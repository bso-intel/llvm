--- conflicted
+++ resolved
@@ -24,15 +24,11 @@
       message(FATAL_ERROR "Hermetic math test cannot require MPFR.")
     endif()
     set(test_type UNIT_TEST_ONLY)
-<<<<<<< HEAD
-    list(APPEND MATH_UNITTEST_LINK_LIBRARIES libcMPFRWrapper -lmpfr -lgmp -latomic)
-=======
     list(APPEND MATH_UNITTEST_LINK_LIBRARIES libcMPFRWrapper -lmpfr -lgmp)
     if(NOT(LIBC_TARGET_OS_IS_DARWIN))
       # macOS does not have libatomic.
       list(APPEND MATH_UNITTEST_LINK_LIBRARIES -latomic)
     endif()
->>>>>>> 9c4aab8c
   endif()
   list(APPEND MATH_UNITTEST_LINK_LIBRARIES LibcFPTestHelpers)
 
