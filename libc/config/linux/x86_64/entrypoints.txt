set(TARGET_LIBC_ENTRYPOINTS
    # ctype.h entrypoints
    libc.src.ctype.isalnum
    libc.src.ctype.isalpha
    libc.src.ctype.isascii
    libc.src.ctype.isblank
    libc.src.ctype.iscntrl
    libc.src.ctype.isdigit
    libc.src.ctype.isgraph
    libc.src.ctype.islower
    libc.src.ctype.isprint
    libc.src.ctype.ispunct
    libc.src.ctype.isspace
    libc.src.ctype.isupper
    libc.src.ctype.isxdigit
    libc.src.ctype.toascii
    libc.src.ctype.tolower
    libc.src.ctype.toupper

    # fcntl.h entrypoints
    libc.src.fcntl.creat
    libc.src.fcntl.open
    libc.src.fcntl.openat

    # sched.h entrypoints
    libc.src.sched.sched_getaffinity
    libc.src.sched.sched_setaffinity

    # string.h entrypoints
    libc.src.string.bcmp
    libc.src.string.bzero
    libc.src.string.memccpy
    libc.src.string.memchr
    libc.src.string.memcmp
    libc.src.string.memcpy
    libc.src.string.memmove
    libc.src.string.mempcpy
    libc.src.string.memrchr
    libc.src.string.memset
    libc.src.string.stpcpy
    libc.src.string.stpncpy
    libc.src.string.strcat
    libc.src.string.strchr
    libc.src.string.strcmp
    libc.src.string.strcpy
    libc.src.string.strcspn
    libc.src.string.strlcat
    libc.src.string.strlcpy
    libc.src.string.strlen
    libc.src.string.strncat
    libc.src.string.strncmp
    libc.src.string.strncpy
    libc.src.string.strnlen
    libc.src.string.strpbrk
    libc.src.string.strrchr
    libc.src.string.strspn
    libc.src.string.strstr
    libc.src.string.strtok
    libc.src.string.strtok_r

    # string.h entrypoints that depend on malloc
    libc.src.string.strdup
    libc.src.string.strndup
    libc.src.string.strerror

    # inttypes.h entrypoints
    libc.src.inttypes.imaxabs
    libc.src.inttypes.imaxdiv
    libc.src.inttypes.strtoimax
    libc.src.inttypes.strtoumax

    # stdlib.h entrypoints
    libc.src.stdlib.abs
    libc.src.stdlib.atoi
    libc.src.stdlib.atof
    libc.src.stdlib.atol
    libc.src.stdlib.atoll
    libc.src.stdlib.bsearch
    libc.src.stdlib.div
    libc.src.stdlib.labs
    libc.src.stdlib.ldiv
    libc.src.stdlib.llabs
    libc.src.stdlib.lldiv
    libc.src.stdlib.qsort
    libc.src.stdlib.strtod
    libc.src.stdlib.strtof
    libc.src.stdlib.strtol
    libc.src.stdlib.strtold
    libc.src.stdlib.strtoll
    libc.src.stdlib.strtoul
    libc.src.stdlib.strtoull

    # stdlib.h external entrypoints
    libc.src.stdlib.malloc
    libc.src.stdlib.calloc
    libc.src.stdlib.realloc
    libc.src.stdlib.aligned_alloc
    libc.src.stdlib.free

    # stdio.h entrypoints
    libc.src.stdio.remove
    libc.src.stdio.sprintf
    libc.src.stdio.snprintf

    # sys/mman.h entrypoints
    libc.src.sys.mman.madvise
    libc.src.sys.mman.mmap
    libc.src.sys.mman.mprotect
    libc.src.sys.mman.munmap
    libc.src.sys.mman.posix_madvise

    # sys/resource.h entrypoints
    libc.src.sys.resource.getrlimit
    libc.src.sys.resource.setrlimit

    # sys/sendfile entrypoints
    libc.src.sys.sendfile.sendfile

    # sys/stat.h entrypoints
    libc.src.sys.stat.chmod
    libc.src.sys.stat.fchmod
    libc.src.sys.stat.fchmodat
    libc.src.sys.stat.fstat
    libc.src.sys.stat.lstat
    libc.src.sys.stat.mkdir
    libc.src.sys.stat.mkdirat
    libc.src.sys.stat.stat

    # sys/utsname.h entrypoints
    libc.src.sys.utsname.uname

    # unistd.h entrypoints
    libc.src.unistd.access
    libc.src.unistd.chdir
    libc.src.unistd.close
    libc.src.unistd.dup
    libc.src.unistd.dup2
    libc.src.unistd.dup3
    libc.src.unistd.fchdir
    libc.src.unistd.fsync
    libc.src.unistd.ftruncate
    libc.src.unistd.geteuid
    libc.src.unistd.getpid
    libc.src.unistd.getppid
    libc.src.unistd.getuid
    libc.src.unistd.link
    libc.src.unistd.linkat
    libc.src.unistd.lseek
    libc.src.unistd.pread
    libc.src.unistd.pwrite
    libc.src.unistd.read
    libc.src.unistd.readlink
    libc.src.unistd.readlinkat
    libc.src.unistd.rmdir
    libc.src.unistd.symlink
    libc.src.unistd.symlinkat
    libc.src.unistd.__llvm_libc_syscall
    libc.src.unistd.truncate
    libc.src.unistd.unlink
    libc.src.unistd.unlinkat
    libc.src.unistd.write
)

set(TARGET_LIBM_ENTRYPOINTS
    # fenv.h entrypoints
    libc.src.fenv.feclearexcept
    libc.src.fenv.fedisableexcept
    libc.src.fenv.feenableexcept
    libc.src.fenv.fegetenv
    libc.src.fenv.fegetexcept
    libc.src.fenv.fegetexceptflag
    libc.src.fenv.fegetround
    libc.src.fenv.feholdexcept
    libc.src.fenv.fesetenv
    libc.src.fenv.fesetexceptflag
    libc.src.fenv.fesetround
    libc.src.fenv.feraiseexcept
    libc.src.fenv.fetestexcept
    libc.src.fenv.feupdateenv

    # math.h entrypoints
    libc.src.math.acosf
    libc.src.math.asinf
    libc.src.math.atanf
    libc.src.math.atanhf
    libc.src.math.copysign
    libc.src.math.copysignf
    libc.src.math.copysignl
    libc.src.math.ceil
    libc.src.math.ceilf
    libc.src.math.ceill
    libc.src.math.cos
    libc.src.math.coshf
    libc.src.math.cosf
    libc.src.math.expf
    libc.src.math.exp10f
    libc.src.math.exp2f
    libc.src.math.expm1f
    libc.src.math.fabs
    libc.src.math.fabsf
    libc.src.math.fabsl
    libc.src.math.fdim
    libc.src.math.fdimf
    libc.src.math.fdiml
    libc.src.math.floor
    libc.src.math.floorf
    libc.src.math.floorl
    libc.src.math.fma
    libc.src.math.fmaf
    libc.src.math.fmin
    libc.src.math.fminf
    libc.src.math.fminl
    libc.src.math.fmax
    libc.src.math.fmaxf
    libc.src.math.fmaxl
    libc.src.math.fmod
    libc.src.math.fmodf
    libc.src.math.frexp
    libc.src.math.frexpf
    libc.src.math.frexpl
    libc.src.math.hypot
    libc.src.math.hypotf
    libc.src.math.ilogb
    libc.src.math.ilogbf
    libc.src.math.ilogbl
    libc.src.math.ldexp
    libc.src.math.ldexpf
    libc.src.math.ldexpl
    libc.src.math.llrint
    libc.src.math.llrintf
    libc.src.math.llrintl
    libc.src.math.llround
    libc.src.math.llroundf
    libc.src.math.llroundl
    libc.src.math.log10f
    libc.src.math.log1pf
    libc.src.math.log2f
    libc.src.math.logf
    libc.src.math.logb
    libc.src.math.logbf
    libc.src.math.logbl
    libc.src.math.lrint
    libc.src.math.lrintf
    libc.src.math.lrintl
    libc.src.math.lround
    libc.src.math.lroundf
    libc.src.math.lroundl
    libc.src.math.modf
    libc.src.math.modff
    libc.src.math.modfl
    libc.src.math.nearbyint
    libc.src.math.nearbyintf
    libc.src.math.nearbyintl
    libc.src.math.nextafter
    libc.src.math.nextafterf
    libc.src.math.nextafterl
    libc.src.math.remainderf
    libc.src.math.remainder
    libc.src.math.remainderl
    libc.src.math.remquof
    libc.src.math.remquo
    libc.src.math.remquol
    libc.src.math.rint
    libc.src.math.rintf
    libc.src.math.rintl
    libc.src.math.round
    libc.src.math.roundf
    libc.src.math.roundl
    libc.src.math.sin
    libc.src.math.sincosf
    libc.src.math.sinhf
    libc.src.math.sinf
    libc.src.math.sqrt
    libc.src.math.sqrtf
    libc.src.math.sqrtl
    libc.src.math.tan
    libc.src.math.tanf
    libc.src.math.tanhf
    libc.src.math.trunc
    libc.src.math.truncf
    libc.src.math.truncl
)

if(LLVM_LIBC_FULL_BUILD)
  list(APPEND TARGET_LIBC_ENTRYPOINTS
    # assert.h entrypoints
    # libc.src.assert.__assert_fail

    # dirent.h entrypoints
    libc.src.dirent.closedir
    libc.src.dirent.dirfd
    libc.src.dirent.opendir
    libc.src.dirent.readdir

    # pthread.h entrypoints
    libc.src.pthread.pthread_attr_destroy
    libc.src.pthread.pthread_attr_init
    libc.src.pthread.pthread_attr_getdetachstate
    libc.src.pthread.pthread_attr_getguardsize
    libc.src.pthread.pthread_attr_getstack
    libc.src.pthread.pthread_attr_getstacksize
    libc.src.pthread.pthread_attr_setdetachstate
    libc.src.pthread.pthread_attr_setguardsize
    libc.src.pthread.pthread_attr_setstack
    libc.src.pthread.pthread_attr_setstacksize
    libc.src.pthread.pthread_create
    libc.src.pthread.pthread_detach
    libc.src.pthread.pthread_equal
    libc.src.pthread.pthread_exit
    libc.src.pthread.pthread_getname_np
    libc.src.pthread.pthread_getspecific
    libc.src.pthread.pthread_join
    libc.src.pthread.pthread_key_create
    libc.src.pthread.pthread_key_delete
    libc.src.pthread.pthread_self
    libc.src.pthread.pthread_setname_np
    libc.src.pthread.pthread_mutex_destroy
    libc.src.pthread.pthread_mutex_init
    libc.src.pthread.pthread_mutex_lock
    libc.src.pthread.pthread_mutex_unlock
    libc.src.pthread.pthread_mutexattr_destroy
    libc.src.pthread.pthread_mutexattr_init
    libc.src.pthread.pthread_mutexattr_getpshared
    libc.src.pthread.pthread_mutexattr_getrobust
    libc.src.pthread.pthread_mutexattr_gettype
    libc.src.pthread.pthread_mutexattr_setpshared
    libc.src.pthread.pthread_mutexattr_setrobust
    libc.src.pthread.pthread_mutexattr_settype
    libc.src.pthread.pthread_once
    libc.src.pthread.pthread_setspecific

    # stdio.h entrypoints
    libc.src.stdio.clearerr
    libc.src.stdio.clearerr_unlocked
    libc.src.stdio.fclose
    libc.src.stdio.flockfile
    libc.src.stdio.feof
    libc.src.stdio.feof_unlocked
    libc.src.stdio.ferror
    libc.src.stdio.ferror_unlocked
    libc.src.stdio.fflush
    libc.src.stdio.fopen
    libc.src.stdio.fputs
    libc.src.stdio.fopencookie
    libc.src.stdio.fread
    libc.src.stdio.fread_unlocked
    libc.src.stdio.fseek
    libc.src.stdio.funlockfile
    libc.src.stdio.fwrite
    libc.src.stdio.fwrite_unlocked
    libc.src.stdio.fprintf
    libc.src.stdio.printf
    libc.src.stdio.puts
    libc.src.stdio.stderr
    libc.src.stdio.stdout

    # stdlib.h entrypoints
    libc.src.stdlib._Exit
    libc.src.stdlib.abort
    libc.src.stdlib.atexit
    libc.src.stdlib.exit
    libc.src.stdlib.getenv

    # signal.h entrypoints
    libc.src.signal.raise
    libc.src.signal.sigaction
    libc.src.signal.sigdelset
    libc.src.signal.sigaddset
    libc.src.signal.sigemptyset
    libc.src.signal.sigprocmask
    libc.src.signal.sigfillset
    libc.src.signal.signal

    # threads.h entrypoints
    libc.src.threads.call_once
    libc.src.threads.cnd_broadcast
    libc.src.threads.cnd_destroy
    libc.src.threads.cnd_init
    libc.src.threads.cnd_signal
    libc.src.threads.cnd_wait
    libc.src.threads.mtx_destroy
    libc.src.threads.mtx_init
    libc.src.threads.mtx_lock
    libc.src.threads.mtx_unlock
    libc.src.threads.thrd_create
    libc.src.threads.thrd_current
    libc.src.threads.thrd_detach
    libc.src.threads.thrd_equal
    libc.src.threads.thrd_exit
    libc.src.threads.thrd_join
    libc.src.threads.tss_create
    libc.src.threads.tss_delete
    libc.src.threads.tss_get
    libc.src.threads.tss_set

    # time.h entrypoints
    libc.src.time.asctime
    libc.src.time.asctime_r
    libc.src.time.gmtime
    libc.src.time.gmtime_r
    libc.src.time.mktime
    libc.src.time.nanosleep
<<<<<<< HEAD
=======
    libc.src.time.clock_gettime
>>>>>>> f788a4d7
  )
endif()

set(TARGET_LLVMLIBC_ENTRYPOINTS
  ${TARGET_LIBC_ENTRYPOINTS}
  ${TARGET_LIBM_ENTRYPOINTS}
)<|MERGE_RESOLUTION|>--- conflicted
+++ resolved
@@ -400,10 +400,7 @@
     libc.src.time.gmtime_r
     libc.src.time.mktime
     libc.src.time.nanosleep
-<<<<<<< HEAD
-=======
     libc.src.time.clock_gettime
->>>>>>> f788a4d7
   )
 endif()
 
