--- conflicted
+++ resolved
@@ -88,14 +88,11 @@
       "value": true,
       "doc": "Make setjmp save the value of x18, and longjmp restore it. The AArch64 ABI delegates this register to platform ABIs, which can choose whether to make it caller-saved."
     }
-<<<<<<< HEAD
-=======
   },
   "time": {
     "LIBC_CONF_TIME_64BIT": {
       "value": false,
       "doc": "Force the size of time_t to 64 bits, even on platforms where compatibility considerations would otherwise make it 32-bit."
     }
->>>>>>> 98391913
   }
 }