--- conflicted
+++ resolved
@@ -751,13 +751,6 @@
           GuardedFunctionSpec<"setpayloadsigf16", RetValSpec<IntType>, [ArgSpec<Float16Ptr>, ArgSpec<Float16Type>], "LIBC_TYPES_HAS_FLOAT16">,
 
           GuardedFunctionSpec<"f16addf128", RetValSpec<Float16Type>, [ArgSpec<Float128Type>, ArgSpec<Float128Type>], "LIBC_TYPES_HAS_FLOAT16_AND_FLOAT128">,
-<<<<<<< HEAD
-
-          GuardedFunctionSpec<"f16subf128", RetValSpec<Float16Type>, [ArgSpec<Float128Type>, ArgSpec<Float128Type>], "LIBC_TYPES_HAS_FLOAT16_AND_FLOAT128">,
-
-          GuardedFunctionSpec<"f16divf128", RetValSpec<Float16Type>, [ArgSpec<Float128Type>, ArgSpec<Float128Type>], "LIBC_TYPES_HAS_FLOAT16_AND_FLOAT128">,
-
-=======
 
           GuardedFunctionSpec<"f16subf128", RetValSpec<Float16Type>, [ArgSpec<Float128Type>, ArgSpec<Float128Type>], "LIBC_TYPES_HAS_FLOAT16_AND_FLOAT128">,
 
@@ -773,7 +766,6 @@
 	  
           GuardedFunctionSpec<"f16divf128", RetValSpec<Float16Type>, [ArgSpec<Float128Type>, ArgSpec<Float128Type>], "LIBC_TYPES_HAS_FLOAT16_AND_FLOAT128">,
 
->>>>>>> 9c4aab8c
           GuardedFunctionSpec<"f16sqrtf128", RetValSpec<Float16Type>, [ArgSpec<Float128Type>], "LIBC_TYPES_HAS_FLOAT16_AND_FLOAT128">,
       ]
   >;
