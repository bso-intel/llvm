if(EXISTS ${CMAKE_CURRENT_SOURCE_DIR}/${LIBC_TARGET_OS})
  add_subdirectory(${CMAKE_CURRENT_SOURCE_DIR}/${LIBC_TARGET_OS})
endif()

add_subdirectory(printf_core)
add_subdirectory(scanf_core)

add_entrypoint_object(
  fopen
  SRCS
    fopen.cpp
  HDRS
    fopen.h
  DEPENDS
    libc.include.stdio
    libc.src.__support.File.file
    libc.src.__support.File.platform_file
)

add_entrypoint_object(
  fclose
  SRCS
    fclose.cpp
  HDRS
    fclose.h
  DEPENDS
    libc.include.stdio
    libc.src.__support.File.file
    libc.src.__support.File.platform_file
)

add_entrypoint_object(
  clearerr
  SRCS
    clearerr.cpp
  HDRS
    clearerr.h
  DEPENDS
    libc.include.stdio
    libc.src.__support.File.file
    libc.src.__support.File.platform_file
)

add_entrypoint_object(
  clearerr_unlocked
  SRCS
    clearerr_unlocked.cpp
  HDRS
    clearerr_unlocked.h
  DEPENDS
    libc.include.stdio
    libc.src.__support.File.file
    libc.src.__support.File.platform_file
)

add_entrypoint_object(
  feof
  SRCS
    feof.cpp
  HDRS
    feof.h
  DEPENDS
    libc.include.stdio
    libc.src.__support.File.file
    libc.src.__support.File.platform_file
)

add_entrypoint_object(
  feof_unlocked
  SRCS
    feof_unlocked.cpp
  HDRS
    feof_unlocked.h
  DEPENDS
    libc.include.stdio
    libc.src.__support.File.file
    libc.src.__support.File.platform_file
)

add_entrypoint_object(
  ferror
  SRCS
    ferror.cpp
  HDRS
    ferror.h
  DEPENDS
    libc.include.stdio
    libc.src.__support.File.file
    libc.src.__support.File.platform_file
)

add_entrypoint_object(
  ferror_unlocked
  SRCS
    ferror_unlocked.cpp
  HDRS
    ferror_unlocked.h
  DEPENDS
    libc.include.stdio
    libc.src.__support.File.file
    libc.src.__support.File.platform_file
)

add_entrypoint_object(
  fgetc
  SRCS
    fgetc.cpp
  HDRS
    fgetc.h
  DEPENDS
    libc.include.stdio
    libc.src.__support.File.file
    libc.src.__support.File.platform_file
)

add_entrypoint_object(
<<<<<<< HEAD
=======
  fgets
  SRCS
    fgets.cpp
  HDRS
    fgets.h
  DEPENDS
    libc.include.stdio
    libc.src.__support.File.file
    libc.src.__support.File.platform_file
)

add_entrypoint_object(
>>>>>>> e7aa6127
  fflush
  SRCS
    fflush.cpp
  HDRS
    fflush.h
  DEPENDS
    libc.include.stdio
    libc.src.__support.File.file
    libc.src.__support.File.platform_file
)

add_entrypoint_object(
  flockfile
  SRCS
    flockfile.cpp
  HDRS
    flockfile.h
  DEPENDS
    libc.include.stdio
    libc.src.__support.File.file
    libc.src.__support.File.platform_file
)

add_entrypoint_object(
  funlockfile
  SRCS
    funlockfile.cpp
  HDRS
    funlockfile.h
  DEPENDS
    libc.include.stdio
    libc.src.__support.File.file
    libc.src.__support.File.platform_file
)

add_entrypoint_object(
  fread_unlocked
  SRCS
    fread_unlocked.cpp
  HDRS
    fread_unlocked.h
  DEPENDS
    libc.include.stdio
    libc.src.__support.File.file
    libc.src.__support.File.platform_file
)

add_entrypoint_object(
  fread
  SRCS
    fread.cpp
  HDRS
    fread.h
  DEPENDS
    libc.include.stdio
    libc.src.__support.File.file
    libc.src.__support.File.platform_file
)

add_entrypoint_object(
  fwrite_unlocked
  SRCS
    fwrite_unlocked.cpp
  HDRS
    fwrite_unlocked.h
  DEPENDS
    libc.include.stdio
    libc.src.__support.File.file
    libc.src.__support.File.platform_file
)

add_entrypoint_object(
  fwrite
  SRCS
    fwrite.cpp
  HDRS
    fwrite.h
  DEPENDS
    libc.include.stdio
    libc.src.__support.File.file
    libc.src.__support.File.platform_file
)

add_entrypoint_object(
  fputc
  SRCS
    fputc.cpp
  HDRS
    fputc.h
  DEPENDS
    libc.include.stdio
    libc.src.__support.File.file
    libc.src.__support.File.platform_file
)

add_entrypoint_object(
  putc
  SRCS
    putc.cpp
  HDRS
    putc.h
  DEPENDS
    libc.include.stdio
    libc.src.__support.File.file
    libc.src.__support.File.platform_file
)

add_entrypoint_object(
  putchar
  SRCS
    putchar.cpp
  HDRS
    putchar.h
  DEPENDS
    libc.include.stdio
    libc.src.__support.File.file
    libc.src.__support.File.platform_file
)

add_entrypoint_object(
  fputs
  SRCS
    fputs.cpp
  HDRS
    fputs.h
  DEPENDS
    libc.include.stdio
    libc.src.__support.File.file
    libc.src.__support.File.platform_file
)


add_entrypoint_object(
  puts
  SRCS
    puts.cpp
  HDRS
    puts.h
  DEPENDS
    libc.include.stdio
    libc.src.__support.File.file
    libc.src.__support.File.platform_file
)

add_entrypoint_object(
  fseek
  SRCS
    fseek.cpp
  HDRS
    fseek.h
  DEPENDS
    libc.include.stdio
    libc.src.__support.File.file
    libc.src.__support.File.platform_file
)

add_entrypoint_object(
  fopencookie
  SRCS
    fopencookie.cpp
  HDRS
    fopencookie.h
  DEPENDS
    libc.include.stdio
    libc.src.__support.File.file
)

add_entrypoint_object(
  stdin
  SRCS
    stdin.cpp
  HDRS
    stdin.h
  DEPENDS
    libc.include.stdio
    libc.src.__support.File.file
    libc.src.__support.File.platform_file
)

add_entrypoint_object(
  stdout
  SRCS
    stdout.cpp
  HDRS
    stdout.h
  DEPENDS
    libc.include.stdio
    libc.src.__support.File.file
    libc.src.__support.File.platform_file
)

add_entrypoint_object(
  stderr
  SRCS
    stderr.cpp
  HDRS
    stderr.h
  DEPENDS
    libc.include.stdio
    libc.src.__support.File.file
    libc.src.__support.File.platform_file
)

add_entrypoint_object(
  sprintf
  SRCS
    sprintf.cpp
  HDRS
    sprintf.h
  DEPENDS
    libc.src.stdio.printf_core.printf_main
    libc.src.stdio.printf_core.string_writer
    libc.src.stdio.printf_core.writer
)

add_entrypoint_object(
  snprintf
  SRCS
    snprintf.cpp
  HDRS
    snprintf.h
  DEPENDS
    libc.src.stdio.printf_core.printf_main
    libc.src.stdio.printf_core.string_writer
    libc.src.stdio.printf_core.writer
)

add_entrypoint_object(
  fprintf
  SRCS
    fprintf.cpp
  HDRS
    fprintf.h
  DEPENDS
    libc.src.__support.arg_list
    libc.src.stdio.printf_core.vfprintf_internal
)


add_entrypoint_object(
  printf
  SRCS
    printf.cpp
  HDRS
    printf.h
  DEPENDS
    libc.src.__support.File.file
    libc.src.__support.File.platform_file
    libc.src.__support.arg_list
    libc.src.stdio.printf_core.vfprintf_internal
)

add_entrypoint_object(
  remove
  ALIAS
  DEPENDS
    .${LIBC_TARGET_OS}.remove
)<|MERGE_RESOLUTION|>--- conflicted
+++ resolved
@@ -114,8 +114,6 @@
 )
 
 add_entrypoint_object(
-<<<<<<< HEAD
-=======
   fgets
   SRCS
     fgets.cpp
@@ -128,7 +126,6 @@
 )
 
 add_entrypoint_object(
->>>>>>> e7aa6127
   fflush
   SRCS
     fflush.cpp
