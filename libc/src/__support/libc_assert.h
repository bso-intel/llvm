--- conflicted
+++ resolved
@@ -10,11 +10,7 @@
 #define LLVM_LIBC_SRC___SUPPORT_LIBC_ASSERT_H
 
 #include "src/__support/macros/config.h"
-<<<<<<< HEAD
-#ifdef LIBC_COPT_USE_C_ASSERT
-=======
 #if defined(LIBC_COPT_USE_C_ASSERT) || !defined(LIBC_FULL_BUILD)
->>>>>>> 9c4aab8c
 
 // The build is configured to just use the public <assert.h> API
 // for libc's internal assertions.
