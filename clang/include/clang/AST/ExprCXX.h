--- conflicted
+++ resolved
@@ -4852,13 +4852,10 @@
                                     TemplateArgument> {
   friend class ASTStmtReader;
   friend TrailingObjects;
-<<<<<<< HEAD
-=======
 public:
   using SubstitutionDiagnostic = std::pair<SourceLocation, std::string>;
 
 protected:
->>>>>>> e4eba774
 
   // \brief The optional nested name specifier used when naming the concept.
   NestedNameSpecifierLoc NestedNameSpec;
@@ -4876,16 +4873,8 @@
   /// through a UsingShadowDecl.
   NamedDecl *FoundDecl;
 
-<<<<<<< HEAD
-  /// \brief The concept named, and whether or not the concept with the given
-  /// arguments was satisfied when the expression was created.
-  /// If any of the template arguments are dependent (this expr would then be
-  /// isValueDependent()), this bit is to be ignored.
-  llvm::PointerIntPair<ConceptDecl *, 1, bool> NamedConcept;
-=======
   /// \brief The concept named.
   ConceptDecl *NamedConcept;
->>>>>>> e4eba774
 
   /// \brief The template argument list source info used to specialize the
   /// concept.
@@ -4895,25 +4884,18 @@
   /// converted template arguments.
   unsigned NumTemplateArgs;
 
-<<<<<<< HEAD
-=======
   /// \brief Information about the satisfaction of the named concept with the
   /// given arguments. If this expression is value dependent, this is to be
   /// ignored.
   ASTConstraintSatisfaction *Satisfaction;
 
->>>>>>> e4eba774
   ConceptSpecializationExpr(ASTContext &C, NestedNameSpecifierLoc NNS,
                             SourceLocation TemplateKWLoc,
                             SourceLocation ConceptNameLoc, NamedDecl *FoundDecl,
                             ConceptDecl *NamedConcept,
                             const ASTTemplateArgumentListInfo *ArgsAsWritten,
                             ArrayRef<TemplateArgument> ConvertedArgs,
-<<<<<<< HEAD
-                            Optional<bool> IsSatisfied);
-=======
                             const ConstraintSatisfaction *Satisfaction);
->>>>>>> e4eba774
 
   ConceptSpecializationExpr(EmptyShell Empty, unsigned NumTemplateArgs);
 
@@ -4924,12 +4906,8 @@
          SourceLocation TemplateKWLoc, SourceLocation ConceptNameLoc,
          NamedDecl *FoundDecl, ConceptDecl *NamedConcept,
          const ASTTemplateArgumentListInfo *ArgsAsWritten,
-<<<<<<< HEAD
-         ArrayRef<TemplateArgument> ConvertedArgs, Optional<bool> IsSatisfied);
-=======
          ArrayRef<TemplateArgument> ConvertedArgs,
          const ConstraintSatisfaction *Satisfaction);
->>>>>>> e4eba774
 
   static ConceptSpecializationExpr *
   Create(ASTContext &C, EmptyShell Empty, unsigned NumTemplateArgs);
@@ -4943,11 +4921,7 @@
   }
 
   ConceptDecl *getNamedConcept() const {
-<<<<<<< HEAD
-    return NamedConcept.getPointer();
-=======
     return NamedConcept;
->>>>>>> e4eba774
   }
 
   ArrayRef<TemplateArgument> getTemplateArguments() const {
@@ -4964,14 +4938,6 @@
                             ArrayRef<TemplateArgument> Converted);
 
   /// \brief Whether or not the concept with the given arguments was satisfied
-<<<<<<< HEAD
-  /// when the expression was created. This method assumes that the expression
-  /// is not dependent!
-  bool isSatisfied() const {
-    assert(!isValueDependent()
-           && "isSatisfied called on a dependent ConceptSpecializationExpr");
-    return NamedConcept.getInt();
-=======
   /// when the expression was created.
   /// The expression must not be dependent.
   bool isSatisfied() const {
@@ -4987,7 +4953,6 @@
     assert(!isValueDependent()
            && "getSatisfaction called on dependent ConceptSpecializationExpr");
     return *Satisfaction;
->>>>>>> e4eba774
   }
 
   SourceLocation getConceptNameLoc() const { return ConceptNameLoc; }
