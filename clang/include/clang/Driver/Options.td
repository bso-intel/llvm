--- conflicted
+++ resolved
@@ -4359,7 +4359,6 @@
 defm whole_file : BooleanFFlag<"whole-file">, Group<gfortran_Group>;
 
 // C++ SYCL options
-<<<<<<< HEAD
 def reuse_exe_EQ : Joined<["-"], "reuse-exe=">, Flags<[CoreOption]>,
   HelpText<"Speed up FPGA aoc compile if the device code in <exe> is unchanged.">,
   MetaVarName<"<exe>">;
@@ -4367,10 +4366,6 @@
   HelpText<"Enables SYCL kernels compilation for device">;
 def fno_sycl : Flag<["-"], "fno-sycl">, Flags<[NoXarchOption, CoreOption]>, Group<sycl_Group>,
   HelpText<"Disables SYCL kernels compilation for device">;
-def sycl_std_EQ : Joined<["-"], "sycl-std=">, Group<sycl_Group>, Flags<[CC1Option, NoArgumentUnused, CoreOption]>,
-  HelpText<"SYCL language standard to compile for.">, Values<"2020,2017,121,1.2.1,sycl-1.2.1">,
-  NormalizedValues<["SYCL_2020", "SYCL_2017", "SYCL_2017", "SYCL_2017", "SYCL_2017"]>, NormalizedValuesScope<"LangOptions">,
-  MarshallingInfoEnum<LangOpts<"SYCLVersion">, "SYCL_None">;
 defm sycl_esimd: BoolFOption<"sycl-explicit-simd",
   LangOpts<"SYCLExplicitSIMD">, DefaultFalse,
   PosFlag<SetTrue, [CC1Option], "Enable">, NegFlag<SetFalse, [], "Disable">,
@@ -4390,12 +4385,6 @@
   Values<"libc, libm-fp32, libm-fp64, all">, HelpText<"Control exclusion of "
   "device libraries from device binary linkage. Valid arguments "
   "are libc, libm-fp32, libm-fp64, all">;
-=======
-def fsycl : Flag<["-"], "fsycl">, Flags<[NoXarchOption, CoreOption]>,
-  Group<sycl_Group>, HelpText<"Enables SYCL kernels compilation for device">;
-def fno_sycl : Flag<["-"], "fno-sycl">, Flags<[NoXarchOption, CoreOption]>,
-  Group<sycl_Group>, HelpText<"Disables SYCL kernels compilation for device">;
->>>>>>> c165a99a
 
 //===----------------------------------------------------------------------===//
 // FLangOption + CoreOption + NoXarchOption
@@ -5660,7 +5649,6 @@
 def fsycl_is_host : Flag<["-"], "fsycl-is-host">,
   HelpText<"SYCL host compilation">,
   MarshallingInfoFlag<LangOpts<"SYCLIsHost">>;
-<<<<<<< HEAD
 def fsycl_int_header : Separate<["-"], "fsycl-int-header">,
   HelpText<"Generate SYCL integration header into this file.">,
   MarshallingInfoString<LangOpts<"SYCLIntHeader">>;
@@ -5673,8 +5661,6 @@
 def fenable_sycl_dae : Flag<["-"], "fenable-sycl-dae">,
   HelpText<"Enable Dead Argument Elimination in SPIR kernels">,
   MarshallingInfoFlag<LangOpts<"EnableDAEInSpirKernels">>;
-=======
->>>>>>> c165a99a
 
 } // let Flags = [CC1Option, NoDriverOption]
 
