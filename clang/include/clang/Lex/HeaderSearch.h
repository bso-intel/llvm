//===- HeaderSearch.h - Resolve Header File Locations -----------*- C++ -*-===//
//
// Part of the LLVM Project, under the Apache License v2.0 with LLVM Exceptions.
// See https://llvm.org/LICENSE.txt for license information.
// SPDX-License-Identifier: Apache-2.0 WITH LLVM-exception
//
//===----------------------------------------------------------------------===//
//
// This file defines the HeaderSearch interface.
//
//===----------------------------------------------------------------------===//

#ifndef LLVM_CLANG_LEX_HEADERSEARCH_H
#define LLVM_CLANG_LEX_HEADERSEARCH_H

#include "clang/Basic/SourceLocation.h"
#include "clang/Basic/SourceManager.h"
#include "clang/Lex/DirectoryLookup.h"
#include "clang/Lex/HeaderMap.h"
#include "clang/Lex/ModuleMap.h"
#include "llvm/ADT/ArrayRef.h"
#include "llvm/ADT/DenseMap.h"
#include "llvm/ADT/SetVector.h"
#include "llvm/ADT/SmallSet.h"
#include "llvm/ADT/SmallString.h"
#include "llvm/ADT/StringMap.h"
#include "llvm/ADT/StringRef.h"
#include "llvm/ADT/StringSet.h"
#include "llvm/Support/Allocator.h"
#include <cassert>
#include <cstddef>
#include <memory>
#include <string>
#include <utility>
#include <vector>

namespace llvm {

class Triple;

} // namespace llvm

namespace clang {

class DiagnosticsEngine;
class DirectoryEntry;
class ExternalPreprocessorSource;
class FileEntry;
class FileManager;
class HeaderSearchOptions;
class IdentifierInfo;
class LangOptions;
class Module;
class Preprocessor;
class TargetInfo;

/// The preprocessor keeps track of this information for each
/// file that is \#included.
struct HeaderFileInfo {
  /// True if this is a \#import'd file.
  unsigned isImport : 1;

  /// True if this is a \#pragma once file.
  unsigned isPragmaOnce : 1;

  /// Keep track of whether this is a system header, and if so,
  /// whether it is C++ clean or not.  This can be set by the include paths or
  /// by \#pragma gcc system_header.  This is an instance of
  /// SrcMgr::CharacteristicKind.
  unsigned DirInfo : 3;

  /// Whether this header file info was supplied by an external source,
  /// and has not changed since.
  unsigned External : 1;

  /// Whether this header is part of a module.
  unsigned isModuleHeader : 1;

  /// Whether this header is part of the module that we are building.
  unsigned isCompilingModuleHeader : 1;

  /// Whether this structure is considered to already have been
  /// "resolved", meaning that it was loaded from the external source.
  unsigned Resolved : 1;

  /// Whether this is a header inside a framework that is currently
  /// being built.
  ///
  /// When a framework is being built, the headers have not yet been placed
  /// into the appropriate framework subdirectories, and therefore are
  /// provided via a header map. This bit indicates when this is one of
  /// those framework headers.
  unsigned IndexHeaderMapHeader : 1;

  /// Whether this file has been looked up as a header.
  unsigned IsValid : 1;

  /// The number of times the file has been included already.
  unsigned short NumIncludes = 0;

  /// The ID number of the controlling macro.
  ///
  /// This ID number will be non-zero when there is a controlling
  /// macro whose IdentifierInfo may not yet have been loaded from
  /// external storage.
  unsigned ControllingMacroID = 0;

  /// If this file has a \#ifndef XXX (or equivalent) guard that
  /// protects the entire contents of the file, this is the identifier
  /// for the macro that controls whether or not it has any effect.
  ///
  /// Note: Most clients should use getControllingMacro() to access
  /// the controlling macro of this header, since
  /// getControllingMacro() is able to load a controlling macro from
  /// external storage.
  const IdentifierInfo *ControllingMacro = nullptr;

  /// If this header came from a framework include, this is the name
  /// of the framework.
  StringRef Framework;

  /// List of aliases that this header is known as.
  /// Most headers should only have at most one alias, but a handful
  /// have two.
  llvm::SetVector<llvm::SmallString<32>,
                  llvm::SmallVector<llvm::SmallString<32>, 2>,
                  llvm::SmallSet<llvm::SmallString<32>, 2>>
      Aliases;

  HeaderFileInfo()
      : isImport(false), isPragmaOnce(false), DirInfo(SrcMgr::C_User),
        External(false), isModuleHeader(false), isCompilingModuleHeader(false),
        Resolved(false), IndexHeaderMapHeader(false), IsValid(false)  {}

  /// Retrieve the controlling macro for this header file, if
  /// any.
  const IdentifierInfo *
  getControllingMacro(ExternalPreprocessorSource *External);
};

/// An external source of header file information, which may supply
/// information about header files already included.
class ExternalHeaderFileInfoSource {
public:
  virtual ~ExternalHeaderFileInfoSource();

  /// Retrieve the header file information for the given file entry.
  ///
  /// \returns Header file information for the given file entry, with the
  /// \c External bit set. If the file entry is not known, return a
  /// default-constructed \c HeaderFileInfo.
  virtual HeaderFileInfo GetHeaderFileInfo(const FileEntry *FE) = 0;
};

/// This structure is used to record entries in our framework cache.
struct FrameworkCacheEntry {
  /// The directory entry which should be used for the cached framework.
  const DirectoryEntry *Directory;

  /// Whether this framework has been "user-specified" to be treated as if it
  /// were a system framework (even if it was found outside a system framework
  /// directory).
  bool IsUserSpecifiedSystemFramework;
};

/// Encapsulates the information needed to find the file referenced
/// by a \#include or \#include_next, (sub-)framework lookup, etc.
class HeaderSearch {
  friend class DirectoryLookup;

  /// Header-search options used to initialize this header search.
  std::shared_ptr<HeaderSearchOptions> HSOpts;

  DiagnosticsEngine &Diags;
  FileManager &FileMgr;

  /// The allocator owning search directories.
  llvm::SpecificBumpPtrAllocator<DirectoryLookup> SearchDirsAlloc;
  /// \#include search path information.  Requests for \#include "x" search the
  /// directory of the \#including file first, then each directory in SearchDirs
  /// consecutively. Requests for <x> search the current dir first, then each
  /// directory in SearchDirs, starting at AngledDirIdx, consecutively.  If
  /// NoCurDirSearch is true, then the check for the file in the current
  /// directory is suppressed.
  std::vector<DirectoryLookup *> SearchDirs;
  /// Set of SearchDirs that have been successfully used to lookup a file.
  llvm::DenseSet<const DirectoryLookup *> UsedSearchDirs;
  /// Mapping from SearchDir to HeaderSearchOptions::UserEntries indices.
  llvm::DenseMap<const DirectoryLookup *, unsigned> SearchDirToHSEntry;

  unsigned AngledDirIdx = 0;
  unsigned SystemDirIdx = 0;
  bool NoCurDirSearch = false;

  /// \#include prefixes for which the 'system header' property is
  /// overridden.
  ///
  /// For a \#include "x" or \#include \<x> directive, the last string in this
  /// list which is a prefix of 'x' determines whether the file is treated as
  /// a system header.
  std::vector<std::pair<std::string, bool>> SystemHeaderPrefixes;

  /// The hash used for module cache paths.
  std::string ModuleHash;

  /// The path to the module cache.
  std::string ModuleCachePath;

  /// All of the preprocessor-specific data about files that are
  /// included, indexed by the FileEntry's UID.
  mutable std::vector<HeaderFileInfo> FileInfo;

  /// Keeps track of each lookup performed by LookupFile.
  struct LookupFileCacheInfo {
    /// Starting index in SearchDirs that the cached search was performed from.
    /// If there is a hit and this value doesn't match the current query, the
    /// cache has to be ignored.
    unsigned StartIdx = 0;

    /// The entry in SearchDirs that satisfied the query.
    unsigned HitIdx = 0;

    /// This is non-null if the original filename was mapped to a framework
    /// include via a headermap.
    const char *MappedName = nullptr;

    /// Default constructor -- Initialize all members with zero.
    LookupFileCacheInfo() = default;

    void reset(unsigned StartIdx) {
      this->StartIdx = StartIdx;
      this->MappedName = nullptr;
    }
  };
  llvm::StringMap<LookupFileCacheInfo, llvm::BumpPtrAllocator> LookupFileCache;

  /// Collection mapping a framework or subframework
  /// name like "Carbon" to the Carbon.framework directory.
  llvm::StringMap<FrameworkCacheEntry, llvm::BumpPtrAllocator> FrameworkMap;

  /// Maps include file names (including the quotes or
  /// angle brackets) to other include file names.  This is used to support the
  /// include_alias pragma for Microsoft compatibility.
  using IncludeAliasMap =
      llvm::StringMap<std::string, llvm::BumpPtrAllocator>;
  std::unique_ptr<IncludeAliasMap> IncludeAliases;

  /// This is a mapping from FileEntry -> HeaderMap, uniquing headermaps.
  std::vector<std::pair<const FileEntry *, std::unique_ptr<HeaderMap>>> HeaderMaps;

  /// The mapping between modules and headers.
  mutable ModuleMap ModMap;

  /// Describes whether a given directory has a module map in it.
  llvm::DenseMap<const DirectoryEntry *, bool> DirectoryHasModuleMap;

  /// Set of module map files we've already loaded, and a flag indicating
  /// whether they were valid or not.
  llvm::DenseMap<const FileEntry *, bool> LoadedModuleMaps;

  /// Uniqued set of framework names, which is used to track which
  /// headers were included as framework headers.
  llvm::StringSet<llvm::BumpPtrAllocator> FrameworkNames;

  /// Entity used to resolve the identifier IDs of controlling
  /// macros into IdentifierInfo pointers, and keep the identifire up to date,
  /// as needed.
  ExternalPreprocessorSource *ExternalLookup = nullptr;

  /// Entity used to look up stored header file information.
  ExternalHeaderFileInfoSource *ExternalSource = nullptr;

public:
  HeaderSearch(std::shared_ptr<HeaderSearchOptions> HSOpts,
               SourceManager &SourceMgr, DiagnosticsEngine &Diags,
               const LangOptions &LangOpts, const TargetInfo *Target);
  HeaderSearch(const HeaderSearch &) = delete;
  HeaderSearch &operator=(const HeaderSearch &) = delete;

  /// Retrieve the header-search options with which this header search
  /// was initialized.
  HeaderSearchOptions &getHeaderSearchOpts() const { return *HSOpts; }

  FileManager &getFileMgr() const { return FileMgr; }

  DiagnosticsEngine &getDiags() const { return Diags; }

  /// Interface for setting the file search paths.
  void SetSearchPaths(std::vector<DirectoryLookup> dirs, unsigned angledDirIdx,
                      unsigned systemDirIdx, bool noCurDirSearch,
                      llvm::DenseMap<unsigned, unsigned> searchDirToHSEntry);

  /// Add an additional search path.
  void AddSearchPath(const DirectoryLookup &dir, bool isAngled);
<<<<<<< HEAD
=======

  /// Add an additional system search path.
  void AddSystemSearchPath(const DirectoryLookup &dir) {
    SearchDirs.push_back(storeSearchDir(dir));
  }
>>>>>>> 1e8336c5

  /// Set the list of system header prefixes.
  void SetSystemHeaderPrefixes(ArrayRef<std::pair<std::string, bool>> P) {
    SystemHeaderPrefixes.assign(P.begin(), P.end());
  }

  /// Checks whether the map exists or not.
  bool HasIncludeAliasMap() const { return (bool)IncludeAliases; }

  /// Map the source include name to the dest include name.
  ///
  /// The Source should include the angle brackets or quotes, the dest
  /// should not.  This allows for distinction between <> and "" headers.
  void AddIncludeAlias(StringRef Source, StringRef Dest) {
    if (!IncludeAliases)
      IncludeAliases.reset(new IncludeAliasMap);
    (*IncludeAliases)[Source] = std::string(Dest);
  }

  /// Maps one header file name to a different header
  /// file name, for use with the include_alias pragma.  Note that the source
  /// file name should include the angle brackets or quotes.  Returns StringRef
  /// as null if the header cannot be mapped.
  StringRef MapHeaderToIncludeAlias(StringRef Source) {
    assert(IncludeAliases && "Trying to map headers when there's no map");

    // Do any filename replacements before anything else
    IncludeAliasMap::const_iterator Iter = IncludeAliases->find(Source);
    if (Iter != IncludeAliases->end())
      return Iter->second;
    return {};
  }

  /// Set the hash to use for module cache paths.
  void setModuleHash(StringRef Hash) { ModuleHash = std::string(Hash); }

  /// Set the path to the module cache.
  void setModuleCachePath(StringRef CachePath) {
    ModuleCachePath = std::string(CachePath);
  }

  /// Retrieve the module hash.
  StringRef getModuleHash() const { return ModuleHash; }

  /// Retrieve the path to the module cache.
  StringRef getModuleCachePath() const { return ModuleCachePath; }

  /// Consider modules when including files from this directory.
  void setDirectoryHasModuleMap(const DirectoryEntry* Dir) {
    DirectoryHasModuleMap[Dir] = true;
  }

  /// Forget everything we know about headers so far.
  void ClearFileInfo() {
    FileInfo.clear();
  }

  void SetExternalLookup(ExternalPreprocessorSource *EPS) {
    ExternalLookup = EPS;
  }

  ExternalPreprocessorSource *getExternalLookup() const {
    return ExternalLookup;
  }

  /// Set the external source of header information.
  void SetExternalSource(ExternalHeaderFileInfoSource *ES) {
    ExternalSource = ES;
  }

  /// Set the target information for the header search, if not
  /// already known.
  void setTarget(const TargetInfo &Target);

  /// Given a "foo" or \<foo> reference, look up the indicated file,
  /// return null on failure.
  ///
  /// \returns If successful, this returns 'UsedDir', the DirectoryLookup member
  /// the file was found in, or null if not applicable.
  ///
  /// \param IncludeLoc Used for diagnostics if valid.
  ///
  /// \param isAngled indicates whether the file reference is a <> reference.
  ///
  /// \param CurDir If non-null, the file was found in the specified directory
  /// search location.  This is used to implement \#include_next.
  ///
  /// \param Includers Indicates where the \#including file(s) are, in case
  /// relative searches are needed. In reverse order of inclusion.
  ///
  /// \param SearchPath If non-null, will be set to the search path relative
  /// to which the file was found. If the include path is absolute, SearchPath
  /// will be set to an empty string.
  ///
  /// \param RelativePath If non-null, will be set to the path relative to
  /// SearchPath at which the file was found. This only differs from the
  /// Filename for framework includes.
  ///
  /// \param SuggestedModule If non-null, and the file found is semantically
  /// part of a known module, this will be set to the module that should
  /// be imported instead of preprocessing/parsing the file found.
  ///
  /// \param IsMapped If non-null, and the search involved header maps, set to
  /// true.
  ///
  /// \param IsFrameworkFound If non-null, will be set to true if a framework is
  /// found in any of searched SearchDirs. Will be set to false if a framework
  /// is found only through header maps. Doesn't guarantee the requested file is
  /// found.
  Optional<FileEntryRef> LookupFile(
      StringRef Filename, SourceLocation IncludeLoc, bool isAngled,
      const DirectoryLookup *FromDir, const DirectoryLookup *&CurDir,
      ArrayRef<std::pair<const FileEntry *, const DirectoryEntry *>> Includers,
      SmallVectorImpl<char> *SearchPath, SmallVectorImpl<char> *RelativePath,
      Module *RequestingModule, ModuleMap::KnownHeader *SuggestedModule,
      bool *IsMapped, bool *IsFrameworkFound, bool SkipCache = false,
      bool BuildSystemModule = false);

  /// Look up a subframework for the specified \#include file.
  ///
  /// For example, if \#include'ing <HIToolbox/HIToolbox.h> from
  /// within ".../Carbon.framework/Headers/Carbon.h", check to see if
  /// HIToolbox is a subframework within Carbon.framework.  If so, return
  /// the FileEntry for the designated file, otherwise return null.
  Optional<FileEntryRef> LookupSubframeworkHeader(
      StringRef Filename, const FileEntry *ContextFileEnt,
      SmallVectorImpl<char> *SearchPath, SmallVectorImpl<char> *RelativePath,
      Module *RequestingModule, ModuleMap::KnownHeader *SuggestedModule);

  /// Look up the specified framework name in our framework cache.
  /// \returns The DirectoryEntry it is in if we know, null otherwise.
  FrameworkCacheEntry &LookupFrameworkCache(StringRef FWName) {
    return FrameworkMap[FWName];
  }

  /// Mark the specified file as a target of a \#include,
  /// \#include_next, or \#import directive.
  ///
  /// \return false if \#including the file will have no effect or true
  /// if we should include it.
  bool ShouldEnterIncludeFile(Preprocessor &PP, const FileEntry *File,
                              bool isImport, bool ModulesEnabled, Module *M,
                              bool &IsFirstIncludeOfFile);

  /// Return whether the specified file is a normal header,
  /// a system header, or a C++ friendly system header.
  SrcMgr::CharacteristicKind getFileDirFlavor(const FileEntry *File) {
    return (SrcMgr::CharacteristicKind)getFileInfo(File).DirInfo;
  }

  /// Mark the specified file as a "once only" file due to
  /// \#pragma once.
  void MarkFileIncludeOnce(const FileEntry *File) {
    HeaderFileInfo &FI = getFileInfo(File);
    FI.isPragmaOnce = true;
  }

  /// Mark the specified file as a system header, e.g. due to
  /// \#pragma GCC system_header.
  void MarkFileSystemHeader(const FileEntry *File) {
    getFileInfo(File).DirInfo = SrcMgr::C_System;
  }

  void AddFileAlias(const FileEntry *File, StringRef Alias) {
    getFileInfo(File).Aliases.insert(Alias);
  }

  /// Mark the specified file as part of a module.
  void MarkFileModuleHeader(const FileEntry *FE,
                            ModuleMap::ModuleHeaderRole Role,
                            bool isCompilingModuleHeader);

  /// Increment the count for the number of times the specified
  /// FileEntry has been entered.
  void IncrementIncludeCount(const FileEntry *File) {
    ++getFileInfo(File).NumIncludes;
  }

  /// Mark the specified file as having a controlling macro.
  ///
  /// This is used by the multiple-include optimization to eliminate
  /// no-op \#includes.
  void SetFileControllingMacro(const FileEntry *File,
                               const IdentifierInfo *ControllingMacro) {
    getFileInfo(File).ControllingMacro = ControllingMacro;
  }

  /// Determine whether this file is intended to be safe from
  /// multiple inclusions, e.g., it has \#pragma once or a controlling
  /// macro.
  ///
  /// This routine does not consider the effect of \#import
  bool isFileMultipleIncludeGuarded(const FileEntry *File);

  /// Determine whether the given file is known to have ever been \#imported.
  bool hasFileBeenImported(const FileEntry *File) {
    const HeaderFileInfo *FI = getExistingFileInfo(File);
    return FI && FI->isImport;
  }

  /// Determine which HeaderSearchOptions::UserEntries have been successfully
  /// used so far and mark their index with 'true' in the resulting bit vector.
  // TODO: Use llvm::BitVector instead.
  std::vector<bool> computeUserEntryUsage() const;
  /// Return a bit vector of length \c SearchDirs.size() that indicates for each
  /// search directory whether it was used.
  std::vector<bool> getSearchDirUsage() const;

  /// This method returns a HeaderMap for the specified
  /// FileEntry, uniquing them through the 'HeaderMaps' datastructure.
  const HeaderMap *CreateHeaderMap(const FileEntry *FE);

  /// Get filenames for all registered header maps.
  void getHeaderMapFileNames(SmallVectorImpl<std::string> &Names) const;

  /// Retrieve the name of the cached module file that should be used
  /// to load the given module.
  ///
  /// \param Module The module whose module file name will be returned.
  ///
  /// \returns The name of the module file that corresponds to this module,
  /// or an empty string if this module does not correspond to any module file.
  std::string getCachedModuleFileName(Module *Module);

  /// Retrieve the name of the prebuilt module file that should be used
  /// to load a module with the given name.
  ///
  /// \param ModuleName The module whose module file name will be returned.
  ///
  /// \param FileMapOnly If true, then only look in the explicit module name
  //  to file name map and skip the directory search.
  ///
  /// \returns The name of the module file that corresponds to this module,
  /// or an empty string if this module does not correspond to any module file.
  std::string getPrebuiltModuleFileName(StringRef ModuleName,
                                        bool FileMapOnly = false);

  /// Retrieve the name of the prebuilt module file that should be used
  /// to load the given module.
  ///
  /// \param Module The module whose module file name will be returned.
  ///
  /// \returns The name of the module file that corresponds to this module,
  /// or an empty string if this module does not correspond to any module file.
  std::string getPrebuiltImplicitModuleFileName(Module *Module);

  /// Retrieve the name of the (to-be-)cached module file that should
  /// be used to load a module with the given name.
  ///
  /// \param ModuleName The module whose module file name will be returned.
  ///
  /// \param ModuleMapPath A path that when combined with \c ModuleName
  /// uniquely identifies this module. See Module::ModuleMap.
  ///
  /// \returns The name of the module file that corresponds to this module,
  /// or an empty string if this module does not correspond to any module file.
  std::string getCachedModuleFileName(StringRef ModuleName,
                                      StringRef ModuleMapPath);

  /// Lookup a module Search for a module with the given name.
  ///
  /// \param ModuleName The name of the module we're looking for.
  ///
  /// \param ImportLoc Location of the module include/import.
  ///
  /// \param AllowSearch Whether we are allowed to search in the various
  /// search directories to produce a module definition. If not, this lookup
  /// will only return an already-known module.
  ///
  /// \param AllowExtraModuleMapSearch Whether we allow to search modulemaps
  /// in subdirectories.
  ///
  /// \returns The module with the given name.
  Module *lookupModule(StringRef ModuleName,
                       SourceLocation ImportLoc = SourceLocation(),
                       bool AllowSearch = true,
                       bool AllowExtraModuleMapSearch = false);

  /// Try to find a module map file in the given directory, returning
  /// \c nullptr if none is found.
  const FileEntry *lookupModuleMapFile(const DirectoryEntry *Dir,
                                       bool IsFramework);

  /// Determine whether there is a module map that may map the header
  /// with the given file name to a (sub)module.
  /// Always returns false if modules are disabled.
  ///
  /// \param Filename The name of the file.
  ///
  /// \param Root The "root" directory, at which we should stop looking for
  /// module maps.
  ///
  /// \param IsSystem Whether the directories we're looking at are system
  /// header directories.
  bool hasModuleMap(StringRef Filename, const DirectoryEntry *Root,
                    bool IsSystem);

  /// Retrieve the module that corresponds to the given file, if any.
  ///
  /// \param File The header that we wish to map to a module.
  /// \param AllowTextual Whether we want to find textual headers too.
  ModuleMap::KnownHeader findModuleForHeader(const FileEntry *File,
                                             bool AllowTextual = false) const;

  /// Retrieve all the modules corresponding to the given file.
  ///
  /// \ref findModuleForHeader should typically be used instead of this.
  ArrayRef<ModuleMap::KnownHeader>
  findAllModulesForHeader(const FileEntry *File) const;

  /// Read the contents of the given module map file.
  ///
  /// \param File The module map file.
  /// \param IsSystem Whether this file is in a system header directory.
  /// \param ID If the module map file is already mapped (perhaps as part of
  ///        processing a preprocessed module), the ID of the file.
  /// \param Offset [inout] An offset within ID to start parsing. On exit,
  ///        filled by the end of the parsed contents (either EOF or the
  ///        location of an end-of-module-map pragma).
  /// \param OriginalModuleMapFile The original path to the module map file,
  ///        used to resolve paths within the module (this is required when
  ///        building the module from preprocessed source).
  /// \returns true if an error occurred, false otherwise.
  bool loadModuleMapFile(const FileEntry *File, bool IsSystem,
                         FileID ID = FileID(), unsigned *Offset = nullptr,
                         StringRef OriginalModuleMapFile = StringRef());

  /// Collect the set of all known, top-level modules.
  ///
  /// \param Modules Will be filled with the set of known, top-level modules.
  void collectAllModules(SmallVectorImpl<Module *> &Modules);

  /// Load all known, top-level system modules.
  void loadTopLevelSystemModules();

private:
  /// Stores the given search directory and returns a stable pointer.
  DirectoryLookup *storeSearchDir(const DirectoryLookup &Dir) {
    return new (SearchDirsAlloc.Allocate()) DirectoryLookup(Dir);
  }

  /// Lookup a module with the given module name and search-name.
  ///
  /// \param ModuleName The name of the module we're looking for.
  ///
  /// \param SearchName The "search-name" to derive filesystem paths from
  /// when looking for the module map; this is usually equal to ModuleName,
  /// but for compatibility with some buggy frameworks, additional attempts
  /// may be made to find the module under a related-but-different search-name.
  ///
  /// \param ImportLoc Location of the module include/import.
  ///
  /// \param AllowExtraModuleMapSearch Whether we allow to search modulemaps
  /// in subdirectories.
  ///
  /// \returns The module named ModuleName.
  Module *lookupModule(StringRef ModuleName, StringRef SearchName,
                       SourceLocation ImportLoc,
                       bool AllowExtraModuleMapSearch = false);

  /// Retrieve the name of the (to-be-)cached module file that should
  /// be used to load a module with the given name.
  ///
  /// \param ModuleName The module whose module file name will be returned.
  ///
  /// \param ModuleMapPath A path that when combined with \c ModuleName
  /// uniquely identifies this module. See Module::ModuleMap.
  ///
  /// \param CachePath A path to the module cache.
  ///
  /// \returns The name of the module file that corresponds to this module,
  /// or an empty string if this module does not correspond to any module file.
  std::string getCachedModuleFileNameImpl(StringRef ModuleName,
                                          StringRef ModuleMapPath,
                                          StringRef CachePath);

  /// Retrieve a module with the given name, which may be part of the
  /// given framework.
  ///
  /// \param Name The name of the module to retrieve.
  ///
  /// \param Dir The framework directory (e.g., ModuleName.framework).
  ///
  /// \param IsSystem Whether the framework directory is part of the system
  /// frameworks.
  ///
  /// \returns The module, if found; otherwise, null.
  Module *loadFrameworkModule(StringRef Name,
                              const DirectoryEntry *Dir,
                              bool IsSystem);

  /// Load all of the module maps within the immediate subdirectories
  /// of the given search directory.
  void loadSubdirectoryModuleMaps(DirectoryLookup &SearchDir);

  /// Find and suggest a usable module for the given file.
  ///
  /// \return \c true if the file can be used, \c false if we are not permitted to
  ///         find this file due to requirements from \p RequestingModule.
  bool findUsableModuleForHeader(const FileEntry *File,
                                 const DirectoryEntry *Root,
                                 Module *RequestingModule,
                                 ModuleMap::KnownHeader *SuggestedModule,
                                 bool IsSystemHeaderDir);

  /// Find and suggest a usable module for the given file, which is part of
  /// the specified framework.
  ///
  /// \return \c true if the file can be used, \c false if we are not permitted to
  ///         find this file due to requirements from \p RequestingModule.
  bool findUsableModuleForFrameworkHeader(
      const FileEntry *File, StringRef FrameworkName, Module *RequestingModule,
      ModuleMap::KnownHeader *SuggestedModule, bool IsSystemFramework);

  /// Look up the file with the specified name and determine its owning
  /// module.
  Optional<FileEntryRef>
  getFileAndSuggestModule(StringRef FileName, SourceLocation IncludeLoc,
                          const DirectoryEntry *Dir, bool IsSystemHeaderDir,
                          Module *RequestingModule,
                          ModuleMap::KnownHeader *SuggestedModule);

  /// Cache the result of a successful lookup at the given include location
  /// using the search path at index `HitIdx`.
  void cacheLookupSuccess(LookupFileCacheInfo &CacheLookup, unsigned HitIdx,
                          SourceLocation IncludeLoc);
  /// Note that a lookup at the given include location was successful using the
  /// given search path.
  void noteLookupUsage(const DirectoryLookup *SearchDir,
                       SourceLocation IncludeLoc);

public:
  /// Retrieve the module map.
  ModuleMap &getModuleMap() { return ModMap; }

  /// Retrieve the module map.
  const ModuleMap &getModuleMap() const { return ModMap; }

  unsigned header_file_size() const { return FileInfo.size(); }

  /// Return the HeaderFileInfo structure for the specified FileEntry,
  /// in preparation for updating it in some way.
  HeaderFileInfo &getFileInfo(const FileEntry *FE);

  /// Return the HeaderFileInfo structure for the specified FileEntry,
  /// if it has ever been filled in.
  /// \param WantExternal Whether the caller wants purely-external header file
  ///        info (where \p External is true).
  const HeaderFileInfo *getExistingFileInfo(const FileEntry *FE,
                                            bool WantExternal = true) const;

  // Used by external tools
  using search_dir_iterator =
      llvm::pointee_iterator<decltype(SearchDirs)::const_iterator>;

  search_dir_iterator search_dir_begin() const { return SearchDirs.begin(); }
  search_dir_iterator search_dir_end() const { return SearchDirs.end(); }
  unsigned search_dir_size() const { return SearchDirs.size(); }

  search_dir_iterator quoted_dir_begin() const {
    return SearchDirs.begin();
  }

  search_dir_iterator quoted_dir_end() const {
    return SearchDirs.begin() + AngledDirIdx;
  }

  search_dir_iterator angled_dir_begin() const {
    return SearchDirs.begin() + AngledDirIdx;
  }

  search_dir_iterator angled_dir_end() const {
    return SearchDirs.begin() + SystemDirIdx;
  }

  search_dir_iterator system_dir_begin() const {
    return SearchDirs.begin() + SystemDirIdx;
  }

  search_dir_iterator system_dir_end() const { return SearchDirs.end(); }

  /// Retrieve a uniqued framework name.
  StringRef getUniqueFrameworkName(StringRef Framework);

  /// Suggest a path by which the specified file could be found, for use in
  /// diagnostics to suggest a #include. Returned path will only contain forward
  /// slashes as separators. MainFile is the absolute path of the file that we
  /// are generating the diagnostics for. It will try to shorten the path using
  /// MainFile location, if none of the include search directories were prefix
  /// of File.
  ///
  /// \param IsSystem If non-null, filled in to indicate whether the suggested
  ///        path is relative to a system header directory.
  std::string suggestPathToFileForDiagnostics(const FileEntry *File,
                                              llvm::StringRef MainFile,
                                              bool *IsSystem = nullptr);

  /// Suggest a path by which the specified file could be found, for use in
  /// diagnostics to suggest a #include. Returned path will only contain forward
  /// slashes as separators. MainFile is the absolute path of the file that we
  /// are generating the diagnostics for. It will try to shorten the path using
  /// MainFile location, if none of the include search directories were prefix
  /// of File.
  ///
  /// \param WorkingDir If non-empty, this will be prepended to search directory
  /// paths that are relative.
  std::string suggestPathToFileForDiagnostics(llvm::StringRef File,
                                              llvm::StringRef WorkingDir,
                                              llvm::StringRef MainFile,
                                              bool *IsSystem = nullptr);

  void PrintStats();

  size_t getTotalMemory() const;

private:
  /// Describes what happened when we tried to load a module map file.
  enum LoadModuleMapResult {
    /// The module map file had already been loaded.
    LMM_AlreadyLoaded,

    /// The module map file was loaded by this invocation.
    LMM_NewlyLoaded,

    /// There is was directory with the given name.
    LMM_NoDirectory,

    /// There was either no module map file or the module map file was
    /// invalid.
    LMM_InvalidModuleMap
  };

  LoadModuleMapResult loadModuleMapFileImpl(const FileEntry *File,
                                            bool IsSystem,
                                            const DirectoryEntry *Dir,
                                            FileID ID = FileID(),
                                            unsigned *Offset = nullptr);

  /// Try to load the module map file in the given directory.
  ///
  /// \param DirName The name of the directory where we will look for a module
  /// map file.
  /// \param IsSystem Whether this is a system header directory.
  /// \param IsFramework Whether this is a framework directory.
  ///
  /// \returns The result of attempting to load the module map file from the
  /// named directory.
  LoadModuleMapResult loadModuleMapFile(StringRef DirName, bool IsSystem,
                                        bool IsFramework);

  /// Try to load the module map file in the given directory.
  ///
  /// \param Dir The directory where we will look for a module map file.
  /// \param IsSystem Whether this is a system header directory.
  /// \param IsFramework Whether this is a framework directory.
  ///
  /// \returns The result of attempting to load the module map file from the
  /// named directory.
  LoadModuleMapResult loadModuleMapFile(const DirectoryEntry *Dir,
                                        bool IsSystem, bool IsFramework);
};

/// Apply the header search options to get given HeaderSearch object.
void ApplyHeaderSearchOptions(HeaderSearch &HS,
                              const HeaderSearchOptions &HSOpts,
                              const LangOptions &Lang,
                              const llvm::Triple &triple);

} // namespace clang

#endif // LLVM_CLANG_LEX_HEADERSEARCH_H<|MERGE_RESOLUTION|>--- conflicted
+++ resolved
@@ -292,14 +292,11 @@
 
   /// Add an additional search path.
   void AddSearchPath(const DirectoryLookup &dir, bool isAngled);
-<<<<<<< HEAD
-=======
 
   /// Add an additional system search path.
   void AddSystemSearchPath(const DirectoryLookup &dir) {
     SearchDirs.push_back(storeSearchDir(dir));
   }
->>>>>>> 1e8336c5
 
   /// Set the list of system header prefixes.
   void SetSystemHeaderPrefixes(ArrayRef<std::pair<std::string, bool>> P) {
