--- conflicted
+++ resolved
@@ -172,10 +172,6 @@
 LANGOPT(PointerAuthVTPtrAddressDiscrimination, 1, 0, "incorporate address discrimination in authenticated vtable pointers")
 LANGOPT(PointerAuthVTPtrTypeDiscrimination, 1, 0, "incorporate type discrimination in authenticated vtable pointers")
 LANGOPT(PointerAuthTypeInfoVTPtrDiscrimination, 1, 0, "incorporate type and address discrimination in authenticated vtable pointers for std::type_info")
-<<<<<<< HEAD
-LANGOPT(PointerAuthInitFini, 1, 0, "sign function pointers in init/fini arrays")
-=======
->>>>>>> 98391913
 BENIGN_LANGOPT(PointerAuthFunctionTypeDiscrimination, 1, 0,
                "Use type discrimination when signing function pointers")
 LANGOPT(PointerAuthInitFini, 1, 0, "sign function pointers in init/fini arrays")
