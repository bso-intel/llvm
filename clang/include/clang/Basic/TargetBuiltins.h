//===--- TargetBuiltins.h - Target specific builtin IDs ---------*- C++ -*-===//
//
// Part of the LLVM Project, under the Apache License v2.0 with LLVM Exceptions.
// See https://llvm.org/LICENSE.txt for license information.
// SPDX-License-Identifier: Apache-2.0 WITH LLVM-exception
//
//===----------------------------------------------------------------------===//
///
/// \file
/// Enumerates target-specific builtins in their own namespaces within
/// namespace ::clang.
///
//===----------------------------------------------------------------------===//

#ifndef LLVM_CLANG_BASIC_TARGETBUILTINS_H
#define LLVM_CLANG_BASIC_TARGETBUILTINS_H

#include <stdint.h>
#include "clang/Basic/Builtins.h"
#include "llvm/Support/MathExtras.h"
#undef PPC

namespace clang {

  namespace NEON {
  enum {
    LastTIBuiltin = clang::Builtin::FirstTSBuiltin - 1,
#define BUILTIN(ID, TYPE, ATTRS) BI##ID,
#include "clang/Basic/BuiltinsNEON.def"
    FirstTSBuiltin
  };
  }

  /// ARM builtins
  namespace ARM {
    enum {
      LastTIBuiltin = clang::Builtin::FirstTSBuiltin-1,
      LastNEONBuiltin = NEON::FirstTSBuiltin - 1,
#define BUILTIN(ID, TYPE, ATTRS) BI##ID,
#include "clang/Basic/BuiltinsARM.def"
      LastTSBuiltin
    };
  }

  namespace SVE {
  enum {
    LastNEONBuiltin = NEON::FirstTSBuiltin - 1,
#define BUILTIN(ID, TYPE, ATTRS) BI##ID,
#include "clang/Basic/BuiltinsSVE.def"
    FirstTSBuiltin,
  };
  }

  /// AArch64 builtins
  namespace AArch64 {
  enum {
    LastTIBuiltin = clang::Builtin::FirstTSBuiltin - 1,
    LastNEONBuiltin = NEON::FirstTSBuiltin - 1,
    FirstSVEBuiltin = NEON::FirstTSBuiltin,
    LastSVEBuiltin = SVE::FirstTSBuiltin - 1,
  #define BUILTIN(ID, TYPE, ATTRS) BI##ID,
  #include "clang/Basic/BuiltinsAArch64.def"
    LastTSBuiltin
  };
  }

  /// BPF builtins
  namespace BPF {
  enum {
    LastTIBuiltin = clang::Builtin::FirstTSBuiltin - 1,
  #define BUILTIN(ID, TYPE, ATTRS) BI##ID,
  #include "clang/Basic/BuiltinsBPF.def"
    LastTSBuiltin
  };
  }

  /// PPC builtins
  namespace PPC {
    enum {
        LastTIBuiltin = clang::Builtin::FirstTSBuiltin-1,
#define BUILTIN(ID, TYPE, ATTRS) BI##ID,
#include "clang/Basic/BuiltinsPPC.def"
        LastTSBuiltin
    };
  }

  /// NVPTX builtins
  namespace NVPTX {
    enum {
        LastTIBuiltin = clang::Builtin::FirstTSBuiltin-1,
#define BUILTIN(ID, TYPE, ATTRS) BI##ID,
#include "clang/Basic/BuiltinsNVPTX.def"
        LastTSBuiltin
    };
  }

  /// AMDGPU builtins
  namespace AMDGPU {
  enum {
    LastTIBuiltin = clang::Builtin::FirstTSBuiltin - 1,
  #define BUILTIN(ID, TYPE, ATTRS) BI##ID,
  #include "clang/Basic/BuiltinsAMDGPU.def"
    LastTSBuiltin
  };
  }

  /// X86 builtins
  namespace X86 {
  enum {
    LastTIBuiltin = clang::Builtin::FirstTSBuiltin - 1,
#define BUILTIN(ID, TYPE, ATTRS) BI##ID,
#include "clang/Basic/BuiltinsX86.def"
    FirstX86_64Builtin,
    LastX86CommonBuiltin = FirstX86_64Builtin - 1,
#define BUILTIN(ID, TYPE, ATTRS) BI##ID,
#include "clang/Basic/BuiltinsX86_64.def"
    LastTSBuiltin
  };
  }

  /// Flags to identify the types for overloaded Neon builtins.
  ///
  /// These must be kept in sync with the flags in utils/TableGen/NeonEmitter.h.
  class NeonTypeFlags {
    enum {
      EltTypeMask = 0xf,
      UnsignedFlag = 0x10,
      QuadFlag = 0x20
    };
    uint32_t Flags;

  public:
    enum EltType {
      Int8,
      Int16,
      Int32,
      Int64,
      Poly8,
      Poly16,
      Poly64,
      Poly128,
      Float16,
      Float32,
      Float64
    };

    NeonTypeFlags(unsigned F) : Flags(F) {}
    NeonTypeFlags(EltType ET, bool IsUnsigned, bool IsQuad) : Flags(ET) {
      if (IsUnsigned)
        Flags |= UnsignedFlag;
      if (IsQuad)
        Flags |= QuadFlag;
    }

    EltType getEltType() const { return (EltType)(Flags & EltTypeMask); }
    bool isPoly() const {
      EltType ET = getEltType();
      return ET == Poly8 || ET == Poly16;
    }
    bool isUnsigned() const { return (Flags & UnsignedFlag) != 0; }
    bool isQuad() const { return (Flags & QuadFlag) != 0; }
  };

  /// Flags to identify the types for overloaded SVE builtins.
  class SVETypeFlags {
    uint64_t Flags;
    unsigned EltTypeShift;
    unsigned MemEltTypeShift;
    unsigned MergeTypeShift;
<<<<<<< HEAD
=======
    unsigned SplatOperandMaskShift;
>>>>>>> a34309b7

  public:
#define LLVM_GET_SVE_TYPEFLAGS
#include "clang/Basic/arm_sve_typeflags.inc"
#undef LLVM_GET_SVE_TYPEFLAGS

    enum EltType {
#define LLVM_GET_SVE_ELTTYPES
#include "clang/Basic/arm_sve_typeflags.inc"
#undef LLVM_GET_SVE_ELTTYPES
    };

    enum MemEltType {
#define LLVM_GET_SVE_MEMELTTYPES
#include "clang/Basic/arm_sve_typeflags.inc"
#undef LLVM_GET_SVE_MEMELTTYPES
    };

    enum MergeType {
#define LLVM_GET_SVE_MERGETYPES
#include "clang/Basic/arm_sve_typeflags.inc"
#undef LLVM_GET_SVE_MERGETYPES
    };

    enum ImmCheckType {
#define LLVM_GET_SVE_IMMCHECKTYPES
#include "clang/Basic/arm_sve_typeflags.inc"
#undef LLVM_GET_SVE_IMMCHECKTYPES
    };

    SVETypeFlags(uint64_t F) : Flags(F) {
      EltTypeShift = llvm::countTrailingZeros(EltTypeMask);
      MemEltTypeShift = llvm::countTrailingZeros(MemEltTypeMask);
      MergeTypeShift = llvm::countTrailingZeros(MergeTypeMask);
<<<<<<< HEAD
=======
      SplatOperandMaskShift = llvm::countTrailingZeros(SplatOperandMask);
>>>>>>> a34309b7
    }

    EltType getEltType() const {
      return (EltType)((Flags & EltTypeMask) >> EltTypeShift);
    }

    MemEltType getMemEltType() const {
      return (MemEltType)((Flags & MemEltTypeMask) >> MemEltTypeShift);
    }

    MergeType getMergeType() const {
      return (MergeType)((Flags & MergeTypeMask) >> MergeTypeShift);
<<<<<<< HEAD
=======
    }

    unsigned getSplatOperand() const {
      return ((Flags & SplatOperandMask) >> SplatOperandMaskShift) - 1;
    }

    bool hasSplatOperand() const {
      return Flags & SplatOperandMask;
>>>>>>> a34309b7
    }

    bool isLoad() const { return Flags & IsLoad; }
    bool isStore() const { return Flags & IsStore; }
    bool isGatherLoad() const { return Flags & IsGatherLoad; }
    bool isScatterStore() const { return Flags & IsScatterStore; }
    bool isStructLoad() const { return Flags & IsStructLoad; }
    bool isStructStore() const { return Flags & IsStructStore; }
    bool isZExtReturn() const { return Flags & IsZExtReturn; }
<<<<<<< HEAD
=======
    bool isByteIndexed() const { return Flags & IsByteIndexed; }
    bool isOverloadNone() const { return Flags & IsOverloadNone; }
    bool isOverloadWhile() const { return Flags & IsOverloadWhile; }
    bool isOverloadDefault() const { return !(Flags & OverloadKindMask); }
    bool isOverloadWhileRW() const { return Flags & IsOverloadWhileRW; }
    bool isOverloadCvt() const { return Flags & IsOverloadCvt; }
    bool isPrefetch() const { return Flags & IsPrefetch; }
    bool isReverseCompare() const { return Flags & ReverseCompare; }
    bool isAppendSVALL() const { return Flags & IsAppendSVALL; }
    bool isInsertOp1SVALL() const { return Flags & IsInsertOp1SVALL; }
>>>>>>> a34309b7

    uint64_t getBits() const { return Flags; }
    bool isFlagSet(uint64_t Flag) const { return Flags & Flag; }
  };

  /// Hexagon builtins
  namespace Hexagon {
    enum {
        LastTIBuiltin = clang::Builtin::FirstTSBuiltin-1,
#define BUILTIN(ID, TYPE, ATTRS) BI##ID,
#include "clang/Basic/BuiltinsHexagon.def"
        LastTSBuiltin
    };
  }

  /// MIPS builtins
  namespace Mips {
    enum {
        LastTIBuiltin = clang::Builtin::FirstTSBuiltin-1,
#define BUILTIN(ID, TYPE, ATTRS) BI##ID,
#include "clang/Basic/BuiltinsMips.def"
        LastTSBuiltin
    };
  }

  /// XCore builtins
  namespace XCore {
    enum {
        LastTIBuiltin = clang::Builtin::FirstTSBuiltin-1,
#define BUILTIN(ID, TYPE, ATTRS) BI##ID,
#include "clang/Basic/BuiltinsXCore.def"
        LastTSBuiltin
    };
  }

  /// Le64 builtins
  namespace Le64 {
  enum {
    LastTIBuiltin = clang::Builtin::FirstTSBuiltin - 1,
  #define BUILTIN(ID, TYPE, ATTRS) BI##ID,
  #include "clang/Basic/BuiltinsLe64.def"
    LastTSBuiltin
  };
  }

  /// SystemZ builtins
  namespace SystemZ {
    enum {
        LastTIBuiltin = clang::Builtin::FirstTSBuiltin-1,
#define BUILTIN(ID, TYPE, ATTRS) BI##ID,
#include "clang/Basic/BuiltinsSystemZ.def"
        LastTSBuiltin
    };
  }

  /// WebAssembly builtins
  namespace WebAssembly {
    enum {
      LastTIBuiltin = clang::Builtin::FirstTSBuiltin-1,
#define BUILTIN(ID, TYPE, ATTRS) BI##ID,
#include "clang/Basic/BuiltinsWebAssembly.def"
      LastTSBuiltin
    };
  }

} // end namespace clang.

#endif<|MERGE_RESOLUTION|>--- conflicted
+++ resolved
@@ -167,10 +167,7 @@
     unsigned EltTypeShift;
     unsigned MemEltTypeShift;
     unsigned MergeTypeShift;
-<<<<<<< HEAD
-=======
     unsigned SplatOperandMaskShift;
->>>>>>> a34309b7
 
   public:
 #define LLVM_GET_SVE_TYPEFLAGS
@@ -205,10 +202,7 @@
       EltTypeShift = llvm::countTrailingZeros(EltTypeMask);
       MemEltTypeShift = llvm::countTrailingZeros(MemEltTypeMask);
       MergeTypeShift = llvm::countTrailingZeros(MergeTypeMask);
-<<<<<<< HEAD
-=======
       SplatOperandMaskShift = llvm::countTrailingZeros(SplatOperandMask);
->>>>>>> a34309b7
     }
 
     EltType getEltType() const {
@@ -221,8 +215,6 @@
 
     MergeType getMergeType() const {
       return (MergeType)((Flags & MergeTypeMask) >> MergeTypeShift);
-<<<<<<< HEAD
-=======
     }
 
     unsigned getSplatOperand() const {
@@ -231,7 +223,6 @@
 
     bool hasSplatOperand() const {
       return Flags & SplatOperandMask;
->>>>>>> a34309b7
     }
 
     bool isLoad() const { return Flags & IsLoad; }
@@ -241,8 +232,6 @@
     bool isStructLoad() const { return Flags & IsStructLoad; }
     bool isStructStore() const { return Flags & IsStructStore; }
     bool isZExtReturn() const { return Flags & IsZExtReturn; }
-<<<<<<< HEAD
-=======
     bool isByteIndexed() const { return Flags & IsByteIndexed; }
     bool isOverloadNone() const { return Flags & IsOverloadNone; }
     bool isOverloadWhile() const { return Flags & IsOverloadWhile; }
@@ -253,7 +242,6 @@
     bool isReverseCompare() const { return Flags & ReverseCompare; }
     bool isAppendSVALL() const { return Flags & IsAppendSVALL; }
     bool isInsertOp1SVALL() const { return Flags & IsInsertOp1SVALL; }
->>>>>>> a34309b7
 
     uint64_t getBits() const { return Flags; }
     bool isFlagSet(uint64_t Flag) const { return Flags & Flag; }
