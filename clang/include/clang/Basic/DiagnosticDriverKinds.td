--- conflicted
+++ resolved
@@ -687,13 +687,10 @@
   InGroup<OptionIgnored>;
 def err_drv_target_variant_invalid : Error<
   "unsupported '%0' value '%1'; use 'ios-macabi' instead">;
-<<<<<<< HEAD
 def warn_drv_fsycl_with_c_type : Warning<
   "treating '%0' input as '%1' when -fsycl is used">, InGroup<ExpectedFileType>;
-=======
 
 def err_drv_invalid_directx_shader_module : Error<
   "invalid profile : %0">;
 
->>>>>>> 721651be
 }