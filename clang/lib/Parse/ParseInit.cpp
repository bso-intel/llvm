//===--- ParseInit.cpp - Initializer Parsing ------------------------------===//
//
// Part of the LLVM Project, under the Apache License v2.0 with LLVM Exceptions.
// See https://llvm.org/LICENSE.txt for license information.
// SPDX-License-Identifier: Apache-2.0 WITH LLVM-exception
//
//===----------------------------------------------------------------------===//
//
// This file implements initializer parsing as specified by C99 6.7.8.
//
//===----------------------------------------------------------------------===//

#include "clang/Basic/TokenKinds.h"
#include "clang/Parse/ParseDiagnostic.h"
#include "clang/Parse/Parser.h"
#include "clang/Parse/RAIIObjectsForParser.h"
#include "clang/Sema/Designator.h"
#include "clang/Sema/Ownership.h"
#include "clang/Sema/Scope.h"
#include "llvm/ADT/STLExtras.h"
#include "llvm/ADT/SmallString.h"
using namespace clang;


/// MayBeDesignationStart - Return true if the current token might be the start
/// of a designator.  If we can tell it is impossible that it is a designator,
/// return false.
bool Parser::MayBeDesignationStart() {
  switch (Tok.getKind()) {
  default:
    return false;

  case tok::period:      // designator: '.' identifier
    return true;

  case tok::l_square: {  // designator: array-designator
    if (!PP.getLangOpts().CPlusPlus11)
      return true;

    // C++11 lambda expressions and C99 designators can be ambiguous all the
    // way through the closing ']' and to the next character. Handle the easy
    // cases here, and fall back to tentative parsing if those fail.
    switch (PP.LookAhead(0).getKind()) {
    case tok::equal:
    case tok::ellipsis:
    case tok::r_square:
      // Definitely starts a lambda expression.
      return false;

    case tok::amp:
    case tok::kw_this:
    case tok::star:
    case tok::identifier:
      // We have to do additional analysis, because these could be the
      // start of a constant expression or a lambda capture list.
      break;

    default:
      // Anything not mentioned above cannot occur following a '[' in a
      // lambda expression.
      return true;
    }

    // Handle the complicated case below.
    break;
  }
  case tok::identifier:  // designation: identifier ':'
    return PP.LookAhead(0).is(tok::colon);
  }

  // Parse up to (at most) the token after the closing ']' to determine
  // whether this is a C99 designator or a lambda.
  RevertingTentativeParsingAction Tentative(*this);

  LambdaIntroducer Intro;
  LambdaIntroducerTentativeParse ParseResult;
  if (ParseLambdaIntroducer(Intro, &ParseResult)) {
    // Hit and diagnosed an error in a lambda.
    // FIXME: Tell the caller this happened so they can recover.
    return true;
  }

  switch (ParseResult) {
  case LambdaIntroducerTentativeParse::Success:
  case LambdaIntroducerTentativeParse::Incomplete:
    // Might be a lambda-expression. Keep looking.
    // FIXME: If our tentative parse was not incomplete, parse the lambda from
    // here rather than throwing away then reparsing the LambdaIntroducer.
    break;

  case LambdaIntroducerTentativeParse::MessageSend:
  case LambdaIntroducerTentativeParse::Invalid:
    // Can't be a lambda-expression. Treat it as a designator.
    // FIXME: Should we disambiguate against a message-send?
    return true;
  }

  // Once we hit the closing square bracket, we look at the next
  // token. If it's an '=', this is a designator. Otherwise, it's a
  // lambda expression. This decision favors lambdas over the older
  // GNU designator syntax, which allows one to omit the '=', but is
  // consistent with GCC.
  return Tok.is(tok::equal);
}

static void CheckArrayDesignatorSyntax(Parser &P, SourceLocation Loc,
                                       Designation &Desig) {
  // If we have exactly one array designator, this used the GNU
  // 'designation: array-designator' extension, otherwise there should be no
  // designators at all!
  if (Desig.getNumDesignators() == 1 &&
      (Desig.getDesignator(0).isArrayDesignator() ||
       Desig.getDesignator(0).isArrayRangeDesignator()))
    P.Diag(Loc, diag::ext_gnu_missing_equal_designator);
  else if (Desig.getNumDesignators() > 0)
    P.Diag(Loc, diag::err_expected_equal_designator);
}

/// ParseInitializerWithPotentialDesignator - Parse the 'initializer' production
/// checking to see if the token stream starts with a designator.
///
/// C99:
///
///       designation:
///         designator-list '='
/// [GNU]   array-designator
/// [GNU]   identifier ':'
///
///       designator-list:
///         designator
///         designator-list designator
///
///       designator:
///         array-designator
///         '.' identifier
///
///       array-designator:
///         '[' constant-expression ']'
/// [GNU]   '[' constant-expression '...' constant-expression ']'
///
/// C++20:
///
///       designated-initializer-list:
///         designated-initializer-clause
///         designated-initializer-list ',' designated-initializer-clause
///
///       designated-initializer-clause:
///         designator brace-or-equal-initializer
///
///       designator:
///         '.' identifier
///
/// We allow the C99 syntax extensions in C++20, but do not allow the C++20
/// extension (a braced-init-list after the designator with no '=') in C99.
///
/// NOTE: [OBC] allows '[ objc-receiver objc-message-args ]' as an
/// initializer (because it is an expression).  We need to consider this case
/// when parsing array designators.
///
/// \p CodeCompleteCB is called with Designation parsed so far.
ExprResult Parser::ParseInitializerWithPotentialDesignator(
    DesignatorCompletionInfo DesignatorCompletion) {
  // If this is the old-style GNU extension:
  //   designation ::= identifier ':'
  // Handle it as a field designator.  Otherwise, this must be the start of a
  // normal expression.
  if (Tok.is(tok::identifier)) {
    const IdentifierInfo *FieldName = Tok.getIdentifierInfo();

    SmallString<256> NewSyntax;
    llvm::raw_svector_ostream(NewSyntax) << '.' << FieldName->getName()
                                         << " = ";

    SourceLocation NameLoc = ConsumeToken(); // Eat the identifier.

    assert(Tok.is(tok::colon) && "MayBeDesignationStart not working properly!");
    SourceLocation ColonLoc = ConsumeToken();

    Diag(NameLoc, diag::ext_gnu_old_style_field_designator)
      << FixItHint::CreateReplacement(SourceRange(NameLoc, ColonLoc),
                                      NewSyntax);

    Designation D;
    D.AddDesignator(Designator::getField(FieldName, SourceLocation(), NameLoc));
    PreferredType.enterDesignatedInitializer(
        Tok.getLocation(), DesignatorCompletion.PreferredBaseType, D);
    return Actions.ActOnDesignatedInitializer(D, ColonLoc, true,
                                              ParseInitializer());
  }

  // Desig - This is initialized when we see our first designator.  We may have
  // an objc message send with no designator, so we don't want to create this
  // eagerly.
  Designation Desig;

  // Parse each designator in the designator list until we find an initializer.
  while (Tok.is(tok::period) || Tok.is(tok::l_square)) {
    if (Tok.is(tok::period)) {
      // designator: '.' identifier
      SourceLocation DotLoc = ConsumeToken();

      if (Tok.is(tok::code_completion)) {
        cutOffParsing();
        Actions.CodeCompleteDesignator(DesignatorCompletion.PreferredBaseType,
                                       DesignatorCompletion.InitExprs, Desig);
        return ExprError();
      }
      if (Tok.isNot(tok::identifier)) {
        Diag(Tok.getLocation(), diag::err_expected_field_designator);
        return ExprError();
      }

      Desig.AddDesignator(Designator::getField(Tok.getIdentifierInfo(), DotLoc,
                                               Tok.getLocation()));
      ConsumeToken(); // Eat the identifier.
      continue;
    }

    // We must have either an array designator now or an objc message send.
    assert(Tok.is(tok::l_square) && "Unexpected token!");

    // Handle the two forms of array designator:
    //   array-designator: '[' constant-expression ']'
    //   array-designator: '[' constant-expression '...' constant-expression ']'
    //
    // Also, we have to handle the case where the expression after the
    // designator an an objc message send: '[' objc-message-expr ']'.
    // Interesting cases are:
    //   [foo bar]         -> objc message send
    //   [foo]             -> array designator
    //   [foo ... bar]     -> array designator
    //   [4][foo bar]      -> obsolete GNU designation with objc message send.
    //
    // We do not need to check for an expression starting with [[ here. If it
    // contains an Objective-C message send, then it is not an ill-formed
    // attribute. If it is a lambda-expression within an array-designator, then
    // it will be rejected because a constant-expression cannot begin with a
    // lambda-expression.
    InMessageExpressionRAIIObject InMessage(*this, true);

    BalancedDelimiterTracker T(*this, tok::l_square);
    T.consumeOpen();
    SourceLocation StartLoc = T.getOpenLocation();

    ExprResult Idx;

    // If Objective-C is enabled and this is a typename (class message
    // send) or send to 'super', parse this as a message send
    // expression.  We handle C++ and C separately, since C++ requires
    // much more complicated parsing.
    if  (getLangOpts().ObjC && getLangOpts().CPlusPlus) {
      // Send to 'super'.
      if (Tok.is(tok::identifier) && Tok.getIdentifierInfo() == Ident_super &&
          NextToken().isNot(tok::period) &&
          getCurScope()->isInObjcMethodScope()) {
        CheckArrayDesignatorSyntax(*this, StartLoc, Desig);
        return ParseAssignmentExprWithObjCMessageExprStart(
            StartLoc, ConsumeToken(), nullptr, nullptr);
      }

      // Parse the receiver, which is either a type or an expression.
      bool IsExpr;
      void *TypeOrExpr;
      if (ParseObjCXXMessageReceiver(IsExpr, TypeOrExpr)) {
        SkipUntil(tok::r_square, StopAtSemi);
        return ExprError();
      }

      // If the receiver was a type, we have a class message; parse
      // the rest of it.
      if (!IsExpr) {
        CheckArrayDesignatorSyntax(*this, StartLoc, Desig);
        return ParseAssignmentExprWithObjCMessageExprStart(StartLoc,
                                                           SourceLocation(),
                                   ParsedType::getFromOpaquePtr(TypeOrExpr),
                                                           nullptr);
      }

      // If the receiver was an expression, we still don't know
      // whether we have a message send or an array designator; just
      // adopt the expression for further analysis below.
      // FIXME: potentially-potentially evaluated expression above?
      Idx = ExprResult(static_cast<Expr*>(TypeOrExpr));
    } else if (getLangOpts().ObjC && Tok.is(tok::identifier)) {
      IdentifierInfo *II = Tok.getIdentifierInfo();
      SourceLocation IILoc = Tok.getLocation();
      ParsedType ReceiverType;
      // Three cases. This is a message send to a type: [type foo]
      // This is a message send to super:  [super foo]
      // This is a message sent to an expr:  [super.bar foo]
      switch (Actions.getObjCMessageKind(
          getCurScope(), II, IILoc, II == Ident_super,
          NextToken().is(tok::period), ReceiverType)) {
      case Sema::ObjCSuperMessage:
        CheckArrayDesignatorSyntax(*this, StartLoc, Desig);
        return ParseAssignmentExprWithObjCMessageExprStart(
            StartLoc, ConsumeToken(), nullptr, nullptr);

      case Sema::ObjCClassMessage:
        CheckArrayDesignatorSyntax(*this, StartLoc, Desig);
        ConsumeToken(); // the identifier
        if (!ReceiverType) {
          SkipUntil(tok::r_square, StopAtSemi);
          return ExprError();
        }

        // Parse type arguments and protocol qualifiers.
        if (Tok.is(tok::less)) {
          SourceLocation NewEndLoc;
          TypeResult NewReceiverType
            = parseObjCTypeArgsAndProtocolQualifiers(IILoc, ReceiverType,
                                                     /*consumeLastToken=*/true,
                                                     NewEndLoc);
          if (!NewReceiverType.isUsable()) {
            SkipUntil(tok::r_square, StopAtSemi);
            return ExprError();
          }

          ReceiverType = NewReceiverType.get();
        }

        return ParseAssignmentExprWithObjCMessageExprStart(StartLoc,
                                                           SourceLocation(),
                                                           ReceiverType,
                                                           nullptr);

      case Sema::ObjCInstanceMessage:
        // Fall through; we'll just parse the expression and
        // (possibly) treat this like an Objective-C message send
        // later.
        break;
      }
    }

    // Parse the index expression, if we haven't already gotten one
    // above (which can only happen in Objective-C++).
    // Note that we parse this as an assignment expression, not a constant
    // expression (allowing *=, =, etc) to handle the objc case.  Sema needs
    // to validate that the expression is a constant.
    // FIXME: We also need to tell Sema that we're in a
    // potentially-potentially evaluated context.
    if (!Idx.get()) {
      Idx = ParseAssignmentExpression();
      if (Idx.isInvalid()) {
        SkipUntil(tok::r_square, StopAtSemi);
        return Idx;
      }
    }

    // Given an expression, we could either have a designator (if the next
    // tokens are '...' or ']' or an objc message send.  If this is an objc
    // message send, handle it now.  An objc-message send is the start of
    // an assignment-expression production.
    if (getLangOpts().ObjC && Tok.isNot(tok::ellipsis) &&
        Tok.isNot(tok::r_square)) {
      CheckArrayDesignatorSyntax(*this, Tok.getLocation(), Desig);
      return ParseAssignmentExprWithObjCMessageExprStart(
          StartLoc, SourceLocation(), nullptr, Idx.get());
    }

    // If this is a normal array designator, remember it.
    if (Tok.isNot(tok::ellipsis)) {
      Desig.AddDesignator(Designator::getArray(Idx.get(), StartLoc));
    } else {
      // Handle the gnu array range extension.
      Diag(Tok, diag::ext_gnu_array_range);
      SourceLocation EllipsisLoc = ConsumeToken();

      ExprResult RHS(ParseConstantExpression());
      if (RHS.isInvalid()) {
        SkipUntil(tok::r_square, StopAtSemi);
        return RHS;
      }
      Desig.AddDesignator(Designator::getArrayRange(Idx.get(),
                                                    RHS.get(),
                                                    StartLoc, EllipsisLoc));
    }

    T.consumeClose();
    Desig.getDesignator(Desig.getNumDesignators() - 1).setRBracketLoc(
                                                        T.getCloseLocation());
  }

  // Okay, we're done with the designator sequence.  We know that there must be
  // at least one designator, because the only case we can get into this method
  // without a designator is when we have an objc message send.  That case is
  // handled and returned from above.
  assert(!Desig.empty() && "Designator is empty?");

  // Handle a normal designator sequence end, which is an equal.
  if (Tok.is(tok::equal)) {
    SourceLocation EqualLoc = ConsumeToken();
    PreferredType.enterDesignatedInitializer(
        Tok.getLocation(), DesignatorCompletion.PreferredBaseType, Desig);
    return Actions.ActOnDesignatedInitializer(Desig, EqualLoc, false,
                                              ParseInitializer());
  }

  // Handle a C++20 braced designated initialization, which results in
  // direct-list-initialization of the aggregate element. We allow this as an
  // extension from C++11 onwards (when direct-list-initialization was added).
  if (Tok.is(tok::l_brace) && getLangOpts().CPlusPlus11) {
    PreferredType.enterDesignatedInitializer(
        Tok.getLocation(), DesignatorCompletion.PreferredBaseType, Desig);
    return Actions.ActOnDesignatedInitializer(Desig, SourceLocation(), false,
                                              ParseBraceInitializer());
  }

  // We read some number of designators and found something that isn't an = or
  // an initializer.  If we have exactly one array designator, this
  // is the GNU 'designation: array-designator' extension.  Otherwise, it is a
  // parse error.
  if (Desig.getNumDesignators() == 1 &&
      (Desig.getDesignator(0).isArrayDesignator() ||
       Desig.getDesignator(0).isArrayRangeDesignator())) {
    Diag(Tok, diag::ext_gnu_missing_equal_designator)
      << FixItHint::CreateInsertion(Tok.getLocation(), "= ");
    return Actions.ActOnDesignatedInitializer(Desig, Tok.getLocation(),
                                              true, ParseInitializer());
  }

  Diag(Tok, diag::err_expected_equal_designator);
  return ExprError();
}

/// ParseBraceInitializer - Called when parsing an initializer that has a
/// leading open brace.
///
///       initializer: [C99 6.7.8]
///         '{' initializer-list '}'
///         '{' initializer-list ',' '}'
/// [GNU]   '{' '}'
///
///       initializer-list:
///         designation[opt] initializer ...[opt]
///         initializer-list ',' designation[opt] initializer ...[opt]
///
ExprResult Parser::ParseBraceInitializer() {
  InMessageExpressionRAIIObject InMessage(*this, false);

  BalancedDelimiterTracker T(*this, tok::l_brace);
  T.consumeOpen();
  SourceLocation LBraceLoc = T.getOpenLocation();

  /// InitExprs - This is the actual list of expressions contained in the
  /// initializer.
  ExprVector InitExprs;

  if (Tok.is(tok::r_brace)) {
    // Empty initializers are a C++ feature and a GNU extension to C.
    if (!getLangOpts().CPlusPlus)
      Diag(LBraceLoc, diag::ext_gnu_empty_initializer);
    // Match the '}'.
    return Actions.ActOnInitList(LBraceLoc, None, ConsumeBrace());
  }

  // Enter an appropriate expression evaluation context for an initializer list.
  EnterExpressionEvaluationContext EnterContext(
      Actions, EnterExpressionEvaluationContext::InitList);

  bool InitExprsOk = true;
  QualType LikelyType = PreferredType.get(T.getOpenLocation());
  DesignatorCompletionInfo DesignatorCompletion{InitExprs, LikelyType};
  bool CalledSignatureHelp = false;
  auto RunSignatureHelp = [&] {
    QualType PreferredType;
    if (!LikelyType.isNull())
      PreferredType = Actions.ProduceConstructorSignatureHelp(
          LikelyType->getCanonicalTypeInternal(), T.getOpenLocation(),
          InitExprs, T.getOpenLocation(), /*Braced=*/true);
    CalledSignatureHelp = true;
    return PreferredType;
  };

<<<<<<< HEAD
  while (1) {
=======
  while (true) {
>>>>>>> 1e8336c5
    PreferredType.enterFunctionArgument(Tok.getLocation(), RunSignatureHelp);

    // Handle Microsoft __if_exists/if_not_exists if necessary.
    if (getLangOpts().MicrosoftExt && (Tok.is(tok::kw___if_exists) ||
        Tok.is(tok::kw___if_not_exists))) {
      if (ParseMicrosoftIfExistsBraceInitializer(InitExprs, InitExprsOk)) {
        if (Tok.isNot(tok::comma)) break;
        ConsumeToken();
      }
      if (Tok.is(tok::r_brace)) break;
      continue;
    }

    // Parse: designation[opt] initializer

    // If we know that this cannot be a designation, just parse the nested
    // initializer directly.
    ExprResult SubElt;
    if (MayBeDesignationStart())
      SubElt = ParseInitializerWithPotentialDesignator(DesignatorCompletion);
    else
      SubElt = ParseInitializer();

    if (Tok.is(tok::ellipsis))
      SubElt = Actions.ActOnPackExpansion(SubElt.get(), ConsumeToken());

    SubElt = Actions.CorrectDelayedTyposInExpr(SubElt.get());

    // If we couldn't parse the subelement, bail out.
    if (SubElt.isUsable()) {
      InitExprs.push_back(SubElt.get());
    } else {
      InitExprsOk = false;

      // We have two ways to try to recover from this error: if the code looks
      // grammatically ok (i.e. we have a comma coming up) try to continue
      // parsing the rest of the initializer.  This allows us to emit
      // diagnostics for later elements that we find.  If we don't see a comma,
      // assume there is a parse error, and just skip to recover.
      // FIXME: This comment doesn't sound right. If there is a r_brace
      // immediately, it can't be an error, since there is no other way of
      // leaving this loop except through this if.
      if (Tok.isNot(tok::comma)) {
        SkipUntil(tok::r_brace, StopBeforeMatch);
        break;
      }
    }

    // If we don't have a comma continued list, we're done.
    if (Tok.isNot(tok::comma)) break;

    // TODO: save comma locations if some client cares.
    ConsumeToken();

    // Handle trailing comma.
    if (Tok.is(tok::r_brace)) break;
  }

  bool closed = !T.consumeClose();

  if (InitExprsOk && closed)
    return Actions.ActOnInitList(LBraceLoc, InitExprs,
                                 T.getCloseLocation());

  return ExprError(); // an error occurred.
}


// Return true if a comma (or closing brace) is necessary after the
// __if_exists/if_not_exists statement.
bool Parser::ParseMicrosoftIfExistsBraceInitializer(ExprVector &InitExprs,
                                                    bool &InitExprsOk) {
  bool trailingComma = false;
  IfExistsCondition Result;
  if (ParseMicrosoftIfExistsCondition(Result))
    return false;

  BalancedDelimiterTracker Braces(*this, tok::l_brace);
  if (Braces.consumeOpen()) {
    Diag(Tok, diag::err_expected) << tok::l_brace;
    return false;
  }

  switch (Result.Behavior) {
  case IEB_Parse:
    // Parse the declarations below.
    break;

  case IEB_Dependent:
    Diag(Result.KeywordLoc, diag::warn_microsoft_dependent_exists)
      << Result.IsIfExists;
    // Fall through to skip.
    LLVM_FALLTHROUGH;

  case IEB_Skip:
    Braces.skipToEnd();
    return false;
  }

  DesignatorCompletionInfo DesignatorCompletion{
      InitExprs,
      PreferredType.get(Braces.getOpenLocation()),
  };
  while (!isEofOrEom()) {
    trailingComma = false;
    // If we know that this cannot be a designation, just parse the nested
    // initializer directly.
    ExprResult SubElt;
    if (MayBeDesignationStart())
      SubElt = ParseInitializerWithPotentialDesignator(DesignatorCompletion);
    else
      SubElt = ParseInitializer();

    if (Tok.is(tok::ellipsis))
      SubElt = Actions.ActOnPackExpansion(SubElt.get(), ConsumeToken());

    // If we couldn't parse the subelement, bail out.
    if (!SubElt.isInvalid())
      InitExprs.push_back(SubElt.get());
    else
      InitExprsOk = false;

    if (Tok.is(tok::comma)) {
      ConsumeToken();
      trailingComma = true;
    }

    if (Tok.is(tok::r_brace))
      break;
  }

  Braces.consumeClose();

  return !trailingComma;
}<|MERGE_RESOLUTION|>--- conflicted
+++ resolved
@@ -472,11 +472,7 @@
     return PreferredType;
   };
 
-<<<<<<< HEAD
-  while (1) {
-=======
   while (true) {
->>>>>>> 1e8336c5
     PreferredType.enterFunctionArgument(Tok.getLocation(), RunSignatureHelp);
 
     // Handle Microsoft __if_exists/if_not_exists if necessary.
