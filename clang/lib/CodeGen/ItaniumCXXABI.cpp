--- conflicted
+++ resolved
@@ -3709,16 +3709,10 @@
   // Check if the alias exists. If it doesn't, then get or create the global.
   if (CGM.getItaniumVTableContext().isRelativeLayout())
     VTable = CGM.getModule().getNamedAlias(VTableName);
-<<<<<<< HEAD
-
-  if (!VTable)
-    VTable = CGM.CreateRuntimeVariable(CGM.DefaultInt8PtrTy, VTableName);
-=======
   if (!VTable) {
     llvm::Type *Ty = llvm::ArrayType::get(CGM.GlobalsInt8PtrTy, 0);
     VTable = CGM.getModule().getOrInsertGlobal(VTableName, Ty);
   }
->>>>>>> 8a2d68f6
 
   CGM.setDSOLocal(cast<llvm::GlobalValue>(VTable->stripPointerCasts()));
 
