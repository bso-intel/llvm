--- conflicted
+++ resolved
@@ -1500,13 +1500,8 @@
                                        llvm::Type *StdTypeInfoPtrTy) {
   auto *ClassDecl =
       cast<CXXRecordDecl>(SrcRecordTy->castAs<RecordType>()->getDecl());
-<<<<<<< HEAD
-  llvm::Value *Value =
-      CGF.GetVTablePtr(ThisPtr, StdTypeInfoPtrTy->getPointerTo(), ClassDecl);
-=======
   llvm::Value *Value = CGF.GetVTablePtr(ThisPtr, CGM.GlobalsInt8PtrTy,
                                         ClassDecl);
->>>>>>> 9c760ca8
 
   if (CGM.getItaniumVTableContext().isRelativeLayout()) {
     // Load the type info.
