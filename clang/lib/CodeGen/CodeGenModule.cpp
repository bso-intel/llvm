--- conflicted
+++ resolved
@@ -5144,13 +5144,9 @@
     LT = getFunctionLinkage(GD);
     AS = Aliasee->getType()->getPointerAddressSpace();
   } else {
-<<<<<<< HEAD
     AS = ArgInfoAddressSpace(
         GetGlobalVarAddressSpace(dyn_cast<VarDecl>(GD.getDecl())));
-    Aliasee = GetOrCreateLLVMGlobal(AA->getAliasee(), DeclTy->getPointerTo(AS),
-=======
-    Aliasee = GetOrCreateLLVMGlobal(AA->getAliasee(), DeclTy, 0,
->>>>>>> 9f7d552c
+    Aliasee = GetOrCreateLLVMGlobal(AA->getAliasee(), DeclTy, AS,
                                     /*D=*/nullptr);
     if (const auto *VD = dyn_cast<VarDecl>(GD.getDecl()))
       LT = getLLVMLinkageVarDefinition(VD, D->getType().isConstQualified());
