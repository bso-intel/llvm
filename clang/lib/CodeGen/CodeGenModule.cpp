//===--- CodeGenModule.cpp - Emit LLVM Code from ASTs for a Module --------===//
//
// Part of the LLVM Project, under the Apache License v2.0 with LLVM Exceptions.
// See https://llvm.org/LICENSE.txt for license information.
// SPDX-License-Identifier: Apache-2.0 WITH LLVM-exception
//
//===----------------------------------------------------------------------===//
//
// This coordinates the per-module state used while generating code.
//
//===----------------------------------------------------------------------===//

#include "CodeGenModule.h"
#include "ABIInfo.h"
#include "CGBlocks.h"
#include "CGCUDARuntime.h"
#include "CGCXXABI.h"
#include "CGCall.h"
#include "CGDebugInfo.h"
#include "CGHLSLRuntime.h"
#include "CGObjCRuntime.h"
#include "CGOpenCLRuntime.h"
#include "CGOpenMPRuntime.h"
#include "CGOpenMPRuntimeGPU.h"
#include "CGSYCLRuntime.h"
#include "CodeGenFunction.h"
#include "CodeGenPGO.h"
#include "ConstantEmitter.h"
#include "CoverageMappingGen.h"
#include "TargetInfo.h"
#include "clang/AST/ASTContext.h"
#include "clang/AST/ASTLambda.h"
#include "clang/AST/CharUnits.h"
#include "clang/AST/Decl.h"
#include "clang/AST/DeclCXX.h"
#include "clang/AST/DeclObjC.h"
#include "clang/AST/DeclTemplate.h"
#include "clang/AST/Mangle.h"
#include "clang/AST/RecursiveASTVisitor.h"
#include "clang/AST/StmtVisitor.h"
#include "clang/Basic/Builtins.h"
#include "clang/Basic/CharInfo.h"
#include "clang/Basic/CodeGenOptions.h"
#include "clang/Basic/Diagnostic.h"
#include "clang/Basic/FileManager.h"
#include "clang/Basic/Module.h"
#include "clang/Basic/SourceManager.h"
#include "clang/Basic/TargetInfo.h"
#include "clang/Basic/Version.h"
#include "clang/CodeGen/BackendUtil.h"
#include "clang/CodeGen/ConstantInitBuilder.h"
#include "clang/Frontend/FrontendDiagnostic.h"
#include "clang/Sema/Sema.h"
#include "clang/Sema/SemaSYCL.h"
#include "llvm/ADT/STLExtras.h"
#include "llvm/ADT/StringExtras.h"
#include "llvm/ADT/StringSwitch.h"
#include "llvm/Analysis/TargetLibraryInfo.h"
#include "llvm/BinaryFormat/ELF.h"
#include "llvm/Frontend/OpenMP/OMPIRBuilder.h"
#include "llvm/IR/AttributeMask.h"
#include "llvm/IR/CallingConv.h"
#include "llvm/IR/DataLayout.h"
#include "llvm/IR/Intrinsics.h"
#include "llvm/IR/LLVMContext.h"
#include "llvm/IR/Module.h"
#include "llvm/IR/ProfileSummary.h"
#include "llvm/ProfileData/InstrProfReader.h"
#include "llvm/ProfileData/SampleProf.h"
#include "llvm/Support/CRC.h"
#include "llvm/Support/CodeGen.h"
#include "llvm/Support/CommandLine.h"
#include "llvm/Support/ConvertUTF.h"
#include "llvm/Support/ErrorHandling.h"
#include "llvm/Support/TimeProfiler.h"
#include "llvm/Support/xxhash.h"
#include "llvm/TargetParser/RISCVISAInfo.h"
#include "llvm/TargetParser/Triple.h"
#include "llvm/TargetParser/X86TargetParser.h"
#include "llvm/Transforms/Utils/BuildLibCalls.h"
#include <optional>

using namespace clang;
using namespace CodeGen;

static llvm::cl::opt<bool> LimitedCoverage(
    "limited-coverage-experimental", llvm::cl::Hidden,
    llvm::cl::desc("Emit limited coverage mapping information (experimental)"));

static const char AnnotationSection[] = "llvm.metadata";

static CGCXXABI *createCXXABI(CodeGenModule &CGM) {
  switch (CGM.getContext().getCXXABIKind()) {
  case TargetCXXABI::AppleARM64:
  case TargetCXXABI::Fuchsia:
  case TargetCXXABI::GenericAArch64:
  case TargetCXXABI::GenericARM:
  case TargetCXXABI::iOS:
  case TargetCXXABI::WatchOS:
  case TargetCXXABI::GenericMIPS:
  case TargetCXXABI::GenericItanium:
  case TargetCXXABI::WebAssembly:
  case TargetCXXABI::XL:
    return CreateItaniumCXXABI(CGM);
  case TargetCXXABI::Microsoft:
    return CreateMicrosoftCXXABI(CGM);
  }

  llvm_unreachable("invalid C++ ABI kind");
}

static bool SYCLCUDAIsHost(const clang::LangOptions &LangOpts) {
  // Return true for the host compilation of SYCL CUDA sources.
  return LangOpts.SYCLIsHost && LangOpts.CUDA && !LangOpts.CUDAIsDevice;
}
static bool SYCLCUDAIsSYCLDevice(const clang::LangOptions &LangOpts) {
  // Return true for the SYCL device compilation of SYCL CUDA sources.
  return LangOpts.SYCLIsDevice && LangOpts.CUDA && !LangOpts.CUDAIsDevice;
}

static std::unique_ptr<TargetCodeGenInfo>
createTargetCodeGenInfo(CodeGenModule &CGM) {
  const TargetInfo &Target = CGM.getTarget();
  const llvm::Triple &Triple = Target.getTriple();
  const CodeGenOptions &CodeGenOpts = CGM.getCodeGenOpts();

  switch (Triple.getArch()) {
  default:
    return createDefaultTargetCodeGenInfo(CGM);

  case llvm::Triple::le32:
    return createPNaClTargetCodeGenInfo(CGM);
  case llvm::Triple::m68k:
    return createM68kTargetCodeGenInfo(CGM);
  case llvm::Triple::mips:
  case llvm::Triple::mipsel:
    if (Triple.getOS() == llvm::Triple::NaCl)
      return createPNaClTargetCodeGenInfo(CGM);
    return createMIPSTargetCodeGenInfo(CGM, /*IsOS32=*/true);

  case llvm::Triple::mips64:
  case llvm::Triple::mips64el:
    return createMIPSTargetCodeGenInfo(CGM, /*IsOS32=*/false);

  case llvm::Triple::avr: {
    // For passing parameters, R8~R25 are used on avr, and R18~R25 are used
    // on avrtiny. For passing return value, R18~R25 are used on avr, and
    // R22~R25 are used on avrtiny.
    unsigned NPR = Target.getABI() == "avrtiny" ? 6 : 18;
    unsigned NRR = Target.getABI() == "avrtiny" ? 4 : 8;
    return createAVRTargetCodeGenInfo(CGM, NPR, NRR);
  }

  case llvm::Triple::aarch64:
  case llvm::Triple::aarch64_32:
  case llvm::Triple::aarch64_be: {
    AArch64ABIKind Kind = AArch64ABIKind::AAPCS;
    if (Target.getABI() == "darwinpcs")
      Kind = AArch64ABIKind::DarwinPCS;
    else if (Triple.isOSWindows())
      return createWindowsAArch64TargetCodeGenInfo(CGM, AArch64ABIKind::Win64);
    else if (Target.getABI() == "aapcs-soft")
      Kind = AArch64ABIKind::AAPCSSoft;
    else if (Target.getABI() == "pauthtest")
      Kind = AArch64ABIKind::PAuthTest;

    return createAArch64TargetCodeGenInfo(CGM, Kind);
  }

  case llvm::Triple::wasm32:
  case llvm::Triple::wasm64: {
    WebAssemblyABIKind Kind = WebAssemblyABIKind::MVP;
    if (Target.getABI() == "experimental-mv")
      Kind = WebAssemblyABIKind::ExperimentalMV;
    return createWebAssemblyTargetCodeGenInfo(CGM, Kind);
  }

  case llvm::Triple::arm:
  case llvm::Triple::armeb:
  case llvm::Triple::thumb:
  case llvm::Triple::thumbeb: {
    if (Triple.getOS() == llvm::Triple::Win32)
      return createWindowsARMTargetCodeGenInfo(CGM, ARMABIKind::AAPCS_VFP);

    ARMABIKind Kind = ARMABIKind::AAPCS;
    StringRef ABIStr = Target.getABI();
    if (ABIStr == "apcs-gnu")
      Kind = ARMABIKind::APCS;
    else if (ABIStr == "aapcs16")
      Kind = ARMABIKind::AAPCS16_VFP;
    else if (CodeGenOpts.FloatABI == "hard" ||
             (CodeGenOpts.FloatABI != "soft" &&
              (Triple.getEnvironment() == llvm::Triple::GNUEABIHF ||
               Triple.getEnvironment() == llvm::Triple::MuslEABIHF ||
               Triple.getEnvironment() == llvm::Triple::EABIHF)))
      Kind = ARMABIKind::AAPCS_VFP;

    return createARMTargetCodeGenInfo(CGM, Kind);
  }

  case llvm::Triple::ppc: {
    if (Triple.isOSAIX())
      return createAIXTargetCodeGenInfo(CGM, /*Is64Bit=*/false);

    bool IsSoftFloat =
        CodeGenOpts.FloatABI == "soft" || Target.hasFeature("spe");
    return createPPC32TargetCodeGenInfo(CGM, IsSoftFloat);
  }
  case llvm::Triple::ppcle: {
    bool IsSoftFloat = CodeGenOpts.FloatABI == "soft";
    return createPPC32TargetCodeGenInfo(CGM, IsSoftFloat);
  }
  case llvm::Triple::ppc64:
    if (Triple.isOSAIX())
      return createAIXTargetCodeGenInfo(CGM, /*Is64Bit=*/true);

    if (Triple.isOSBinFormatELF()) {
      PPC64_SVR4_ABIKind Kind = PPC64_SVR4_ABIKind::ELFv1;
      if (Target.getABI() == "elfv2")
        Kind = PPC64_SVR4_ABIKind::ELFv2;
      bool IsSoftFloat = CodeGenOpts.FloatABI == "soft";

      return createPPC64_SVR4_TargetCodeGenInfo(CGM, Kind, IsSoftFloat);
    }
    return createPPC64TargetCodeGenInfo(CGM);
  case llvm::Triple::ppc64le: {
    assert(Triple.isOSBinFormatELF() && "PPC64 LE non-ELF not supported!");
    PPC64_SVR4_ABIKind Kind = PPC64_SVR4_ABIKind::ELFv2;
    if (Target.getABI() == "elfv1")
      Kind = PPC64_SVR4_ABIKind::ELFv1;
    bool IsSoftFloat = CodeGenOpts.FloatABI == "soft";

    return createPPC64_SVR4_TargetCodeGenInfo(CGM, Kind, IsSoftFloat);
  }

  case llvm::Triple::nvptx:
  case llvm::Triple::nvptx64:
    return createNVPTXTargetCodeGenInfo(CGM);

  case llvm::Triple::msp430:
    return createMSP430TargetCodeGenInfo(CGM);

  case llvm::Triple::riscv32:
  case llvm::Triple::riscv64: {
    StringRef ABIStr = Target.getABI();
    unsigned XLen = Target.getPointerWidth(LangAS::Default);
    unsigned ABIFLen = 0;
    if (ABIStr.ends_with("f"))
      ABIFLen = 32;
    else if (ABIStr.ends_with("d"))
      ABIFLen = 64;
    bool EABI = ABIStr.ends_with("e");
    return createRISCVTargetCodeGenInfo(CGM, XLen, ABIFLen, EABI);
  }

  case llvm::Triple::systemz: {
    bool SoftFloat = CodeGenOpts.FloatABI == "soft";
    bool HasVector = !SoftFloat && Target.getABI() == "vector";
    return createSystemZTargetCodeGenInfo(CGM, HasVector, SoftFloat);
  }

  case llvm::Triple::tce:
  case llvm::Triple::tcele:
    return createTCETargetCodeGenInfo(CGM);

  case llvm::Triple::x86: {
    bool IsDarwinVectorABI = Triple.isOSDarwin();
    bool IsWin32FloatStructABI = Triple.isOSWindows() && !Triple.isOSCygMing();

    if (Triple.getOS() == llvm::Triple::Win32) {
      return createWinX86_32TargetCodeGenInfo(
          CGM, IsDarwinVectorABI, IsWin32FloatStructABI,
          CodeGenOpts.NumRegisterParameters);
    }
    return createX86_32TargetCodeGenInfo(
        CGM, IsDarwinVectorABI, IsWin32FloatStructABI,
        CodeGenOpts.NumRegisterParameters, CodeGenOpts.FloatABI == "soft");
  }

  case llvm::Triple::x86_64: {
    StringRef ABI = Target.getABI();
    X86AVXABILevel AVXLevel = (ABI == "avx512" ? X86AVXABILevel::AVX512
                               : ABI == "avx"  ? X86AVXABILevel::AVX
                                               : X86AVXABILevel::None);

    switch (Triple.getOS()) {
    case llvm::Triple::Win32:
      return createWinX86_64TargetCodeGenInfo(CGM, AVXLevel);
    default:
      return createX86_64TargetCodeGenInfo(CGM, AVXLevel);
    }
  }
  case llvm::Triple::hexagon:
    return createHexagonTargetCodeGenInfo(CGM);
  case llvm::Triple::lanai:
    return createLanaiTargetCodeGenInfo(CGM);
  case llvm::Triple::r600:
    return createAMDGPUTargetCodeGenInfo(CGM);
  case llvm::Triple::amdgcn:
    return createAMDGPUTargetCodeGenInfo(CGM);
  case llvm::Triple::sparc:
    return createSparcV8TargetCodeGenInfo(CGM);
  case llvm::Triple::sparcv9:
    return createSparcV9TargetCodeGenInfo(CGM);
  case llvm::Triple::xcore:
    return createXCoreTargetCodeGenInfo(CGM);
  case llvm::Triple::arc:
    return createARCTargetCodeGenInfo(CGM);
  case llvm::Triple::spir:
  case llvm::Triple::spir64:
    return createCommonSPIRTargetCodeGenInfo(CGM);
  case llvm::Triple::spirv32:
  case llvm::Triple::spirv64:
    return createSPIRVTargetCodeGenInfo(CGM);
  case llvm::Triple::ve:
    return createVETargetCodeGenInfo(CGM);
  case llvm::Triple::csky: {
    bool IsSoftFloat = !Target.hasFeature("hard-float-abi");
    bool hasFP64 =
        Target.hasFeature("fpuv2_df") || Target.hasFeature("fpuv3_df");
    return createCSKYTargetCodeGenInfo(CGM, IsSoftFloat ? 0
                                            : hasFP64   ? 64
                                                        : 32);
  }
  case llvm::Triple::bpfeb:
  case llvm::Triple::bpfel:
    return createBPFTargetCodeGenInfo(CGM);
  case llvm::Triple::loongarch32:
  case llvm::Triple::loongarch64: {
    StringRef ABIStr = Target.getABI();
    unsigned ABIFRLen = 0;
    if (ABIStr.ends_with("f"))
      ABIFRLen = 32;
    else if (ABIStr.ends_with("d"))
      ABIFRLen = 64;
    return createLoongArchTargetCodeGenInfo(
        CGM, Target.getPointerWidth(LangAS::Default), ABIFRLen);
  }
  }
}

const TargetCodeGenInfo &CodeGenModule::getTargetCodeGenInfo() {
  if (!TheTargetCodeGenInfo)
    TheTargetCodeGenInfo = createTargetCodeGenInfo(*this);
  return *TheTargetCodeGenInfo;
}

CodeGenModule::CodeGenModule(ASTContext &C,
                             IntrusiveRefCntPtr<llvm::vfs::FileSystem> FS,
                             const HeaderSearchOptions &HSO,
                             const PreprocessorOptions &PPO,
                             const CodeGenOptions &CGO, llvm::Module &M,
                             DiagnosticsEngine &diags,
                             CoverageSourceInfo *CoverageInfo)
    : Context(C), LangOpts(C.getLangOpts()), FS(FS), HeaderSearchOpts(HSO),
      PreprocessorOpts(PPO), CodeGenOpts(CGO), TheModule(M), Diags(diags),
      Target(C.getTargetInfo()), ABI(createCXXABI(*this)),
      VMContext(M.getContext()), Types(*this), VTables(*this),
      SanitizerMD(new SanitizerMetadata(*this)) {

  // Initialize the type cache.
  llvm::LLVMContext &LLVMContext = M.getContext();
  VoidTy = llvm::Type::getVoidTy(LLVMContext);
  Int8Ty = llvm::Type::getInt8Ty(LLVMContext);
  Int16Ty = llvm::Type::getInt16Ty(LLVMContext);
  Int32Ty = llvm::Type::getInt32Ty(LLVMContext);
  Int64Ty = llvm::Type::getInt64Ty(LLVMContext);
  HalfTy = llvm::Type::getHalfTy(LLVMContext);
  BFloatTy = llvm::Type::getBFloatTy(LLVMContext);
  FloatTy = llvm::Type::getFloatTy(LLVMContext);
  DoubleTy = llvm::Type::getDoubleTy(LLVMContext);
  PointerWidthInBits = C.getTargetInfo().getPointerWidth(LangAS::Default);
  PointerAlignInBytes =
      C.toCharUnitsFromBits(C.getTargetInfo().getPointerAlign(LangAS::Default))
          .getQuantity();
  SizeSizeInBytes =
    C.toCharUnitsFromBits(C.getTargetInfo().getMaxPointerWidth()).getQuantity();
  IntAlignInBytes =
    C.toCharUnitsFromBits(C.getTargetInfo().getIntAlign()).getQuantity();
  CharTy =
    llvm::IntegerType::get(LLVMContext, C.getTargetInfo().getCharWidth());
  IntTy = llvm::IntegerType::get(LLVMContext, C.getTargetInfo().getIntWidth());
  IntPtrTy = llvm::IntegerType::get(LLVMContext,
    C.getTargetInfo().getMaxPointerWidth());
  Int8PtrTy = llvm::PointerType::get(LLVMContext,
                                     C.getTargetAddressSpace(LangAS::Default));
  const llvm::DataLayout &DL = M.getDataLayout();
  AllocaInt8PtrTy =
      llvm::PointerType::get(LLVMContext, DL.getAllocaAddrSpace());
  GlobalsInt8PtrTy =
      llvm::PointerType::get(LLVMContext, DL.getDefaultGlobalsAddressSpace());
  DefaultInt8PtrTy =
      Int8Ty->getPointerTo(getContext().getTargetAddressSpace(LangAS::Default));
  ConstGlobalsPtrTy = llvm::PointerType::get(
      LLVMContext, C.getTargetAddressSpace(GetGlobalConstantAddressSpace()));
  ASTAllocaAddressSpace = getTargetCodeGenInfo().getASTAllocaAddressSpace();

  if (getTriple().isSPIR()) {
    // Currently code uses GlobalsInt8PtrTy for virtual table elements but for
    // SPIR-V targets default address space pointers are needed.
    GlobalsInt8PtrTy = DefaultInt8PtrTy;
    // Pointer to runtime globals such as virtual tables.
    RuntimeGlobalsInt8PtrTy = Int8Ty->getPointerTo(
        getContext().getTargetAddressSpace(LangAS::opencl_global));
  } else {
    RuntimeGlobalsInt8PtrTy = GlobalsInt8PtrTy;
  }

  // Build C++20 Module initializers.
  // TODO: Add Microsoft here once we know the mangling required for the
  // initializers.
  CXX20ModuleInits =
      LangOpts.CPlusPlusModules && getCXXABI().getMangleContext().getKind() ==
                                       ItaniumMangleContext::MK_Itanium;

  RuntimeCC = getTargetCodeGenInfo().getABIInfo().getRuntimeCC();

  if (LangOpts.ObjC)
    createObjCRuntime();
  if (LangOpts.OpenCL || LangOpts.SYCLIsDevice)
    createOpenCLRuntime();
  if (LangOpts.OpenMP)
    createOpenMPRuntime();
  if (LangOpts.CUDA)
    createCUDARuntime();
  if (LangOpts.SYCLIsDevice)
    createSYCLRuntime();
  if (LangOpts.HLSL)
    createHLSLRuntime();

  // Enable TBAA unless it's suppressed. ThreadSanitizer needs TBAA even at O0.
  if (LangOpts.Sanitize.has(SanitizerKind::Thread) ||
      (!CodeGenOpts.RelaxedAliasing && CodeGenOpts.OptimizationLevel > 0))
    TBAA.reset(new CodeGenTBAA(Context, getTypes(), TheModule, CodeGenOpts,
                               getLangOpts(), getCXXABI().getMangleContext()));

  // If debug info or coverage generation is enabled, create the CGDebugInfo
  // object.
  if (CodeGenOpts.getDebugInfo() != llvm::codegenoptions::NoDebugInfo ||
      CodeGenOpts.CoverageNotesFile.size() ||
      CodeGenOpts.CoverageDataFile.size())
    DebugInfo.reset(new CGDebugInfo(*this));

  Block.GlobalUniqueCount = 0;

  if (C.getLangOpts().ObjC)
    ObjCData.reset(new ObjCEntrypoints());

  if (CodeGenOpts.hasProfileClangUse()) {
    auto ReaderOrErr = llvm::IndexedInstrProfReader::create(
        CodeGenOpts.ProfileInstrumentUsePath, *FS,
        CodeGenOpts.ProfileRemappingFile);
    // We're checking for profile read errors in CompilerInvocation, so if
    // there was an error it should've already been caught. If it hasn't been
    // somehow, trip an assertion.
    assert(ReaderOrErr);
    PGOReader = std::move(ReaderOrErr.get());
  }

  // If coverage mapping generation is enabled, create the
  // CoverageMappingModuleGen object.
  if (CodeGenOpts.CoverageMapping)
    CoverageMapping.reset(new CoverageMappingModuleGen(*this, *CoverageInfo));

  // Generate the module name hash here if needed.
  if (CodeGenOpts.UniqueInternalLinkageNames &&
      !getModule().getSourceFileName().empty()) {
    std::string Path = getModule().getSourceFileName();
    // Check if a path substitution is needed from the MacroPrefixMap.
    for (const auto &Entry : LangOpts.MacroPrefixMap)
      if (Path.rfind(Entry.first, 0) != std::string::npos) {
        Path = Entry.second + Path.substr(Entry.first.size());
        break;
      }
    ModuleNameHash = llvm::getUniqueInternalLinkagePostfix(Path);
  }

  // Record mregparm value now so it is visible through all of codegen.
  if (Context.getTargetInfo().getTriple().getArch() == llvm::Triple::x86)
    getModule().addModuleFlag(llvm::Module::Error, "NumRegisterParameters",
                              CodeGenOpts.NumRegisterParameters);
}

CodeGenModule::~CodeGenModule() {}

void CodeGenModule::createObjCRuntime() {
  // This is just isGNUFamily(), but we want to force implementors of
  // new ABIs to decide how best to do this.
  switch (LangOpts.ObjCRuntime.getKind()) {
  case ObjCRuntime::GNUstep:
  case ObjCRuntime::GCC:
  case ObjCRuntime::ObjFW:
    ObjCRuntime.reset(CreateGNUObjCRuntime(*this));
    return;

  case ObjCRuntime::FragileMacOSX:
  case ObjCRuntime::MacOSX:
  case ObjCRuntime::iOS:
  case ObjCRuntime::WatchOS:
    ObjCRuntime.reset(CreateMacObjCRuntime(*this));
    return;
  }
  llvm_unreachable("bad runtime kind");
}

void CodeGenModule::createOpenCLRuntime() {
  OpenCLRuntime.reset(new CGOpenCLRuntime(*this));
}

void CodeGenModule::createOpenMPRuntime() {
  // Select a specialized code generation class based on the target, if any.
  // If it does not exist use the default implementation.
  switch (getTriple().getArch()) {
  case llvm::Triple::nvptx:
  case llvm::Triple::nvptx64:
  case llvm::Triple::amdgcn:
    assert(getLangOpts().OpenMPIsTargetDevice &&
           "OpenMP AMDGPU/NVPTX is only prepared to deal with device code.");
    OpenMPRuntime.reset(new CGOpenMPRuntimeGPU(*this));
    break;
  default:
    if (LangOpts.OpenMPSimd)
      OpenMPRuntime.reset(new CGOpenMPSIMDRuntime(*this));
    else
      OpenMPRuntime.reset(new CGOpenMPRuntime(*this));
    break;
  }
}

void CodeGenModule::createCUDARuntime() {
  CUDARuntime.reset(CreateNVCUDARuntime(*this));
}

void CodeGenModule::createSYCLRuntime() {
  SYCLRuntime.reset(new CGSYCLRuntime(*this));
}

void CodeGenModule::createHLSLRuntime() {
  HLSLRuntime.reset(new CGHLSLRuntime(*this));
}

void CodeGenModule::addReplacement(StringRef Name, llvm::Constant *C) {
  Replacements[Name] = C;
}

void CodeGenModule::applyReplacements() {
  for (auto &I : Replacements) {
    StringRef MangledName = I.first;
    llvm::Constant *Replacement = I.second;
    llvm::GlobalValue *Entry = GetGlobalValue(MangledName);
    if (!Entry)
      continue;
    auto *OldF = cast<llvm::Function>(Entry);
    auto *NewF = dyn_cast<llvm::Function>(Replacement);
    if (!NewF) {
      if (auto *Alias = dyn_cast<llvm::GlobalAlias>(Replacement)) {
        NewF = dyn_cast<llvm::Function>(Alias->getAliasee());
      } else {
        auto *CE = cast<llvm::ConstantExpr>(Replacement);
        assert(CE->getOpcode() == llvm::Instruction::BitCast ||
               CE->getOpcode() == llvm::Instruction::GetElementPtr);
        NewF = dyn_cast<llvm::Function>(CE->getOperand(0));
      }
    }

    // Replace old with new, but keep the old order.
    OldF->replaceAllUsesWith(Replacement);
    if (NewF) {
      NewF->removeFromParent();
      OldF->getParent()->getFunctionList().insertAfter(OldF->getIterator(),
                                                       NewF);
    }
    OldF->eraseFromParent();
  }
}

void CodeGenModule::addGlobalValReplacement(llvm::GlobalValue *GV, llvm::Constant *C) {
  GlobalValReplacements.push_back(std::make_pair(GV, C));
}

void CodeGenModule::applyGlobalValReplacements() {
  for (auto &I : GlobalValReplacements) {
    llvm::GlobalValue *GV = I.first;
    llvm::Constant *C = I.second;

    GV->replaceAllUsesWith(C);
    GV->eraseFromParent();
  }
}

// This is only used in aliases that we created and we know they have a
// linear structure.
static const llvm::GlobalValue *getAliasedGlobal(const llvm::GlobalValue *GV) {
  const llvm::Constant *C;
  if (auto *GA = dyn_cast<llvm::GlobalAlias>(GV))
    C = GA->getAliasee();
  else if (auto *GI = dyn_cast<llvm::GlobalIFunc>(GV))
    C = GI->getResolver();
  else
    return GV;

  const auto *AliaseeGV = dyn_cast<llvm::GlobalValue>(C->stripPointerCasts());
  if (!AliaseeGV)
    return nullptr;

  const llvm::GlobalValue *FinalGV = AliaseeGV->getAliaseeObject();
  if (FinalGV == GV)
    return nullptr;

  return FinalGV;
}

static bool checkAliasedGlobal(
    const ASTContext &Context, DiagnosticsEngine &Diags, SourceLocation Location,
    bool IsIFunc, const llvm::GlobalValue *Alias, const llvm::GlobalValue *&GV,
    const llvm::MapVector<GlobalDecl, StringRef> &MangledDeclNames,
    SourceRange AliasRange) {
  GV = getAliasedGlobal(Alias);
  if (!GV) {
    Diags.Report(Location, diag::err_cyclic_alias) << IsIFunc;
    return false;
  }

  if (GV->hasCommonLinkage()) {
    const llvm::Triple &Triple = Context.getTargetInfo().getTriple();
    if (Triple.getObjectFormat() == llvm::Triple::XCOFF) {
      Diags.Report(Location, diag::err_alias_to_common);
      return false;
    }
  }

  if (GV->isDeclaration()) {
    Diags.Report(Location, diag::err_alias_to_undefined) << IsIFunc << IsIFunc;
    Diags.Report(Location, diag::note_alias_requires_mangled_name)
        << IsIFunc << IsIFunc;
    // Provide a note if the given function is not found and exists as a
    // mangled name.
    for (const auto &[Decl, Name] : MangledDeclNames) {
      if (const auto *ND = dyn_cast<NamedDecl>(Decl.getDecl())) {
        if (ND->getName() == GV->getName()) {
          Diags.Report(Location, diag::note_alias_mangled_name_alternative)
              << Name
              << FixItHint::CreateReplacement(
                     AliasRange,
                     (Twine(IsIFunc ? "ifunc" : "alias") + "(\"" + Name + "\")")
                         .str());
        }
      }
    }
    return false;
  }

  if (IsIFunc) {
    // Check resolver function type.
    const auto *F = dyn_cast<llvm::Function>(GV);
    if (!F) {
      Diags.Report(Location, diag::err_alias_to_undefined)
          << IsIFunc << IsIFunc;
      return false;
    }

    llvm::FunctionType *FTy = F->getFunctionType();
    if (!FTy->getReturnType()->isPointerTy()) {
      Diags.Report(Location, diag::err_ifunc_resolver_return);
      return false;
    }
  }

  return true;
}

// Emit a warning if toc-data attribute is requested for global variables that
// have aliases and remove the toc-data attribute.
static void checkAliasForTocData(llvm::GlobalVariable *GVar,
                                 const CodeGenOptions &CodeGenOpts,
                                 DiagnosticsEngine &Diags,
                                 SourceLocation Location) {
  if (GVar->hasAttribute("toc-data")) {
    auto GVId = GVar->getName();
    // Is this a global variable specified by the user as local?
    if ((llvm::binary_search(CodeGenOpts.TocDataVarsUserSpecified, GVId))) {
      Diags.Report(Location, diag::warn_toc_unsupported_type)
          << GVId << "the variable has an alias";
    }
    llvm::AttributeSet CurrAttributes = GVar->getAttributes();
    llvm::AttributeSet NewAttributes =
        CurrAttributes.removeAttribute(GVar->getContext(), "toc-data");
    GVar->setAttributes(NewAttributes);
  }
}

void CodeGenModule::checkAliases() {
  // Check if the constructed aliases are well formed. It is really unfortunate
  // that we have to do this in CodeGen, but we only construct mangled names
  // and aliases during codegen.
  bool Error = false;
  DiagnosticsEngine &Diags = getDiags();
  for (const GlobalDecl &GD : Aliases) {
    const auto *D = cast<ValueDecl>(GD.getDecl());
    SourceLocation Location;
    SourceRange Range;
    bool IsIFunc = D->hasAttr<IFuncAttr>();
    if (const Attr *A = D->getDefiningAttr()) {
      Location = A->getLocation();
      Range = A->getRange();
    } else
      llvm_unreachable("Not an alias or ifunc?");

    StringRef MangledName = getMangledName(GD);
    llvm::GlobalValue *Alias = GetGlobalValue(MangledName);
    const llvm::GlobalValue *GV = nullptr;
    if (!checkAliasedGlobal(getContext(), Diags, Location, IsIFunc, Alias, GV,
                            MangledDeclNames, Range)) {
      Error = true;
      continue;
    }

    if (getContext().getTargetInfo().getTriple().isOSAIX())
      if (const llvm::GlobalVariable *GVar =
              dyn_cast<const llvm::GlobalVariable>(GV))
        checkAliasForTocData(const_cast<llvm::GlobalVariable *>(GVar),
                             getCodeGenOpts(), Diags, Location);

    llvm::Constant *Aliasee =
        IsIFunc ? cast<llvm::GlobalIFunc>(Alias)->getResolver()
                : cast<llvm::GlobalAlias>(Alias)->getAliasee();

    llvm::GlobalValue *AliaseeGV;
    if (auto CE = dyn_cast<llvm::ConstantExpr>(Aliasee))
      AliaseeGV = cast<llvm::GlobalValue>(CE->getOperand(0));
    else
      AliaseeGV = cast<llvm::GlobalValue>(Aliasee);

    if (const SectionAttr *SA = D->getAttr<SectionAttr>()) {
      StringRef AliasSection = SA->getName();
      if (AliasSection != AliaseeGV->getSection())
        Diags.Report(SA->getLocation(), diag::warn_alias_with_section)
            << AliasSection << IsIFunc << IsIFunc;
    }

    // We have to handle alias to weak aliases in here. LLVM itself disallows
    // this since the object semantics would not match the IL one. For
    // compatibility with gcc we implement it by just pointing the alias
    // to its aliasee's aliasee. We also warn, since the user is probably
    // expecting the link to be weak.
    if (auto *GA = dyn_cast<llvm::GlobalAlias>(AliaseeGV)) {
      if (GA->isInterposable()) {
        Diags.Report(Location, diag::warn_alias_to_weak_alias)
            << GV->getName() << GA->getName() << IsIFunc;
        Aliasee = llvm::ConstantExpr::getPointerBitCastOrAddrSpaceCast(
            GA->getAliasee(), Alias->getType());

        if (IsIFunc)
          cast<llvm::GlobalIFunc>(Alias)->setResolver(Aliasee);
        else
          cast<llvm::GlobalAlias>(Alias)->setAliasee(Aliasee);
      }
    }
    // ifunc resolvers are usually implemented to run before sanitizer
    // initialization. Disable instrumentation to prevent the ordering issue.
    if (IsIFunc)
      cast<llvm::Function>(Aliasee)->addFnAttr(
          llvm::Attribute::DisableSanitizerInstrumentation);
  }
  if (!Error)
    return;

  for (const GlobalDecl &GD : Aliases) {
    StringRef MangledName = getMangledName(GD);
    llvm::GlobalValue *Alias = GetGlobalValue(MangledName);
    Alias->replaceAllUsesWith(llvm::UndefValue::get(Alias->getType()));
    Alias->eraseFromParent();
  }
}

void CodeGenModule::clear() {
  DeferredDeclsToEmit.clear();
  EmittedDeferredDecls.clear();
  DeferredAnnotations.clear();
  if (OpenMPRuntime)
    OpenMPRuntime->clear();
}

void InstrProfStats::reportDiagnostics(DiagnosticsEngine &Diags,
                                       StringRef MainFile) {
  if (!hasDiagnostics())
    return;
  if (VisitedInMainFile > 0 && VisitedInMainFile == MissingInMainFile) {
    if (MainFile.empty())
      MainFile = "<stdin>";
    Diags.Report(diag::warn_profile_data_unprofiled) << MainFile;
  } else {
    if (Mismatched > 0)
      Diags.Report(diag::warn_profile_data_out_of_date) << Visited << Mismatched;

    if (Missing > 0)
      Diags.Report(diag::warn_profile_data_missing) << Visited << Missing;
  }
}

static std::optional<llvm::GlobalValue::VisibilityTypes>
getLLVMVisibility(clang::LangOptions::VisibilityFromDLLStorageClassKinds K) {
  // Map to LLVM visibility.
  switch (K) {
  case clang::LangOptions::VisibilityFromDLLStorageClassKinds::Keep:
    return std::nullopt;
  case clang::LangOptions::VisibilityFromDLLStorageClassKinds::Default:
    return llvm::GlobalValue::DefaultVisibility;
  case clang::LangOptions::VisibilityFromDLLStorageClassKinds::Hidden:
    return llvm::GlobalValue::HiddenVisibility;
  case clang::LangOptions::VisibilityFromDLLStorageClassKinds::Protected:
    return llvm::GlobalValue::ProtectedVisibility;
  }
  llvm_unreachable("unknown option value!");
}

void setLLVMVisibility(llvm::GlobalValue &GV,
                       std::optional<llvm::GlobalValue::VisibilityTypes> V) {
  if (!V)
    return;

  // Reset DSO locality before setting the visibility. This removes
  // any effects that visibility options and annotations may have
  // had on the DSO locality. Setting the visibility will implicitly set
  // appropriate globals to DSO Local; however, this will be pessimistic
  // w.r.t. to the normal compiler IRGen.
  GV.setDSOLocal(false);
  GV.setVisibility(*V);
}

static void setVisibilityFromDLLStorageClass(const clang::LangOptions &LO,
                                             llvm::Module &M) {
  if (!LO.VisibilityFromDLLStorageClass)
    return;

  std::optional<llvm::GlobalValue::VisibilityTypes> DLLExportVisibility =
      getLLVMVisibility(LO.getDLLExportVisibility());

  std::optional<llvm::GlobalValue::VisibilityTypes>
      NoDLLStorageClassVisibility =
          getLLVMVisibility(LO.getNoDLLStorageClassVisibility());

  std::optional<llvm::GlobalValue::VisibilityTypes>
      ExternDeclDLLImportVisibility =
          getLLVMVisibility(LO.getExternDeclDLLImportVisibility());

  std::optional<llvm::GlobalValue::VisibilityTypes>
      ExternDeclNoDLLStorageClassVisibility =
          getLLVMVisibility(LO.getExternDeclNoDLLStorageClassVisibility());

  for (llvm::GlobalValue &GV : M.global_values()) {
    if (GV.hasAppendingLinkage() || GV.hasLocalLinkage())
      continue;

    if (GV.isDeclarationForLinker())
      setLLVMVisibility(GV, GV.getDLLStorageClass() ==
                                    llvm::GlobalValue::DLLImportStorageClass
                                ? ExternDeclDLLImportVisibility
                                : ExternDeclNoDLLStorageClassVisibility);
    else
      setLLVMVisibility(GV, GV.getDLLStorageClass() ==
                                    llvm::GlobalValue::DLLExportStorageClass
                                ? DLLExportVisibility
                                : NoDLLStorageClassVisibility);

    GV.setDLLStorageClass(llvm::GlobalValue::DefaultStorageClass);
  }
}

static llvm::MDNode *getAspectsMD(ASTContext &ASTContext,
                                  llvm::LLVMContext &Ctx, StringRef Name,
                                  const SYCLUsesAspectsAttr *A) {
  SmallVector<llvm::Metadata *, 4> AspectsMD;
  AspectsMD.push_back(llvm::MDString::get(Ctx, Name));
  for (auto *Aspect : A->aspects()) {
    llvm::APSInt AspectInt = Aspect->EvaluateKnownConstInt(ASTContext);
    AspectsMD.push_back(llvm::ConstantAsMetadata::get(llvm::ConstantInt::get(
        llvm::Type::getInt32Ty(Ctx), AspectInt.getZExtValue())));
  }
  return llvm::MDNode::get(Ctx, AspectsMD);
}

static llvm::MDNode *getAspectEnumValueMD(ASTContext &ASTContext,
                                          llvm::LLVMContext &Ctx,
                                          const EnumConstantDecl *ECD) {
  SmallVector<llvm::Metadata *, 2> AspectEnumValMD;
  AspectEnumValMD.push_back(llvm::MDString::get(Ctx, ECD->getName()));
  AspectEnumValMD.push_back(
      llvm::ConstantAsMetadata::get(llvm::ConstantInt::get(
          llvm::Type::getInt32Ty(Ctx), ECD->getInitVal().getSExtValue())));
  return llvm::MDNode::get(Ctx, AspectEnumValMD);
}

static bool isStackProtectorOn(const LangOptions &LangOpts,
                               const llvm::Triple &Triple,
                               clang::LangOptions::StackProtectorMode Mode) {
  if (Triple.isAMDGPU() || Triple.isNVPTX())
    return false;
  return LangOpts.getStackProtector() == Mode;
}

void CodeGenModule::Release() {
  Module *Primary = getContext().getCurrentNamedModule();
  if (CXX20ModuleInits && Primary && !Primary->isHeaderLikeModule())
    EmitModuleInitializers(Primary);
  EmitDeferred();
  DeferredDecls.insert(EmittedDeferredDecls.begin(),
                       EmittedDeferredDecls.end());
  EmittedDeferredDecls.clear();
  EmitVTablesOpportunistically();
  applyGlobalValReplacements();
  applyReplacements();
  emitMultiVersionFunctions();

  if (Context.getLangOpts().IncrementalExtensions &&
      GlobalTopLevelStmtBlockInFlight.first) {
    const TopLevelStmtDecl *TLSD = GlobalTopLevelStmtBlockInFlight.second;
    GlobalTopLevelStmtBlockInFlight.first->FinishFunction(TLSD->getEndLoc());
    GlobalTopLevelStmtBlockInFlight = {nullptr, nullptr};
  }

  // Module implementations are initialized the same way as a regular TU that
  // imports one or more modules.
  if (CXX20ModuleInits && Primary && Primary->isInterfaceOrPartition())
    EmitCXXModuleInitFunc(Primary);
  else
    EmitCXXGlobalInitFunc();
  EmitCXXGlobalCleanUpFunc();
  registerGlobalDtorsWithAtExit();
  EmitCXXThreadLocalInitFunc();
  if (ObjCRuntime)
    if (llvm::Function *ObjCInitFunction = ObjCRuntime->ModuleInitFunction())
      AddGlobalCtor(ObjCInitFunction);
  if (Context.getLangOpts().CUDA && CUDARuntime) {
    if (llvm::Function *CudaCtorFunction = CUDARuntime->finalizeModule())
      AddGlobalCtor(CudaCtorFunction);
  }
  if (OpenMPRuntime) {
    OpenMPRuntime->createOffloadEntriesAndInfoMetadata();
    OpenMPRuntime->clear();
  }
  if (PGOReader) {
    getModule().setProfileSummary(
        PGOReader->getSummary(/* UseCS */ false).getMD(VMContext),
        llvm::ProfileSummary::PSK_Instr);
    if (PGOStats.hasDiagnostics())
      PGOStats.reportDiagnostics(getDiags(), getCodeGenOpts().MainFileName);
  }
  llvm::stable_sort(GlobalCtors, [](const Structor &L, const Structor &R) {
    return L.LexOrder < R.LexOrder;
  });
  EmitCtorList(GlobalCtors, "llvm.global_ctors");
  EmitCtorList(GlobalDtors, "llvm.global_dtors");
  EmitGlobalAnnotations();
  EmitStaticExternCAliases();
  checkAliases();
  EmitDeferredUnusedCoverageMappings();
  CodeGenPGO(*this).setValueProfilingFlag(getModule());
  CodeGenPGO(*this).setProfileVersion(getModule());
  if (CoverageMapping)
    CoverageMapping->emit();
  if (CodeGenOpts.SanitizeCfiCrossDso) {
    CodeGenFunction(*this).EmitCfiCheckFail();
    CodeGenFunction(*this).EmitCfiCheckStub();
  }
  if (LangOpts.Sanitize.has(SanitizerKind::KCFI))
    finalizeKCFITypes();
  emitAtAvailableLinkGuard();
  if (Context.getTargetInfo().getTriple().isWasm())
    EmitMainVoidAlias();

  if (getTriple().isAMDGPU() ||
      (getTriple().isSPIRV() && getTriple().getVendor() == llvm::Triple::AMD)) {
    // Emit amdhsa_code_object_version module flag, which is code object version
    // times 100.
    if (getTarget().getTargetOpts().CodeObjectVersion !=
        llvm::CodeObjectVersionKind::COV_None) {
      getModule().addModuleFlag(llvm::Module::Error,
                                "amdhsa_code_object_version",
                                getTarget().getTargetOpts().CodeObjectVersion);
    }

    // Currently, "-mprintf-kind" option is only supported for HIP
    if (LangOpts.HIP) {
      auto *MDStr = llvm::MDString::get(
          getLLVMContext(), (getTarget().getTargetOpts().AMDGPUPrintfKindVal ==
                             TargetOptions::AMDGPUPrintfKind::Hostcall)
                                ? "hostcall"
                                : "buffered");
      getModule().addModuleFlag(llvm::Module::Error, "amdgpu_printf_kind",
                                MDStr);
    }
  }

  // Emit a global array containing all external kernels or device variables
  // used by host functions and mark it as used for CUDA/HIP. This is necessary
  // to get kernels or device variables in archives linked in even if these
  // kernels or device variables are only used in host functions.
  if (!Context.CUDAExternalDeviceDeclODRUsedByHost.empty()) {
    SmallVector<llvm::Constant *, 8> UsedArray;
    for (auto D : Context.CUDAExternalDeviceDeclODRUsedByHost) {
      GlobalDecl GD;
      if (auto *FD = dyn_cast<FunctionDecl>(D))
        GD = GlobalDecl(FD, KernelReferenceKind::Kernel);
      else
        GD = GlobalDecl(D);
      UsedArray.push_back(llvm::ConstantExpr::getPointerBitCastOrAddrSpaceCast(
          GetAddrOfGlobal(GD), Int8PtrTy));
    }

    llvm::ArrayType *ATy = llvm::ArrayType::get(Int8PtrTy, UsedArray.size());

    auto *GV = new llvm::GlobalVariable(
        getModule(), ATy, false, llvm::GlobalValue::InternalLinkage,
        llvm::ConstantArray::get(ATy, UsedArray), "__clang_gpu_used_external");
    addCompilerUsedGlobal(GV);
  }
  if (LangOpts.HIP && !getLangOpts().OffloadingNewDriver) {
    // Emit a unique ID so that host and device binaries from the same
    // compilation unit can be associated.
    auto *GV = new llvm::GlobalVariable(
        getModule(), Int8Ty, false, llvm::GlobalValue::ExternalLinkage,
        llvm::Constant::getNullValue(Int8Ty),
        "__hip_cuid_" + getContext().getCUIDHash());
    addCompilerUsedGlobal(GV);
  }
  emitLLVMUsed();
  if (SanStats)
    SanStats->finish();

  if (CodeGenOpts.Autolink &&
      (Context.getLangOpts().Modules || !LinkerOptionsMetadata.empty())) {
    EmitModuleLinkOptions();
  }

  // On ELF we pass the dependent library specifiers directly to the linker
  // without manipulating them. This is in contrast to other platforms where
  // they are mapped to a specific linker option by the compiler. This
  // difference is a result of the greater variety of ELF linkers and the fact
  // that ELF linkers tend to handle libraries in a more complicated fashion
  // than on other platforms. This forces us to defer handling the dependent
  // libs to the linker.
  //
  // CUDA/HIP device and host libraries are different. Currently there is no
  // way to differentiate dependent libraries for host or device. Existing
  // usage of #pragma comment(lib, *) is intended for host libraries on
  // Windows. Therefore emit llvm.dependent-libraries only for host.
  if (!ELFDependentLibraries.empty() && !Context.getLangOpts().CUDAIsDevice) {
    auto *NMD = getModule().getOrInsertNamedMetadata("llvm.dependent-libraries");
    for (auto *MD : ELFDependentLibraries)
      NMD->addOperand(MD);
  }

  if (CodeGenOpts.DwarfVersion) {
    getModule().addModuleFlag(llvm::Module::Max, "Dwarf Version",
                              CodeGenOpts.DwarfVersion);
  }

  if (CodeGenOpts.Dwarf64)
    getModule().addModuleFlag(llvm::Module::Max, "DWARF64", 1);

  if (Context.getLangOpts().SemanticInterposition)
    // Require various optimization to respect semantic interposition.
    getModule().setSemanticInterposition(true);

  if (CodeGenOpts.EmitCodeView) {
    // Indicate that we want CodeView in the metadata.
    getModule().addModuleFlag(llvm::Module::Warning, "CodeView", 1);
  }
  if (CodeGenOpts.CodeViewGHash) {
    getModule().addModuleFlag(llvm::Module::Warning, "CodeViewGHash", 1);
  }
  if (CodeGenOpts.ControlFlowGuard) {
    // Function ID tables and checks for Control Flow Guard (cfguard=2).
    getModule().addModuleFlag(llvm::Module::Warning, "cfguard", 2);
  } else if (CodeGenOpts.ControlFlowGuardNoChecks) {
    // Function ID tables for Control Flow Guard (cfguard=1).
    getModule().addModuleFlag(llvm::Module::Warning, "cfguard", 1);
  }
  if (CodeGenOpts.EHContGuard) {
    // Function ID tables for EH Continuation Guard.
    getModule().addModuleFlag(llvm::Module::Warning, "ehcontguard", 1);
  }
  if (Context.getLangOpts().Kernel) {
    // Note if we are compiling with /kernel.
    getModule().addModuleFlag(llvm::Module::Warning, "ms-kernel", 1);
  }
  if (CodeGenOpts.OptimizationLevel > 0 && CodeGenOpts.StrictVTablePointers) {
    // We don't support LTO with 2 with different StrictVTablePointers
    // FIXME: we could support it by stripping all the information introduced
    // by StrictVTablePointers.

    getModule().addModuleFlag(llvm::Module::Error, "StrictVTablePointers",1);

    llvm::Metadata *Ops[2] = {
              llvm::MDString::get(VMContext, "StrictVTablePointers"),
              llvm::ConstantAsMetadata::get(llvm::ConstantInt::get(
                  llvm::Type::getInt32Ty(VMContext), 1))};

    getModule().addModuleFlag(llvm::Module::Require,
                              "StrictVTablePointersRequirement",
                              llvm::MDNode::get(VMContext, Ops));
  }
  if (getModuleDebugInfo())
    // We support a single version in the linked module. The LLVM
    // parser will drop debug info with a different version number
    // (and warn about it, too).
    getModule().addModuleFlag(llvm::Module::Warning, "Debug Info Version",
                              llvm::DEBUG_METADATA_VERSION);

  // We need to record the widths of enums and wchar_t, so that we can generate
  // the correct build attributes in the ARM backend. wchar_size is also used by
  // TargetLibraryInfo.
  uint64_t WCharWidth =
      Context.getTypeSizeInChars(Context.getWideCharType()).getQuantity();
  getModule().addModuleFlag(llvm::Module::Error, "wchar_size", WCharWidth);

  if (getTriple().isOSzOS()) {
    getModule().addModuleFlag(llvm::Module::Warning,
                              "zos_product_major_version",
                              uint32_t(CLANG_VERSION_MAJOR));
    getModule().addModuleFlag(llvm::Module::Warning,
                              "zos_product_minor_version",
                              uint32_t(CLANG_VERSION_MINOR));
    getModule().addModuleFlag(llvm::Module::Warning, "zos_product_patchlevel",
                              uint32_t(CLANG_VERSION_PATCHLEVEL));
    std::string ProductId = getClangVendor() + "clang";
    getModule().addModuleFlag(llvm::Module::Error, "zos_product_id",
                              llvm::MDString::get(VMContext, ProductId));

    // Record the language because we need it for the PPA2.
    StringRef lang_str = languageToString(
        LangStandard::getLangStandardForKind(LangOpts.LangStd).Language);
    getModule().addModuleFlag(llvm::Module::Error, "zos_cu_language",
                              llvm::MDString::get(VMContext, lang_str));

    time_t TT = PreprocessorOpts.SourceDateEpoch
                    ? *PreprocessorOpts.SourceDateEpoch
                    : std::time(nullptr);
    getModule().addModuleFlag(llvm::Module::Max, "zos_translation_time",
                              static_cast<uint64_t>(TT));

    // Multiple modes will be supported here.
    getModule().addModuleFlag(llvm::Module::Error, "zos_le_char_mode",
                              llvm::MDString::get(VMContext, "ascii"));
  }

  llvm::Triple T = Context.getTargetInfo().getTriple();
  if (T.isARM() || T.isThumb()) {
    // The minimum width of an enum in bytes
    uint64_t EnumWidth = Context.getLangOpts().ShortEnums ? 1 : 4;
    getModule().addModuleFlag(llvm::Module::Error, "min_enum_size", EnumWidth);
  }

  if (T.isRISCV()) {
    StringRef ABIStr = Target.getABI();
    llvm::LLVMContext &Ctx = TheModule.getContext();
    getModule().addModuleFlag(llvm::Module::Error, "target-abi",
                              llvm::MDString::get(Ctx, ABIStr));

    // Add the canonical ISA string as metadata so the backend can set the ELF
    // attributes correctly. We use AppendUnique so LTO will keep all of the
    // unique ISA strings that were linked together.
    const std::vector<std::string> &Features =
        getTarget().getTargetOpts().Features;
    auto ParseResult =
        llvm::RISCVISAInfo::parseFeatures(T.isRISCV64() ? 64 : 32, Features);
    if (!errorToBool(ParseResult.takeError()))
      getModule().addModuleFlag(
          llvm::Module::AppendUnique, "riscv-isa",
          llvm::MDNode::get(
              Ctx, llvm::MDString::get(Ctx, (*ParseResult)->toString())));
  }

  if (CodeGenOpts.SanitizeCfiCrossDso) {
    // Indicate that we want cross-DSO control flow integrity checks.
    getModule().addModuleFlag(llvm::Module::Override, "Cross-DSO CFI", 1);
  }

  if (CodeGenOpts.WholeProgramVTables) {
    // Indicate whether VFE was enabled for this module, so that the
    // vcall_visibility metadata added under whole program vtables is handled
    // appropriately in the optimizer.
    getModule().addModuleFlag(llvm::Module::Error, "Virtual Function Elim",
                              CodeGenOpts.VirtualFunctionElimination);
  }

  if (LangOpts.Sanitize.has(SanitizerKind::CFIICall)) {
    getModule().addModuleFlag(llvm::Module::Override,
                              "CFI Canonical Jump Tables",
                              CodeGenOpts.SanitizeCfiCanonicalJumpTables);
  }

  if (LangOpts.Sanitize.has(SanitizerKind::KCFI)) {
    getModule().addModuleFlag(llvm::Module::Override, "kcfi", 1);
    // KCFI assumes patchable-function-prefix is the same for all indirectly
    // called functions. Store the expected offset for code generation.
    if (CodeGenOpts.PatchableFunctionEntryOffset)
      getModule().addModuleFlag(llvm::Module::Override, "kcfi-offset",
                                CodeGenOpts.PatchableFunctionEntryOffset);
  }

  if (CodeGenOpts.CFProtectionReturn &&
      Target.checkCFProtectionReturnSupported(getDiags())) {
    // Indicate that we want to instrument return control flow protection.
    getModule().addModuleFlag(llvm::Module::Min, "cf-protection-return",
                              1);
  }

  if (CodeGenOpts.CFProtectionBranch &&
      Target.checkCFProtectionBranchSupported(getDiags())) {
    // Indicate that we want to instrument branch control flow protection.
    getModule().addModuleFlag(llvm::Module::Min, "cf-protection-branch",
                              1);
  }

  if (CodeGenOpts.FunctionReturnThunks)
    getModule().addModuleFlag(llvm::Module::Override, "function_return_thunk_extern", 1);

  if (CodeGenOpts.IndirectBranchCSPrefix)
    getModule().addModuleFlag(llvm::Module::Override, "indirect_branch_cs_prefix", 1);

  // Add module metadata for return address signing (ignoring
  // non-leaf/all) and stack tagging. These are actually turned on by function
  // attributes, but we use module metadata to emit build attributes. This is
  // needed for LTO, where the function attributes are inside bitcode
  // serialised into a global variable by the time build attributes are
  // emitted, so we can't access them. LTO objects could be compiled with
  // different flags therefore module flags are set to "Min" behavior to achieve
  // the same end result of the normal build where e.g BTI is off if any object
  // doesn't support it.
  if (Context.getTargetInfo().hasFeature("ptrauth") &&
      LangOpts.getSignReturnAddressScope() !=
          LangOptions::SignReturnAddressScopeKind::None)
    getModule().addModuleFlag(llvm::Module::Override,
                              "sign-return-address-buildattr", 1);
  if (LangOpts.Sanitize.has(SanitizerKind::MemtagStack))
    getModule().addModuleFlag(llvm::Module::Override,
                              "tag-stack-memory-buildattr", 1);

  if (T.isARM() || T.isThumb() || T.isAArch64()) {
    if (LangOpts.BranchTargetEnforcement)
      getModule().addModuleFlag(llvm::Module::Min, "branch-target-enforcement",
                                1);
    if (LangOpts.BranchProtectionPAuthLR)
      getModule().addModuleFlag(llvm::Module::Min, "branch-protection-pauth-lr",
                                1);
    if (LangOpts.GuardedControlStack)
      getModule().addModuleFlag(llvm::Module::Min, "guarded-control-stack", 1);
    if (LangOpts.hasSignReturnAddress())
      getModule().addModuleFlag(llvm::Module::Min, "sign-return-address", 1);
    if (LangOpts.isSignReturnAddressScopeAll())
      getModule().addModuleFlag(llvm::Module::Min, "sign-return-address-all",
                                1);
    if (!LangOpts.isSignReturnAddressWithAKey())
      getModule().addModuleFlag(llvm::Module::Min,
                                "sign-return-address-with-bkey", 1);

    if (getTriple().isOSLinux()) {
      assert(getTriple().isOSBinFormatELF());
      using namespace llvm::ELF;
      uint64_t PAuthABIVersion =
          (LangOpts.PointerAuthIntrinsics
           << AARCH64_PAUTH_PLATFORM_LLVM_LINUX_VERSION_INTRINSICS) |
          (LangOpts.PointerAuthCalls
           << AARCH64_PAUTH_PLATFORM_LLVM_LINUX_VERSION_CALLS) |
          (LangOpts.PointerAuthReturns
           << AARCH64_PAUTH_PLATFORM_LLVM_LINUX_VERSION_RETURNS) |
          (LangOpts.PointerAuthAuthTraps
           << AARCH64_PAUTH_PLATFORM_LLVM_LINUX_VERSION_AUTHTRAPS) |
          (LangOpts.PointerAuthVTPtrAddressDiscrimination
           << AARCH64_PAUTH_PLATFORM_LLVM_LINUX_VERSION_VPTRADDRDISCR) |
          (LangOpts.PointerAuthVTPtrTypeDiscrimination
           << AARCH64_PAUTH_PLATFORM_LLVM_LINUX_VERSION_VPTRTYPEDISCR) |
          (LangOpts.PointerAuthInitFini
           << AARCH64_PAUTH_PLATFORM_LLVM_LINUX_VERSION_INITFINI) |
          (LangOpts.PointerAuthInitFiniAddressDiscrimination
           << AARCH64_PAUTH_PLATFORM_LLVM_LINUX_VERSION_INITFINIADDRDISC);
      static_assert(
          AARCH64_PAUTH_PLATFORM_LLVM_LINUX_VERSION_INITFINIADDRDISC ==
              AARCH64_PAUTH_PLATFORM_LLVM_LINUX_VERSION_LAST,
          "Update when new enum items are defined");
      if (PAuthABIVersion != 0) {
        getModule().addModuleFlag(llvm::Module::Error,
                                  "aarch64-elf-pauthabi-platform",
                                  AARCH64_PAUTH_PLATFORM_LLVM_LINUX);
        getModule().addModuleFlag(llvm::Module::Error,
                                  "aarch64-elf-pauthabi-version",
                                  PAuthABIVersion);
      }
    }
  }

  if (CodeGenOpts.StackClashProtector)
    getModule().addModuleFlag(
        llvm::Module::Override, "probe-stack",
        llvm::MDString::get(TheModule.getContext(), "inline-asm"));

  if (CodeGenOpts.StackProbeSize && CodeGenOpts.StackProbeSize != 4096)
    getModule().addModuleFlag(llvm::Module::Min, "stack-probe-size",
                              CodeGenOpts.StackProbeSize);

  if (!CodeGenOpts.MemoryProfileOutput.empty()) {
    llvm::LLVMContext &Ctx = TheModule.getContext();
    getModule().addModuleFlag(
        llvm::Module::Error, "MemProfProfileFilename",
        llvm::MDString::get(Ctx, CodeGenOpts.MemoryProfileOutput));
  }

  if ((LangOpts.CUDAIsDevice || LangOpts.SYCLIsDevice) && getTriple().isNVPTX()) {
    // Indicate whether __nvvm_reflect should be configured to flush denormal
    // floating point values to 0.  (This corresponds to its "__CUDA_FTZ"
    // property.)
    getModule().addModuleFlag(
        llvm::Module::Max, "nvvm-reflect-ftz",
        (CodeGenOpts.FP32DenormalMode.Output != llvm::DenormalMode::IEEE) ||
            (CodeGenOpts.FPDenormalMode.Output != llvm::DenormalMode::IEEE));
    getModule().addModuleFlag(llvm::Module::Max, "nvvm-reflect-prec-sqrt",
                              getTarget().getTargetOpts().NVVMCudaPrecSqrt);
  }

  if (LangOpts.SYCLIsDevice) {
    getModule().addModuleFlag(llvm::Module::Error, "sycl-device", 1);
    if (LangOpts.SYCLIsNativeCPU)
      getModule().addModuleFlag(llvm::Module::Error, "is-native-cpu", 1);
  }

  if (LangOpts.EHAsynch)
    getModule().addModuleFlag(llvm::Module::Warning, "eh-asynch", 1);

  // Indicate whether this Module was compiled with -fopenmp
  if (getLangOpts().OpenMP && !getLangOpts().OpenMPSimd)
    getModule().addModuleFlag(llvm::Module::Max, "openmp", LangOpts.OpenMP);
  if (getLangOpts().OpenMPIsTargetDevice)
    getModule().addModuleFlag(llvm::Module::Max, "openmp-device",
                              LangOpts.OpenMP);

  // Emit OpenCL specific module metadata: OpenCL/SPIR version.
  if (LangOpts.OpenCL || (LangOpts.CUDAIsDevice && getTriple().isSPIRV())) {
    EmitOpenCLMetadata();
    // Emit SPIR version.
    if (getTriple().isSPIR()) {
      // SPIR v2.0 s2.12 - The SPIR version used by the module is stored in the
      // opencl.spir.version named metadata.
      // C++ for OpenCL has a distinct mapping for version compatibility with
      // OpenCL.
      auto Version = LangOpts.getOpenCLCompatibleVersion();
      llvm::Metadata *SPIRVerElts[] = {
          llvm::ConstantAsMetadata::get(llvm::ConstantInt::get(
              Int32Ty, Version / 100)),
          llvm::ConstantAsMetadata::get(llvm::ConstantInt::get(
              Int32Ty, (Version / 100 > 1) ? 0 : 2))};
      llvm::NamedMDNode *SPIRVerMD =
          TheModule.getOrInsertNamedMetadata("opencl.spir.version");
      llvm::LLVMContext &Ctx = TheModule.getContext();
      SPIRVerMD->addOperand(llvm::MDNode::get(Ctx, SPIRVerElts));
    }
  }

  // Emit SYCL specific module metadata: OpenCL/SPIR version, OpenCL language,
  // metadata for optional features (device aspects).
  if (LangOpts.SYCLIsDevice) {
    llvm::LLVMContext &Ctx = TheModule.getContext();
    llvm::Metadata *SPIRVerElts[] = {
        llvm::ConstantAsMetadata::get(llvm::ConstantInt::get(Int32Ty, 1)),
        llvm::ConstantAsMetadata::get(llvm::ConstantInt::get(Int32Ty, 2))};
    llvm::NamedMDNode *SPIRVerMD =
        TheModule.getOrInsertNamedMetadata("opencl.spir.version");
    SPIRVerMD->addOperand(llvm::MDNode::get(Ctx, SPIRVerElts));
    // We are trying to look like OpenCL C++ for SPIR-V translator.
    // 4 - OpenCL_CPP, 100000 - OpenCL C++ version 1.0
    // 0 - ESIMD, if any kernel or function is an explicit SIMD one
    int Lang = llvm::any_of(TheModule,
                            [](const auto &F) {
                              return F.getMetadata("sycl_explicit_simd");
                            })
                   ? 0
                   : 4;

    llvm::Metadata *SPIRVSourceElts[] = {
        llvm::ConstantAsMetadata::get(llvm::ConstantInt::get(Int32Ty, Lang)),
        llvm::ConstantAsMetadata::get(llvm::ConstantInt::get(Int32Ty, 100000))};
    llvm::NamedMDNode *SPIRVSourceMD =
        TheModule.getOrInsertNamedMetadata("spirv.Source");
    SPIRVSourceMD->addOperand(llvm::MDNode::get(Ctx, SPIRVSourceElts));

    // Emit type name with list of associated device aspects.
    if (TypesWithAspects.size() > 0) {
      llvm::NamedMDNode *AspectsMD =
          TheModule.getOrInsertNamedMetadata("sycl_types_that_use_aspects");
      for (const auto &Type : TypesWithAspects) {
        StringRef Name = Type.first;
        const RecordDecl *RD = Type.second;
        if (const auto *Attr = RD->getAttr<SYCLUsesAspectsAttr>())
          AspectsMD->addOperand(
              getAspectsMD(Context, TheModule.getContext(), Name, Attr));
      }
    }

    // Emit metadata for all aspects defined in the aspects enum.
    if (AspectsEnumDecl) {
      llvm::NamedMDNode *AspectEnumValsMD =
          TheModule.getOrInsertNamedMetadata("sycl_aspects");
      for (const EnumConstantDecl *ECD : AspectsEnumDecl->enumerators())
        AspectEnumValsMD->addOperand(
            getAspectEnumValueMD(Context, TheModule.getContext(), ECD));
    }
  }

  // HLSL related end of code gen work items.
  if (LangOpts.HLSL)
    getHLSLRuntime().finishCodeGen();

  if (uint32_t PLevel = Context.getLangOpts().PICLevel) {
    assert(PLevel < 3 && "Invalid PIC Level");
    getModule().setPICLevel(static_cast<llvm::PICLevel::Level>(PLevel));
    if (Context.getLangOpts().PIE)
      getModule().setPIELevel(static_cast<llvm::PIELevel::Level>(PLevel));
  }

  if (getCodeGenOpts().CodeModel.size() > 0) {
    unsigned CM = llvm::StringSwitch<unsigned>(getCodeGenOpts().CodeModel)
                  .Case("tiny", llvm::CodeModel::Tiny)
                  .Case("small", llvm::CodeModel::Small)
                  .Case("kernel", llvm::CodeModel::Kernel)
                  .Case("medium", llvm::CodeModel::Medium)
                  .Case("large", llvm::CodeModel::Large)
                  .Default(~0u);
    if (CM != ~0u) {
      llvm::CodeModel::Model codeModel = static_cast<llvm::CodeModel::Model>(CM);
      getModule().setCodeModel(codeModel);

      if ((CM == llvm::CodeModel::Medium || CM == llvm::CodeModel::Large) &&
          Context.getTargetInfo().getTriple().getArch() ==
              llvm::Triple::x86_64) {
        getModule().setLargeDataThreshold(getCodeGenOpts().LargeDataThreshold);
      }
    }
  }

  if (CodeGenOpts.NoPLT)
    getModule().setRtLibUseGOT();
  if (getTriple().isOSBinFormatELF() &&
      CodeGenOpts.DirectAccessExternalData !=
          getModule().getDirectAccessExternalData()) {
    getModule().setDirectAccessExternalData(
        CodeGenOpts.DirectAccessExternalData);
  }
  if (CodeGenOpts.UnwindTables)
    getModule().setUwtable(llvm::UWTableKind(CodeGenOpts.UnwindTables));

  switch (CodeGenOpts.getFramePointer()) {
  case CodeGenOptions::FramePointerKind::None:
    // 0 ("none") is the default.
    break;
  case CodeGenOptions::FramePointerKind::Reserved:
    getModule().setFramePointer(llvm::FramePointerKind::Reserved);
    break;
  case CodeGenOptions::FramePointerKind::NonLeaf:
    getModule().setFramePointer(llvm::FramePointerKind::NonLeaf);
    break;
  case CodeGenOptions::FramePointerKind::All:
    getModule().setFramePointer(llvm::FramePointerKind::All);
    break;
  }

  SimplifyPersonality();

  if (getCodeGenOpts().EmitDeclMetadata)
    EmitDeclMetadata();

  if (getCodeGenOpts().CoverageNotesFile.size() ||
      getCodeGenOpts().CoverageDataFile.size())
    EmitCoverageFile();

  if (CGDebugInfo *DI = getModuleDebugInfo())
    DI->finalize();

  if (getCodeGenOpts().EmitVersionIdentMetadata)
    EmitVersionIdentMetadata();

  if (!getCodeGenOpts().RecordCommandLine.empty())
    EmitCommandLineMetadata();

  if (!getCodeGenOpts().StackProtectorGuard.empty())
    getModule().setStackProtectorGuard(getCodeGenOpts().StackProtectorGuard);
  if (!getCodeGenOpts().StackProtectorGuardReg.empty())
    getModule().setStackProtectorGuardReg(
        getCodeGenOpts().StackProtectorGuardReg);
  if (!getCodeGenOpts().StackProtectorGuardSymbol.empty())
    getModule().setStackProtectorGuardSymbol(
        getCodeGenOpts().StackProtectorGuardSymbol);
  if (getCodeGenOpts().StackProtectorGuardOffset != INT_MAX)
    getModule().setStackProtectorGuardOffset(
        getCodeGenOpts().StackProtectorGuardOffset);
  if (getCodeGenOpts().StackAlignment)
    getModule().setOverrideStackAlignment(getCodeGenOpts().StackAlignment);
  if (getCodeGenOpts().SkipRaxSetup)
    getModule().addModuleFlag(llvm::Module::Override, "SkipRaxSetup", 1);
  if (getLangOpts().RegCall4)
    getModule().addModuleFlag(llvm::Module::Override, "RegCallv4", 1);

  if (getContext().getTargetInfo().getMaxTLSAlign())
    getModule().addModuleFlag(llvm::Module::Error, "MaxTLSAlign",
                              getContext().getTargetInfo().getMaxTLSAlign());

  getTargetCodeGenInfo().emitTargetGlobals(*this);

  getTargetCodeGenInfo().emitTargetMetadata(*this, MangledDeclNames);

  EmitBackendOptionsMetadata(getCodeGenOpts());

  // If there is device offloading code embed it in the host now.
  EmbedObject(&getModule(), CodeGenOpts, getDiags());

  // Set visibility from DLL storage class
  // We do this at the end of LLVM IR generation; after any operation
  // that might affect the DLL storage class or the visibility, and
  // before anything that might act on these.
  setVisibilityFromDLLStorageClass(LangOpts, getModule());

  // Check the tail call symbols are truly undefined.
  if (getTriple().isPPC() && !MustTailCallUndefinedGlobals.empty()) {
    for (auto &I : MustTailCallUndefinedGlobals) {
      if (!I.first->isDefined())
        getDiags().Report(I.second, diag::err_ppc_impossible_musttail) << 2;
      else {
        StringRef MangledName = getMangledName(GlobalDecl(I.first));
        llvm::GlobalValue *Entry = GetGlobalValue(MangledName);
        if (!Entry || Entry->isWeakForLinker() ||
            Entry->isDeclarationForLinker())
          getDiags().Report(I.second, diag::err_ppc_impossible_musttail) << 2;
      }
    }
  }
}

void CodeGenModule::EmitOpenCLMetadata() {
  // SPIR v2.0 s2.13 - The OpenCL version used by the module is stored in the
  // opencl.ocl.version named metadata node.
  // C++ for OpenCL has a distinct mapping for versions compatible with OpenCL.
  auto CLVersion = LangOpts.getOpenCLCompatibleVersion();

  auto EmitVersion = [this](StringRef MDName, int Version) {
    llvm::Metadata *OCLVerElts[] = {
        llvm::ConstantAsMetadata::get(
            llvm::ConstantInt::get(Int32Ty, Version / 100)),
        llvm::ConstantAsMetadata::get(
            llvm::ConstantInt::get(Int32Ty, (Version % 100) / 10))};
    llvm::NamedMDNode *OCLVerMD = TheModule.getOrInsertNamedMetadata(MDName);
    llvm::LLVMContext &Ctx = TheModule.getContext();
    OCLVerMD->addOperand(llvm::MDNode::get(Ctx, OCLVerElts));
  };

  EmitVersion("opencl.ocl.version", CLVersion);
  if (LangOpts.OpenCLCPlusPlus) {
    // In addition to the OpenCL compatible version, emit the C++ version.
    EmitVersion("opencl.cxx.version", LangOpts.OpenCLCPlusPlusVersion);
  }
}

void CodeGenModule::EmitBackendOptionsMetadata(
    const CodeGenOptions &CodeGenOpts) {
  if (getTriple().isRISCV()) {
    getModule().addModuleFlag(llvm::Module::Min, "SmallDataLimit",
                              CodeGenOpts.SmallDataLimit);
  }
}

void CodeGenModule::UpdateCompletedType(const TagDecl *TD) {
  // Make sure that this type is translated.
  Types.UpdateCompletedType(TD);
}

void CodeGenModule::RefreshTypeCacheForClass(const CXXRecordDecl *RD) {
  // Make sure that this type is translated.
  Types.RefreshTypeCacheForClass(RD);
}

llvm::MDNode *CodeGenModule::getTBAATypeInfo(QualType QTy) {
  if (!TBAA)
    return nullptr;
  return TBAA->getTypeInfo(QTy);
}

TBAAAccessInfo CodeGenModule::getTBAAAccessInfo(QualType AccessType) {
  if (!TBAA)
    return TBAAAccessInfo();
  if (getLangOpts().CUDAIsDevice) {
    // As CUDA builtin surface/texture types are replaced, skip generating TBAA
    // access info.
    if (AccessType->isCUDADeviceBuiltinSurfaceType()) {
      if (getTargetCodeGenInfo().getCUDADeviceBuiltinSurfaceDeviceType() !=
          nullptr)
        return TBAAAccessInfo();
    } else if (AccessType->isCUDADeviceBuiltinTextureType()) {
      if (getTargetCodeGenInfo().getCUDADeviceBuiltinTextureDeviceType() !=
          nullptr)
        return TBAAAccessInfo();
    }
  }
  return TBAA->getAccessInfo(AccessType);
}

TBAAAccessInfo
CodeGenModule::getTBAAVTablePtrAccessInfo(llvm::Type *VTablePtrType) {
  if (!TBAA)
    return TBAAAccessInfo();
  return TBAA->getVTablePtrAccessInfo(VTablePtrType);
}

llvm::MDNode *CodeGenModule::getTBAAStructInfo(QualType QTy) {
  if (!TBAA)
    return nullptr;
  return TBAA->getTBAAStructInfo(QTy);
}

llvm::MDNode *CodeGenModule::getTBAABaseTypeInfo(QualType QTy) {
  if (!TBAA)
    return nullptr;
  return TBAA->getBaseTypeInfo(QTy);
}

llvm::MDNode *CodeGenModule::getTBAAAccessTagInfo(TBAAAccessInfo Info) {
  if (!TBAA)
    return nullptr;
  return TBAA->getAccessTagInfo(Info);
}

TBAAAccessInfo CodeGenModule::mergeTBAAInfoForCast(TBAAAccessInfo SourceInfo,
                                                   TBAAAccessInfo TargetInfo) {
  if (!TBAA)
    return TBAAAccessInfo();
  return TBAA->mergeTBAAInfoForCast(SourceInfo, TargetInfo);
}

TBAAAccessInfo
CodeGenModule::mergeTBAAInfoForConditionalOperator(TBAAAccessInfo InfoA,
                                                   TBAAAccessInfo InfoB) {
  if (!TBAA)
    return TBAAAccessInfo();
  return TBAA->mergeTBAAInfoForConditionalOperator(InfoA, InfoB);
}

TBAAAccessInfo
CodeGenModule::mergeTBAAInfoForMemoryTransfer(TBAAAccessInfo DestInfo,
                                              TBAAAccessInfo SrcInfo) {
  if (!TBAA)
    return TBAAAccessInfo();
  return TBAA->mergeTBAAInfoForConditionalOperator(DestInfo, SrcInfo);
}

void CodeGenModule::DecorateInstructionWithTBAA(llvm::Instruction *Inst,
                                                TBAAAccessInfo TBAAInfo) {
  if (llvm::MDNode *Tag = getTBAAAccessTagInfo(TBAAInfo))
    Inst->setMetadata(llvm::LLVMContext::MD_tbaa, Tag);
}

void CodeGenModule::DecorateInstructionWithInvariantGroup(
    llvm::Instruction *I, const CXXRecordDecl *RD) {
  I->setMetadata(llvm::LLVMContext::MD_invariant_group,
                 llvm::MDNode::get(getLLVMContext(), {}));
}

void CodeGenModule::Error(SourceLocation loc, StringRef message) {
  unsigned diagID = getDiags().getCustomDiagID(DiagnosticsEngine::Error, "%0");
  getDiags().Report(Context.getFullLoc(loc), diagID) << message;
}

/// ErrorUnsupported - Print out an error that codegen doesn't support the
/// specified stmt yet.
void CodeGenModule::ErrorUnsupported(const Stmt *S, const char *Type) {
  unsigned DiagID = getDiags().getCustomDiagID(DiagnosticsEngine::Error,
                                               "cannot compile this %0 yet");
  std::string Msg = Type;
  getDiags().Report(Context.getFullLoc(S->getBeginLoc()), DiagID)
      << Msg << S->getSourceRange();
}

/// ErrorUnsupported - Print out an error that codegen doesn't support the
/// specified decl yet.
void CodeGenModule::ErrorUnsupported(const Decl *D, const char *Type) {
  unsigned DiagID = getDiags().getCustomDiagID(DiagnosticsEngine::Error,
                                               "cannot compile this %0 yet");
  std::string Msg = Type;
  getDiags().Report(Context.getFullLoc(D->getLocation()), DiagID) << Msg;
}

llvm::ConstantInt *CodeGenModule::getSize(CharUnits size) {
  return llvm::ConstantInt::get(SizeTy, size.getQuantity());
}

void CodeGenModule::setGlobalVisibility(llvm::GlobalValue *GV,
                                        const NamedDecl *D) const {
  // Internal definitions always have default visibility.
  if (GV->hasLocalLinkage()) {
    GV->setVisibility(llvm::GlobalValue::DefaultVisibility);
    return;
  }
  if (!D)
    return;

  // Set visibility for definitions, and for declarations if requested globally
  // or set explicitly.
  LinkageInfo LV = D->getLinkageAndVisibility();

  // OpenMP declare target variables must be visible to the host so they can
  // be registered. We require protected visibility unless the variable has
  // the DT_nohost modifier and does not need to be registered.
  if (Context.getLangOpts().OpenMP &&
      Context.getLangOpts().OpenMPIsTargetDevice && isa<VarDecl>(D) &&
      D->hasAttr<OMPDeclareTargetDeclAttr>() &&
      D->getAttr<OMPDeclareTargetDeclAttr>()->getDevType() !=
          OMPDeclareTargetDeclAttr::DT_NoHost &&
      LV.getVisibility() == HiddenVisibility) {
    GV->setVisibility(llvm::GlobalValue::ProtectedVisibility);
    return;
  }

  if (GV->hasDLLExportStorageClass() || GV->hasDLLImportStorageClass()) {
    // Reject incompatible dlllstorage and visibility annotations.
    if (!LV.isVisibilityExplicit())
      return;
    if (GV->hasDLLExportStorageClass()) {
      if (LV.getVisibility() == HiddenVisibility)
        getDiags().Report(D->getLocation(),
                          diag::err_hidden_visibility_dllexport);
    } else if (LV.getVisibility() != DefaultVisibility) {
      getDiags().Report(D->getLocation(),
                        diag::err_non_default_visibility_dllimport);
    }
    return;
  }

  if (LV.isVisibilityExplicit() || getLangOpts().SetVisibilityForExternDecls ||
      !GV->isDeclarationForLinker())
    GV->setVisibility(GetLLVMVisibility(LV.getVisibility()));
}

static bool shouldAssumeDSOLocal(const CodeGenModule &CGM,
                                 llvm::GlobalValue *GV) {
  if (GV->hasLocalLinkage())
    return true;

  if (!GV->hasDefaultVisibility() && !GV->hasExternalWeakLinkage())
    return true;

  // DLLImport explicitly marks the GV as external.
  if (GV->hasDLLImportStorageClass())
    return false;

  const llvm::Triple &TT = CGM.getTriple();
  const auto &CGOpts = CGM.getCodeGenOpts();
  if (TT.isWindowsGNUEnvironment()) {
    // In MinGW, variables without DLLImport can still be automatically
    // imported from a DLL by the linker; don't mark variables that
    // potentially could come from another DLL as DSO local.

    // With EmulatedTLS, TLS variables can be autoimported from other DLLs
    // (and this actually happens in the public interface of libstdc++), so
    // such variables can't be marked as DSO local. (Native TLS variables
    // can't be dllimported at all, though.)
    if (GV->isDeclarationForLinker() && isa<llvm::GlobalVariable>(GV) &&
        (!GV->isThreadLocal() || CGM.getCodeGenOpts().EmulatedTLS) &&
        CGOpts.AutoImport)
      return false;
  }

  // On COFF, don't mark 'extern_weak' symbols as DSO local. If these symbols
  // remain unresolved in the link, they can be resolved to zero, which is
  // outside the current DSO.
  if (TT.isOSBinFormatCOFF() && GV->hasExternalWeakLinkage())
    return false;

  // Every other GV is local on COFF.
  // Make an exception for windows OS in the triple: Some firmware builds use
  // *-win32-macho triples. This (accidentally?) produced windows relocations
  // without GOT tables in older clang versions; Keep this behaviour.
  // FIXME: even thread local variables?
  if (TT.isOSBinFormatCOFF() || (TT.isOSWindows() && TT.isOSBinFormatMachO()))
    return true;

  // Only handle COFF and ELF for now.
  if (!TT.isOSBinFormatELF())
    return false;

  // If this is not an executable, don't assume anything is local.
  llvm::Reloc::Model RM = CGOpts.RelocationModel;
  const auto &LOpts = CGM.getLangOpts();
  if (RM != llvm::Reloc::Static && !LOpts.PIE) {
    // On ELF, if -fno-semantic-interposition is specified and the target
    // supports local aliases, there will be neither CC1
    // -fsemantic-interposition nor -fhalf-no-semantic-interposition. Set
    // dso_local on the function if using a local alias is preferable (can avoid
    // PLT indirection).
    if (!(isa<llvm::Function>(GV) && GV->canBenefitFromLocalAlias()))
      return false;
    return !(CGM.getLangOpts().SemanticInterposition ||
             CGM.getLangOpts().HalfNoSemanticInterposition);
  }

  // A definition cannot be preempted from an executable.
  if (!GV->isDeclarationForLinker())
    return true;

  // Most PIC code sequences that assume that a symbol is local cannot produce a
  // 0 if it turns out the symbol is undefined. While this is ABI and relocation
  // depended, it seems worth it to handle it here.
  if (RM == llvm::Reloc::PIC_ && GV->hasExternalWeakLinkage())
    return false;

  // PowerPC64 prefers TOC indirection to avoid copy relocations.
  if (TT.isPPC64())
    return false;

  if (CGOpts.DirectAccessExternalData) {
    // If -fdirect-access-external-data (default for -fno-pic), set dso_local
    // for non-thread-local variables. If the symbol is not defined in the
    // executable, a copy relocation will be needed at link time. dso_local is
    // excluded for thread-local variables because they generally don't support
    // copy relocations.
    if (auto *Var = dyn_cast<llvm::GlobalVariable>(GV))
      if (!Var->isThreadLocal())
        return true;

    // -fno-pic sets dso_local on a function declaration to allow direct
    // accesses when taking its address (similar to a data symbol). If the
    // function is not defined in the executable, a canonical PLT entry will be
    // needed at link time. -fno-direct-access-external-data can avoid the
    // canonical PLT entry. We don't generalize this condition to -fpie/-fpic as
    // it could just cause trouble without providing perceptible benefits.
    if (isa<llvm::Function>(GV) && !CGOpts.NoPLT && RM == llvm::Reloc::Static)
      return true;
  }

  // If we can use copy relocations we can assume it is local.

  // Otherwise don't assume it is local.
  return false;
}

void CodeGenModule::setDSOLocal(llvm::GlobalValue *GV) const {
  GV->setDSOLocal(shouldAssumeDSOLocal(*this, GV));
}

void CodeGenModule::setDLLImportDLLExport(llvm::GlobalValue *GV,
                                          GlobalDecl GD) const {
  const auto *D = dyn_cast<NamedDecl>(GD.getDecl());
  // C++ destructors have a few C++ ABI specific special cases.
  if (const auto *Dtor = dyn_cast_or_null<CXXDestructorDecl>(D)) {
    getCXXABI().setCXXDestructorDLLStorage(GV, Dtor, GD.getDtorType());
    return;
  }
  setDLLImportDLLExport(GV, D);
}

void CodeGenModule::setDLLImportDLLExport(llvm::GlobalValue *GV,
                                          const NamedDecl *D) const {
  if (D && D->isExternallyVisible()) {
    if (D->hasAttr<DLLImportAttr>())
      GV->setDLLStorageClass(llvm::GlobalVariable::DLLImportStorageClass);
    else if ((D->hasAttr<DLLExportAttr>() ||
              shouldMapVisibilityToDLLExport(D)) &&
             !GV->isDeclarationForLinker())
      GV->setDLLStorageClass(llvm::GlobalVariable::DLLExportStorageClass);
  }
}

void CodeGenModule::setGVProperties(llvm::GlobalValue *GV,
                                    GlobalDecl GD) const {
  setDLLImportDLLExport(GV, GD);
  setGVPropertiesAux(GV, dyn_cast<NamedDecl>(GD.getDecl()));
}

void CodeGenModule::setGVProperties(llvm::GlobalValue *GV,
                                    const NamedDecl *D) const {
  setDLLImportDLLExport(GV, D);
  setGVPropertiesAux(GV, D);
}

void CodeGenModule::setGVPropertiesAux(llvm::GlobalValue *GV,
                                       const NamedDecl *D) const {
  setGlobalVisibility(GV, D);
  setDSOLocal(GV);
  GV->setPartition(CodeGenOpts.SymbolPartition);
}

static llvm::GlobalVariable::ThreadLocalMode GetLLVMTLSModel(StringRef S) {
  return llvm::StringSwitch<llvm::GlobalVariable::ThreadLocalMode>(S)
      .Case("global-dynamic", llvm::GlobalVariable::GeneralDynamicTLSModel)
      .Case("local-dynamic", llvm::GlobalVariable::LocalDynamicTLSModel)
      .Case("initial-exec", llvm::GlobalVariable::InitialExecTLSModel)
      .Case("local-exec", llvm::GlobalVariable::LocalExecTLSModel);
}

llvm::GlobalVariable::ThreadLocalMode
CodeGenModule::GetDefaultLLVMTLSModel() const {
  switch (CodeGenOpts.getDefaultTLSModel()) {
  case CodeGenOptions::GeneralDynamicTLSModel:
    return llvm::GlobalVariable::GeneralDynamicTLSModel;
  case CodeGenOptions::LocalDynamicTLSModel:
    return llvm::GlobalVariable::LocalDynamicTLSModel;
  case CodeGenOptions::InitialExecTLSModel:
    return llvm::GlobalVariable::InitialExecTLSModel;
  case CodeGenOptions::LocalExecTLSModel:
    return llvm::GlobalVariable::LocalExecTLSModel;
  }
  llvm_unreachable("Invalid TLS model!");
}

void CodeGenModule::setTLSMode(llvm::GlobalValue *GV, const VarDecl &D) const {
  assert(D.getTLSKind() && "setting TLS mode on non-TLS var!");

  llvm::GlobalValue::ThreadLocalMode TLM;
  TLM = GetDefaultLLVMTLSModel();

  // Override the TLS model if it is explicitly specified.
  if (const TLSModelAttr *Attr = D.getAttr<TLSModelAttr>()) {
    TLM = GetLLVMTLSModel(Attr->getModel());
  }

  GV->setThreadLocalMode(TLM);
}

static std::string getCPUSpecificMangling(const CodeGenModule &CGM,
                                          StringRef Name) {
  const TargetInfo &Target = CGM.getTarget();
  return (Twine('.') + Twine(Target.CPUSpecificManglingCharacter(Name))).str();
}

static void AppendCPUSpecificCPUDispatchMangling(const CodeGenModule &CGM,
                                                 const CPUSpecificAttr *Attr,
                                                 unsigned CPUIndex,
                                                 raw_ostream &Out) {
  // cpu_specific gets the current name, dispatch gets the resolver if IFunc is
  // supported.
  if (Attr)
    Out << getCPUSpecificMangling(CGM, Attr->getCPUName(CPUIndex)->getName());
  else if (CGM.getTarget().supportsIFunc())
    Out << ".resolver";
}

// Returns true if GD is a function decl with internal linkage and
// needs a unique suffix after the mangled name.
static bool isUniqueInternalLinkageDecl(GlobalDecl GD,
                                        CodeGenModule &CGM) {
  const Decl *D = GD.getDecl();
  return !CGM.getModuleNameHash().empty() && isa<FunctionDecl>(D) &&
         (CGM.getFunctionLinkage(GD) == llvm::GlobalValue::InternalLinkage);
}

static std::string getMangledNameImpl(CodeGenModule &CGM, GlobalDecl GD,
                                      const NamedDecl *ND,
                                      bool OmitMultiVersionMangling = false) {
  SmallString<256> Buffer;
  llvm::raw_svector_ostream Out(Buffer);
  MangleContext &MC = CGM.getCXXABI().getMangleContext();
  if (!CGM.getModuleNameHash().empty())
    MC.needsUniqueInternalLinkageNames();
  bool ShouldMangle = MC.shouldMangleDeclName(ND);
  if (ShouldMangle)
    MC.mangleName(GD.getWithDecl(ND), Out);
  else {
    IdentifierInfo *II = ND->getIdentifier();
    assert(II && "Attempt to mangle unnamed decl.");
    const auto *FD = dyn_cast<FunctionDecl>(ND);

    if (FD &&
        FD->getType()->castAs<FunctionType>()->getCallConv() == CC_X86RegCall) {
      if (CGM.getLangOpts().RegCall4)
        Out << "__regcall4__" << II->getName();
      else
        Out << "__regcall3__" << II->getName();
    } else if (FD && FD->hasAttr<CUDAGlobalAttr>() &&
               GD.getKernelReferenceKind() == KernelReferenceKind::Stub) {
      Out << "__device_stub__" << II->getName();
    } else {
      Out << II->getName();
    }
  }

  // Check if the module name hash should be appended for internal linkage
  // symbols.   This should come before multi-version target suffixes are
  // appended. This is to keep the name and module hash suffix of the
  // internal linkage function together.  The unique suffix should only be
  // added when name mangling is done to make sure that the final name can
  // be properly demangled.  For example, for C functions without prototypes,
  // name mangling is not done and the unique suffix should not be appeneded
  // then.
  if (ShouldMangle && isUniqueInternalLinkageDecl(GD, CGM)) {
    assert(CGM.getCodeGenOpts().UniqueInternalLinkageNames &&
           "Hash computed when not explicitly requested");
    Out << CGM.getModuleNameHash();
  }

  if (const auto *FD = dyn_cast<FunctionDecl>(ND))
    if (FD->isMultiVersion() && !OmitMultiVersionMangling) {
      switch (FD->getMultiVersionKind()) {
      case MultiVersionKind::CPUDispatch:
      case MultiVersionKind::CPUSpecific:
        AppendCPUSpecificCPUDispatchMangling(CGM,
                                             FD->getAttr<CPUSpecificAttr>(),
                                             GD.getMultiVersionIndex(), Out);
        break;
      case MultiVersionKind::Target: {
        auto *Attr = FD->getAttr<TargetAttr>();
        assert(Attr && "Expected TargetAttr to be present "
                       "for attribute mangling");
        const ABIInfo &Info = CGM.getTargetCodeGenInfo().getABIInfo();
        Info.appendAttributeMangling(Attr, Out);
        break;
      }
      case MultiVersionKind::TargetVersion: {
        auto *Attr = FD->getAttr<TargetVersionAttr>();
        assert(Attr && "Expected TargetVersionAttr to be present "
                       "for attribute mangling");
        const ABIInfo &Info = CGM.getTargetCodeGenInfo().getABIInfo();
        Info.appendAttributeMangling(Attr, Out);
        break;
      }
      case MultiVersionKind::TargetClones: {
        auto *Attr = FD->getAttr<TargetClonesAttr>();
        assert(Attr && "Expected TargetClonesAttr to be present "
                       "for attribute mangling");
        unsigned Index = GD.getMultiVersionIndex();
        const ABIInfo &Info = CGM.getTargetCodeGenInfo().getABIInfo();
        Info.appendAttributeMangling(Attr, Index, Out);
        break;
      }
      case MultiVersionKind::None:
        llvm_unreachable("None multiversion type isn't valid here");
      }
    }

  // Make unique name for device side static file-scope variable for HIP.
  if (CGM.getContext().shouldExternalize(ND) &&
      CGM.getLangOpts().GPURelocatableDeviceCode &&
      CGM.getLangOpts().CUDAIsDevice)
    CGM.printPostfixForExternalizedDecl(Out, ND);

  return std::string(Out.str());
}

void CodeGenModule::UpdateMultiVersionNames(GlobalDecl GD,
                                            const FunctionDecl *FD,
                                            StringRef &CurName) {
  if (!FD->isMultiVersion())
    return;

  // Get the name of what this would be without the 'target' attribute.  This
  // allows us to lookup the version that was emitted when this wasn't a
  // multiversion function.
  std::string NonTargetName =
      getMangledNameImpl(*this, GD, FD, /*OmitMultiVersionMangling=*/true);
  GlobalDecl OtherGD;
  if (lookupRepresentativeDecl(NonTargetName, OtherGD)) {
    assert(OtherGD.getCanonicalDecl()
               .getDecl()
               ->getAsFunction()
               ->isMultiVersion() &&
           "Other GD should now be a multiversioned function");
    // OtherFD is the version of this function that was mangled BEFORE
    // becoming a MultiVersion function.  It potentially needs to be updated.
    const FunctionDecl *OtherFD = OtherGD.getCanonicalDecl()
                                      .getDecl()
                                      ->getAsFunction()
                                      ->getMostRecentDecl();
    std::string OtherName = getMangledNameImpl(*this, OtherGD, OtherFD);
    // This is so that if the initial version was already the 'default'
    // version, we don't try to update it.
    if (OtherName != NonTargetName) {
      // Remove instead of erase, since others may have stored the StringRef
      // to this.
      const auto ExistingRecord = Manglings.find(NonTargetName);
      if (ExistingRecord != std::end(Manglings))
        Manglings.remove(&(*ExistingRecord));
      auto Result = Manglings.insert(std::make_pair(OtherName, OtherGD));
      StringRef OtherNameRef = MangledDeclNames[OtherGD.getCanonicalDecl()] =
          Result.first->first();
      // If this is the current decl is being created, make sure we update the name.
      if (GD.getCanonicalDecl() == OtherGD.getCanonicalDecl())
        CurName = OtherNameRef;
      if (llvm::GlobalValue *Entry = GetGlobalValue(NonTargetName))
        Entry->setName(OtherName);
    }
  }
}

StringRef CodeGenModule::getMangledName(GlobalDecl GD) {
  GlobalDecl CanonicalGD = GD.getCanonicalDecl();

  // Some ABIs don't have constructor variants.  Make sure that base and
  // complete constructors get mangled the same.
  if (const auto *CD = dyn_cast<CXXConstructorDecl>(CanonicalGD.getDecl())) {
    if (!getTarget().getCXXABI().hasConstructorVariants()) {
      CXXCtorType OrigCtorType = GD.getCtorType();
      assert(OrigCtorType == Ctor_Base || OrigCtorType == Ctor_Complete);
      if (OrigCtorType == Ctor_Base)
        CanonicalGD = GlobalDecl(CD, Ctor_Complete);
    }
  }

  // In CUDA/HIP device compilation with -fgpu-rdc, the mangled name of a
  // static device variable depends on whether the variable is referenced by
  // a host or device host function. Therefore the mangled name cannot be
  // cached.
  if (!LangOpts.CUDAIsDevice || !getContext().mayExternalize(GD.getDecl())) {
    auto FoundName = MangledDeclNames.find(CanonicalGD);
    if (FoundName != MangledDeclNames.end())
      return FoundName->second;
  }

  // Keep the first result in the case of a mangling collision.
  const auto *ND = cast<NamedDecl>(GD.getDecl());
  std::string MangledName = getMangledNameImpl(*this, GD, ND);

  // Ensure either we have different ABIs between host and device compilations,
  // says host compilation following MSVC ABI but device compilation follows
  // Itanium C++ ABI or, if they follow the same ABI, kernel names after
  // mangling should be the same after name stubbing. The later checking is
  // very important as the device kernel name being mangled in host-compilation
  // is used to resolve the device binaries to be executed. Inconsistent naming
  // result in undefined behavior. Even though we cannot check that naming
  // directly between host- and device-compilations, the host- and
  // device-mangling in host compilation could help catching certain ones.
  assert(!isa<FunctionDecl>(ND) || !ND->hasAttr<CUDAGlobalAttr>() ||
         getContext().shouldExternalize(ND) || getLangOpts().CUDAIsDevice ||
         (getContext().getAuxTargetInfo() &&
          (getContext().getAuxTargetInfo()->getCXXABI() !=
           getContext().getTargetInfo().getCXXABI())) ||
         getCUDARuntime().getDeviceSideName(ND) ==
             getMangledNameImpl(
                 *this,
                 GD.getWithKernelReferenceKind(KernelReferenceKind::Kernel),
                 ND));

  auto Result = Manglings.insert(std::make_pair(MangledName, GD));
  return MangledDeclNames[CanonicalGD] = Result.first->first();
}

StringRef CodeGenModule::getBlockMangledName(GlobalDecl GD,
                                             const BlockDecl *BD) {
  MangleContext &MangleCtx = getCXXABI().getMangleContext();
  const Decl *D = GD.getDecl();

  SmallString<256> Buffer;
  llvm::raw_svector_ostream Out(Buffer);
  if (!D)
    MangleCtx.mangleGlobalBlock(BD,
      dyn_cast_or_null<VarDecl>(initializedGlobalDecl.getDecl()), Out);
  else if (const auto *CD = dyn_cast<CXXConstructorDecl>(D))
    MangleCtx.mangleCtorBlock(CD, GD.getCtorType(), BD, Out);
  else if (const auto *DD = dyn_cast<CXXDestructorDecl>(D))
    MangleCtx.mangleDtorBlock(DD, GD.getDtorType(), BD, Out);
  else
    MangleCtx.mangleBlock(cast<DeclContext>(D), BD, Out);

  auto Result = Manglings.insert(std::make_pair(Out.str(), BD));
  return Result.first->first();
}

const GlobalDecl CodeGenModule::getMangledNameDecl(StringRef Name) {
  auto it = MangledDeclNames.begin();
  while (it != MangledDeclNames.end()) {
    if (it->second == Name)
      return it->first;
    it++;
  }
  return GlobalDecl();
}

llvm::GlobalValue *CodeGenModule::GetGlobalValue(StringRef Name) {
  return getModule().getNamedValue(Name);
}

/// AddGlobalCtor - Add a function to the list that will be called before
/// main() runs.
void CodeGenModule::AddGlobalCtor(llvm::Function *Ctor, int Priority,
                                  unsigned LexOrder,
                                  llvm::Constant *AssociatedData) {
  // FIXME: Type coercion of void()* types.
  GlobalCtors.push_back(Structor(Priority, LexOrder, Ctor, AssociatedData));
}

/// AddGlobalDtor - Add a function to the list that will be called
/// when the module is unloaded.
void CodeGenModule::AddGlobalDtor(llvm::Function *Dtor, int Priority,
                                  bool IsDtorAttrFunc) {
  if (CodeGenOpts.RegisterGlobalDtorsWithAtExit &&
      (!getContext().getTargetInfo().getTriple().isOSAIX() || IsDtorAttrFunc)) {
    DtorsUsingAtExit[Priority].push_back(Dtor);
    return;
  }

  // FIXME: Type coercion of void()* types.
  GlobalDtors.push_back(Structor(Priority, ~0U, Dtor, nullptr));
}

void CodeGenModule::EmitCtorList(CtorList &Fns, const char *GlobalName) {
  if (Fns.empty()) return;

<<<<<<< HEAD
  // Ctor function type is void()*.
  llvm::FunctionType* CtorFTy = llvm::FunctionType::get(VoidTy, false);
  llvm::Type *CtorPFTy = llvm::PointerType::get(CtorFTy,
      TheModule.getDataLayout().getProgramAddressSpace());
  llvm::PointerType *TargetType = VoidPtrTy;
  // Get target type when templated global variables are used,
  // to emit them correctly in the target (default) address space and avoid
  // emitting them in a private address space.
  if (getLangOpts().SYCLIsDevice)
    TargetType = llvm::PointerType::get(
        getLLVMContext(), getContext().getTargetAddressSpace(LangAS::Default));

  // Get the type of a ctor entry, { i32, void ()*, i8* }.
  llvm::StructType *CtorStructTy =
      llvm::StructType::get(Int32Ty, CtorPFTy, TargetType);
=======
  const PointerAuthSchema &InitFiniAuthSchema =
      getCodeGenOpts().PointerAuth.InitFiniPointers;

  // Ctor function type is ptr.
  llvm::PointerType *PtrTy = llvm::PointerType::get(
      getLLVMContext(), TheModule.getDataLayout().getProgramAddressSpace());

  // Get the type of a ctor entry, { i32, ptr, ptr }.
  llvm::StructType *CtorStructTy = llvm::StructType::get(Int32Ty, PtrTy, PtrTy);
>>>>>>> 6e45fa95

  // Construct the constructor and destructor arrays.
  ConstantInitBuilder Builder(*this);
  auto Ctors = Builder.beginArray(CtorStructTy);
  for (const auto &I : Fns) {
    auto Ctor = Ctors.beginStruct(CtorStructTy);
    Ctor.addInt(Int32Ty, I.Priority);
    if (InitFiniAuthSchema) {
      llvm::Constant *StorageAddress =
          (InitFiniAuthSchema.isAddressDiscriminated()
               ? llvm::ConstantExpr::getIntToPtr(
                     llvm::ConstantInt::get(
                         IntPtrTy,
                         llvm::ConstantPtrAuth::AddrDiscriminator_CtorsDtors),
                     PtrTy)
               : nullptr);
      llvm::Constant *SignedCtorPtr = getConstantSignedPointer(
          I.Initializer, InitFiniAuthSchema.getKey(), StorageAddress,
          llvm::ConstantInt::get(
              SizeTy, InitFiniAuthSchema.getConstantDiscrimination()));
      Ctor.add(SignedCtorPtr);
    } else {
      Ctor.add(I.Initializer);
    }
    if (I.AssociatedData)
<<<<<<< HEAD
      ctor.add(llvm::ConstantExpr::getPointerBitCastOrAddrSpaceCast(
          I.AssociatedData, TargetType));
    else
      ctor.addNullPointer(TargetType);
    ctor.finishAndAddTo(ctors);
=======
      Ctor.add(I.AssociatedData);
    else
      Ctor.addNullPointer(PtrTy);
    Ctor.finishAndAddTo(Ctors);
>>>>>>> 6e45fa95
  }

  auto List = Ctors.finishAndCreateGlobal(GlobalName, getPointerAlign(),
                                          /*constant*/ false,
                                          llvm::GlobalValue::AppendingLinkage);

  // The LTO linker doesn't seem to like it when we set an alignment
  // on appending variables.  Take it off as a workaround.
  List->setAlignment(std::nullopt);

  Fns.clear();
}

llvm::GlobalValue::LinkageTypes
CodeGenModule::getFunctionLinkage(GlobalDecl GD) {
  const auto *D = cast<FunctionDecl>(GD.getDecl());

  GVALinkage Linkage = getContext().GetGVALinkageForFunction(D);

  if (const auto *Dtor = dyn_cast<CXXDestructorDecl>(D))
    return getCXXABI().getCXXDestructorLinkage(Linkage, Dtor, GD.getDtorType());

  return getLLVMLinkageForDeclarator(D, Linkage);
}

llvm::ConstantInt *CodeGenModule::CreateCrossDsoCfiTypeId(llvm::Metadata *MD) {
  llvm::MDString *MDS = dyn_cast<llvm::MDString>(MD);
  if (!MDS) return nullptr;

  return llvm::ConstantInt::get(Int64Ty, llvm::MD5Hash(MDS->getString()));
}

llvm::ConstantInt *CodeGenModule::CreateKCFITypeId(QualType T) {
  if (auto *FnType = T->getAs<FunctionProtoType>())
    T = getContext().getFunctionType(
        FnType->getReturnType(), FnType->getParamTypes(),
        FnType->getExtProtoInfo().withExceptionSpec(EST_None));

  std::string OutName;
  llvm::raw_string_ostream Out(OutName);
  getCXXABI().getMangleContext().mangleCanonicalTypeName(
      T, Out, getCodeGenOpts().SanitizeCfiICallNormalizeIntegers);

  if (getCodeGenOpts().SanitizeCfiICallNormalizeIntegers)
    Out << ".normalized";

  return llvm::ConstantInt::get(Int32Ty,
                                static_cast<uint32_t>(llvm::xxHash64(OutName)));
}

void CodeGenModule::SetLLVMFunctionAttributes(GlobalDecl GD,
                                              const CGFunctionInfo &Info,
                                              llvm::Function *F, bool IsThunk) {
  unsigned CallingConv;
  llvm::AttributeList PAL;
  ConstructAttributeList(F->getName(), Info, GD, PAL, CallingConv,
                         /*AttrOnCallSite=*/false, IsThunk);
  if (CallingConv == llvm::CallingConv::X86_VectorCall &&
      getTarget().getTriple().isWindowsArm64EC()) {
    SourceLocation Loc;
    if (const Decl *D = GD.getDecl())
      Loc = D->getLocation();

    Error(Loc, "__vectorcall calling convention is not currently supported");
  }
  F->setAttributes(PAL);
  F->setCallingConv(static_cast<llvm::CallingConv::ID>(CallingConv));
}

static void removeImageAccessQualifier(std::string& TyName) {
  std::string ReadOnlyQual("__read_only");
  std::string::size_type ReadOnlyPos = TyName.find(ReadOnlyQual);
  if (ReadOnlyPos != std::string::npos)
    // "+ 1" for the space after access qualifier.
    TyName.erase(ReadOnlyPos, ReadOnlyQual.size() + 1);
  else {
    std::string WriteOnlyQual("__write_only");
    std::string::size_type WriteOnlyPos = TyName.find(WriteOnlyQual);
    if (WriteOnlyPos != std::string::npos)
      TyName.erase(WriteOnlyPos, WriteOnlyQual.size() + 1);
    else {
      std::string ReadWriteQual("__read_write");
      std::string::size_type ReadWritePos = TyName.find(ReadWriteQual);
      if (ReadWritePos != std::string::npos)
        TyName.erase(ReadWritePos, ReadWriteQual.size() + 1);
    }
  }
}

// Returns the address space id that should be produced to the
// kernel_arg_addr_space metadata. This is always fixed to the ids
// as specified in the SPIR 2.0 specification in order to differentiate
// for example in clGetKernelArgInfo() implementation between the address
// spaces with targets without unique mapping to the OpenCL address spaces
// (basically all single AS CPUs).
static unsigned ArgInfoAddressSpace(LangAS AS) {
  switch (AS) {
  case LangAS::opencl_global:
  case LangAS::sycl_global:
    return 1;
  case LangAS::opencl_constant:
    return 2;
  case LangAS::opencl_local:
  case LangAS::sycl_local:
    return 3;
  case LangAS::opencl_generic:
    return 4; // Not in SPIR 2.0 specs.
  case LangAS::opencl_global_device:
  case LangAS::sycl_global_device:
    return 5;
  case LangAS::opencl_global_host:
  case LangAS::sycl_global_host:
    return 6;
  default:
    return 0; // Assume private.
  }
}

void CodeGenModule::GenKernelArgMetadata(llvm::Function *Fn,
                                         const FunctionDecl *FD,
                                         CodeGenFunction *CGF) {
  assert(((FD && CGF) || (!FD && !CGF)) &&
         "Incorrect use - FD and CGF should either be both null or not!");
  // Create MDNodes that represent the kernel arg metadata.
  // Each MDNode is a list in the form of "key", N number of values which is
  // the same number of values as their are kernel arguments.

  const PrintingPolicy &Policy = Context.getPrintingPolicy();

  // MDNode for the kernel argument address space qualifiers.
  SmallVector<llvm::Metadata *, 8> addressQuals;

  // MDNode for the kernel argument access qualifiers (images only).
  SmallVector<llvm::Metadata *, 8> accessQuals;

  // MDNode for the kernel argument type names.
  SmallVector<llvm::Metadata *, 8> argTypeNames;

  // MDNode for the kernel argument base type names.
  SmallVector<llvm::Metadata *, 8> argBaseTypeNames;

  // MDNode for the kernel argument type qualifiers.
  SmallVector<llvm::Metadata *, 8> argTypeQuals;

  // MDNode for the kernel argument names.
  SmallVector<llvm::Metadata *, 8> argNames;

  // MDNode for the intel_buffer_location attribute.
  SmallVector<llvm::Metadata *, 8> argSYCLBufferLocationAttr;

  // MDNode for listing SYCL kernel pointer arguments originating from
  // accessors.
  SmallVector<llvm::Metadata *, 8> argSYCLAccessorPtrs;

  bool isKernelArgAnAccessor = false;

  if (FD && CGF)
    for (unsigned i = 0, e = FD->getNumParams(); i != e; ++i) {
      const ParmVarDecl *parm = FD->getParamDecl(i);
      // Get argument name.
      argNames.push_back(llvm::MDString::get(VMContext, parm->getName()));

      if (!getLangOpts().OpenCL && !getLangOpts().SYCLIsDevice)
        continue;
      QualType ty = parm->getType();
      std::string typeQuals;

      // Get image and pipe access qualifier:
      if (ty->isImageType() || ty->isPipeType()) {
        const Decl *PDecl = parm;
        if (const auto *TD = ty->getAs<TypedefType>())
          PDecl = TD->getDecl();
        const OpenCLAccessAttr *A = PDecl->getAttr<OpenCLAccessAttr>();
        if (A && A->isWriteOnly())
          accessQuals.push_back(llvm::MDString::get(VMContext, "write_only"));
        else if (A && A->isReadWrite())
          accessQuals.push_back(llvm::MDString::get(VMContext, "read_write"));
        else
          accessQuals.push_back(llvm::MDString::get(VMContext, "read_only"));
      } else
        accessQuals.push_back(llvm::MDString::get(VMContext, "none"));

      auto getTypeSpelling = [&](QualType Ty) {
        auto typeName = Ty.getUnqualifiedType().getAsString(Policy);

        if (Ty.isCanonical()) {
          StringRef typeNameRef = typeName;
          // Turn "unsigned type" to "utype"
          if (typeNameRef.consume_front("unsigned "))
            return std::string("u") + typeNameRef.str();
          if (typeNameRef.consume_front("signed "))
            return typeNameRef.str();
        }

        return typeName;
      };

      if (ty->isPointerType()) {
        QualType pointeeTy = ty->getPointeeType();

        // Get address qualifier.
        addressQuals.push_back(
            llvm::ConstantAsMetadata::get(CGF->Builder.getInt32(
                ArgInfoAddressSpace(pointeeTy.getAddressSpace()))));

        // Get argument type name.
        std::string typeName = getTypeSpelling(pointeeTy) + "*";
        std::string baseTypeName =
            getTypeSpelling(pointeeTy.getCanonicalType()) + "*";
        argTypeNames.push_back(llvm::MDString::get(VMContext, typeName));
        argBaseTypeNames.push_back(
            llvm::MDString::get(VMContext, baseTypeName));

        // Get argument type qualifiers:
        if (ty.isRestrictQualified())
          typeQuals = "restrict";
        if (pointeeTy.isConstQualified() ||
            (pointeeTy.getAddressSpace() == LangAS::opencl_constant))
          typeQuals += typeQuals.empty() ? "const" : " const";
        if (pointeeTy.isVolatileQualified())
          typeQuals += typeQuals.empty() ? "volatile" : " volatile";
      } else {
        uint32_t AddrSpc = 0;
        bool isPipe = ty->isPipeType();
        if (ty->isImageType() || isPipe)
          AddrSpc = ArgInfoAddressSpace(LangAS::opencl_global);

        addressQuals.push_back(
            llvm::ConstantAsMetadata::get(CGF->Builder.getInt32(AddrSpc)));

        // Get argument type name.
        ty = isPipe ? ty->castAs<PipeType>()->getElementType() : ty;
        std::string typeName = getTypeSpelling(ty);
        std::string baseTypeName = getTypeSpelling(ty.getCanonicalType());

        // Remove access qualifiers on images
        // (as they are inseparable from type in clang implementation,
        // but OpenCL spec provides a special query to get access qualifier
        // via clGetKernelArgInfo with CL_KERNEL_ARG_ACCESS_QUALIFIER):
        if (ty->isImageType()) {
          removeImageAccessQualifier(typeName);
          removeImageAccessQualifier(baseTypeName);
        }

        argTypeNames.push_back(llvm::MDString::get(VMContext, typeName));
        argBaseTypeNames.push_back(
            llvm::MDString::get(VMContext, baseTypeName));

        if (isPipe)
          typeQuals = "pipe";
      }
      argTypeQuals.push_back(llvm::MDString::get(VMContext, typeQuals));

      auto *SYCLBufferLocationAttr =
          parm->getAttr<SYCLIntelBufferLocationAttr>();
      argSYCLBufferLocationAttr.push_back(
          (SYCLBufferLocationAttr)
              ? llvm::ConstantAsMetadata::get(CGF->Builder.getInt32(
                    SYCLBufferLocationAttr->getLocationID()))
              : llvm::ConstantAsMetadata::get(CGF->Builder.getInt32(-1)));

      // If a kernel pointer argument comes from an accessor, we generate
      // the following metadata :
      // 1. kernel_arg_runtime_aligned - To indicate that this pointer has
      // runtime allocated alignment.
      // 2. kernel_arg_exclusive_ptr - To indicate that it is illegal to
      // dereference the pointer from outside current invocation of the
      // kernel.
      // In both cases, the value of metadata element is 'true' for any
      // kernel arguments that corresponds to the base pointer of an accessor
      // and 'false' otherwise.
      // Note: Although both metadata apply only to the base pointer of an
      // accessor currently, it is possible that one or both may be extended
      // to include other pointers. Therefore, both metadata are required.
      if (parm->hasAttr<SYCLAccessorPtrAttr>()) {
        isKernelArgAnAccessor = true;
        argSYCLAccessorPtrs.push_back(
            llvm::ConstantAsMetadata::get(CGF->Builder.getTrue()));
      } else {
        argSYCLAccessorPtrs.push_back(
            llvm::ConstantAsMetadata::get(CGF->Builder.getFalse()));
      }
    }

  bool IsEsimdFunction = FD && FD->hasAttr<SYCLSimdAttr>();

  if (LangOpts.SYCLIsDevice && !IsEsimdFunction) {
    Fn->setMetadata("kernel_arg_buffer_location",
                    llvm::MDNode::get(VMContext, argSYCLBufferLocationAttr));
    // Generate this metadata only if atleast one kernel argument is an
    // accessor.
    if (isKernelArgAnAccessor) {
      Fn->setMetadata("kernel_arg_runtime_aligned",
                      llvm::MDNode::get(VMContext, argSYCLAccessorPtrs));
      Fn->setMetadata("kernel_arg_exclusive_ptr",
                      llvm::MDNode::get(VMContext, argSYCLAccessorPtrs));
    }
  } else {
    if (getLangOpts().OpenCL || getLangOpts().SYCLIsDevice) {
      Fn->setMetadata("kernel_arg_addr_space",
                      llvm::MDNode::get(VMContext, addressQuals));
      Fn->setMetadata("kernel_arg_access_qual",
                      llvm::MDNode::get(VMContext, accessQuals));
      Fn->setMetadata("kernel_arg_type",
                      llvm::MDNode::get(VMContext, argTypeNames));
      Fn->setMetadata("kernel_arg_base_type",
                      llvm::MDNode::get(VMContext, argBaseTypeNames));
      Fn->setMetadata("kernel_arg_type_qual",
                      llvm::MDNode::get(VMContext, argTypeQuals));
      if (IsEsimdFunction)
        Fn->setMetadata("kernel_arg_accessor_ptr",
                        llvm::MDNode::get(VMContext, argSYCLAccessorPtrs));
    }
    if (getCodeGenOpts().EmitOpenCLArgMetadata ||
        getCodeGenOpts().HIPSaveKernelArgName)
      Fn->setMetadata("kernel_arg_name",
                      llvm::MDNode::get(VMContext, argNames));
  }
}

/// Determines whether the language options require us to model
/// unwind exceptions.  We treat -fexceptions as mandating this
/// except under the fragile ObjC ABI with only ObjC exceptions
/// enabled.  This means, for example, that C with -fexceptions
/// enables this.
static bool hasUnwindExceptions(const LangOptions &LangOpts) {
  // If exceptions are completely disabled, obviously this is false.
  if (!LangOpts.Exceptions) return false;

  // If C++ exceptions are enabled, this is true.
  if (LangOpts.CXXExceptions) return true;

  // If ObjC exceptions are enabled, this depends on the ABI.
  if (LangOpts.ObjCExceptions) {
    return LangOpts.ObjCRuntime.hasUnwindExceptions();
  }

  return true;
}

static bool requiresMemberFunctionPointerTypeMetadata(CodeGenModule &CGM,
                                                      const CXXMethodDecl *MD) {
  // Check that the type metadata can ever actually be used by a call.
  if (!CGM.getCodeGenOpts().LTOUnit ||
      !CGM.HasHiddenLTOVisibility(MD->getParent()))
    return false;

  // Only functions whose address can be taken with a member function pointer
  // need this sort of type metadata.
  return MD->isImplicitObjectMemberFunction() && !MD->isVirtual() &&
         !isa<CXXConstructorDecl, CXXDestructorDecl>(MD);
}

SmallVector<const CXXRecordDecl *, 0>
CodeGenModule::getMostBaseClasses(const CXXRecordDecl *RD) {
  llvm::SetVector<const CXXRecordDecl *> MostBases;

  std::function<void (const CXXRecordDecl *)> CollectMostBases;
  CollectMostBases = [&](const CXXRecordDecl *RD) {
    if (RD->getNumBases() == 0)
      MostBases.insert(RD);
    for (const CXXBaseSpecifier &B : RD->bases())
      CollectMostBases(B.getType()->getAsCXXRecordDecl());
  };
  CollectMostBases(RD);
  return MostBases.takeVector();
}

/// Function checks whether given DeclContext contains a topmost
/// namespace with name "sycl"
static bool checkIfDeclaredInSYCLNamespace(const Decl *D) {
  const DeclContext *DC = D->getDeclContext()->getEnclosingNamespaceContext();
  const auto *ND = dyn_cast<NamespaceDecl>(DC);
  if (!ND)
    return false;

  while (const DeclContext *Parent = ND->getParent()) {
    if (!isa<NamespaceDecl>(Parent))
      break;
    ND = cast<NamespaceDecl>(Parent);
  }

  return ND && ND->getName() == "sycl";
}

void CodeGenModule::SetLLVMFunctionAttributesForDefinition(const Decl *D,
                                                           llvm::Function *F) {
  llvm::AttrBuilder B(F->getContext());

  if ((!D || !D->hasAttr<NoUwtableAttr>()) && CodeGenOpts.UnwindTables)
    B.addUWTableAttr(llvm::UWTableKind(CodeGenOpts.UnwindTables));

  if (CodeGenOpts.StackClashProtector)
    B.addAttribute("probe-stack", "inline-asm");

  if (CodeGenOpts.StackProbeSize && CodeGenOpts.StackProbeSize != 4096)
    B.addAttribute("stack-probe-size",
                   std::to_string(CodeGenOpts.StackProbeSize));

  if (!hasUnwindExceptions(LangOpts))
    B.addAttribute(llvm::Attribute::NoUnwind);

  if (D && D->hasAttr<NoStackProtectorAttr>())
    ; // Do nothing.
  else if (D && D->hasAttr<StrictGuardStackCheckAttr>() &&
           isStackProtectorOn(LangOpts, getTriple(), LangOptions::SSPOn))
    B.addAttribute(llvm::Attribute::StackProtectStrong);
  else if (isStackProtectorOn(LangOpts, getTriple(), LangOptions::SSPOn))
    B.addAttribute(llvm::Attribute::StackProtect);
  else if (isStackProtectorOn(LangOpts, getTriple(), LangOptions::SSPStrong))
    B.addAttribute(llvm::Attribute::StackProtectStrong);
  else if (isStackProtectorOn(LangOpts, getTriple(), LangOptions::SSPReq))
    B.addAttribute(llvm::Attribute::StackProtectReq);

  if (!D) {
    // If we don't have a declaration to control inlining, the function isn't
    // explicitly marked as alwaysinline for semantic reasons, and inlining is
    // disabled, mark the function as noinline.
    if (!F->hasFnAttribute(llvm::Attribute::AlwaysInline) &&
        CodeGenOpts.getInlining() == CodeGenOptions::OnlyAlwaysInlining)
      B.addAttribute(llvm::Attribute::NoInline);

    F->addFnAttrs(B);
    return;
  }

  // Handle SME attributes that apply to function definitions,
  // rather than to function prototypes.
  if (D->hasAttr<ArmLocallyStreamingAttr>())
    B.addAttribute("aarch64_pstate_sm_body");

  if (auto *Attr = D->getAttr<ArmNewAttr>()) {
    if (Attr->isNewZA())
      B.addAttribute("aarch64_new_za");
    if (Attr->isNewZT0())
      B.addAttribute("aarch64_new_zt0");
  }

  // Track whether we need to add the optnone LLVM attribute,
  // starting with the default for this optimization level.
  bool ShouldAddOptNone =
      !CodeGenOpts.DisableO0ImplyOptNone && CodeGenOpts.OptimizationLevel == 0;
  // We can't add optnone in the following cases, it won't pass the verifier.
  ShouldAddOptNone &= !D->hasAttr<MinSizeAttr>();
  ShouldAddOptNone &= !D->hasAttr<AlwaysInlineAttr>();

  // Add optnone, but do so only if the function isn't always_inline.
  if ((ShouldAddOptNone || D->hasAttr<OptimizeNoneAttr>()) &&
      !F->hasFnAttribute(llvm::Attribute::AlwaysInline)) {
    B.addAttribute(llvm::Attribute::OptimizeNone);

    // OptimizeNone implies noinline; we should not be inlining such functions.
    B.addAttribute(llvm::Attribute::NoInline);

    // We still need to handle naked functions even though optnone subsumes
    // much of their semantics.
    if (D->hasAttr<NakedAttr>())
      B.addAttribute(llvm::Attribute::Naked);

    // OptimizeNone wins over OptimizeForSize and MinSize.
    F->removeFnAttr(llvm::Attribute::OptimizeForSize);
    F->removeFnAttr(llvm::Attribute::MinSize);
  } else if (D->hasAttr<NakedAttr>()) {
    // Naked implies noinline: we should not be inlining such functions.
    B.addAttribute(llvm::Attribute::Naked);
    B.addAttribute(llvm::Attribute::NoInline);
  } else if (D->hasAttr<NoDuplicateAttr>()) {
    B.addAttribute(llvm::Attribute::NoDuplicate);
  } else if (D->hasAttr<NoInlineAttr>() && !F->hasFnAttribute(llvm::Attribute::AlwaysInline)) {
    // Add noinline if the function isn't always_inline.
    B.addAttribute(llvm::Attribute::NoInline);
  } else if (D->hasAttr<AlwaysInlineAttr>() &&
             !F->hasFnAttribute(llvm::Attribute::NoInline)) {
    // (noinline wins over always_inline, and we can't specify both in IR)
    B.addAttribute(llvm::Attribute::AlwaysInline);
  } else if (CodeGenOpts.getInlining() == CodeGenOptions::OnlyAlwaysInlining) {
    // If we're not inlining, then force everything that isn't always_inline to
    // carry an explicit noinline attribute.
    if (!F->hasFnAttribute(llvm::Attribute::AlwaysInline))
      B.addAttribute(llvm::Attribute::NoInline);
  } else {
    // Otherwise, propagate the inline hint attribute and potentially use its
    // absence to mark things as noinline.
    if (auto *FD = dyn_cast<FunctionDecl>(D)) {
      // Search function and template pattern redeclarations for inline.
      auto CheckForInline = [](const FunctionDecl *FD) {
        auto CheckRedeclForInline = [](const FunctionDecl *Redecl) {
          return Redecl->isInlineSpecified();
        };
        if (any_of(FD->redecls(), CheckRedeclForInline))
          return true;
        const FunctionDecl *Pattern = FD->getTemplateInstantiationPattern();
        if (!Pattern)
          return false;
        return any_of(Pattern->redecls(), CheckRedeclForInline);
      };
      if (CheckForInline(FD)) {
        B.addAttribute(llvm::Attribute::InlineHint);
      } else if (CodeGenOpts.getInlining() ==
                     CodeGenOptions::OnlyHintInlining &&
                 !FD->isInlined() &&
                 !F->hasFnAttribute(llvm::Attribute::AlwaysInline)) {
        B.addAttribute(llvm::Attribute::NoInline);
      }
    }
  }

  // Add other optimization related attributes if we are optimizing this
  // function.
  if (!D->hasAttr<OptimizeNoneAttr>()) {
    if (D->hasAttr<ColdAttr>()) {
      if (!ShouldAddOptNone)
        B.addAttribute(llvm::Attribute::OptimizeForSize);
      B.addAttribute(llvm::Attribute::Cold);
    }
    if (D->hasAttr<HotAttr>())
      B.addAttribute(llvm::Attribute::Hot);
    if (D->hasAttr<MinSizeAttr>())
      B.addAttribute(llvm::Attribute::MinSize);
  }

  F->addFnAttrs(B);

  if (getLangOpts().SYCLIsDevice && getCodeGenOpts().OptimizeSYCLFramework &&
      checkIfDeclaredInSYCLNamespace(D)) {
    F->removeFnAttr(llvm::Attribute::OptimizeNone);
    F->removeFnAttr(llvm::Attribute::NoInline);
  }

  unsigned alignment = D->getMaxAlignment() / Context.getCharWidth();
  if (alignment)
    F->setAlignment(llvm::Align(alignment));

  if (!D->hasAttr<AlignedAttr>())
    if (LangOpts.FunctionAlignment)
      F->setAlignment(llvm::Align(1ull << LangOpts.FunctionAlignment));

  // Some C++ ABIs require 2-byte alignment for member functions, in order to
  // reserve a bit for differentiating between virtual and non-virtual member
  // functions. If the current target's C++ ABI requires this and this is a
  // member function, set its alignment accordingly.
  if (getTarget().getCXXABI().areMemberFunctionsAligned()) {
    if (isa<CXXMethodDecl>(D) && F->getPointerAlignment(getDataLayout()) < 2)
      F->setAlignment(std::max(llvm::Align(2), F->getAlign().valueOrOne()));
  }

  // In the cross-dso CFI mode with canonical jump tables, we want !type
  // attributes on definitions only.
  if (CodeGenOpts.SanitizeCfiCrossDso &&
      CodeGenOpts.SanitizeCfiCanonicalJumpTables) {
    if (auto *FD = dyn_cast<FunctionDecl>(D)) {
      // Skip available_externally functions. They won't be codegen'ed in the
      // current module anyway.
      if (getContext().GetGVALinkageForFunction(FD) != GVA_AvailableExternally)
        CreateFunctionTypeMetadataForIcall(FD, F);
    }
  }

  // Emit type metadata on member functions for member function pointer checks.
  // These are only ever necessary on definitions; we're guaranteed that the
  // definition will be present in the LTO unit as a result of LTO visibility.
  auto *MD = dyn_cast<CXXMethodDecl>(D);
  if (MD && requiresMemberFunctionPointerTypeMetadata(*this, MD)) {
    for (const CXXRecordDecl *Base : getMostBaseClasses(MD->getParent())) {
      llvm::Metadata *Id =
          CreateMetadataIdentifierForType(Context.getMemberPointerType(
              MD->getType(), Context.getRecordType(Base).getTypePtr()));
      F->addTypeMetadata(0, Id);
    }
  }
}

void CodeGenModule::SetCommonAttributes(GlobalDecl GD, llvm::GlobalValue *GV) {
  const Decl *D = GD.getDecl();
  if (isa_and_nonnull<NamedDecl>(D))
    setGVProperties(GV, GD);
  else
    GV->setVisibility(llvm::GlobalValue::DefaultVisibility);

  if (D && D->hasAttr<UsedAttr>())
    addUsedOrCompilerUsedGlobal(GV);

  if (const auto *VD = dyn_cast_if_present<VarDecl>(D);
      VD &&
      ((CodeGenOpts.KeepPersistentStorageVariables &&
        (VD->getStorageDuration() == SD_Static ||
         VD->getStorageDuration() == SD_Thread)) ||
       (CodeGenOpts.KeepStaticConsts && VD->getStorageDuration() == SD_Static &&
        VD->getType().isConstQualified())))
    addUsedOrCompilerUsedGlobal(GV);

  if (getLangOpts().SYCLIsDevice) {
    // Add internal device_global variables to llvm.compiler.used array to
    // prevent early optimizations from removing these variables from the
    // module.
    if (D && isa<VarDecl>(D)) {
      const auto *VD = cast<VarDecl>(D);
      const RecordDecl *RD = VD->getType()->getAsRecordDecl();
      if (RD && RD->hasAttr<SYCLDeviceGlobalAttr>() &&
          VD->getFormalLinkage() == Linkage::Internal)
        addUsedOrCompilerUsedGlobal(GV);
    }
  }
}

bool CodeGenModule::GetCPUAndFeaturesAttributes(GlobalDecl GD,
                                                llvm::AttrBuilder &Attrs,
                                                bool SetTargetFeatures) {
  // Add target-cpu and target-features attributes to functions. If
  // we have a decl for the function and it has a target attribute then
  // parse that and add it to the feature set.
  StringRef TargetCPU = getTarget().getTargetOpts().CPU;
  StringRef TuneCPU = getTarget().getTargetOpts().TuneCPU;
  std::vector<std::string> Features;
  const auto *FD = dyn_cast_or_null<FunctionDecl>(GD.getDecl());
  FD = FD ? FD->getMostRecentDecl() : FD;
  const auto *TD = FD ? FD->getAttr<TargetAttr>() : nullptr;
  const auto *TV = FD ? FD->getAttr<TargetVersionAttr>() : nullptr;
  assert((!TD || !TV) && "both target_version and target specified");
  const auto *SD = FD ? FD->getAttr<CPUSpecificAttr>() : nullptr;
  const auto *TC = FD ? FD->getAttr<TargetClonesAttr>() : nullptr;
  bool AddedAttr = false;
  if (TD || TV || SD || TC) {
    llvm::StringMap<bool> FeatureMap;
    getContext().getFunctionFeatureMap(FeatureMap, GD);

    // Produce the canonical string for this set of features.
    for (const llvm::StringMap<bool>::value_type &Entry : FeatureMap)
      Features.push_back((Entry.getValue() ? "+" : "-") + Entry.getKey().str());

    // Now add the target-cpu and target-features to the function.
    // While we populated the feature map above, we still need to
    // get and parse the target attribute so we can get the cpu for
    // the function.
    if (TD) {
      ParsedTargetAttr ParsedAttr =
          Target.parseTargetAttr(TD->getFeaturesStr());
      if (!ParsedAttr.CPU.empty() &&
          getTarget().isValidCPUName(ParsedAttr.CPU)) {
        TargetCPU = ParsedAttr.CPU;
        TuneCPU = ""; // Clear the tune CPU.
      }
      if (!ParsedAttr.Tune.empty() &&
          getTarget().isValidCPUName(ParsedAttr.Tune))
        TuneCPU = ParsedAttr.Tune;
    }

    if (SD) {
      // Apply the given CPU name as the 'tune-cpu' so that the optimizer can
      // favor this processor.
      TuneCPU = SD->getCPUName(GD.getMultiVersionIndex())->getName();
    }
  } else {
    // Otherwise just add the existing target cpu and target features to the
    // function.
    Features = getTarget().getTargetOpts().Features;
  }

  if (!TargetCPU.empty()) {
    Attrs.addAttribute("target-cpu", TargetCPU);
    AddedAttr = true;
  }
  if (!TuneCPU.empty()) {
    Attrs.addAttribute("tune-cpu", TuneCPU);
    AddedAttr = true;
  }
  if (!Features.empty() && SetTargetFeatures) {
    llvm::erase_if(Features, [&](const std::string& F) {
       return getTarget().isReadOnlyFeature(F.substr(1));
    });
    llvm::sort(Features);
    Attrs.addAttribute("target-features", llvm::join(Features, ","));
    AddedAttr = true;
  }

  return AddedAttr;
}

void CodeGenModule::setNonAliasAttributes(GlobalDecl GD,
                                          llvm::GlobalObject *GO) {
  const Decl *D = GD.getDecl();
  SetCommonAttributes(GD, GO);

  if (D) {
    if (auto *GV = dyn_cast<llvm::GlobalVariable>(GO)) {
      if (D->hasAttr<RetainAttr>())
        addUsedGlobal(GV);
      if (auto *SA = D->getAttr<PragmaClangBSSSectionAttr>())
        GV->addAttribute("bss-section", SA->getName());
      if (auto *SA = D->getAttr<PragmaClangDataSectionAttr>())
        GV->addAttribute("data-section", SA->getName());
      if (auto *SA = D->getAttr<PragmaClangRodataSectionAttr>())
        GV->addAttribute("rodata-section", SA->getName());
      if (auto *SA = D->getAttr<PragmaClangRelroSectionAttr>())
        GV->addAttribute("relro-section", SA->getName());
    }

    if (auto *F = dyn_cast<llvm::Function>(GO)) {
      if (D->hasAttr<RetainAttr>())
        addUsedGlobal(F);
      if (auto *SA = D->getAttr<PragmaClangTextSectionAttr>())
        if (!D->getAttr<SectionAttr>())
          F->setSection(SA->getName());

      llvm::AttrBuilder Attrs(F->getContext());
      if (GetCPUAndFeaturesAttributes(GD, Attrs)) {
        // We know that GetCPUAndFeaturesAttributes will always have the
        // newest set, since it has the newest possible FunctionDecl, so the
        // new ones should replace the old.
        llvm::AttributeMask RemoveAttrs;
        RemoveAttrs.addAttribute("target-cpu");
        RemoveAttrs.addAttribute("target-features");
        RemoveAttrs.addAttribute("tune-cpu");
        F->removeFnAttrs(RemoveAttrs);
        F->addFnAttrs(Attrs);
      }
    }

    if (const auto *CSA = D->getAttr<CodeSegAttr>())
      GO->setSection(CSA->getName());
    else if (const auto *SA = D->getAttr<SectionAttr>())
      GO->setSection(SA->getName());
  }

  getTargetCodeGenInfo().setTargetAttributes(D, GO, *this);
}

void CodeGenModule::SetInternalFunctionAttributes(GlobalDecl GD,
                                                  llvm::Function *F,
                                                  const CGFunctionInfo &FI) {
  const Decl *D = GD.getDecl();
  SetLLVMFunctionAttributes(GD, FI, F, /*IsThunk=*/false);
  SetLLVMFunctionAttributesForDefinition(D, F);

  F->setLinkage(llvm::Function::InternalLinkage);

  setNonAliasAttributes(GD, F);
}

static void setLinkageForGV(llvm::GlobalValue *GV, const NamedDecl *ND) {
  // Set linkage and visibility in case we never see a definition.
  LinkageInfo LV = ND->getLinkageAndVisibility();
  // Don't set internal linkage on declarations.
  // "extern_weak" is overloaded in LLVM; we probably should have
  // separate linkage types for this.
  if (isExternallyVisible(LV.getLinkage()) &&
      (ND->hasAttr<WeakAttr>() || ND->isWeakImported()))
    GV->setLinkage(llvm::GlobalValue::ExternalWeakLinkage);
}

void CodeGenModule::CreateFunctionTypeMetadataForIcall(const FunctionDecl *FD,
                                                       llvm::Function *F) {
  // Only if we are checking indirect calls.
  if (!LangOpts.Sanitize.has(SanitizerKind::CFIICall))
    return;

  // Non-static class methods are handled via vtable or member function pointer
  // checks elsewhere.
  if (isa<CXXMethodDecl>(FD) && !cast<CXXMethodDecl>(FD)->isStatic())
    return;

  llvm::Metadata *MD = CreateMetadataIdentifierForType(FD->getType());
  F->addTypeMetadata(0, MD);
  F->addTypeMetadata(0, CreateMetadataIdentifierGeneralized(FD->getType()));

  // Emit a hash-based bit set entry for cross-DSO calls.
  if (CodeGenOpts.SanitizeCfiCrossDso)
    if (auto CrossDsoTypeId = CreateCrossDsoCfiTypeId(MD))
      F->addTypeMetadata(0, llvm::ConstantAsMetadata::get(CrossDsoTypeId));
}

void CodeGenModule::setKCFIType(const FunctionDecl *FD, llvm::Function *F) {
  llvm::LLVMContext &Ctx = F->getContext();
  llvm::MDBuilder MDB(Ctx);
  F->setMetadata(llvm::LLVMContext::MD_kcfi_type,
                 llvm::MDNode::get(
                     Ctx, MDB.createConstant(CreateKCFITypeId(FD->getType()))));
}

static bool allowKCFIIdentifier(StringRef Name) {
  // KCFI type identifier constants are only necessary for external assembly
  // functions, which means it's safe to skip unusual names. Subset of
  // MCAsmInfo::isAcceptableChar() and MCAsmInfoXCOFF::isAcceptableChar().
  return llvm::all_of(Name, [](const char &C) {
    return llvm::isAlnum(C) || C == '_' || C == '.';
  });
}

void CodeGenModule::finalizeKCFITypes() {
  llvm::Module &M = getModule();
  for (auto &F : M.functions()) {
    // Remove KCFI type metadata from non-address-taken local functions.
    bool AddressTaken = F.hasAddressTaken();
    if (!AddressTaken && F.hasLocalLinkage())
      F.eraseMetadata(llvm::LLVMContext::MD_kcfi_type);

    // Generate a constant with the expected KCFI type identifier for all
    // address-taken function declarations to support annotating indirectly
    // called assembly functions.
    if (!AddressTaken || !F.isDeclaration())
      continue;

    const llvm::ConstantInt *Type;
    if (const llvm::MDNode *MD = F.getMetadata(llvm::LLVMContext::MD_kcfi_type))
      Type = llvm::mdconst::extract<llvm::ConstantInt>(MD->getOperand(0));
    else
      continue;

    StringRef Name = F.getName();
    if (!allowKCFIIdentifier(Name))
      continue;

    std::string Asm = (".weak __kcfi_typeid_" + Name + "\n.set __kcfi_typeid_" +
                       Name + ", " + Twine(Type->getZExtValue()) + "\n")
                          .str();
    M.appendModuleInlineAsm(Asm);
  }
}

template <typename AttrT>
void applySYCLAspectsMD(AttrT *A, ASTContext &ACtx, llvm::LLVMContext &LLVMCtx,
                        llvm::Function *F, StringRef MDName) {
  SmallVector<llvm::Metadata *, 4> AspectsMD;
  for (auto *Aspect : A->aspects()) {
    llvm::APSInt AspectInt = Aspect->EvaluateKnownConstInt(ACtx);
    auto *T = llvm::Type::getInt32Ty(LLVMCtx);
    auto *C = llvm::Constant::getIntegerValue(T, AspectInt);
    AspectsMD.push_back(llvm::ConstantAsMetadata::get(C));
  }
  F->setMetadata(MDName, llvm::MDNode::get(LLVMCtx, AspectsMD));
}

void CodeGenModule::SetFunctionAttributes(GlobalDecl GD, llvm::Function *F,
                                          bool IsIncompleteFunction,
                                          bool IsThunk) {

  if (llvm::Intrinsic::ID IID = F->getIntrinsicID()) {
    // If this is an intrinsic function, set the function's attributes
    // to the intrinsic's attributes.
    F->setAttributes(llvm::Intrinsic::getAttributes(getLLVMContext(), IID));
    return;
  }

  const auto *FD = cast<FunctionDecl>(GD.getDecl());

  if (!IsIncompleteFunction)
    SetLLVMFunctionAttributes(GD, getTypes().arrangeGlobalDeclaration(GD), F,
                              IsThunk);

  // Add the Returned attribute for "this", except for iOS 5 and earlier
  // where substantial code, including the libstdc++ dylib, was compiled with
  // GCC and does not actually return "this".
  if (!IsThunk && getCXXABI().HasThisReturn(GD) &&
      !(getTriple().isiOS() && getTriple().isOSVersionLT(6))) {
    assert(!F->arg_empty() &&
           F->arg_begin()->getType()
             ->canLosslesslyBitCastTo(F->getReturnType()) &&
           "unexpected this return");
    F->addParamAttr(0, llvm::Attribute::Returned);
  }

  // Only a few attributes are set on declarations; these may later be
  // overridden by a definition.

  setLinkageForGV(F, FD);
  setGVProperties(F, FD);

  // Setup target-specific attributes.
  if (!IsIncompleteFunction && F->isDeclaration())
    getTargetCodeGenInfo().setTargetAttributes(FD, F, *this);

  if (const auto *CSA = FD->getAttr<CodeSegAttr>())
    F->setSection(CSA->getName());
  else if (const auto *SA = FD->getAttr<SectionAttr>())
     F->setSection(SA->getName());

  if (const auto *EA = FD->getAttr<ErrorAttr>()) {
    if (EA->isError())
      F->addFnAttr("dontcall-error", EA->getUserDiagnostic());
    else if (EA->isWarning())
      F->addFnAttr("dontcall-warn", EA->getUserDiagnostic());
  }

  // If we plan on emitting this inline builtin, we can't treat it as a builtin.
  if (FD->isInlineBuiltinDeclaration()) {
    const FunctionDecl *FDBody;
    bool HasBody = FD->hasBody(FDBody);
    (void)HasBody;
    assert(HasBody && "Inline builtin declarations should always have an "
                      "available body!");
    if (shouldEmitFunction(FDBody))
      F->addFnAttr(llvm::Attribute::NoBuiltin);
  }

  if (FD->isReplaceableGlobalAllocationFunction()) {
    // A replaceable global allocation function does not act like a builtin by
    // default, only if it is invoked by a new-expression or delete-expression.
    F->addFnAttr(llvm::Attribute::NoBuiltin);
  }

  if (isa<CXXConstructorDecl>(FD) || isa<CXXDestructorDecl>(FD))
    F->setUnnamedAddr(llvm::GlobalValue::UnnamedAddr::Global);
  else if (const auto *MD = dyn_cast<CXXMethodDecl>(FD))
    if (MD->isVirtual())
      F->setUnnamedAddr(llvm::GlobalValue::UnnamedAddr::Global);

  // Don't emit entries for function declarations in the cross-DSO mode. This
  // is handled with better precision by the receiving DSO. But if jump tables
  // are non-canonical then we need type metadata in order to produce the local
  // jump table.
  if (!CodeGenOpts.SanitizeCfiCrossDso ||
      !CodeGenOpts.SanitizeCfiCanonicalJumpTables)
    CreateFunctionTypeMetadataForIcall(FD, F);

  if (LangOpts.Sanitize.has(SanitizerKind::KCFI))
    setKCFIType(FD, F);

  if (getLangOpts().OpenMP && FD->hasAttr<OMPDeclareSimdDeclAttr>())
    getOpenMPRuntime().emitDeclareSimdFunction(FD, F);

  if (CodeGenOpts.InlineMaxStackSize != UINT_MAX)
    F->addFnAttr("inline-max-stacksize", llvm::utostr(CodeGenOpts.InlineMaxStackSize));

  if (const auto *CB = FD->getAttr<CallbackAttr>()) {
    // Annotate the callback behavior as metadata:
    //  - The callback callee (as argument number).
    //  - The callback payloads (as argument numbers).
    llvm::LLVMContext &Ctx = F->getContext();
    llvm::MDBuilder MDB(Ctx);

    // The payload indices are all but the first one in the encoding. The first
    // identifies the callback callee.
    int CalleeIdx = *CB->encoding_begin();
    ArrayRef<int> PayloadIndices(CB->encoding_begin() + 1, CB->encoding_end());
    F->addMetadata(llvm::LLVMContext::MD_callback,
                   *llvm::MDNode::get(Ctx, {MDB.createCallbackEncoding(
                                               CalleeIdx, PayloadIndices,
                                               /* VarArgsArePassed */ false)}));
  }

  // Apply SYCL specific attributes/metadata.
  if (const auto *A = FD->getAttr<SYCLDeviceHasAttr>())
    applySYCLAspectsMD(A, getContext(), getLLVMContext(), F,
                       "sycl_declared_aspects");

  if (const auto *A = FD->getAttr<SYCLUsesAspectsAttr>())
    applySYCLAspectsMD(A, getContext(), getLLVMContext(), F,
                       "sycl_used_aspects");
}

void CodeGenModule::addUsedGlobal(llvm::GlobalValue *GV) {
  assert((isa<llvm::Function>(GV) || !GV->isDeclaration()) &&
         "Only globals with definition can force usage.");
  LLVMUsed.emplace_back(GV);
}

void CodeGenModule::addCompilerUsedGlobal(llvm::GlobalValue *GV) {
  assert(!GV->isDeclaration() &&
         "Only globals with definition can force usage.");
  LLVMCompilerUsed.emplace_back(GV);
}

void CodeGenModule::addUsedOrCompilerUsedGlobal(llvm::GlobalValue *GV) {
  assert((isa<llvm::Function>(GV) || !GV->isDeclaration()) &&
         "Only globals with definition can force usage.");
  if (getTriple().isOSBinFormatELF())
    LLVMCompilerUsed.emplace_back(GV);
  else
    LLVMUsed.emplace_back(GV);
}

static void emitUsed(CodeGenModule &CGM, StringRef Name,
                     std::vector<llvm::WeakTrackingVH> &List) {
  // Don't create llvm.used if there is no need.
  if (List.empty())
    return;
  // For SYCL emit pointers in the default address space which is a superset of
  // other address spaces, so that casts from any other address spaces will be
  // valid.
  llvm::PointerType *TargetType = CGM.Int8PtrTy;
  if (CGM.getLangOpts().SYCLIsDevice)
    TargetType = llvm::PointerType::get(
        CGM.getLLVMContext(),
        CGM.getContext().getTargetAddressSpace(LangAS::Default));

  // Convert List to what ConstantArray needs.
  SmallVector<llvm::Constant*, 8> UsedArray;
  UsedArray.resize(List.size());
  for (unsigned i = 0, e = List.size(); i != e; ++i) {
    UsedArray[i] = llvm::ConstantExpr::getPointerBitCastOrAddrSpaceCast(
        cast<llvm::Constant>(&*List[i]), TargetType);
  }

  if (UsedArray.empty())
    return;
  llvm::ArrayType *ATy = llvm::ArrayType::get(TargetType, UsedArray.size());

  auto *GV = new llvm::GlobalVariable(
      CGM.getModule(), ATy, false, llvm::GlobalValue::AppendingLinkage,
      llvm::ConstantArray::get(ATy, UsedArray), Name);

  GV->setSection("llvm.metadata");
}

void CodeGenModule::emitLLVMUsed() {
  emitUsed(*this, "llvm.used", LLVMUsed);
  emitUsed(*this, "llvm.compiler.used", LLVMCompilerUsed);
}

void CodeGenModule::AppendLinkerOptions(StringRef Opts) {
  auto *MDOpts = llvm::MDString::get(getLLVMContext(), Opts);
  LinkerOptionsMetadata.push_back(llvm::MDNode::get(getLLVMContext(), MDOpts));
}

void CodeGenModule::AddDetectMismatch(StringRef Name, StringRef Value) {
  llvm::SmallString<32> Opt;
  getTargetCodeGenInfo().getDetectMismatchOption(Name, Value, Opt);
  if (Opt.empty())
    return;
  auto *MDOpts = llvm::MDString::get(getLLVMContext(), Opt);
  LinkerOptionsMetadata.push_back(llvm::MDNode::get(getLLVMContext(), MDOpts));
}

void CodeGenModule::AddDependentLib(StringRef Lib) {
  auto &C = getLLVMContext();
  if (getTarget().getTriple().isOSBinFormatELF()) {
      ELFDependentLibraries.push_back(
        llvm::MDNode::get(C, llvm::MDString::get(C, Lib)));
    return;
  }

  llvm::SmallString<24> Opt;
  getTargetCodeGenInfo().getDependentLibraryOption(Lib, Opt);
  auto *MDOpts = llvm::MDString::get(getLLVMContext(), Opt);
  LinkerOptionsMetadata.push_back(llvm::MDNode::get(C, MDOpts));
}

/// Add link options implied by the given module, including modules
/// it depends on, using a postorder walk.
static void addLinkOptionsPostorder(CodeGenModule &CGM, Module *Mod,
                                    SmallVectorImpl<llvm::MDNode *> &Metadata,
                                    llvm::SmallPtrSet<Module *, 16> &Visited) {
  // Import this module's parent.
  if (Mod->Parent && Visited.insert(Mod->Parent).second) {
    addLinkOptionsPostorder(CGM, Mod->Parent, Metadata, Visited);
  }

  // Import this module's dependencies.
  for (Module *Import : llvm::reverse(Mod->Imports)) {
    if (Visited.insert(Import).second)
      addLinkOptionsPostorder(CGM, Import, Metadata, Visited);
  }

  // Add linker options to link against the libraries/frameworks
  // described by this module.
  llvm::LLVMContext &Context = CGM.getLLVMContext();
  bool IsELF = CGM.getTarget().getTriple().isOSBinFormatELF();

  // For modules that use export_as for linking, use that module
  // name instead.
  if (Mod->UseExportAsModuleLinkName)
    return;

  for (const Module::LinkLibrary &LL : llvm::reverse(Mod->LinkLibraries)) {
    // Link against a framework.  Frameworks are currently Darwin only, so we
    // don't to ask TargetCodeGenInfo for the spelling of the linker option.
    if (LL.IsFramework) {
      llvm::Metadata *Args[2] = {llvm::MDString::get(Context, "-framework"),
                                 llvm::MDString::get(Context, LL.Library)};

      Metadata.push_back(llvm::MDNode::get(Context, Args));
      continue;
    }

    // Link against a library.
    if (IsELF) {
      llvm::Metadata *Args[2] = {
          llvm::MDString::get(Context, "lib"),
          llvm::MDString::get(Context, LL.Library),
      };
      Metadata.push_back(llvm::MDNode::get(Context, Args));
    } else {
      llvm::SmallString<24> Opt;
      CGM.getTargetCodeGenInfo().getDependentLibraryOption(LL.Library, Opt);
      auto *OptString = llvm::MDString::get(Context, Opt);
      Metadata.push_back(llvm::MDNode::get(Context, OptString));
    }
  }
}

void CodeGenModule::EmitModuleInitializers(clang::Module *Primary) {
  assert(Primary->isNamedModuleUnit() &&
         "We should only emit module initializers for named modules.");

  // Emit the initializers in the order that sub-modules appear in the
  // source, first Global Module Fragments, if present.
  if (auto GMF = Primary->getGlobalModuleFragment()) {
    for (Decl *D : getContext().getModuleInitializers(GMF)) {
      if (isa<ImportDecl>(D))
        continue;
      assert(isa<VarDecl>(D) && "GMF initializer decl is not a var?");
      EmitTopLevelDecl(D);
    }
  }
  // Second any associated with the module, itself.
  for (Decl *D : getContext().getModuleInitializers(Primary)) {
    // Skip import decls, the inits for those are called explicitly.
    if (isa<ImportDecl>(D))
      continue;
    EmitTopLevelDecl(D);
  }
  // Third any associated with the Privat eMOdule Fragment, if present.
  if (auto PMF = Primary->getPrivateModuleFragment()) {
    for (Decl *D : getContext().getModuleInitializers(PMF)) {
      // Skip import decls, the inits for those are called explicitly.
      if (isa<ImportDecl>(D))
        continue;
      assert(isa<VarDecl>(D) && "PMF initializer decl is not a var?");
      EmitTopLevelDecl(D);
    }
  }
}

void CodeGenModule::EmitModuleLinkOptions() {
  // Collect the set of all of the modules we want to visit to emit link
  // options, which is essentially the imported modules and all of their
  // non-explicit child modules.
  llvm::SetVector<clang::Module *> LinkModules;
  llvm::SmallPtrSet<clang::Module *, 16> Visited;
  SmallVector<clang::Module *, 16> Stack;

  // Seed the stack with imported modules.
  for (Module *M : ImportedModules) {
    // Do not add any link flags when an implementation TU of a module imports
    // a header of that same module.
    if (M->getTopLevelModuleName() == getLangOpts().CurrentModule &&
        !getLangOpts().isCompilingModule())
      continue;
    if (Visited.insert(M).second)
      Stack.push_back(M);
  }

  // Find all of the modules to import, making a little effort to prune
  // non-leaf modules.
  while (!Stack.empty()) {
    clang::Module *Mod = Stack.pop_back_val();

    bool AnyChildren = false;

    // Visit the submodules of this module.
    for (const auto &SM : Mod->submodules()) {
      // Skip explicit children; they need to be explicitly imported to be
      // linked against.
      if (SM->IsExplicit)
        continue;

      if (Visited.insert(SM).second) {
        Stack.push_back(SM);
        AnyChildren = true;
      }
    }

    // We didn't find any children, so add this module to the list of
    // modules to link against.
    if (!AnyChildren) {
      LinkModules.insert(Mod);
    }
  }

  // Add link options for all of the imported modules in reverse topological
  // order.  We don't do anything to try to order import link flags with respect
  // to linker options inserted by things like #pragma comment().
  SmallVector<llvm::MDNode *, 16> MetadataArgs;
  Visited.clear();
  for (Module *M : LinkModules)
    if (Visited.insert(M).second)
      addLinkOptionsPostorder(*this, M, MetadataArgs, Visited);
  std::reverse(MetadataArgs.begin(), MetadataArgs.end());
  LinkerOptionsMetadata.append(MetadataArgs.begin(), MetadataArgs.end());

  // Add the linker options metadata flag.
  auto *NMD = getModule().getOrInsertNamedMetadata("llvm.linker.options");
  for (auto *MD : LinkerOptionsMetadata)
    NMD->addOperand(MD);
}

void CodeGenModule::EmitDeferred() {
  // Emit deferred declare target declarations.
  if (getLangOpts().OpenMP && !getLangOpts().OpenMPSimd)
    getOpenMPRuntime().emitDeferredTargetDecls();

  // Emit code for any potentially referenced deferred decls.  Since a
  // previously unused static decl may become used during the generation of code
  // for a static function, iterate until no changes are made.

  if (!DeferredVTables.empty()) {
    EmitDeferredVTables();

    // Emitting a vtable doesn't directly cause more vtables to
    // become deferred, although it can cause functions to be
    // emitted that then need those vtables.
    assert(DeferredVTables.empty());
  }

  // Emit CUDA/HIP static device variables referenced by host code only.
  // Note we should not clear CUDADeviceVarODRUsedByHost since it is still
  // needed for further handling.
  if (getLangOpts().CUDA && getLangOpts().CUDAIsDevice)
    llvm::append_range(DeferredDeclsToEmit,
                       getContext().CUDADeviceVarODRUsedByHost);

  // Stop if we're out of both deferred vtables and deferred declarations.
  if (DeferredDeclsToEmit.empty())
    return;

  // Grab the list of decls to emit. If EmitGlobalDefinition schedules more
  // work, it will not interfere with this.
  std::vector<GlobalDecl> CurDeclsToEmit;
  CurDeclsToEmit.swap(DeferredDeclsToEmit);

  for (GlobalDecl &D : CurDeclsToEmit) {
    // Emit a dummy __host__ function if a legit one is not already present in
    // case of SYCL compilation of CUDA sources.
    if (SYCLCUDAIsHost(LangOpts)) {
      GlobalDecl OtherD;
      if (lookupRepresentativeDecl(getMangledName(D), OtherD) &&
          (D.getCanonicalDecl().getDecl() !=
           OtherD.getCanonicalDecl().getDecl()) &&
          D.getCanonicalDecl().getDecl()->hasAttr<CUDADeviceAttr>())
        continue;
    }
    // Emit a dummy __host__ function if a legit one is not already present in
    // case of SYCL compilation of CUDA sources.
    if (SYCLCUDAIsSYCLDevice(LangOpts)) {
      GlobalDecl OtherD;
      if (lookupRepresentativeDecl(getMangledName(D), OtherD) &&
          (D.getCanonicalDecl().getDecl() !=
           OtherD.getCanonicalDecl().getDecl()) &&
          D.getCanonicalDecl().getDecl()->hasAttr<CUDAHostAttr>())
        continue;
    }
    const ValueDecl *VD = cast<ValueDecl>(D.getDecl());
    // If emitting for SYCL device, emit the deferred alias
    // as well as what it aliases.
    if (LangOpts.SYCLIsDevice) {
      if (AliasAttr *Attr = VD->getAttr<AliasAttr>()) {
        StringRef AliaseeName = Attr->getAliasee();
        auto DDI = DeferredDecls.find(AliaseeName);
        // Emit what is aliased first.
        if (DDI != DeferredDecls.end()) {
          GlobalDecl GD = DDI->second;
          llvm::GlobalValue *AliaseeGV =
              dyn_cast<llvm::GlobalValue>(GetAddrOfGlobal(GD, ForDefinition));
          if (!AliaseeGV)
            AliaseeGV = GetGlobalValue(getMangledName(GD));
          assert(AliaseeGV);
          EmitGlobalDefinition(GD, AliaseeGV);
          // Remove the entry just added to the DeferredDeclsToEmit
          // since we have emitted it.
          DeferredDeclsToEmit.pop_back();
        }
        // Now emit the alias itself.
        EmitAliasDefinition(D);
        continue;
      }
    }
    // We should call GetAddrOfGlobal with IsForDefinition set to true in order
    // to get GlobalValue with exactly the type we need, not something that
    // might had been created for another decl with the same mangled name but
    // different type.
    llvm::GlobalValue *GV = dyn_cast<llvm::GlobalValue>(
        GetAddrOfGlobal(D, ForDefinition));

    // In case of different address spaces, we may still get a cast, even with
    // IsForDefinition equal to true. Query mangled names table to get
    // GlobalValue.
    if (!GV)
      GV = GetGlobalValue(getMangledName(D));

    // Make sure GetGlobalValue returned non-null.
    assert(GV);

    // Check to see if we've already emitted this.  This is necessary
    // for a couple of reasons: first, decls can end up in the
    // deferred-decls queue multiple times, and second, decls can end
    // up with definitions in unusual ways (e.g. by an extern inline
    // function acquiring a strong function redefinition).  Just
    // ignore these cases.
    if (!GV->isDeclaration())
      continue;

    // If this is OpenMP, check if it is legal to emit this global normally.
    if (LangOpts.OpenMP && OpenMPRuntime && OpenMPRuntime->emitTargetGlobal(D))
      continue;

    // Otherwise, emit the definition and move on to the next one.
    EmitGlobalDefinition(D, GV);

    if (LangOpts.SYCLIsDevice) {
      // If there are any aliases deferred for this, emit those now.
      for (auto It = DeferredAliases.begin(); It != DeferredAliases.end();
           /*no increment*/) {
        const ValueDecl *Global = cast<ValueDecl>(It->second.getDecl());
        if (It->first == getMangledName(D)) {
          EmitAliasDefinition(Global);
          It = DeferredAliases.erase(It);
        } else {
          ++It;
        }
      }
    }

    // If we found out that we need to emit more decls, do that recursively.
    // This has the advantage that the decls are emitted in a DFS and related
    // ones are close together, which is convenient for testing.
    if (!DeferredVTables.empty() || !DeferredDeclsToEmit.empty()) {
      EmitDeferred();
      assert(DeferredVTables.empty() && DeferredDeclsToEmit.empty());
    }
  }
}

void CodeGenModule::EmitVTablesOpportunistically() {
  // Try to emit external vtables as available_externally if they have emitted
  // all inlined virtual functions.  It runs after EmitDeferred() and therefore
  // is not allowed to create new references to things that need to be emitted
  // lazily. Note that it also uses fact that we eagerly emitting RTTI.

  assert((OpportunisticVTables.empty() || shouldOpportunisticallyEmitVTables())
         && "Only emit opportunistic vtables with optimizations");

  for (const CXXRecordDecl *RD : OpportunisticVTables) {
    assert(getVTables().isVTableExternal(RD) &&
           "This queue should only contain external vtables");
    if (getCXXABI().canSpeculativelyEmitVTable(RD))
      VTables.GenerateClassData(RD);
  }
  OpportunisticVTables.clear();
}

void CodeGenModule::EmitGlobalAnnotations() {
  for (const auto& [MangledName, VD] : DeferredAnnotations) {
    llvm::GlobalValue *GV = GetGlobalValue(MangledName);
    if (GV)
      AddGlobalAnnotations(VD, GV);
  }
  DeferredAnnotations.clear();

  if (Annotations.empty())
    return;

  // Create a new global variable for the ConstantStruct in the Module.
  llvm::Constant *Array = llvm::ConstantArray::get(llvm::ArrayType::get(
    Annotations[0]->getType(), Annotations.size()), Annotations);
  auto *gv = new llvm::GlobalVariable(getModule(), Array->getType(), false,
                                      llvm::GlobalValue::AppendingLinkage,
                                      Array, "llvm.global.annotations");
  gv->setSection(AnnotationSection);
}

llvm::Constant *CodeGenModule::EmitAnnotationString(StringRef Str) {
  llvm::Constant *&AStr = AnnotationStrings[Str];
  if (AStr)
    return AStr;

  // Not found yet, create a new global.
  llvm::Constant *s = llvm::ConstantDataArray::getString(getLLVMContext(), Str);
  auto *gv = new llvm::GlobalVariable(
      getModule(), s->getType(), true, llvm::GlobalValue::PrivateLinkage, s,
      ".str", nullptr, llvm::GlobalValue::NotThreadLocal,
      ConstGlobalsPtrTy->getAddressSpace());
  gv->setSection(AnnotationSection);
  gv->setUnnamedAddr(llvm::GlobalValue::UnnamedAddr::Global);
  AStr = gv;
  return gv;
}

llvm::Constant *CodeGenModule::EmitAnnotationUnit(SourceLocation Loc) {
  SourceManager &SM = getContext().getSourceManager();
  PresumedLoc PLoc = SM.getPresumedLoc(Loc);
  if (PLoc.isValid())
    return EmitAnnotationString(PLoc.getFilename());
  return EmitAnnotationString(SM.getBufferName(Loc));
}

llvm::Constant *CodeGenModule::EmitAnnotationLineNo(SourceLocation L) {
  SourceManager &SM = getContext().getSourceManager();
  PresumedLoc PLoc = SM.getPresumedLoc(L);
  unsigned LineNo = PLoc.isValid() ? PLoc.getLine() :
    SM.getExpansionLineNumber(L);
  return llvm::ConstantInt::get(Int32Ty, LineNo);
}

llvm::Constant *CodeGenModule::EmitAnnotationArgs(const AnnotateAttr *Attr) {
  ArrayRef<Expr *> Exprs = {Attr->args_begin(), Attr->args_size()};
  if (Exprs.empty())
    return llvm::ConstantPointerNull::get(ConstGlobalsPtrTy);

  llvm::FoldingSetNodeID ID;
  for (Expr *E : Exprs) {
    ID.Add(cast<clang::ConstantExpr>(E)->getAPValueResult());
  }
  llvm::Constant *&Lookup = AnnotationArgs[ID.ComputeHash()];
  if (Lookup)
    return Lookup;

  llvm::SmallVector<llvm::Constant *, 4> LLVMArgs;
  LLVMArgs.reserve(Exprs.size());
  ConstantEmitter ConstEmiter(*this);
  llvm::transform(Exprs, std::back_inserter(LLVMArgs), [&](const Expr *E) {
    const auto *CE = cast<clang::ConstantExpr>(E);
    return ConstEmiter.emitAbstract(CE->getBeginLoc(), CE->getAPValueResult(),
                                    CE->getType());
  });
  auto *Struct = llvm::ConstantStruct::getAnon(LLVMArgs);
  auto *GV = new llvm::GlobalVariable(getModule(), Struct->getType(), true,
                                      llvm::GlobalValue::PrivateLinkage, Struct,
                                      ".args");
  GV->setSection(AnnotationSection);
  GV->setUnnamedAddr(llvm::GlobalValue::UnnamedAddr::Global);

  Lookup = GV;
  return GV;
}

llvm::Constant *CodeGenModule::EmitAnnotateAttr(llvm::GlobalValue *GV,
                                                const AnnotateAttr *AA,
                                                SourceLocation L) {
  // Get the globals for file name, annotation, and the line number.
  llvm::Constant *AnnoGV = EmitAnnotationString(AA->getAnnotation()),
                 *UnitGV = EmitAnnotationUnit(L),
                 *LineNoCst = EmitAnnotationLineNo(L),
                 *Args = EmitAnnotationArgs(AA);

  llvm::Constant *GVInGlobalsAS = GV;
  if (GV->getAddressSpace() !=
      getDataLayout().getDefaultGlobalsAddressSpace()) {
    GVInGlobalsAS = llvm::ConstantExpr::getAddrSpaceCast(
        GV,
        llvm::PointerType::get(
            GV->getContext(), getDataLayout().getDefaultGlobalsAddressSpace()));
  }

  // Create the ConstantStruct for the global annotation.
  llvm::Constant *Fields[] = {
      GVInGlobalsAS, AnnoGV, UnitGV, LineNoCst, Args,
  };
  return llvm::ConstantStruct::getAnon(Fields);
}

void CodeGenModule::AddGlobalAnnotations(const ValueDecl *D,
                                         llvm::GlobalValue *GV) {
  assert(D->hasAttr<AnnotateAttr>() && "no annotate attribute");
  // Get the struct elements for these annotations.
  for (const auto *I : D->specific_attrs<AnnotateAttr>())
    Annotations.push_back(EmitAnnotateAttr(GV, I, D->getLocation()));
}

llvm::Constant *CodeGenModule::EmitSYCLAnnotationArgs(
    llvm::SmallVectorImpl<std::pair<std::string, std::string>>
        &AnnotationNameValPairs) {

  if (AnnotationNameValPairs.empty())
    return llvm::ConstantPointerNull::get(ConstGlobalsPtrTy);

  // For each name-value pair of the SYCL annotation attribute, create an
  // annotation string for it. This will be the annotation arguments. If the
  // value is the empty string, use a null-pointer instead.
  llvm::SmallVector<llvm::Constant *, 4> LLVMArgs;
  llvm::FoldingSetNodeID ID;
  LLVMArgs.reserve(AnnotationNameValPairs.size() * 2);
  for (const std::pair<std::string, std::string> &NVP :
       AnnotationNameValPairs) {
    llvm::Constant *NameStrC = EmitAnnotationString(NVP.first);
    llvm::Constant *ValueStrC =
        NVP.second == "" ? llvm::ConstantPointerNull::get(ConstGlobalsPtrTy)
                         : EmitAnnotationString(NVP.second);
    LLVMArgs.push_back(NameStrC);
    LLVMArgs.push_back(ValueStrC);
    ID.Add(NameStrC);
    ID.Add(ValueStrC);
  }

  // If another SYCL annotation had the same arguments we can reuse the
  // annotation value it created.
  llvm::Constant *&LookupRef = SYCLAnnotationArgs[ID.ComputeHash()];
  if (LookupRef)
    return LookupRef;

  // Create an anonymous struct global variable pointing to the annotation
  // arguments in the order they were added above. This is the final constant
  // used as the annotation value.
  auto *Struct = llvm::ConstantStruct::getAnon(LLVMArgs);
  auto *GV = new llvm::GlobalVariable(
      getModule(), Struct->getType(), true, llvm::GlobalValue::PrivateLinkage,
      Struct, ".args", nullptr, llvm::GlobalValue::NotThreadLocal,
      ConstGlobalsPtrTy->getAddressSpace());
  GV->setSection(AnnotationSection);
  GV->setUnnamedAddr(llvm::GlobalValue::UnnamedAddr::Global);
  auto *Bitcasted = llvm::ConstantExpr::getBitCast(GV, ConstGlobalsPtrTy);

  // Set the look-up reference to the final annotation value for future
  // annotations to reuse.
  LookupRef = Bitcasted;
  return Bitcasted;
}

void CodeGenModule::AddGlobalSYCLIRAttributes(llvm::GlobalVariable *GV,
                                              const RecordDecl *RD) {
  const auto *A = RD->getAttr<SYCLAddIRAttributesGlobalVariableAttr>();
  assert(A && "no add_ir_attributes_global_variable attribute");
  SmallVector<std::pair<std::string, std::string>, 4> NameValuePairs =
      A->getFilteredAttributeNameValuePairs(Context);
  for (const std::pair<std::string, std::string> &NameValuePair :
       NameValuePairs)
    GV->addAttribute(NameValuePair.first, NameValuePair.second);
}

// Add "sycl-unique-id" llvm IR attribute that has a unique string generated
// by __builtin_sycl_unique_stable_id for global variables marked with
// SYCL device_global attribute.
static void addSYCLUniqueID(llvm::GlobalVariable *GV, const VarDecl *VD,
                            ASTContext &Context) {
  auto builtinString = SYCLUniqueStableIdExpr::ComputeName(Context, VD);
  GV->addAttribute("sycl-unique-id", builtinString);
}

bool CodeGenModule::isInNoSanitizeList(SanitizerMask Kind, llvm::Function *Fn,
                                       SourceLocation Loc) const {
  const auto &NoSanitizeL = getContext().getNoSanitizeList();
  // NoSanitize by function name.
  if (NoSanitizeL.containsFunction(Kind, Fn->getName()))
    return true;
  // NoSanitize by location. Check "mainfile" prefix.
  auto &SM = Context.getSourceManager();
  FileEntryRef MainFile = *SM.getFileEntryRefForID(SM.getMainFileID());
  if (NoSanitizeL.containsMainFile(Kind, MainFile.getName()))
    return true;

  // Check "src" prefix.
  if (Loc.isValid())
    return NoSanitizeL.containsLocation(Kind, Loc);
  // If location is unknown, this may be a compiler-generated function. Assume
  // it's located in the main file.
  return NoSanitizeL.containsFile(Kind, MainFile.getName());
}

bool CodeGenModule::isInNoSanitizeList(SanitizerMask Kind,
                                       llvm::GlobalVariable *GV,
                                       SourceLocation Loc, QualType Ty,
                                       StringRef Category) const {
  const auto &NoSanitizeL = getContext().getNoSanitizeList();
  if (NoSanitizeL.containsGlobal(Kind, GV->getName(), Category))
    return true;
  auto &SM = Context.getSourceManager();
  if (NoSanitizeL.containsMainFile(
          Kind, SM.getFileEntryRefForID(SM.getMainFileID())->getName(),
          Category))
    return true;
  if (NoSanitizeL.containsLocation(Kind, Loc, Category))
    return true;

  // Check global type.
  if (!Ty.isNull()) {
    // Drill down the array types: if global variable of a fixed type is
    // not sanitized, we also don't instrument arrays of them.
    while (auto AT = dyn_cast<ArrayType>(Ty.getTypePtr()))
      Ty = AT->getElementType();
    Ty = Ty.getCanonicalType().getUnqualifiedType();
    // Only record types (classes, structs etc.) are ignored.
    if (Ty->isRecordType()) {
      std::string TypeStr = Ty.getAsString(getContext().getPrintingPolicy());
      if (NoSanitizeL.containsType(Kind, TypeStr, Category))
        return true;
    }
  }
  return false;
}

bool CodeGenModule::imbueXRayAttrs(llvm::Function *Fn, SourceLocation Loc,
                                   StringRef Category) const {
  const auto &XRayFilter = getContext().getXRayFilter();
  using ImbueAttr = XRayFunctionFilter::ImbueAttribute;
  auto Attr = ImbueAttr::NONE;
  if (Loc.isValid())
    Attr = XRayFilter.shouldImbueLocation(Loc, Category);
  if (Attr == ImbueAttr::NONE)
    Attr = XRayFilter.shouldImbueFunction(Fn->getName());
  switch (Attr) {
  case ImbueAttr::NONE:
    return false;
  case ImbueAttr::ALWAYS:
    Fn->addFnAttr("function-instrument", "xray-always");
    break;
  case ImbueAttr::ALWAYS_ARG1:
    Fn->addFnAttr("function-instrument", "xray-always");
    Fn->addFnAttr("xray-log-args", "1");
    break;
  case ImbueAttr::NEVER:
    Fn->addFnAttr("function-instrument", "xray-never");
    break;
  }
  return true;
}

ProfileList::ExclusionType
CodeGenModule::isFunctionBlockedByProfileList(llvm::Function *Fn,
                                              SourceLocation Loc) const {
  const auto &ProfileList = getContext().getProfileList();
  // If the profile list is empty, then instrument everything.
  if (ProfileList.isEmpty())
    return ProfileList::Allow;
  CodeGenOptions::ProfileInstrKind Kind = getCodeGenOpts().getProfileInstr();
  // First, check the function name.
  if (auto V = ProfileList.isFunctionExcluded(Fn->getName(), Kind))
    return *V;
  // Next, check the source location.
  if (Loc.isValid())
    if (auto V = ProfileList.isLocationExcluded(Loc, Kind))
      return *V;
  // If location is unknown, this may be a compiler-generated function. Assume
  // it's located in the main file.
  auto &SM = Context.getSourceManager();
  if (auto MainFile = SM.getFileEntryRefForID(SM.getMainFileID()))
    if (auto V = ProfileList.isFileExcluded(MainFile->getName(), Kind))
      return *V;
  return ProfileList.getDefault(Kind);
}

ProfileList::ExclusionType
CodeGenModule::isFunctionBlockedFromProfileInstr(llvm::Function *Fn,
                                                 SourceLocation Loc) const {
  auto V = isFunctionBlockedByProfileList(Fn, Loc);
  if (V != ProfileList::Allow)
    return V;

  auto NumGroups = getCodeGenOpts().ProfileTotalFunctionGroups;
  if (NumGroups > 1) {
    auto Group = llvm::crc32(arrayRefFromStringRef(Fn->getName())) % NumGroups;
    if (Group != getCodeGenOpts().ProfileSelectedFunctionGroup)
      return ProfileList::Skip;
  }
  return ProfileList::Allow;
}

bool CodeGenModule::MustBeEmitted(const ValueDecl *Global) {
  // Never defer when EmitAllDecls is specified.
  if (LangOpts.EmitAllDecls)
    return true;

  const auto *VD = dyn_cast<VarDecl>(Global);
  if (VD &&
      ((CodeGenOpts.KeepPersistentStorageVariables &&
        (VD->getStorageDuration() == SD_Static ||
         VD->getStorageDuration() == SD_Thread)) ||
       (CodeGenOpts.KeepStaticConsts && VD->getStorageDuration() == SD_Static &&
        VD->getType().isConstQualified())))
    return true;

  return getContext().DeclMustBeEmitted(Global);
}

bool CodeGenModule::MayBeEmittedEagerly(const ValueDecl *Global) {
  // In OpenMP 5.0 variables and function may be marked as
  // device_type(host/nohost) and we should not emit them eagerly unless we sure
  // that they must be emitted on the host/device. To be sure we need to have
  // seen a declare target with an explicit mentioning of the function, we know
  // we have if the level of the declare target attribute is -1. Note that we
  // check somewhere else if we should emit this at all.
  if (LangOpts.OpenMP >= 50 && !LangOpts.OpenMPSimd) {
    std::optional<OMPDeclareTargetDeclAttr *> ActiveAttr =
        OMPDeclareTargetDeclAttr::getActiveAttr(Global);
    if (!ActiveAttr || (*ActiveAttr)->getLevel() != (unsigned)-1)
      return false;
  }

  if (const auto *FD = dyn_cast<FunctionDecl>(Global)) {
    if (FD->getTemplateSpecializationKind() == TSK_ImplicitInstantiation)
      // Implicit template instantiations may change linkage if they are later
      // explicitly instantiated, so they should not be emitted eagerly.
      return false;
    // Defer until all versions have been semantically checked.
    if (FD->hasAttr<TargetVersionAttr>() && !FD->isMultiVersion())
      return false;
  }
  if (const auto *VD = dyn_cast<VarDecl>(Global)) {
    if (Context.getInlineVariableDefinitionKind(VD) ==
        ASTContext::InlineVariableDefinitionKind::WeakUnknown)
      // A definition of an inline constexpr static data member may change
      // linkage later if it's redeclared outside the class.
      return false;
    if (CXX20ModuleInits && VD->getOwningModule() &&
        !VD->getOwningModule()->isModuleMapModule()) {
      // For CXX20, module-owned initializers need to be deferred, since it is
      // not known at this point if they will be run for the current module or
      // as part of the initializer for an imported one.
      return false;
    }
  }
  // If OpenMP is enabled and threadprivates must be generated like TLS, delay
  // codegen for global variables, because they may be marked as threadprivate.
  if (LangOpts.OpenMP && LangOpts.OpenMPUseTLS &&
      getContext().getTargetInfo().isTLSSupported() && isa<VarDecl>(Global) &&
      !Global->getType().isConstantStorage(getContext(), false, false) &&
      !OMPDeclareTargetDeclAttr::isDeclareTargetDeclaration(Global))
    return false;

  return true;
}

ConstantAddress CodeGenModule::GetAddrOfMSGuidDecl(const MSGuidDecl *GD) {
  StringRef Name = getMangledName(GD);

  // The UUID descriptor should be pointer aligned.
  CharUnits Alignment = CharUnits::fromQuantity(PointerAlignInBytes);

  // Look for an existing global.
  if (llvm::GlobalVariable *GV = getModule().getNamedGlobal(Name))
    return ConstantAddress(GV, GV->getValueType(), Alignment);

  ConstantEmitter Emitter(*this);
  llvm::Constant *Init;

  APValue &V = GD->getAsAPValue();
  if (!V.isAbsent()) {
    // If possible, emit the APValue version of the initializer. In particular,
    // this gets the type of the constant right.
    Init = Emitter.emitForInitializer(
        GD->getAsAPValue(), GD->getType().getAddressSpace(), GD->getType());
  } else {
    // As a fallback, directly construct the constant.
    // FIXME: This may get padding wrong under esoteric struct layout rules.
    // MSVC appears to create a complete type 'struct __s_GUID' that it
    // presumably uses to represent these constants.
    MSGuidDecl::Parts Parts = GD->getParts();
    llvm::Constant *Fields[4] = {
        llvm::ConstantInt::get(Int32Ty, Parts.Part1),
        llvm::ConstantInt::get(Int16Ty, Parts.Part2),
        llvm::ConstantInt::get(Int16Ty, Parts.Part3),
        llvm::ConstantDataArray::getRaw(
            StringRef(reinterpret_cast<char *>(Parts.Part4And5), 8), 8,
            Int8Ty)};
    Init = llvm::ConstantStruct::getAnon(Fields);
  }

  auto *GV = new llvm::GlobalVariable(
      getModule(), Init->getType(),
      /*isConstant=*/true, llvm::GlobalValue::LinkOnceODRLinkage, Init, Name);
  if (supportsCOMDAT())
    GV->setComdat(TheModule.getOrInsertComdat(GV->getName()));
  setDSOLocal(GV);

  if (!V.isAbsent()) {
    Emitter.finalize(GV);
    return ConstantAddress(GV, GV->getValueType(), Alignment);
  }

  llvm::Type *Ty = getTypes().ConvertTypeForMem(GD->getType());
  return ConstantAddress(GV, Ty, Alignment);
}

ConstantAddress CodeGenModule::GetAddrOfUnnamedGlobalConstantDecl(
    const UnnamedGlobalConstantDecl *GCD) {
  CharUnits Alignment = getContext().getTypeAlignInChars(GCD->getType());

  llvm::GlobalVariable **Entry = nullptr;
  Entry = &UnnamedGlobalConstantDeclMap[GCD];
  if (*Entry)
    return ConstantAddress(*Entry, (*Entry)->getValueType(), Alignment);

  ConstantEmitter Emitter(*this);
  llvm::Constant *Init;

  const APValue &V = GCD->getValue();

  assert(!V.isAbsent());
  Init = Emitter.emitForInitializer(V, GCD->getType().getAddressSpace(),
                                    GCD->getType());

  auto *GV = new llvm::GlobalVariable(getModule(), Init->getType(),
                                      /*isConstant=*/true,
                                      llvm::GlobalValue::PrivateLinkage, Init,
                                      ".constant");
  GV->setUnnamedAddr(llvm::GlobalValue::UnnamedAddr::Global);
  GV->setAlignment(Alignment.getAsAlign());

  Emitter.finalize(GV);

  *Entry = GV;
  return ConstantAddress(GV, GV->getValueType(), Alignment);
}

ConstantAddress CodeGenModule::GetAddrOfTemplateParamObject(
    const TemplateParamObjectDecl *TPO) {
  StringRef Name = getMangledName(TPO);
  CharUnits Alignment = getNaturalTypeAlignment(TPO->getType());

  if (llvm::GlobalVariable *GV = getModule().getNamedGlobal(Name))
    return ConstantAddress(GV, GV->getValueType(), Alignment);

  ConstantEmitter Emitter(*this);
  llvm::Constant *Init = Emitter.emitForInitializer(
        TPO->getValue(), TPO->getType().getAddressSpace(), TPO->getType());

  if (!Init) {
    ErrorUnsupported(TPO, "template parameter object");
    return ConstantAddress::invalid();
  }

  llvm::GlobalValue::LinkageTypes Linkage =
      isExternallyVisible(TPO->getLinkageAndVisibility().getLinkage())
          ? llvm::GlobalValue::LinkOnceODRLinkage
          : llvm::GlobalValue::InternalLinkage;
  auto *GV = new llvm::GlobalVariable(getModule(), Init->getType(),
                                      /*isConstant=*/true, Linkage, Init, Name);
  setGVProperties(GV, TPO);
  if (supportsCOMDAT())
    GV->setComdat(TheModule.getOrInsertComdat(GV->getName()));
  Emitter.finalize(GV);

    return ConstantAddress(GV, GV->getValueType(), Alignment);
}

ConstantAddress CodeGenModule::GetWeakRefReference(const ValueDecl *VD) {
  const AliasAttr *AA = VD->getAttr<AliasAttr>();
  assert(AA && "No alias?");

  CharUnits Alignment = getContext().getDeclAlign(VD);
  llvm::Type *DeclTy = getTypes().ConvertTypeForMem(VD->getType());

  // See if there is already something with the target's name in the module.
  llvm::GlobalValue *Entry = GetGlobalValue(AA->getAliasee());
  if (Entry)
    return ConstantAddress(Entry, DeclTy, Alignment);

  llvm::Constant *Aliasee;
  if (isa<llvm::FunctionType>(DeclTy))
    Aliasee = GetOrCreateLLVMFunction(AA->getAliasee(), DeclTy,
                                      GlobalDecl(cast<FunctionDecl>(VD)),
                                      /*ForVTable=*/false);
  else
    Aliasee = GetOrCreateLLVMGlobal(AA->getAliasee(), DeclTy, LangAS::Default,
                                    nullptr);

  auto *F = cast<llvm::GlobalValue>(Aliasee);
  F->setLinkage(llvm::Function::ExternalWeakLinkage);
  WeakRefReferences.insert(F);

  return ConstantAddress(Aliasee, DeclTy, Alignment);
}

template <typename AttrT> static bool hasImplicitAttr(const ValueDecl *D) {
  if (!D)
    return false;
  if (auto *A = D->getAttr<AttrT>())
    return A->isImplicit();
  return D->isImplicit();
}

bool CodeGenModule::shouldEmitCUDAGlobalVar(const VarDecl *Global) const {
  assert(LangOpts.CUDA && "Should not be called by non-CUDA languages");
  // We need to emit host-side 'shadows' for all global
  // device-side variables because the CUDA runtime needs their
  // size and host-side address in order to provide access to
  // their device-side incarnations.
  return !LangOpts.CUDAIsDevice || Global->hasAttr<CUDADeviceAttr>() ||
         Global->hasAttr<CUDAConstantAttr>() ||
         Global->hasAttr<CUDASharedAttr>() ||
         Global->getType()->isCUDADeviceBuiltinSurfaceType() ||
         Global->getType()->isCUDADeviceBuiltinTextureType();
}

void CodeGenModule::EmitGlobal(GlobalDecl GD) {
  const auto *Global = cast<ValueDecl>(GD.getDecl());

  // Weak references don't produce any output by themselves.
  if (Global->hasAttr<WeakRefAttr>())
    return;

  // If this is an alias definition (which otherwise looks like a declaration)
  // handle it now.
  if (AliasAttr *Attr = Global->getAttr<AliasAttr>()) {
    // Emit the alias here if it is not SYCL device compilation.
    if (!LangOpts.SYCLIsDevice)
      return EmitAliasDefinition(GD);
    // Defer for SYCL devices, until either the alias or what it aliases
    // is used.
    StringRef MangledName = getMangledName(GD);
    DeferredDecls[MangledName] = GD;
    StringRef AliaseeName = Attr->getAliasee();
    DeferredAliases[AliaseeName] = GD;
    return;
  }

  // IFunc like an alias whose value is resolved at runtime by calling resolver.
  if (Global->hasAttr<IFuncAttr>())
    return emitIFuncDefinition(GD);

  // If this is a cpu_dispatch multiversion function, emit the resolver.
  if (Global->hasAttr<CPUDispatchAttr>())
    return emitCPUDispatchDefinition(GD);

  // If this is CUDA, be selective about which declarations we emit.
  // Non-constexpr non-lambda implicit host device functions are not emitted
  // unless they are used on device side.
  if (LangOpts.CUDA) {
    assert((isa<FunctionDecl>(Global) || isa<VarDecl>(Global)) &&
           "Expected Variable or Function");
    if (const auto *VD = dyn_cast<VarDecl>(Global)) {
      if (!shouldEmitCUDAGlobalVar(VD))
        return;
    } else if (LangOpts.CUDAIsDevice) {
      const auto *FD = dyn_cast<FunctionDecl>(Global);
      if ((!Global->hasAttr<CUDADeviceAttr>() ||
           (LangOpts.OffloadImplicitHostDeviceTemplates &&
            hasImplicitAttr<CUDAHostAttr>(FD) &&
            hasImplicitAttr<CUDADeviceAttr>(FD) && !FD->isConstexpr() &&
            !isLambdaCallOperator(FD) &&
            !getContext().CUDAImplicitHostDeviceFunUsedByDevice.count(FD))) &&
          !Global->hasAttr<CUDAGlobalAttr>() &&
          !(LangOpts.HIPStdPar && isa<FunctionDecl>(Global) &&
            !Global->hasAttr<CUDAHostAttr>()))
        return;
      // Device-only functions are the only things we skip.
    } else {
      // We need to emit host-side 'shadows' for all global
      // device-side variables because the CUDA runtime needs their
      // size and host-side address in order to provide access to
      // their device-side incarnations.

      // So device-only functions are the only things we skip, except for SYCL.
      if (!LangOpts.isSYCL() && isa<FunctionDecl>(Global) &&
          !Global->hasAttr<CUDAHostAttr>() && Global->hasAttr<CUDADeviceAttr>())
        return;

      assert((isa<FunctionDecl>(Global) || isa<VarDecl>(Global)) &&
             "Expected Variable or Function");
    }
  }

  if (LangOpts.OpenMP) {
    // If this is OpenMP, check if it is legal to emit this global normally.
    if (OpenMPRuntime && OpenMPRuntime->emitTargetGlobal(GD))
      return;
    if (auto *DRD = dyn_cast<OMPDeclareReductionDecl>(Global)) {
      if (MustBeEmitted(Global))
        EmitOMPDeclareReduction(DRD);
      return;
    }
    if (auto *DMD = dyn_cast<OMPDeclareMapperDecl>(Global)) {
      if (MustBeEmitted(Global))
        EmitOMPDeclareMapper(DMD);
      return;
    }
  }

  // Ignore declarations, they will be emitted on their first use.
  if (const auto *FD = dyn_cast<FunctionDecl>(Global)) {
    // Update deferred annotations with the latest declaration if the function
    // function was already used or defined.
    if (FD->hasAttr<AnnotateAttr>()) {
      StringRef MangledName = getMangledName(GD);
      if (GetGlobalValue(MangledName))
        DeferredAnnotations[MangledName] = FD;
    }

    // Forward declarations are emitted lazily on first use.
    if (!FD->doesThisDeclarationHaveABody()) {
      if (!FD->doesDeclarationForceExternallyVisibleDefinition() &&
          (!FD->isMultiVersion() || !getTarget().getTriple().isAArch64()))
        return;

      StringRef MangledName = getMangledName(GD);

      // Compute the function info and LLVM type.
      const CGFunctionInfo &FI = getTypes().arrangeGlobalDeclaration(GD);
      llvm::Type *Ty = getTypes().GetFunctionType(FI);

      GetOrCreateLLVMFunction(MangledName, Ty, GD, /*ForVTable=*/false,
                              /*DontDefer=*/false);
      return;
    }
  } else {
    const auto *VD = cast<VarDecl>(Global);
    assert(VD->isFileVarDecl() && "Cannot emit local var decl as global.");
    if (VD->isThisDeclarationADefinition() != VarDecl::Definition &&
        !Context.isMSStaticDataMemberInlineDefinition(VD)) {
      if (LangOpts.OpenMP) {
        // Emit declaration of the must-be-emitted declare target variable.
        if (std::optional<OMPDeclareTargetDeclAttr::MapTypeTy> Res =
                OMPDeclareTargetDeclAttr::isDeclareTargetDeclaration(VD)) {

          // If this variable has external storage and doesn't require special
          // link handling we defer to its canonical definition.
          if (VD->hasExternalStorage() &&
              Res != OMPDeclareTargetDeclAttr::MT_Link)
            return;

          bool UnifiedMemoryEnabled =
              getOpenMPRuntime().hasRequiresUnifiedSharedMemory();
          if ((*Res == OMPDeclareTargetDeclAttr::MT_To ||
               *Res == OMPDeclareTargetDeclAttr::MT_Enter) &&
              !UnifiedMemoryEnabled) {
            (void)GetAddrOfGlobalVar(VD);
          } else {
            assert(((*Res == OMPDeclareTargetDeclAttr::MT_Link) ||
                    ((*Res == OMPDeclareTargetDeclAttr::MT_To ||
                      *Res == OMPDeclareTargetDeclAttr::MT_Enter) &&
                     UnifiedMemoryEnabled)) &&
                   "Link clause or to clause with unified memory expected.");
            (void)getOpenMPRuntime().getAddrOfDeclareTargetVar(VD);
          }

          return;
        }
      }
      // If this declaration may have caused an inline variable definition to
      // change linkage, make sure that it's emitted.
      if (Context.getInlineVariableDefinitionKind(VD) ==
          ASTContext::InlineVariableDefinitionKind::Strong)
        GetAddrOfGlobalVar(VD);
      return;
    }
  }

  // clang::ParseAST ensures that we emit the SYCL devices at the end, so
  // anything that is a device (or indirectly called) will be handled later.
  if (LangOpts.SYCLIsDevice && MustBeEmitted(Global)) {
    addDeferredDeclToEmit(GD);
    return;
  }

  // Defer code generation to first use when possible, e.g. if this is an inline
  // function. If the global must always be emitted, do it eagerly if possible
  // to benefit from cache locality.
  if (MustBeEmitted(Global) && MayBeEmittedEagerly(Global)) {
    // Avoid emitting the same __host__ __device__ functions,
    // in SYCL-CUDA-host compilation, and
    if (SYCLCUDAIsHost(LangOpts) && isa<FunctionDecl>(Global) &&
        !Global->hasAttr<CUDAHostAttr>() && Global->hasAttr<CUDADeviceAttr>()) {
      addDeferredDeclToEmit(GD);
      return;
    }
    // in SYCL-CUDA-device compilation.
    if (SYCLCUDAIsSYCLDevice(LangOpts) && isa<FunctionDecl>(Global) &&
        Global->hasAttr<CUDAHostAttr>() && !Global->hasAttr<CUDADeviceAttr>()) {
      addDeferredDeclToEmit(GD);
      return;
    }

    // Emit the definition if it can't be deferred.
    EmitGlobalDefinition(GD);
    addEmittedDeferredDecl(GD);
    return;
  }

  // If we're deferring emission of a C++ variable with an
  // initializer, remember the order in which it appeared in the file.
  if (getLangOpts().CPlusPlus && isa<VarDecl>(Global) &&
      cast<VarDecl>(Global)->hasInit()) {
    DelayedCXXInitPosition[Global] = CXXGlobalInits.size();
    CXXGlobalInits.push_back(nullptr);
  }

  StringRef MangledName = getMangledName(GD);
  if (GetGlobalValue(MangledName) != nullptr) {
    // The value has already been used and should therefore be emitted.
    addDeferredDeclToEmit(GD);
  } else if (MustBeEmitted(Global)) {
    // The value must be emitted, but cannot be emitted eagerly.
    assert(!MayBeEmittedEagerly(Global));
    addDeferredDeclToEmit(GD);
  } else {

    // For SYCL compilation of CUDA sources,
    if (LangOpts.isSYCL() && LangOpts.CUDA && !LangOpts.CUDAIsDevice) {
      // in case of SYCL-CUDA-host,
      if (LangOpts.SYCLIsHost) {
        if (Global->hasAttr<CUDAHostAttr>()) {
          // remove already present __device__ function.
          auto DDI = DeferredDecls.find(MangledName);
          if (DDI != DeferredDecls.end())
            DeferredDecls.erase(DDI);
        } else if (Global->hasAttr<CUDADeviceAttr>()) {
          // do not insert a __device__ function if a __host__ one is present.
          auto DDI = DeferredDecls.find(MangledName);
          if (DDI != DeferredDecls.end())
            return;
        }
      }
      // in case of SYCL-CUDA-device,
      if (LangOpts.SYCLIsDevice) {
        if (Global->hasAttr<CUDADeviceAttr>()) {
          // remove already present __host__ function.
          auto DDI = DeferredDecls.find(MangledName);
          if (DDI != DeferredDecls.end())
            DeferredDecls.erase(DDI);
        } else if (Global->hasAttr<CUDAHostAttr>()) {
          // do not insert a __host__ function if a __device__ one is present.
          auto DDI = DeferredDecls.find(MangledName);
          if (DDI != DeferredDecls.end())
            return;
        }
      }
    }

    // Otherwise, remember that we saw a deferred decl with this name.  The
    // first use of the mangled name will cause it to move into
    // DeferredDeclsToEmit.
    DeferredDecls[MangledName] = GD;
  }
}

// Check if T is a class type with a destructor that's not dllimport.
static bool HasNonDllImportDtor(QualType T) {
  if (const auto *RT = T->getBaseElementTypeUnsafe()->getAs<RecordType>())
    if (CXXRecordDecl *RD = dyn_cast<CXXRecordDecl>(RT->getDecl()))
      if (RD->getDestructor() && !RD->getDestructor()->hasAttr<DLLImportAttr>())
        return true;

  return false;
}

namespace {
  struct FunctionIsDirectlyRecursive
      : public ConstStmtVisitor<FunctionIsDirectlyRecursive, bool> {
    const StringRef Name;
    const Builtin::Context &BI;
    FunctionIsDirectlyRecursive(StringRef N, const Builtin::Context &C)
        : Name(N), BI(C) {}

    bool VisitCallExpr(const CallExpr *E) {
      const FunctionDecl *FD = E->getDirectCallee();
      if (!FD)
        return false;
      AsmLabelAttr *Attr = FD->getAttr<AsmLabelAttr>();
      if (Attr && Name == Attr->getLabel())
        return true;
      unsigned BuiltinID = FD->getBuiltinID();
      if (!BuiltinID || !BI.isLibFunction(BuiltinID))
        return false;
      StringRef BuiltinName = BI.getName(BuiltinID);
      if (BuiltinName.starts_with("__builtin_") &&
          Name == BuiltinName.slice(strlen("__builtin_"), StringRef::npos)) {
        return true;
      }
      return false;
    }

    bool VisitStmt(const Stmt *S) {
      for (const Stmt *Child : S->children())
        if (Child && this->Visit(Child))
          return true;
      return false;
    }
  };

  // Make sure we're not referencing non-imported vars or functions.
  struct DLLImportFunctionVisitor
      : public RecursiveASTVisitor<DLLImportFunctionVisitor> {
    bool SafeToInline = true;

    bool shouldVisitImplicitCode() const { return true; }

    bool VisitVarDecl(VarDecl *VD) {
      if (VD->getTLSKind()) {
        // A thread-local variable cannot be imported.
        SafeToInline = false;
        return SafeToInline;
      }

      // A variable definition might imply a destructor call.
      if (VD->isThisDeclarationADefinition())
        SafeToInline = !HasNonDllImportDtor(VD->getType());

      return SafeToInline;
    }

    bool VisitCXXBindTemporaryExpr(CXXBindTemporaryExpr *E) {
      if (const auto *D = E->getTemporary()->getDestructor())
        SafeToInline = D->hasAttr<DLLImportAttr>();
      return SafeToInline;
    }

    bool VisitDeclRefExpr(DeclRefExpr *E) {
      ValueDecl *VD = E->getDecl();
      if (isa<FunctionDecl>(VD))
        SafeToInline = VD->hasAttr<DLLImportAttr>();
      else if (VarDecl *V = dyn_cast<VarDecl>(VD))
        SafeToInline = !V->hasGlobalStorage() || V->hasAttr<DLLImportAttr>();
      return SafeToInline;
    }

    bool VisitCXXConstructExpr(CXXConstructExpr *E) {
      SafeToInline = E->getConstructor()->hasAttr<DLLImportAttr>();
      return SafeToInline;
    }

    bool VisitCXXMemberCallExpr(CXXMemberCallExpr *E) {
      CXXMethodDecl *M = E->getMethodDecl();
      if (!M) {
        // Call through a pointer to member function. This is safe to inline.
        SafeToInline = true;
      } else {
        SafeToInline = M->hasAttr<DLLImportAttr>();
      }
      return SafeToInline;
    }

    bool VisitCXXDeleteExpr(CXXDeleteExpr *E) {
      SafeToInline = E->getOperatorDelete()->hasAttr<DLLImportAttr>();
      return SafeToInline;
    }

    bool VisitCXXNewExpr(CXXNewExpr *E) {
      SafeToInline = E->getOperatorNew()->hasAttr<DLLImportAttr>();
      return SafeToInline;
    }
  };
}

// isTriviallyRecursive - Check if this function calls another
// decl that, because of the asm attribute or the other decl being a builtin,
// ends up pointing to itself.
bool
CodeGenModule::isTriviallyRecursive(const FunctionDecl *FD) {
  StringRef Name;
  if (getCXXABI().getMangleContext().shouldMangleDeclName(FD)) {
    // asm labels are a special kind of mangling we have to support.
    AsmLabelAttr *Attr = FD->getAttr<AsmLabelAttr>();
    if (!Attr)
      return false;
    Name = Attr->getLabel();
  } else {
    Name = FD->getName();
  }

  FunctionIsDirectlyRecursive Walker(Name, Context.BuiltinInfo);
  const Stmt *Body = FD->getBody();
  return Body ? Walker.Visit(Body) : false;
}

bool CodeGenModule::shouldEmitFunction(GlobalDecl GD) {
  if (getFunctionLinkage(GD) != llvm::Function::AvailableExternallyLinkage)
    return true;

  const auto *F = cast<FunctionDecl>(GD.getDecl());
  // Inline builtins declaration must be emitted. They often are fortified
  // functions.
  if (F->isInlineBuiltinDeclaration())
    return true;

  if (CodeGenOpts.OptimizationLevel == 0 && !F->hasAttr<AlwaysInlineAttr>())
    return false;

  // We don't import function bodies from other named module units since that
  // behavior may break ABI compatibility of the current unit.
  if (const Module *M = F->getOwningModule();
      M && M->getTopLevelModule()->isNamedModule() &&
      getContext().getCurrentNamedModule() != M->getTopLevelModule()) {
    // There are practices to mark template member function as always-inline
    // and mark the template as extern explicit instantiation but not give
    // the definition for member function. So we have to emit the function
    // from explicitly instantiation with always-inline.
    //
    // See https://github.com/llvm/llvm-project/issues/86893 for details.
    //
    // TODO: Maybe it is better to give it a warning if we call a non-inline
    // function from other module units which is marked as always-inline.
    if (!F->isTemplateInstantiation() || !F->hasAttr<AlwaysInlineAttr>()) {
      return false;
    }
  }

  if (F->hasAttr<NoInlineAttr>())
    return false;

  if (F->hasAttr<DLLImportAttr>() && !F->hasAttr<AlwaysInlineAttr>()) {
    // Check whether it would be safe to inline this dllimport function.
    DLLImportFunctionVisitor Visitor;
    Visitor.TraverseFunctionDecl(const_cast<FunctionDecl*>(F));
    if (!Visitor.SafeToInline)
      return false;

    if (const CXXDestructorDecl *Dtor = dyn_cast<CXXDestructorDecl>(F)) {
      // Implicit destructor invocations aren't captured in the AST, so the
      // check above can't see them. Check for them manually here.
      for (const Decl *Member : Dtor->getParent()->decls())
        if (isa<FieldDecl>(Member))
          if (HasNonDllImportDtor(cast<FieldDecl>(Member)->getType()))
            return false;
      for (const CXXBaseSpecifier &B : Dtor->getParent()->bases())
        if (HasNonDllImportDtor(B.getType()))
          return false;
    }
  }

  // PR9614. Avoid cases where the source code is lying to us. An available
  // externally function should have an equivalent function somewhere else,
  // but a function that calls itself through asm label/`__builtin_` trickery is
  // clearly not equivalent to the real implementation.
  // This happens in glibc's btowc and in some configure checks.
  return !isTriviallyRecursive(F);
}

bool CodeGenModule::shouldOpportunisticallyEmitVTables() {
  return CodeGenOpts.OptimizationLevel > 0;
}

void CodeGenModule::EmitMultiVersionFunctionDefinition(GlobalDecl GD,
                                                       llvm::GlobalValue *GV) {
  const auto *FD = cast<FunctionDecl>(GD.getDecl());

  if (FD->isCPUSpecificMultiVersion()) {
    auto *Spec = FD->getAttr<CPUSpecificAttr>();
    for (unsigned I = 0; I < Spec->cpus_size(); ++I)
      EmitGlobalFunctionDefinition(GD.getWithMultiVersionIndex(I), nullptr);
  } else if (auto *TC = FD->getAttr<TargetClonesAttr>()) {
    for (unsigned I = 0; I < TC->featuresStrs_size(); ++I)
      // AArch64 favors the default target version over the clone if any.
      if ((!TC->isDefaultVersion(I) || !getTarget().getTriple().isAArch64()) &&
          TC->isFirstOfVersion(I))
        EmitGlobalFunctionDefinition(GD.getWithMultiVersionIndex(I), nullptr);
    // Ensure that the resolver function is also emitted.
    GetOrCreateMultiVersionResolver(GD);
  } else
    EmitGlobalFunctionDefinition(GD, GV);
  // Defer the resolver emission until we can reason whether the TU
  // contains a default target version implementation.
  if (FD->isTargetVersionMultiVersion())
    AddDeferredMultiVersionResolverToEmit(GD);
}

void CodeGenModule::EmitGlobalDefinition(GlobalDecl GD, llvm::GlobalValue *GV) {
  const auto *D = cast<ValueDecl>(GD.getDecl());

  PrettyStackTraceDecl CrashInfo(const_cast<ValueDecl *>(D), D->getLocation(),
                                 Context.getSourceManager(),
                                 "Generating code for declaration");

  if (const auto *FD = dyn_cast<FunctionDecl>(D)) {
    // At -O0, don't generate IR for functions with available_externally
    // linkage.
    if (!shouldEmitFunction(GD))
      return;

    llvm::TimeTraceScope TimeScope("CodeGen Function", [&]() {
      std::string Name;
      llvm::raw_string_ostream OS(Name);
      FD->getNameForDiagnostic(OS, getContext().getPrintingPolicy(),
                               /*Qualified=*/true);
      return Name;
    });

    if (const auto *Method = dyn_cast<CXXMethodDecl>(D)) {
      // Make sure to emit the definition(s) before we emit the thunks.
      // This is necessary for the generation of certain thunks.
      if (isa<CXXConstructorDecl>(Method) || isa<CXXDestructorDecl>(Method))
        ABI->emitCXXStructor(GD);
      else if (FD->isMultiVersion())
        EmitMultiVersionFunctionDefinition(GD, GV);
      else
        EmitGlobalFunctionDefinition(GD, GV);

      if (Method->isVirtual())
        getVTables().EmitThunks(GD);

      return;
    }

    if (FD->isMultiVersion())
      return EmitMultiVersionFunctionDefinition(GD, GV);
    return EmitGlobalFunctionDefinition(GD, GV);
  }

  if (const auto *VD = dyn_cast<VarDecl>(D))
    return EmitGlobalVarDefinition(VD, !VD->hasDefinition());

  llvm_unreachable("Invalid argument to EmitGlobalDefinition()");
}

static void ReplaceUsesOfNonProtoTypeWithRealFunction(llvm::GlobalValue *Old,
                                                      llvm::Function *NewFn);

static unsigned
TargetMVPriority(const TargetInfo &TI,
                 const CodeGenFunction::MultiVersionResolverOption &RO) {
  unsigned Priority = 0;
  unsigned NumFeatures = 0;
  for (StringRef Feat : RO.Conditions.Features) {
    Priority = std::max(Priority, TI.multiVersionSortPriority(Feat));
    NumFeatures++;
  }

  if (!RO.Conditions.Architecture.empty())
    Priority = std::max(
        Priority, TI.multiVersionSortPriority(RO.Conditions.Architecture));

  Priority += TI.multiVersionFeatureCost() * NumFeatures;

  return Priority;
}

// Multiversion functions should be at most 'WeakODRLinkage' so that a different
// TU can forward declare the function without causing problems.  Particularly
// in the cases of CPUDispatch, this causes issues. This also makes sure we
// work with internal linkage functions, so that the same function name can be
// used with internal linkage in multiple TUs.
llvm::GlobalValue::LinkageTypes getMultiversionLinkage(CodeGenModule &CGM,
                                                       GlobalDecl GD) {
  const FunctionDecl *FD = cast<FunctionDecl>(GD.getDecl());
  if (FD->getFormalLinkage() == Linkage::Internal)
    return llvm::GlobalValue::InternalLinkage;
  return llvm::GlobalValue::WeakODRLinkage;
}

void CodeGenModule::emitMultiVersionFunctions() {
  std::vector<GlobalDecl> MVFuncsToEmit;
  MultiVersionFuncs.swap(MVFuncsToEmit);
  for (GlobalDecl GD : MVFuncsToEmit) {
    const auto *FD = cast<FunctionDecl>(GD.getDecl());
    assert(FD && "Expected a FunctionDecl");

    auto createFunction = [&](const FunctionDecl *Decl, unsigned MVIdx = 0) {
      GlobalDecl CurGD{Decl->isDefined() ? Decl->getDefinition() : Decl, MVIdx};
      StringRef MangledName = getMangledName(CurGD);
      llvm::Constant *Func = GetGlobalValue(MangledName);
      if (!Func) {
        if (Decl->isDefined()) {
          EmitGlobalFunctionDefinition(CurGD, nullptr);
          Func = GetGlobalValue(MangledName);
        } else {
          const CGFunctionInfo &FI = getTypes().arrangeGlobalDeclaration(CurGD);
          llvm::FunctionType *Ty = getTypes().GetFunctionType(FI);
          Func = GetAddrOfFunction(CurGD, Ty, /*ForVTable=*/false,
                                   /*DontDefer=*/false, ForDefinition);
        }
        assert(Func && "This should have just been created");
      }
      return cast<llvm::Function>(Func);
    };

    // For AArch64, a resolver is only emitted if a function marked with
    // target_version("default")) or target_clones() is present and defined
    // in this TU. For other architectures it is always emitted.
    bool ShouldEmitResolver = !getTarget().getTriple().isAArch64();
    SmallVector<CodeGenFunction::MultiVersionResolverOption, 10> Options;

    getContext().forEachMultiversionedFunctionVersion(
        FD, [&](const FunctionDecl *CurFD) {
          llvm::SmallVector<StringRef, 8> Feats;
          bool IsDefined = CurFD->doesThisDeclarationHaveABody();

          if (const auto *TA = CurFD->getAttr<TargetAttr>()) {
            TA->getAddedFeatures(Feats);
            llvm::Function *Func = createFunction(CurFD);
            Options.emplace_back(Func, TA->getArchitecture(), Feats);
          } else if (const auto *TVA = CurFD->getAttr<TargetVersionAttr>()) {
            if (TVA->isDefaultVersion() && IsDefined)
              ShouldEmitResolver = true;
            TVA->getFeatures(Feats);
            llvm::Function *Func = createFunction(CurFD);
            Options.emplace_back(Func, /*Architecture*/ "", Feats);
          } else if (const auto *TC = CurFD->getAttr<TargetClonesAttr>()) {
            if (IsDefined)
              ShouldEmitResolver = true;
            for (unsigned I = 0; I < TC->featuresStrs_size(); ++I) {
              if (!TC->isFirstOfVersion(I))
                continue;

              llvm::Function *Func = createFunction(CurFD, I);
              StringRef Architecture;
              Feats.clear();
              if (getTarget().getTriple().isAArch64())
                TC->getFeatures(Feats, I);
              else {
                StringRef Version = TC->getFeatureStr(I);
                if (Version.starts_with("arch="))
                  Architecture = Version.drop_front(sizeof("arch=") - 1);
                else if (Version != "default")
                  Feats.push_back(Version);
              }
              Options.emplace_back(Func, Architecture, Feats);
            }
          } else
            llvm_unreachable("unexpected MultiVersionKind");
        });

    if (!ShouldEmitResolver)
      continue;

    llvm::Constant *ResolverConstant = GetOrCreateMultiVersionResolver(GD);
    if (auto *IFunc = dyn_cast<llvm::GlobalIFunc>(ResolverConstant)) {
      ResolverConstant = IFunc->getResolver();
      if (FD->isTargetClonesMultiVersion() &&
          !getTarget().getTriple().isAArch64()) {
        const CGFunctionInfo &FI = getTypes().arrangeGlobalDeclaration(GD);
        llvm::FunctionType *DeclTy = getTypes().GetFunctionType(FI);
        std::string MangledName = getMangledNameImpl(
            *this, GD, FD, /*OmitMultiVersionMangling=*/true);
        // In prior versions of Clang, the mangling for ifuncs incorrectly
        // included an .ifunc suffix. This alias is generated for backward
        // compatibility. It is deprecated, and may be removed in the future.
        auto *Alias = llvm::GlobalAlias::create(
            DeclTy, 0, getMultiversionLinkage(*this, GD),
            MangledName + ".ifunc", IFunc, &getModule());
        SetCommonAttributes(FD, Alias);
      }
    }
    llvm::Function *ResolverFunc = cast<llvm::Function>(ResolverConstant);

    ResolverFunc->setLinkage(getMultiversionLinkage(*this, GD));

    if (!ResolverFunc->hasLocalLinkage() && supportsCOMDAT())
      ResolverFunc->setComdat(
          getModule().getOrInsertComdat(ResolverFunc->getName()));

    const TargetInfo &TI = getTarget();
    llvm::stable_sort(
        Options, [&TI](const CodeGenFunction::MultiVersionResolverOption &LHS,
                       const CodeGenFunction::MultiVersionResolverOption &RHS) {
          return TargetMVPriority(TI, LHS) > TargetMVPriority(TI, RHS);
        });
    CodeGenFunction CGF(*this);
    CGF.EmitMultiVersionResolver(ResolverFunc, Options);
  }

  // Ensure that any additions to the deferred decls list caused by emitting a
  // variant are emitted.  This can happen when the variant itself is inline and
  // calls a function without linkage.
  if (!MVFuncsToEmit.empty())
    EmitDeferred();

  // Ensure that any additions to the multiversion funcs list from either the
  // deferred decls or the multiversion functions themselves are emitted.
  if (!MultiVersionFuncs.empty())
    emitMultiVersionFunctions();
}

static void replaceDeclarationWith(llvm::GlobalValue *Old,
                                   llvm::Constant *New) {
  assert(cast<llvm::Function>(Old)->isDeclaration() && "Not a declaration");
  New->takeName(Old);
  Old->replaceAllUsesWith(New);
  Old->eraseFromParent();
}

void CodeGenModule::emitCPUDispatchDefinition(GlobalDecl GD) {
  const auto *FD = cast<FunctionDecl>(GD.getDecl());
  assert(FD && "Not a FunctionDecl?");
  assert(FD->isCPUDispatchMultiVersion() && "Not a multiversion function?");
  const auto *DD = FD->getAttr<CPUDispatchAttr>();
  assert(DD && "Not a cpu_dispatch Function?");

  const CGFunctionInfo &FI = getTypes().arrangeGlobalDeclaration(GD);
  llvm::FunctionType *DeclTy = getTypes().GetFunctionType(FI);

  StringRef ResolverName = getMangledName(GD);
  UpdateMultiVersionNames(GD, FD, ResolverName);

  llvm::Type *ResolverType;
  GlobalDecl ResolverGD;
  if (getTarget().supportsIFunc()) {
    ResolverType = llvm::FunctionType::get(
        llvm::PointerType::get(DeclTy,
                               getTypes().getTargetAddressSpace(FD->getType())),
        false);
  }
  else {
    ResolverType = DeclTy;
    ResolverGD = GD;
  }

  auto *ResolverFunc = cast<llvm::Function>(GetOrCreateLLVMFunction(
      ResolverName, ResolverType, ResolverGD, /*ForVTable=*/false));
  ResolverFunc->setLinkage(getMultiversionLinkage(*this, GD));
  if (supportsCOMDAT())
    ResolverFunc->setComdat(
        getModule().getOrInsertComdat(ResolverFunc->getName()));

  SmallVector<CodeGenFunction::MultiVersionResolverOption, 10> Options;
  const TargetInfo &Target = getTarget();
  unsigned Index = 0;
  for (const IdentifierInfo *II : DD->cpus()) {
    // Get the name of the target function so we can look it up/create it.
    std::string MangledName = getMangledNameImpl(*this, GD, FD, true) +
                              getCPUSpecificMangling(*this, II->getName());

    llvm::Constant *Func = GetGlobalValue(MangledName);

    if (!Func) {
      GlobalDecl ExistingDecl = Manglings.lookup(MangledName);
      if (ExistingDecl.getDecl() &&
          ExistingDecl.getDecl()->getAsFunction()->isDefined()) {
        EmitGlobalFunctionDefinition(ExistingDecl, nullptr);
        Func = GetGlobalValue(MangledName);
      } else {
        if (!ExistingDecl.getDecl())
          ExistingDecl = GD.getWithMultiVersionIndex(Index);

      Func = GetOrCreateLLVMFunction(
          MangledName, DeclTy, ExistingDecl,
          /*ForVTable=*/false, /*DontDefer=*/true,
          /*IsThunk=*/false, llvm::AttributeList(), ForDefinition);
      }
    }

    llvm::SmallVector<StringRef, 32> Features;
    Target.getCPUSpecificCPUDispatchFeatures(II->getName(), Features);
    llvm::transform(Features, Features.begin(),
                    [](StringRef Str) { return Str.substr(1); });
    llvm::erase_if(Features, [&Target](StringRef Feat) {
      return !Target.validateCpuSupports(Feat);
    });
    Options.emplace_back(cast<llvm::Function>(Func), StringRef{}, Features);
    ++Index;
  }

  llvm::stable_sort(
      Options, [](const CodeGenFunction::MultiVersionResolverOption &LHS,
                  const CodeGenFunction::MultiVersionResolverOption &RHS) {
        return llvm::X86::getCpuSupportsMask(LHS.Conditions.Features) >
               llvm::X86::getCpuSupportsMask(RHS.Conditions.Features);
      });

  // If the list contains multiple 'default' versions, such as when it contains
  // 'pentium' and 'generic', don't emit the call to the generic one (since we
  // always run on at least a 'pentium'). We do this by deleting the 'least
  // advanced' (read, lowest mangling letter).
  while (Options.size() > 1 &&
         llvm::all_of(llvm::X86::getCpuSupportsMask(
                          (Options.end() - 2)->Conditions.Features),
                      [](auto X) { return X == 0; })) {
    StringRef LHSName = (Options.end() - 2)->Function->getName();
    StringRef RHSName = (Options.end() - 1)->Function->getName();
    if (LHSName.compare(RHSName) < 0)
      Options.erase(Options.end() - 2);
    else
      Options.erase(Options.end() - 1);
  }

  CodeGenFunction CGF(*this);
  CGF.EmitMultiVersionResolver(ResolverFunc, Options);

  if (getTarget().supportsIFunc()) {
    llvm::GlobalValue::LinkageTypes Linkage = getMultiversionLinkage(*this, GD);
    auto *IFunc = cast<llvm::GlobalValue>(GetOrCreateMultiVersionResolver(GD));

    // Fix up function declarations that were created for cpu_specific before
    // cpu_dispatch was known
    if (!isa<llvm::GlobalIFunc>(IFunc)) {
      auto *GI = llvm::GlobalIFunc::create(DeclTy, 0, Linkage, "", ResolverFunc,
                                           &getModule());
      replaceDeclarationWith(IFunc, GI);
      IFunc = GI;
    }

    std::string AliasName = getMangledNameImpl(
        *this, GD, FD, /*OmitMultiVersionMangling=*/true);
    llvm::Constant *AliasFunc = GetGlobalValue(AliasName);
    if (!AliasFunc) {
      auto *GA = llvm::GlobalAlias::create(DeclTy, 0, Linkage, AliasName, IFunc,
                                           &getModule());
      SetCommonAttributes(GD, GA);
    }
  }
}

/// Adds a declaration to the list of multi version functions if not present.
void CodeGenModule::AddDeferredMultiVersionResolverToEmit(GlobalDecl GD) {
  const auto *FD = cast<FunctionDecl>(GD.getDecl());
  assert(FD && "Not a FunctionDecl?");

  if (FD->isTargetVersionMultiVersion() || FD->isTargetClonesMultiVersion()) {
    std::string MangledName =
        getMangledNameImpl(*this, GD, FD, /*OmitMultiVersionMangling=*/true);
    if (!DeferredResolversToEmit.insert(MangledName).second)
      return;
  }
  MultiVersionFuncs.push_back(GD);
}

/// If a dispatcher for the specified mangled name is not in the module, create
/// and return it. The dispatcher is either an llvm Function with the specified
/// type, or a global ifunc.
llvm::Constant *CodeGenModule::GetOrCreateMultiVersionResolver(GlobalDecl GD) {
  const auto *FD = cast<FunctionDecl>(GD.getDecl());
  assert(FD && "Not a FunctionDecl?");

  std::string MangledName =
      getMangledNameImpl(*this, GD, FD, /*OmitMultiVersionMangling=*/true);

  // Holds the name of the resolver, in ifunc mode this is the ifunc (which has
  // a separate resolver).
  std::string ResolverName = MangledName;
  if (getTarget().supportsIFunc()) {
    switch (FD->getMultiVersionKind()) {
    case MultiVersionKind::None:
      llvm_unreachable("unexpected MultiVersionKind::None for resolver");
    case MultiVersionKind::Target:
    case MultiVersionKind::CPUSpecific:
    case MultiVersionKind::CPUDispatch:
      ResolverName += ".ifunc";
      break;
    case MultiVersionKind::TargetClones:
    case MultiVersionKind::TargetVersion:
      break;
    }
  } else if (FD->isTargetMultiVersion()) {
    ResolverName += ".resolver";
  }

  // If the resolver has already been created, just return it. This lookup may
  // yield a function declaration instead of a resolver on AArch64. That is
  // because we didn't know whether a resolver will be generated when we first
  // encountered a use of the symbol named after this resolver. Therefore,
  // targets which support ifuncs should not return here unless we actually
  // found an ifunc.
  llvm::GlobalValue *ResolverGV = GetGlobalValue(ResolverName);
  if (ResolverGV &&
      (isa<llvm::GlobalIFunc>(ResolverGV) || !getTarget().supportsIFunc()))
    return ResolverGV;

  const CGFunctionInfo &FI = getTypes().arrangeGlobalDeclaration(GD);
  llvm::FunctionType *DeclTy = getTypes().GetFunctionType(FI);

  // The resolver needs to be created. For target and target_clones, defer
  // creation until the end of the TU.
  if (FD->isTargetMultiVersion() || FD->isTargetClonesMultiVersion())
    MultiVersionFuncs.push_back(GD);

  // For cpu_specific, don't create an ifunc yet because we don't know if the
  // cpu_dispatch will be emitted in this translation unit.
  if (getTarget().supportsIFunc() && !FD->isCPUSpecificMultiVersion()) {
    llvm::Type *ResolverType = llvm::FunctionType::get(
        llvm::PointerType::get(DeclTy,
                               getTypes().getTargetAddressSpace(FD->getType())),
        false);
    llvm::Constant *Resolver = GetOrCreateLLVMFunction(
        MangledName + ".resolver", ResolverType, GlobalDecl{},
        /*ForVTable=*/false);
    llvm::GlobalIFunc *GIF =
        llvm::GlobalIFunc::create(DeclTy, 0, getMultiversionLinkage(*this, GD),
                                  "", Resolver, &getModule());
    GIF->setName(ResolverName);
    SetCommonAttributes(FD, GIF);
    if (ResolverGV)
      replaceDeclarationWith(ResolverGV, GIF);
    return GIF;
  }

  llvm::Constant *Resolver = GetOrCreateLLVMFunction(
      ResolverName, DeclTy, GlobalDecl{}, /*ForVTable=*/false);
  assert(isa<llvm::GlobalValue>(Resolver) &&
         "Resolver should be created for the first time");
  SetCommonAttributes(FD, cast<llvm::GlobalValue>(Resolver));
  if (ResolverGV)
    replaceDeclarationWith(ResolverGV, Resolver);
  return Resolver;
}

bool CodeGenModule::shouldDropDLLAttribute(const Decl *D,
                                           const llvm::GlobalValue *GV) const {
  auto SC = GV->getDLLStorageClass();
  if (SC == llvm::GlobalValue::DefaultStorageClass)
    return false;
  const Decl *MRD = D->getMostRecentDecl();
  return (((SC == llvm::GlobalValue::DLLImportStorageClass &&
            !MRD->hasAttr<DLLImportAttr>()) ||
           (SC == llvm::GlobalValue::DLLExportStorageClass &&
            !MRD->hasAttr<DLLExportAttr>())) &&
          !shouldMapVisibilityToDLLExport(cast<NamedDecl>(MRD)));
}

/// GetOrCreateLLVMFunction - If the specified mangled name is not in the
/// module, create and return an llvm Function with the specified type. If there
/// is something in the module with the specified name, return it potentially
/// bitcasted to the right type.
///
/// If D is non-null, it specifies a decl that correspond to this.  This is used
/// to set the attributes on the function when it is first created.
llvm::Constant *CodeGenModule::GetOrCreateLLVMFunction(
    StringRef MangledName, llvm::Type *Ty, GlobalDecl GD, bool ForVTable,
    bool DontDefer, bool IsThunk, llvm::AttributeList ExtraAttrs,
    ForDefinition_t IsForDefinition) {
  const Decl *D = GD.getDecl();

  std::string NameWithoutMultiVersionMangling;
  // Any attempts to use a MultiVersion function should result in retrieving
  // the iFunc instead. Name Mangling will handle the rest of the changes.
  if (const FunctionDecl *FD = cast_or_null<FunctionDecl>(D)) {
    // For the device mark the function as one that should be emitted.
    if (getLangOpts().OpenMPIsTargetDevice && OpenMPRuntime &&
        !OpenMPRuntime->markAsGlobalTarget(GD) && FD->isDefined() &&
        !DontDefer && !IsForDefinition) {
      if (const FunctionDecl *FDDef = FD->getDefinition()) {
        GlobalDecl GDDef;
        if (const auto *CD = dyn_cast<CXXConstructorDecl>(FDDef))
          GDDef = GlobalDecl(CD, GD.getCtorType());
        else if (const auto *DD = dyn_cast<CXXDestructorDecl>(FDDef))
          GDDef = GlobalDecl(DD, GD.getDtorType());
        else
          GDDef = GlobalDecl(FDDef);
        EmitGlobal(GDDef);
      }
    }

    if (FD->isMultiVersion()) {
      UpdateMultiVersionNames(GD, FD, MangledName);
      if (!IsForDefinition) {
        // On AArch64 we do not immediatelly emit an ifunc resolver when a
        // function is used. Instead we defer the emission until we see a
        // default definition. In the meantime we just reference the symbol
        // without FMV mangling (it may or may not be replaced later).
        if (getTarget().getTriple().isAArch64()) {
          AddDeferredMultiVersionResolverToEmit(GD);
          NameWithoutMultiVersionMangling = getMangledNameImpl(
              *this, GD, FD, /*OmitMultiVersionMangling=*/true);
        } else
          return GetOrCreateMultiVersionResolver(GD);
      }
    }
  }

  if (!NameWithoutMultiVersionMangling.empty())
    MangledName = NameWithoutMultiVersionMangling;

  // Lookup the entry, lazily creating it if necessary.
  llvm::GlobalValue *Entry = GetGlobalValue(MangledName);
  if (Entry) {
    if (WeakRefReferences.erase(Entry)) {
      const FunctionDecl *FD = cast_or_null<FunctionDecl>(D);
      if (FD && !FD->hasAttr<WeakAttr>())
        Entry->setLinkage(llvm::Function::ExternalLinkage);
    }

    // Handle dropped DLL attributes.
    if (D && shouldDropDLLAttribute(D, Entry)) {
      Entry->setDLLStorageClass(llvm::GlobalValue::DefaultStorageClass);
      setDSOLocal(Entry);
    }

    // If there are two attempts to define the same mangled name, issue an
    // error.
    if (IsForDefinition && !Entry->isDeclaration()) {
      GlobalDecl OtherGD;
      // Check that GD is not yet in DiagnosedConflictingDefinitions is required
      // to make sure that we issue an error only once.
      if (lookupRepresentativeDecl(MangledName, OtherGD) &&
          (GD.getCanonicalDecl().getDecl() !=
           OtherGD.getCanonicalDecl().getDecl()) &&
          DiagnosedConflictingDefinitions.insert(GD).second) {
        getDiags().Report(D->getLocation(), diag::err_duplicate_mangled_name)
            << MangledName;
        getDiags().Report(OtherGD.getDecl()->getLocation(),
                          diag::note_previous_definition);
      }
    }

    if ((isa<llvm::Function>(Entry) || isa<llvm::GlobalAlias>(Entry)) &&
        (Entry->getValueType() == Ty)) {
      return Entry;
    }

    // Make sure the result is of the correct type.
    // (If function is requested for a definition, we always need to create a new
    // function, not just return a bitcast.)
    if (!IsForDefinition)
      return Entry;
  }

  // This function doesn't have a complete type (for example, the return
  // type is an incomplete struct). Use a fake type instead, and make
  // sure not to try to set attributes.
  bool IsIncompleteFunction = false;

  llvm::FunctionType *FTy;
  if (isa<llvm::FunctionType>(Ty)) {
    FTy = cast<llvm::FunctionType>(Ty);
  } else {
    FTy = llvm::FunctionType::get(VoidTy, false);
    IsIncompleteFunction = true;
  }

  llvm::Function *F =
      llvm::Function::Create(FTy, llvm::Function::ExternalLinkage,
                             Entry ? StringRef() : MangledName, &getModule());

  // Store the declaration associated with this function so it is potentially
  // updated by further declarations or definitions and emitted at the end.
  if (D && D->hasAttr<AnnotateAttr>())
    DeferredAnnotations[MangledName] = cast<ValueDecl>(D);

  // If we already created a function with the same mangled name (but different
  // type) before, take its name and add it to the list of functions to be
  // replaced with F at the end of CodeGen.
  //
  // This happens if there is a prototype for a function (e.g. "int f()") and
  // then a definition of a different type (e.g. "int f(int x)").
  if (Entry) {
    F->takeName(Entry);

    // This might be an implementation of a function without a prototype, in
    // which case, try to do special replacement of calls which match the new
    // prototype.  The really key thing here is that we also potentially drop
    // arguments from the call site so as to make a direct call, which makes the
    // inliner happier and suppresses a number of optimizer warnings (!) about
    // dropping arguments.
    if (!Entry->use_empty()) {
      ReplaceUsesOfNonProtoTypeWithRealFunction(Entry, F);
      Entry->removeDeadConstantUsers();
    }

    addGlobalValReplacement(Entry, F);
  }

  assert(F->getName() == MangledName && "name was uniqued!");
  if (D)
    SetFunctionAttributes(GD, F, IsIncompleteFunction, IsThunk);
  if (ExtraAttrs.hasFnAttrs()) {
    llvm::AttrBuilder B(F->getContext(), ExtraAttrs.getFnAttrs());
    F->addFnAttrs(B);
  }

  if (!DontDefer) {
    // All MSVC dtors other than the base dtor are linkonce_odr and delegate to
    // each other bottoming out with the base dtor.  Therefore we emit non-base
    // dtors on usage, even if there is no dtor definition in the TU.
    if (isa_and_nonnull<CXXDestructorDecl>(D) &&
        getCXXABI().useThunkForDtorVariant(cast<CXXDestructorDecl>(D),
                                           GD.getDtorType()))
      addDeferredDeclToEmit(GD);

    // This is the first use or definition of a mangled name.  If there is a
    // deferred decl with this name, remember that we need to emit it at the end
    // of the file.
    // In SYCL compilation of CUDA sources, avoid the emission if the
    // __device__/__host__ attributes do not match.
    auto DDI = DeferredDecls.find(MangledName);
    if (DDI != DeferredDecls.end() &&
        (!(getLangOpts().isSYCL() && getLangOpts().CUDA &&
           !getLangOpts().CUDAIsDevice) ||
         ((DDI->second).getDecl()->hasAttr<CUDAHostAttr>() ==
              D->hasAttr<CUDAHostAttr>() &&
          (DDI->second).getDecl()->hasAttr<CUDADeviceAttr>() ==
              D->hasAttr<CUDADeviceAttr>()))) {
      // Move the potentially referenced deferred decl to the
      // DeferredDeclsToEmit list, and remove it from DeferredDecls (since we
      // don't need it anymore).
      addDeferredDeclToEmit(DDI->second);
      DeferredDecls.erase(DDI);

      // Otherwise, there are cases we have to worry about where we're
      // using a declaration for which we must emit a definition but where
      // we might not find a top-level definition:
      //   - member functions defined inline in their classes
      //   - friend functions defined inline in some class
      //   - special member functions with implicit definitions
      // If we ever change our AST traversal to walk into class methods,
      // this will be unnecessary.
      //
      // We also don't emit a definition for a function if it's going to be an
      // entry in a vtable, unless it's already marked as used.
    } else if (getLangOpts().CPlusPlus && D) {
      // Look for a declaration that's lexically in a record.
      for (const auto *FD = cast<FunctionDecl>(D)->getMostRecentDecl(); FD;
           FD = FD->getPreviousDecl()) {
        if (isa<CXXRecordDecl>(FD->getLexicalDeclContext())) {
          if (FD->doesThisDeclarationHaveABody()) {
            addDeferredDeclToEmit(GD.getWithDecl(FD));
            break;
          }
        }
      }
    }
  }

  // Make sure the result is of the requested type.
  if (!IsIncompleteFunction) {
    assert(F->getFunctionType() == Ty);
    return F;
  }

  return F;
}

/// GetAddrOfFunction - Return the address of the given function.  If Ty is
/// non-null, then this function will use the specified type if it has to
/// create it (this occurs when we see a definition of the function).
llvm::Constant *
CodeGenModule::GetAddrOfFunction(GlobalDecl GD, llvm::Type *Ty, bool ForVTable,
                                 bool DontDefer,
                                 ForDefinition_t IsForDefinition) {
  // If there was no specific requested type, just convert it now.
  if (!Ty) {
    const auto *FD = cast<FunctionDecl>(GD.getDecl());
    Ty = getTypes().ConvertType(FD->getType());
  }

  // Devirtualized destructor calls may come through here instead of via
  // getAddrOfCXXStructor. Make sure we use the MS ABI base destructor instead
  // of the complete destructor when necessary.
  if (const auto *DD = dyn_cast<CXXDestructorDecl>(GD.getDecl())) {
    if (getTarget().getCXXABI().isMicrosoft() &&
        GD.getDtorType() == Dtor_Complete &&
        DD->getParent()->getNumVBases() == 0)
      GD = GlobalDecl(DD, Dtor_Base);
  }

  StringRef MangledName = getMangledName(GD);
  auto *F = GetOrCreateLLVMFunction(MangledName, Ty, GD, ForVTable, DontDefer,
                                    /*IsThunk=*/false, llvm::AttributeList(),
                                    IsForDefinition);
  // Returns kernel handle for HIP kernel stub function.
  if (LangOpts.CUDA && !LangOpts.CUDAIsDevice &&
      cast<FunctionDecl>(GD.getDecl())->hasAttr<CUDAGlobalAttr>()) {
    auto *Handle = getCUDARuntime().getKernelHandle(
        cast<llvm::Function>(F->stripPointerCasts()), GD);
    if (IsForDefinition)
      return F;
    return Handle;
  }
  return F;
}

llvm::Constant *CodeGenModule::GetFunctionStart(const ValueDecl *Decl) {
  llvm::GlobalValue *F =
      cast<llvm::GlobalValue>(GetAddrOfFunction(Decl)->stripPointerCasts());

  return llvm::NoCFIValue::get(F);
}

static const FunctionDecl *
GetRuntimeFunctionDecl(ASTContext &C, StringRef Name) {
  TranslationUnitDecl *TUDecl = C.getTranslationUnitDecl();
  DeclContext *DC = TranslationUnitDecl::castToDeclContext(TUDecl);

  IdentifierInfo &CII = C.Idents.get(Name);
  for (const auto *Result : DC->lookup(&CII))
    if (const auto *FD = dyn_cast<FunctionDecl>(Result))
      return FD;

  if (!C.getLangOpts().CPlusPlus)
    return nullptr;

  // Demangle the premangled name from getTerminateFn()
  IdentifierInfo &CXXII =
      (Name == "_ZSt9terminatev" || Name == "?terminate@@YAXXZ")
          ? C.Idents.get("terminate")
          : C.Idents.get(Name);

  for (const auto &N : {"__cxxabiv1", "std"}) {
    IdentifierInfo &NS = C.Idents.get(N);
    for (const auto *Result : DC->lookup(&NS)) {
      const NamespaceDecl *ND = dyn_cast<NamespaceDecl>(Result);
      if (auto *LSD = dyn_cast<LinkageSpecDecl>(Result))
        for (const auto *Result : LSD->lookup(&NS))
          if ((ND = dyn_cast<NamespaceDecl>(Result)))
            break;

      if (ND)
        for (const auto *Result : ND->lookup(&CXXII))
          if (const auto *FD = dyn_cast<FunctionDecl>(Result))
            return FD;
    }
  }

  return nullptr;
}

/// CreateRuntimeFunction - Create a new runtime function with the specified
/// type and name.
llvm::FunctionCallee
CodeGenModule::CreateRuntimeFunction(llvm::FunctionType *FTy, StringRef Name,
                                     llvm::AttributeList ExtraAttrs, bool Local,
                                     bool AssumeConvergent) {
  if (AssumeConvergent) {
    ExtraAttrs =
        ExtraAttrs.addFnAttribute(VMContext, llvm::Attribute::Convergent);
  }

  llvm::Constant *C =
      GetOrCreateLLVMFunction(Name, FTy, GlobalDecl(), /*ForVTable=*/false,
                              /*DontDefer=*/false, /*IsThunk=*/false,
                              ExtraAttrs);

  if (auto *F = dyn_cast<llvm::Function>(C)) {
    if (F->empty()) {
      F->setCallingConv(getRuntimeCC());

      // In Windows Itanium environments, try to mark runtime functions
      // dllimport. For Mingw and MSVC, don't. We don't really know if the user
      // will link their standard library statically or dynamically. Marking
      // functions imported when they are not imported can cause linker errors
      // and warnings.
      if (!Local && getTriple().isWindowsItaniumEnvironment() &&
          !getCodeGenOpts().LTOVisibilityPublicStd) {
        const FunctionDecl *FD = GetRuntimeFunctionDecl(Context, Name);
        if (!FD || FD->hasAttr<DLLImportAttr>()) {
          F->setDLLStorageClass(llvm::GlobalValue::DLLImportStorageClass);
          F->setLinkage(llvm::GlobalValue::ExternalLinkage);
        }
      }
      setDSOLocal(F);
      // FIXME: We should use CodeGenModule::SetLLVMFunctionAttributes() instead
      // of trying to approximate the attributes using the LLVM function
      // signature. This requires revising the API of CreateRuntimeFunction().
      markRegisterParameterAttributes(F);
    }
  }

  return {FTy, C};
}

static void maybeEmitPipeStorageMetadata(const VarDecl *D,
                                         llvm::GlobalVariable *GV,
                                         CodeGenModule &CGM) {
  // TODO: Applicable only on pipe storages. Currently they are defined
  // as structures inside of SYCL headers. Add a check for pipe_storage_t
  // when it ready.
  QualType PipeTy = D->getType();
  if (!PipeTy->isStructureType())
    return;

  if (const auto *IOAttr = D->getAttr<SYCLIntelPipeIOAttr>()) {
    const auto *CE = cast<ConstantExpr>(IOAttr->getID());
    std::optional<llvm::APSInt> ID = CE->getResultAsAPSInt();
    llvm::LLVMContext &Context = CGM.getLLVMContext();

    llvm::Metadata *AttrMDArgs[] = {
        llvm::ConstantAsMetadata::get(llvm::ConstantInt::get(
            llvm::Type::getInt32Ty(Context), ID->getSExtValue()))};
    GV->setMetadata(IOAttr->getSpelling(),
                    llvm::MDNode::get(Context, AttrMDArgs));
  }
}

/// GetOrCreateLLVMGlobal - If the specified mangled name is not in the module,
/// create and return an llvm GlobalVariable with the specified type and address
/// space. If there is something in the module with the specified name, return
/// it potentially bitcasted to the right type.
///
/// If D is non-null, it specifies a decl that correspond to this.  This is used
/// to set the attributes on the global when it is first created.
///
/// If IsForDefinition is true, it is guaranteed that an actual global with
/// type Ty will be returned, not conversion of a variable with the same
/// mangled name but some other type.
llvm::Constant *
CodeGenModule::GetOrCreateLLVMGlobal(StringRef MangledName, llvm::Type *Ty,
                                     LangAS AddrSpace, const VarDecl *D,
                                     ForDefinition_t IsForDefinition) {
  // Lookup the entry, lazily creating it if necessary.
  llvm::GlobalValue *Entry = GetGlobalValue(MangledName);
  unsigned TargetAS = getContext().getTargetAddressSpace(AddrSpace);
  if (Entry) {
    if (WeakRefReferences.erase(Entry)) {
      if (D && !D->hasAttr<WeakAttr>())
        Entry->setLinkage(llvm::Function::ExternalLinkage);
    }

    // Handle dropped DLL attributes.
    if (D && shouldDropDLLAttribute(D, Entry))
      Entry->setDLLStorageClass(llvm::GlobalValue::DefaultStorageClass);

    if (LangOpts.OpenMP && !LangOpts.OpenMPSimd && D)
      getOpenMPRuntime().registerTargetGlobalVariable(D, Entry);

    if (Entry->getValueType() == Ty && Entry->getAddressSpace() == TargetAS)
      return Entry;

    // If there are two attempts to define the same mangled name, issue an
    // error.
    if (IsForDefinition && !Entry->isDeclaration()) {
      GlobalDecl OtherGD;
      const VarDecl *OtherD;

      // Check that D is not yet in DiagnosedConflictingDefinitions is required
      // to make sure that we issue an error only once.
      if (D && lookupRepresentativeDecl(MangledName, OtherGD) &&
          (D->getCanonicalDecl() != OtherGD.getCanonicalDecl().getDecl()) &&
          (OtherD = dyn_cast<VarDecl>(OtherGD.getDecl())) &&
          OtherD->hasInit() &&
          DiagnosedConflictingDefinitions.insert(D).second) {
        getDiags().Report(D->getLocation(), diag::err_duplicate_mangled_name)
            << MangledName;
        getDiags().Report(OtherGD.getDecl()->getLocation(),
                          diag::note_previous_definition);
      }
    }

    // Make sure the result is of the correct type.
    if (Entry->getType()->getAddressSpace() != TargetAS)
      return llvm::ConstantExpr::getAddrSpaceCast(
          Entry, llvm::PointerType::get(Ty->getContext(), TargetAS));

    // (If global is requested for a definition, we always need to create a new
    // global, not just return a bitcast.)
    if (!IsForDefinition)
      return Entry;
  }

  auto DAddrSpace = GetGlobalVarAddressSpace(D);

  auto *GV = new llvm::GlobalVariable(
      getModule(), Ty, false, llvm::GlobalValue::ExternalLinkage, nullptr,
      MangledName, nullptr, llvm::GlobalVariable::NotThreadLocal,
      getContext().getTargetAddressSpace(DAddrSpace));

  // If we already created a global with the same mangled name (but different
  // type) before, take its name and remove it from its parent.
  if (Entry) {
    GV->takeName(Entry);

    if (!Entry->use_empty()) {
      Entry->replaceAllUsesWith(GV);
    }

    Entry->eraseFromParent();
  }

  // This is the first use or definition of a mangled name.  If there is a
  // deferred decl with this name, remember that we need to emit it at the end
  // of the file.
  auto DDI = DeferredDecls.find(MangledName);
  if (DDI != DeferredDecls.end()) {
    // Move the potentially referenced deferred decl to the DeferredDeclsToEmit
    // list, and remove it from DeferredDecls (since we don't need it anymore).
    addDeferredDeclToEmit(DDI->second);
    DeferredDecls.erase(DDI);
  }

  // Handle things which are present even on external declarations.
  if (D) {
    if (LangOpts.OpenMP && !LangOpts.OpenMPSimd)
      getOpenMPRuntime().registerTargetGlobalVariable(D, GV);

    // FIXME: This code is overly simple and should be merged with other global
    // handling.
    GV->setConstant(D->getType().isConstantStorage(getContext(), false, false));

    GV->setAlignment(getContext().getDeclAlign(D).getAsAlign());

    setLinkageForGV(GV, D);

    if (D->getTLSKind()) {
      if (D->getTLSKind() == VarDecl::TLS_Dynamic)
        CXXThreadLocals.push_back(D);
      setTLSMode(GV, *D);
    }

    setGVProperties(GV, D);

    // If required by the ABI, treat declarations of static data members with
    // inline initializers as definitions.
    if (getContext().isMSStaticDataMemberInlineDefinition(D)) {
      EmitGlobalVarDefinition(D);
    }

    // Emit section information for extern variables.
    if (D->hasExternalStorage()) {
      if (const SectionAttr *SA = D->getAttr<SectionAttr>())
        GV->setSection(SA->getName());
    }

    // Handle XCore specific ABI requirements.
    if (getTriple().getArch() == llvm::Triple::xcore &&
        D->getLanguageLinkage() == CLanguageLinkage &&
        D->getType().isConstant(Context) &&
        isExternallyVisible(D->getLinkageAndVisibility().getLinkage()))
      GV->setSection(".cp.rodata");

    // Handle code model attribute
    if (const auto *CMA = D->getAttr<CodeModelAttr>())
      GV->setCodeModel(CMA->getModel());

    // Check if we a have a const declaration with an initializer, we may be
    // able to emit it as available_externally to expose it's value to the
    // optimizer.
    if (Context.getLangOpts().CPlusPlus && GV->hasExternalLinkage() &&
        D->getType().isConstQualified() && !GV->hasInitializer() &&
        !D->hasDefinition() && D->hasInit() && !D->hasAttr<DLLImportAttr>()) {
      const auto *Record =
          Context.getBaseElementType(D->getType())->getAsCXXRecordDecl();
      bool HasMutableFields = Record && Record->hasMutableFields();
      if (!HasMutableFields) {
        const VarDecl *InitDecl;
        const Expr *InitExpr = D->getAnyInitializer(InitDecl);
        if (InitExpr) {
          ConstantEmitter emitter(*this);
          llvm::Constant *Init = emitter.tryEmitForInitializer(*InitDecl);
          if (Init) {
            auto *InitType = Init->getType();
            if (GV->getValueType() != InitType) {
              // The type of the initializer does not match the definition.
              // This happens when an initializer has a different type from
              // the type of the global (because of padding at the end of a
              // structure for instance).
              GV->setName(StringRef());
              // Make a new global with the correct type, this is now guaranteed
              // to work.
              auto *NewGV = cast<llvm::GlobalVariable>(
                  GetAddrOfGlobalVar(D, InitType, IsForDefinition)
                      ->stripPointerCasts());

              // Erase the old global, since it is no longer used.
              GV->eraseFromParent();
              GV = NewGV;
            } else {
              GV->setInitializer(Init);
              GV->setConstant(true);
              GV->setLinkage(llvm::GlobalValue::AvailableExternallyLinkage);
            }
            emitter.finalize(GV);
          }
        }
      }
    }

    if (LangOpts.SYCLIsDevice)
      maybeEmitPipeStorageMetadata(D, GV, *this);
  }

  if (D &&
      D->isThisDeclarationADefinition(Context) == VarDecl::DeclarationOnly) {
    getTargetCodeGenInfo().setTargetAttributes(D, GV, *this);
    // External HIP managed variables needed to be recorded for transformation
    // in both device and host compilations.
    if (getLangOpts().CUDA && D && D->hasAttr<HIPManagedAttr>() &&
        D->hasExternalStorage())
      getCUDARuntime().handleVarRegistration(D, *GV);
  }

  if (D)
    SanitizerMD->reportGlobal(GV, *D);

  LangAS ExpectedAS =
      D ? D->getType().getAddressSpace()
        : (LangOpts.OpenCL ? LangAS::opencl_global : LangAS::Default);
  assert(getContext().getTargetAddressSpace(ExpectedAS) == TargetAS);
  if (DAddrSpace != ExpectedAS) {
    return getTargetCodeGenInfo().performAddrSpaceCast(
        *this, GV, DAddrSpace, ExpectedAS,
        llvm::PointerType::get(getLLVMContext(), TargetAS));
  }

  return GV;
}

llvm::Constant *
CodeGenModule::GetAddrOfGlobal(GlobalDecl GD, ForDefinition_t IsForDefinition) {
  const Decl *D = GD.getDecl();

  if (isa<CXXConstructorDecl>(D) || isa<CXXDestructorDecl>(D))
    return getAddrOfCXXStructor(GD, /*FnInfo=*/nullptr, /*FnType=*/nullptr,
                                /*DontDefer=*/false, IsForDefinition);

  if (isa<CXXMethodDecl>(D)) {
    auto FInfo =
        &getTypes().arrangeCXXMethodDeclaration(cast<CXXMethodDecl>(D));
    auto Ty = getTypes().GetFunctionType(*FInfo);
    return GetAddrOfFunction(GD, Ty, /*ForVTable=*/false, /*DontDefer=*/false,
                             IsForDefinition);
  }

  if (isa<FunctionDecl>(D)) {
    const CGFunctionInfo &FI = getTypes().arrangeGlobalDeclaration(GD);
    llvm::FunctionType *Ty = getTypes().GetFunctionType(FI);
    return GetAddrOfFunction(GD, Ty, /*ForVTable=*/false, /*DontDefer=*/false,
                             IsForDefinition);
  }

  return GetAddrOfGlobalVar(cast<VarDecl>(D), /*Ty=*/nullptr, IsForDefinition);
}

llvm::GlobalVariable *CodeGenModule::CreateOrReplaceCXXRuntimeVariable(
    StringRef Name, llvm::Type *Ty, llvm::GlobalValue::LinkageTypes Linkage,
    llvm::Align Alignment) {
  llvm::GlobalVariable *GV = getModule().getNamedGlobal(Name);
  llvm::GlobalVariable *OldGV = nullptr;

  if (GV) {
    // Check if the variable has the right type.
    if (GV->getValueType() == Ty)
      return GV;

    // Because C++ name mangling, the only way we can end up with an already
    // existing global with the same name is if it has been declared extern "C".
    assert(GV->isDeclaration() && "Declaration has wrong type!");
    OldGV = GV;
  }

  // Create a new variable.
  GV = new llvm::GlobalVariable(getModule(), Ty, /*isConstant=*/true, Linkage,
                                nullptr, Name, nullptr,
                                llvm::GlobalValue::NotThreadLocal,
                                RuntimeGlobalsInt8PtrTy->getAddressSpace());

  if (OldGV) {
    // Replace occurrences of the old variable if needed.
    GV->takeName(OldGV);

    if (!OldGV->use_empty()) {
      OldGV->replaceAllUsesWith(GV);
    }

    OldGV->eraseFromParent();
  }

  if (supportsCOMDAT() && GV->isWeakForLinker() &&
      !GV->hasAvailableExternallyLinkage())
    GV->setComdat(TheModule.getOrInsertComdat(GV->getName()));

  GV->setAlignment(Alignment);

  return GV;
}

/// GetAddrOfGlobalVar - Return the llvm::Constant for the address of the
/// given global variable.  If Ty is non-null and if the global doesn't exist,
/// then it will be created with the specified type instead of whatever the
/// normal requested type would be. If IsForDefinition is true, it is guaranteed
/// that an actual global with type Ty will be returned, not conversion of a
/// variable with the same mangled name but some other type.
llvm::Constant *CodeGenModule::GetAddrOfGlobalVar(const VarDecl *D,
                                                  llvm::Type *Ty,
                                           ForDefinition_t IsForDefinition) {
  assert(D->hasGlobalStorage() && "Not a global variable");
  QualType ASTTy = D->getType();
  if (!Ty)
    Ty = getTypes().ConvertTypeForMem(ASTTy);

  StringRef MangledName = getMangledName(D);
  return GetOrCreateLLVMGlobal(MangledName, Ty, ASTTy.getAddressSpace(), D,
                               IsForDefinition);
}

/// CreateRuntimeVariable - Create a new runtime global variable with the
/// specified type and name.
llvm::Constant *
CodeGenModule::CreateRuntimeVariable(llvm::Type *Ty,
                                     StringRef Name) {
  LangAS AddrSpace = getContext().getLangOpts().OpenCL ? LangAS::opencl_global
                                                       : LangAS::Default;
  auto *Ret = GetOrCreateLLVMGlobal(Name, Ty, AddrSpace, nullptr);
  setDSOLocal(cast<llvm::GlobalValue>(Ret->stripPointerCasts()));
  return Ret;
}

void CodeGenModule::EmitTentativeDefinition(const VarDecl *D) {
  assert(!D->getInit() && "Cannot emit definite definitions here!");

  StringRef MangledName = getMangledName(D);
  llvm::GlobalValue *GV = GetGlobalValue(MangledName);

  // We already have a definition, not declaration, with the same mangled name.
  // Emitting of declaration is not required (and actually overwrites emitted
  // definition).
  if (GV && !GV->isDeclaration())
    return;

  // If we have not seen a reference to this variable yet, place it into the
  // deferred declarations table to be emitted if needed later.
  if (!MustBeEmitted(D) && !GV) {
      DeferredDecls[MangledName] = D;
      return;
  }

  // The tentative definition is the only definition.
  EmitGlobalVarDefinition(D);
}

void CodeGenModule::EmitExternalDeclaration(const DeclaratorDecl *D) {
  if (auto const *V = dyn_cast<const VarDecl>(D))
    EmitExternalVarDeclaration(V);
  if (auto const *FD = dyn_cast<const FunctionDecl>(D))
    EmitExternalFunctionDeclaration(FD);
}

CharUnits CodeGenModule::GetTargetTypeStoreSize(llvm::Type *Ty) const {
  return Context.toCharUnitsFromBits(
      getDataLayout().getTypeStoreSizeInBits(Ty));
}

LangAS CodeGenModule::GetGlobalVarAddressSpace(const VarDecl *D) {
  if (LangOpts.OpenCL) {
    LangAS AS = D ? D->getType().getAddressSpace() : LangAS::opencl_global;
    assert(AS == LangAS::opencl_global ||
           AS == LangAS::opencl_global_device ||
           AS == LangAS::opencl_global_host ||
           AS == LangAS::opencl_constant ||
           AS == LangAS::opencl_local ||
           AS >= LangAS::FirstTargetAddressSpace);
    return AS;
  }

  if (LangOpts.SYCLIsDevice && D) {
    auto *Scope = D->getAttr<SYCLScopeAttr>();
    if (Scope && Scope->isWorkGroup())
      return LangAS::sycl_local;
  }

  if (LangOpts.SYCLIsDevice &&
      (!D || D->getType().getAddressSpace() == LangAS::Default))
    return LangAS::sycl_global;

  if (LangOpts.CUDA && LangOpts.CUDAIsDevice) {
    if (D) {
      if (D->hasAttr<CUDAConstantAttr>())
        return LangAS::cuda_constant;
      if (D->hasAttr<CUDASharedAttr>())
        return LangAS::cuda_shared;
      if (D->hasAttr<CUDADeviceAttr>())
        return LangAS::cuda_device;
      if (D->getType().isConstQualified())
        return LangAS::cuda_constant;
    }
    return LangAS::cuda_device;
  }

  if (LangOpts.OpenMP) {
    LangAS AS;
    if (OpenMPRuntime->hasAllocateAttributeForGlobalVar(D, AS))
      return AS;
  }
  return getTargetCodeGenInfo().getGlobalVarAddressSpace(*this, D);
}

LangAS CodeGenModule::GetGlobalConstantAddressSpace() const {
  // OpenCL v1.2 s6.5.3: a string literal is in the constant address space.
  if (LangOpts.OpenCL)
    return LangAS::opencl_constant;
  if (LangOpts.SYCLIsDevice)
    return LangAS::sycl_global;
  if (LangOpts.HIP && LangOpts.CUDAIsDevice && getTriple().isSPIRV())
    // For HIPSPV map literals to cuda_device (maps to CrossWorkGroup in SPIR-V)
    // instead of default AS (maps to Generic in SPIR-V). Otherwise, we end up
    // with OpVariable instructions with Generic storage class which is not
    // allowed (SPIR-V V1.6 s3.42.8). Also, mapping literals to SPIR-V
    // UniformConstant storage class is not viable as pointers to it may not be
    // casted to Generic pointers which are used to model HIP's "flat" pointers.
    return LangAS::cuda_device;
  if (auto AS = getTarget().getConstantAddressSpace())
    return *AS;
  return LangAS::Default;
}

// In address space agnostic languages, string literals are in default address
// space in AST. However, certain targets (e.g. amdgcn) request them to be
// emitted in constant address space in LLVM IR. To be consistent with other
// parts of AST, string literal global variables in constant address space
// need to be casted to default address space before being put into address
// map and referenced by other part of CodeGen.
// In OpenCL, string literals are in constant address space in AST, therefore
// they should not be casted to default address space.
static llvm::Constant *
castStringLiteralToDefaultAddressSpace(CodeGenModule &CGM,
                                       llvm::GlobalVariable *GV) {
  llvm::Constant *Cast = GV;
  if (!CGM.getLangOpts().OpenCL) {
    auto AS = CGM.GetGlobalConstantAddressSpace();
    if (AS != LangAS::Default)
      Cast = CGM.getTargetCodeGenInfo().performAddrSpaceCast(
          CGM, GV, AS, LangAS::Default,
          llvm::PointerType::get(
              CGM.getLLVMContext(),
              CGM.getContext().getTargetAddressSpace(LangAS::Default)));
  }
  return Cast;
}

template<typename SomeDecl>
void CodeGenModule::MaybeHandleStaticInExternC(const SomeDecl *D,
                                               llvm::GlobalValue *GV) {
  if (!getLangOpts().CPlusPlus)
    return;

  // Must have 'used' attribute, or else inline assembly can't rely on
  // the name existing.
  if (!D->template hasAttr<UsedAttr>())
    return;

  // Must have internal linkage and an ordinary name.
  if (!D->getIdentifier() || D->getFormalLinkage() != Linkage::Internal)
    return;

  // Must be in an extern "C" context. Entities declared directly within
  // a record are not extern "C" even if the record is in such a context.
  const SomeDecl *First = D->getFirstDecl();
  if (First->getDeclContext()->isRecord() || !First->isInExternCContext())
    return;

  // OK, this is an internal linkage entity inside an extern "C" linkage
  // specification. Make a note of that so we can give it the "expected"
  // mangled name if nothing else is using that name.
  std::pair<StaticExternCMap::iterator, bool> R =
      StaticExternCValues.insert(std::make_pair(D->getIdentifier(), GV));

  // If we have multiple internal linkage entities with the same name
  // in extern "C" regions, none of them gets that name.
  if (!R.second)
    R.first->second = nullptr;
}

static bool shouldBeInCOMDAT(CodeGenModule &CGM, const Decl &D) {
  if (!CGM.supportsCOMDAT())
    return false;

  if (D.hasAttr<SelectAnyAttr>())
    return true;

  GVALinkage Linkage;
  if (auto *VD = dyn_cast<VarDecl>(&D))
    Linkage = CGM.getContext().GetGVALinkageForVariable(VD);
  else
    Linkage = CGM.getContext().GetGVALinkageForFunction(cast<FunctionDecl>(&D));

  switch (Linkage) {
  case GVA_Internal:
  case GVA_AvailableExternally:
  case GVA_StrongExternal:
    return false;
  case GVA_DiscardableODR:
  case GVA_StrongODR:
    return true;
  }
  llvm_unreachable("No such linkage");
}

bool CodeGenModule::supportsCOMDAT() const {
  return getTriple().supportsCOMDAT();
}

void CodeGenModule::maybeSetTrivialComdat(const Decl &D,
                                          llvm::GlobalObject &GO) {
  if (!shouldBeInCOMDAT(*this, D))
    return;
  GO.setComdat(TheModule.getOrInsertComdat(GO.getName()));
}

void CodeGenModule::setAspectsEnumDecl(const EnumDecl *ED) {
  if (AspectsEnumDecl && AspectsEnumDecl != ED) {
    // Conflicting definitions of the aspect enum are not allowed.
    Error(ED->getLocation(), "redefinition of aspect enum");
    getDiags().Report(AspectsEnumDecl->getLocation(),
                      diag::note_previous_definition);
  }
  AspectsEnumDecl = ED;
}

void CodeGenModule::generateIntelFPGAAnnotation(
    const Decl *D, llvm::SmallString<256> &AnnotStr) {
  llvm::raw_svector_ostream Out(AnnotStr);
  if (D->hasAttr<SYCLIntelRegisterAttr>())
    Out << "{register:1}";
  if (auto const *MA = D->getAttr<SYCLIntelMemoryAttr>()) {
    SYCLIntelMemoryAttr::MemoryKind Kind = MA->getKind();
    Out << "{memory:";
    switch (Kind) {
    case SYCLIntelMemoryAttr::MLAB:
    case SYCLIntelMemoryAttr::BlockRAM:
      Out << SYCLIntelMemoryAttr::ConvertMemoryKindToStr(Kind);
      break;
    case SYCLIntelMemoryAttr::Default:
      Out << "DEFAULT";
      break;
    }
    Out << '}';
    if (const auto *DD = dyn_cast<DeclaratorDecl>(D)) {
      Out << "{sizeinfo:";
      // D can't be of type FunctionDecl (as no memory attribute can be applied
      // to a function)
      QualType ElementTy = DD->getType();
      QualType TmpTy = ElementTy->isArrayType()
                           ? getContext().getBaseElementType(ElementTy)
                           : ElementTy;
      Out << getContext().getTypeSizeInChars(TmpTy).getQuantity();
      // Add the dimension of the array to Out.
      while (const auto *AT = getContext().getAsArrayType(ElementTy)) {
        // Expecting only constant array types, assert otherwise.
        const auto *CAT = cast<ConstantArrayType>(AT);
        Out << "," << CAT->getSize();
        ElementTy = CAT->getElementType();
      }
      Out << '}';
    }
  }
  if (D->hasAttr<SYCLIntelSinglePumpAttr>())
    Out << "{pump:1}";
  if (D->hasAttr<SYCLIntelDoublePumpAttr>())
    Out << "{pump:2}";
  if (const auto *BWA = D->getAttr<SYCLIntelBankWidthAttr>()) {
    llvm::APSInt BWAInt = BWA->getValue()->EvaluateKnownConstInt(getContext());
    Out << '{' << BWA->getSpelling() << ':' << BWAInt << '}';
  }
  if (const auto *PCA = D->getAttr<SYCLIntelPrivateCopiesAttr>()) {
    llvm::APSInt PCAInt = PCA->getValue()->EvaluateKnownConstInt(getContext());
    Out << '{' << PCA->getSpelling() << ':' << PCAInt << '}';
  }
  if (const auto *NBA = D->getAttr<SYCLIntelNumBanksAttr>()) {
    llvm::APSInt NBAInt = NBA->getValue()->EvaluateKnownConstInt(getContext());
    Out << '{' << NBA->getSpelling() << ':' << NBAInt << '}';
  }
  if (const auto *BBA = D->getAttr<SYCLIntelBankBitsAttr>()) {
    Out << '{' << BBA->getSpelling() << ':';
    for (SYCLIntelBankBitsAttr::args_iterator I = BBA->args_begin(),
                                              E = BBA->args_end();
         I != E; ++I) {
      if (I != BBA->args_begin())
        Out << ',';
      llvm::APSInt BBAInt = (*I)->EvaluateKnownConstInt(getContext());
      Out << BBAInt;
    }
    Out << '}';
  }
  if (const auto *MRA = D->getAttr<SYCLIntelMaxReplicatesAttr>()) {
    llvm::APSInt MRAInt = MRA->getValue()->EvaluateKnownConstInt(getContext());
    Out << '{' << MRA->getSpelling() << ':' << MRAInt << '}';
  }
  if (const auto *MA = D->getAttr<SYCLIntelMergeAttr>()) {
    Out << '{' << MA->getSpelling() << ':' << MA->getName() << ':'
        << MA->getDirection() << '}';
  }
  if (D->hasAttr<SYCLIntelSimpleDualPortAttr>())
    Out << "{simple_dual_port:1}";
  if (const auto *FP2D = D->getAttr<SYCLIntelForcePow2DepthAttr>()) {
    llvm::APSInt FP2DInt =
        FP2D->getValue()->EvaluateKnownConstInt(getContext());
    Out << '{' << FP2D->getSpelling() << ':' << FP2DInt << '}';
  }
}

/// Adds global Intel FPGA annotations for a given variable declaration.
/// This function handles both simple global variables and fields within
/// structs that are annotated with Intel FPGA attributes. For structs,
/// it recursively visits all fields and base classes to collect annotations.
/// \param VD The variable declaration to annotate.
/// \param GV The LLVM GlobalValue corresponding to the variable declaration.
void CodeGenModule::addGlobalIntelFPGAAnnotation(const VarDecl *VD,
                                                 llvm::GlobalValue *GV) {
  SmallString<256> AnnotStr;

  // Handle annotations for fields within a device_global struct.
  if (getLangOpts().IntelFPGA && VD->getType()->isRecordType()) {
    auto RT = VD->getType()->castAs<RecordType>();

    auto Gen = [&AnnotStr, this](const RecordType *Ty, auto &&Gen) -> void {
      const CXXRecordDecl *RD = cast<CXXRecordDecl>(Ty->getDecl());

      // Iterate over the fields of the struct.
      for (const auto *Field : RD->fields()) {
        generateIntelFPGAAnnotation(Field, AnnotStr);

        if (const auto *FT =
                Field->getType()
                    ->getPointeeOrArrayElementType() // Strip pointers/arrays
                    ->getAs<RecordType>())
          Gen(FT, Gen);
      }

      // Iterate over the base classes of the struct.
      for (const auto &Base : RD->bases()) {
        QualType BaseTy = Base.getType();

        const auto *BRT = BaseTy->castAs<RecordType>();
        Gen(BRT, Gen);
      }
    };
    Gen(RT, Gen);
  }

  generateIntelFPGAAnnotation(VD, AnnotStr);

  if (!AnnotStr.empty()) {
    // Get the globals for file name, annotation, and the line number.
    llvm::Constant *AnnoGV = EmitAnnotationString(AnnotStr),
                   *UnitGV = EmitAnnotationUnit(VD->getLocation()),
                   *LineNoCst = EmitAnnotationLineNo(VD->getLocation());

    llvm::Constant *ASZeroGV = GV;
    if (GV->getAddressSpace() !=
        getDataLayout().getDefaultGlobalsAddressSpace())
      ASZeroGV = llvm::ConstantExpr::getAddrSpaceCast(
          GV, llvm::PointerType::get(
                  GV->getContext(),
                  getDataLayout().getDefaultGlobalsAddressSpace()));

    // Create the ConstantStruct for the global annotation.
    llvm::Constant *Fields[5] = {
        ASZeroGV, llvm::ConstantExpr::getBitCast(AnnoGV, ConstGlobalsPtrTy),
        llvm::ConstantExpr::getBitCast(UnitGV, ConstGlobalsPtrTy), LineNoCst,
        llvm::ConstantPointerNull::get(ConstGlobalsPtrTy)};
    Annotations.push_back(llvm::ConstantStruct::getAnon(Fields));
  }
}

/// Pass IsTentative as true if you want to create a tentative definition.
void CodeGenModule::EmitGlobalVarDefinition(const VarDecl *D,
                                            bool IsTentative) {
  // OpenCL global variables of sampler type are translated to function calls,
  // therefore no need to be translated.
  QualType ASTTy = D->getType();
  if (getLangOpts().OpenCL && ASTTy->isSamplerT())
    return;

  // If this is OpenMP device, check if it is legal to emit this global
  // normally.
  if (LangOpts.OpenMPIsTargetDevice && OpenMPRuntime &&
      OpenMPRuntime->emitTargetGlobalVariable(D))
    return;

  llvm::TrackingVH<llvm::Constant> Init;
  bool NeedsGlobalCtor = false;
  // Whether the definition of the variable is available externally.
  // If yes, we shouldn't emit the GloablCtor and GlobalDtor for the variable
  // since this is the job for its original source.
  bool IsDefinitionAvailableExternally =
      getContext().GetGVALinkageForVariable(D) == GVA_AvailableExternally;
  bool NeedsGlobalDtor =
      !IsDefinitionAvailableExternally &&
      D->needsDestruction(getContext()) == QualType::DK_cxx_destructor;

  // It is helpless to emit the definition for an available_externally variable
  // which can't be marked as const.
  // We don't need to check if it needs global ctor or dtor. See the above
  // comment for ideas.
  if (IsDefinitionAvailableExternally &&
      (!D->hasConstantInitialization() ||
       // TODO: Update this when we have interface to check constexpr
       // destructor.
       D->needsDestruction(getContext()) ||
       !D->getType().isConstantStorage(getContext(), true, true)))
    return;

  const VarDecl *InitDecl;
  const Expr *InitExpr = D->getAnyInitializer(InitDecl);

  std::optional<ConstantEmitter> emitter;

  // CUDA E.2.4.1 "__shared__ variables cannot have an initialization
  // as part of their declaration."  Sema has already checked for
  // error cases, so we just need to set Init to UndefValue.
  bool IsCUDASharedVar =
      getLangOpts().CUDAIsDevice && D->hasAttr<CUDASharedAttr>();
  // Shadows of initialized device-side global variables are also left
  // undefined.
  // Managed Variables should be initialized on both host side and device side.
  bool IsCUDAShadowVar =
      !getLangOpts().CUDAIsDevice && !D->hasAttr<HIPManagedAttr>() &&
      (D->hasAttr<CUDAConstantAttr>() || D->hasAttr<CUDADeviceAttr>() ||
       D->hasAttr<CUDASharedAttr>());
  bool IsCUDADeviceShadowVar =
      getLangOpts().CUDAIsDevice && !D->hasAttr<HIPManagedAttr>() &&
      (D->getType()->isCUDADeviceBuiltinSurfaceType() ||
       D->getType()->isCUDADeviceBuiltinTextureType());
  if (getLangOpts().CUDA &&
      (IsCUDASharedVar || IsCUDAShadowVar || IsCUDADeviceShadowVar))
    Init = llvm::UndefValue::get(getTypes().ConvertTypeForMem(ASTTy));
  else if (D->hasAttr<LoaderUninitializedAttr>())
    Init = llvm::UndefValue::get(getTypes().ConvertTypeForMem(ASTTy));
  else if (!InitExpr) {
    // This is a tentative definition; tentative definitions are
    // implicitly initialized with { 0 }.
    //
    // Note that tentative definitions are only emitted at the end of
    // a translation unit, so they should never have incomplete
    // type. In addition, EmitTentativeDefinition makes sure that we
    // never attempt to emit a tentative definition if a real one
    // exists. A use may still exists, however, so we still may need
    // to do a RAUW.
    assert(!ASTTy->isIncompleteType() && "Unexpected incomplete type");
    Init = EmitNullConstant(D->getType());
  } else {
    initializedGlobalDecl = GlobalDecl(D);
    emitter.emplace(*this);
    llvm::Constant *Initializer = emitter->tryEmitForInitializer(*InitDecl);
    if (!Initializer) {
      QualType T = InitExpr->getType();
      if (D->getType()->isReferenceType())
        T = D->getType();

      if (getLangOpts().CPlusPlus) {
        if (InitDecl->hasFlexibleArrayInit(getContext()))
          ErrorUnsupported(D, "flexible array initializer");
        Init = EmitNullConstant(T);

        if (!IsDefinitionAvailableExternally)
          NeedsGlobalCtor = true;
      } else {
        ErrorUnsupported(D, "static initializer");
        Init = llvm::UndefValue::get(getTypes().ConvertType(T));
      }
    } else {
      Init = Initializer;
      // We don't need an initializer, so remove the entry for the delayed
      // initializer position (just in case this entry was delayed) if we
      // also don't need to register a destructor.
      if (getLangOpts().CPlusPlus && !NeedsGlobalDtor)
        DelayedCXXInitPosition.erase(D);

#ifndef NDEBUG
      CharUnits VarSize = getContext().getTypeSizeInChars(ASTTy) +
                          InitDecl->getFlexibleArrayInitChars(getContext());
      CharUnits CstSize = CharUnits::fromQuantity(
          getDataLayout().getTypeAllocSize(Init->getType()));
      assert(VarSize == CstSize && "Emitted constant has unexpected size");
#endif
    }
  }

  llvm::Type* InitType = Init->getType();
  llvm::Constant *Entry =
      GetAddrOfGlobalVar(D, InitType, ForDefinition_t(!IsTentative));

  // Strip off pointer casts if we got them.
  Entry = Entry->stripPointerCasts();

  // Entry is now either a Function or GlobalVariable.
  auto *GV = dyn_cast<llvm::GlobalVariable>(Entry);

  // We have a definition after a declaration with the wrong type.
  // We must make a new GlobalVariable* and update everything that used OldGV
  // (a declaration or tentative definition) with the new GlobalVariable*
  // (which will be a definition).
  //
  // This happens if there is a prototype for a global (e.g.
  // "extern int x[];") and then a definition of a different type (e.g.
  // "int x[10];"). This also happens when an initializer has a different type
  // from the type of the global (this happens with unions).
  if (!GV || GV->getValueType() != InitType ||
      GV->getType()->getAddressSpace() !=
          getContext().getTargetAddressSpace(GetGlobalVarAddressSpace(D))) {

    // Move the old entry aside so that we'll create a new one.
    Entry->setName(StringRef());

    // Make a new global with the correct type, this is now guaranteed to work.
    GV = cast<llvm::GlobalVariable>(
        GetAddrOfGlobalVar(D, InitType, ForDefinition_t(!IsTentative))
            ->stripPointerCasts());

    // Replace all uses of the old global with the new global
    llvm::Constant *NewPtrForOldDecl =
        llvm::ConstantExpr::getPointerBitCastOrAddrSpaceCast(GV,
                                                             Entry->getType());
    Entry->replaceAllUsesWith(NewPtrForOldDecl);

    // Erase the old global, since it is no longer used.
    cast<llvm::GlobalValue>(Entry)->eraseFromParent();
  }

  MaybeHandleStaticInExternC(D, GV);

  if (D->hasAttr<AnnotateAttr>())
    AddGlobalAnnotations(D, GV);

  // Emit Intel FPGA attribute annotation for a file-scope static variable.
  if (getLangOpts().SYCLIsDevice)
    addGlobalIntelFPGAAnnotation(D, GV);

  if (getLangOpts().SYCLIsDevice) {
    const RecordDecl *RD = D->getType()->getAsRecordDecl();

    if (RD) {
      // Add IR attributes if add_ir_attribute_global_variable is attached to
      // type.
      if (RD->hasAttr<SYCLAddIRAttributesGlobalVariableAttr>())
        AddGlobalSYCLIRAttributes(GV, RD);
      // If VarDecl has a type decorated with SYCL device_global attribute 
      // emit IR attribute 'sycl-unique-id'.
      if (RD->hasAttr<SYCLDeviceGlobalAttr>())
        addSYCLUniqueID(GV, D, Context);
      // If VarDecl type is SYCLTypeAttr::host_pipe, emit the IR attribute 
      // 'sycl-unique-id'.
      if (const auto *Attr = RD->getAttr<SYCLTypeAttr>())
        if (Attr->getType() == SYCLTypeAttr::SYCLType::host_pipe)
          addSYCLUniqueID(GV, D, Context);
    }
  }

  if (D->getType().isRestrictQualified()) {
    llvm::LLVMContext &Context = getLLVMContext();

    // Common metadata nodes.
    llvm::NamedMDNode *GlobalsRestrict =
        getModule().getOrInsertNamedMetadata("globals.restrict");
    llvm::Metadata *Args[] = {llvm::ValueAsMetadata::get(GV)};
    llvm::MDNode *Node = llvm::MDNode::get(Context, Args);
    GlobalsRestrict->addOperand(Node);
  }

  // Set the llvm linkage type as appropriate.
  llvm::GlobalValue::LinkageTypes Linkage = getLLVMLinkageVarDefinition(D);

  // CUDA B.2.1 "The __device__ qualifier declares a variable that resides on
  // the device. [...]"
  // CUDA B.2.2 "The __constant__ qualifier, optionally used together with
  // __device__, declares a variable that: [...]
  // Is accessible from all the threads within the grid and from the host
  // through the runtime library (cudaGetSymbolAddress() / cudaGetSymbolSize()
  // / cudaMemcpyToSymbol() / cudaMemcpyFromSymbol())."
  if (LangOpts.CUDA) {
    if (LangOpts.CUDAIsDevice) {
      if (Linkage != llvm::GlobalValue::InternalLinkage &&
          (D->hasAttr<CUDADeviceAttr>() || D->hasAttr<CUDAConstantAttr>() ||
           D->getType()->isCUDADeviceBuiltinSurfaceType() ||
           D->getType()->isCUDADeviceBuiltinTextureType()))
        GV->setExternallyInitialized(true);
    } else {
      getCUDARuntime().internalizeDeviceSideVar(D, Linkage);
    }
    getCUDARuntime().handleVarRegistration(D, *GV);
  }

  GV->setInitializer(Init);
  if (emitter)
    emitter->finalize(GV);

  // If it is safe to mark the global 'constant', do so now.
  GV->setConstant(!NeedsGlobalCtor && !NeedsGlobalDtor &&
                  D->getType().isConstantStorage(getContext(), true, true));

  // If it is in a read-only section, mark it 'constant'.
  if (const SectionAttr *SA = D->getAttr<SectionAttr>()) {
    const ASTContext::SectionInfo &SI = Context.SectionInfos[SA->getName()];
    if ((SI.SectionFlags & ASTContext::PSF_Write) == 0)
      GV->setConstant(true);
  }

  CharUnits AlignVal = getContext().getDeclAlign(D);
  // Check for alignment specifed in an 'omp allocate' directive.
  if (std::optional<CharUnits> AlignValFromAllocate =
          getOMPAllocateAlignment(D))
    AlignVal = *AlignValFromAllocate;
  GV->setAlignment(AlignVal.getAsAlign());

  // On Darwin, unlike other Itanium C++ ABI platforms, the thread-wrapper
  // function is only defined alongside the variable, not also alongside
  // callers. Normally, all accesses to a thread_local go through the
  // thread-wrapper in order to ensure initialization has occurred, underlying
  // variable will never be used other than the thread-wrapper, so it can be
  // converted to internal linkage.
  //
  // However, if the variable has the 'constinit' attribute, it _can_ be
  // referenced directly, without calling the thread-wrapper, so the linkage
  // must not be changed.
  //
  // Additionally, if the variable isn't plain external linkage, e.g. if it's
  // weak or linkonce, the de-duplication semantics are important to preserve,
  // so we don't change the linkage.
  if (D->getTLSKind() == VarDecl::TLS_Dynamic &&
      Linkage == llvm::GlobalValue::ExternalLinkage &&
      Context.getTargetInfo().getTriple().isOSDarwin() &&
      !D->hasAttr<ConstInitAttr>())
    Linkage = llvm::GlobalValue::InternalLinkage;

  GV->setLinkage(Linkage);
  if (D->hasAttr<DLLImportAttr>())
    GV->setDLLStorageClass(llvm::GlobalVariable::DLLImportStorageClass);
  else if (D->hasAttr<DLLExportAttr>())
    GV->setDLLStorageClass(llvm::GlobalVariable::DLLExportStorageClass);
  else
    GV->setDLLStorageClass(llvm::GlobalVariable::DefaultStorageClass);

  if (Linkage == llvm::GlobalVariable::CommonLinkage) {
    // common vars aren't constant even if declared const.
    GV->setConstant(false);
    // Tentative definition of global variables may be initialized with
    // non-zero null pointers. In this case they should have weak linkage
    // since common linkage must have zero initializer and must not have
    // explicit section therefore cannot have non-zero initial value.
    if (!GV->getInitializer()->isNullValue())
      GV->setLinkage(llvm::GlobalVariable::WeakAnyLinkage);
  }

  setNonAliasAttributes(D, GV);

  if (D->getTLSKind() && !GV->isThreadLocal()) {
    if (D->getTLSKind() == VarDecl::TLS_Dynamic)
      CXXThreadLocals.push_back(D);
    setTLSMode(GV, *D);
  }

  maybeSetTrivialComdat(*D, *GV);

  // Emit the initializer function if necessary.
  if (NeedsGlobalCtor || NeedsGlobalDtor)
    EmitCXXGlobalVarDeclInitFunc(D, GV, NeedsGlobalCtor);

  SanitizerMD->reportGlobal(GV, *D, NeedsGlobalCtor);

  // Emit global variable debug information.
  if (CGDebugInfo *DI = getModuleDebugInfo())
    if (getCodeGenOpts().hasReducedDebugInfo())
      DI->EmitGlobalVariable(GV, D);

  if (LangOpts.SYCLIsDevice) {
    maybeEmitPipeStorageMetadata(D, GV, *this);
    // Notify SYCL code generation infrastructure that a global variable is
    // being generated.
    getSYCLRuntime().actOnGlobalVarEmit(*this, *D, GV);
  }
}

void CodeGenModule::EmitExternalVarDeclaration(const VarDecl *D) {
  if (CGDebugInfo *DI = getModuleDebugInfo())
    if (getCodeGenOpts().hasReducedDebugInfo()) {
      QualType ASTTy = D->getType();
      llvm::Type *Ty = getTypes().ConvertTypeForMem(D->getType());
      llvm::Constant *GV =
          GetOrCreateLLVMGlobal(D->getName(), Ty, ASTTy.getAddressSpace(), D);
      DI->EmitExternalVariable(
          cast<llvm::GlobalVariable>(GV->stripPointerCasts()), D);
    }
}

void CodeGenModule::EmitExternalFunctionDeclaration(const FunctionDecl *FD) {
  if (CGDebugInfo *DI = getModuleDebugInfo())
    if (getCodeGenOpts().hasReducedDebugInfo()) {
      auto *Ty = getTypes().ConvertType(FD->getType());
      StringRef MangledName = getMangledName(FD);
      auto *Fn = cast<llvm::Function>(
          GetOrCreateLLVMFunction(MangledName, Ty, FD, /* ForVTable */ false));
      if (!Fn->getSubprogram())
        DI->EmitFunctionDecl(FD, FD->getLocation(), FD->getType(), Fn);
    }
}

static bool isVarDeclStrongDefinition(const ASTContext &Context,
                                      CodeGenModule &CGM, const VarDecl *D,
                                      bool NoCommon) {
  // Don't give variables common linkage if -fno-common was specified unless it
  // was overridden by a NoCommon attribute.
  if ((NoCommon || D->hasAttr<NoCommonAttr>()) && !D->hasAttr<CommonAttr>())
    return true;

  // C11 6.9.2/2:
  //   A declaration of an identifier for an object that has file scope without
  //   an initializer, and without a storage-class specifier or with the
  //   storage-class specifier static, constitutes a tentative definition.
  if (D->getInit() || D->hasExternalStorage())
    return true;

  // A variable cannot be both common and exist in a section.
  if (D->hasAttr<SectionAttr>())
    return true;

  // A variable cannot be both common and exist in a section.
  // We don't try to determine which is the right section in the front-end.
  // If no specialized section name is applicable, it will resort to default.
  if (D->hasAttr<PragmaClangBSSSectionAttr>() ||
      D->hasAttr<PragmaClangDataSectionAttr>() ||
      D->hasAttr<PragmaClangRelroSectionAttr>() ||
      D->hasAttr<PragmaClangRodataSectionAttr>())
    return true;

  // Thread local vars aren't considered common linkage.
  if (D->getTLSKind())
    return true;

  // Tentative definitions marked with WeakImportAttr are true definitions.
  if (D->hasAttr<WeakImportAttr>())
    return true;

  // A variable cannot be both common and exist in a comdat.
  if (shouldBeInCOMDAT(CGM, *D))
    return true;

  // Declarations with a required alignment do not have common linkage in MSVC
  // mode.
  if (Context.getTargetInfo().getCXXABI().isMicrosoft()) {
    if (D->hasAttr<AlignedAttr>())
      return true;
    QualType VarType = D->getType();
    if (Context.isAlignmentRequired(VarType))
      return true;

    if (const auto *RT = VarType->getAs<RecordType>()) {
      const RecordDecl *RD = RT->getDecl();
      for (const FieldDecl *FD : RD->fields()) {
        if (FD->isBitField())
          continue;
        if (FD->hasAttr<AlignedAttr>())
          return true;
        if (Context.isAlignmentRequired(FD->getType()))
          return true;
      }
    }
  }

  // Microsoft's link.exe doesn't support alignments greater than 32 bytes for
  // common symbols, so symbols with greater alignment requirements cannot be
  // common.
  // Other COFF linkers (ld.bfd and LLD) support arbitrary power-of-two
  // alignments for common symbols via the aligncomm directive, so this
  // restriction only applies to MSVC environments.
  if (Context.getTargetInfo().getTriple().isKnownWindowsMSVCEnvironment() &&
      Context.getTypeAlignIfKnown(D->getType()) >
          Context.toBits(CharUnits::fromQuantity(32)))
    return true;

  return false;
}

llvm::GlobalValue::LinkageTypes
CodeGenModule::getLLVMLinkageForDeclarator(const DeclaratorDecl *D,
                                           GVALinkage Linkage) {
  if (Linkage == GVA_Internal)
    return llvm::Function::InternalLinkage;

  if (D->hasAttr<WeakAttr>())
    return llvm::GlobalVariable::WeakAnyLinkage;

  if (const auto *FD = D->getAsFunction())
    if (FD->isMultiVersion() && Linkage == GVA_AvailableExternally)
      return llvm::GlobalVariable::LinkOnceAnyLinkage;

  // We are guaranteed to have a strong definition somewhere else,
  // so we can use available_externally linkage.
  if (Linkage == GVA_AvailableExternally)
    return llvm::GlobalValue::AvailableExternallyLinkage;

  // SYCL: Device code is not generally limited to one translation unit, but
  // anything accessed from another translation unit is required to be annotated
  // with the SYCL_EXTERNAL macro. For any function or variable that does not
  // have this, linkonce_odr suffices. If -fno-sycl-rdc is passed, we know there
  // is only one translation unit and can so mark them internal.
  if (getLangOpts().SYCLIsDevice && !D->hasAttr<SYCLKernelAttr>() &&
      !D->hasAttr<SYCLDeviceAttr>() &&
      !SemaSYCL::isTypeDecoratedWithDeclAttribute<SYCLDeviceGlobalAttr>(
          D->getType()))
    return getLangOpts().GPURelocatableDeviceCode
               ? llvm::Function::LinkOnceODRLinkage
               : llvm::Function::InternalLinkage;

  // Note that Apple's kernel linker doesn't support symbol
  // coalescing, so we need to avoid linkonce and weak linkages there.
  // Normally, this means we just map to internal, but for explicit
  // instantiations we'll map to external.

  // In C++, the compiler has to emit a definition in every translation unit
  // that references the function.  We should use linkonce_odr because
  // a) if all references in this translation unit are optimized away, we
  // don't need to codegen it.  b) if the function persists, it needs to be
  // merged with other definitions. c) C++ has the ODR, so we know the
  // definition is dependable.
  if (Linkage == GVA_DiscardableODR)
    return !Context.getLangOpts().AppleKext ? llvm::Function::LinkOnceODRLinkage
                                            : llvm::Function::InternalLinkage;

  // An explicit instantiation of a template has weak linkage, since
  // explicit instantiations can occur in multiple translation units
  // and must all be equivalent. However, we are not allowed to
  // throw away these explicit instantiations.
  //
  // CUDA/HIP: For -fno-gpu-rdc case, device code is limited to one TU,
  // so say that CUDA templates are either external (for kernels) or internal.
  // This lets llvm perform aggressive inter-procedural optimizations. For
  // -fgpu-rdc case, device function calls across multiple TU's are allowed,
  // therefore we need to follow the normal linkage paradigm.
  if (Linkage == GVA_StrongODR) {
    if (getLangOpts().AppleKext)
      return llvm::Function::ExternalLinkage;
    if (getLangOpts().CUDA && getLangOpts().CUDAIsDevice &&
        !getLangOpts().GPURelocatableDeviceCode)
      return D->hasAttr<CUDAGlobalAttr>() ? llvm::Function::ExternalLinkage
                                          : llvm::Function::InternalLinkage;
    return llvm::Function::WeakODRLinkage;
  }

  // C++ doesn't have tentative definitions and thus cannot have common
  // linkage.
  if (!getLangOpts().CPlusPlus && isa<VarDecl>(D) &&
      !isVarDeclStrongDefinition(Context, *this, cast<VarDecl>(D),
                                 CodeGenOpts.NoCommon))
    return llvm::GlobalVariable::CommonLinkage;

  // selectany symbols are externally visible, so use weak instead of
  // linkonce.  MSVC optimizes away references to const selectany globals, so
  // all definitions should be the same and ODR linkage should be used.
  // http://msdn.microsoft.com/en-us/library/5tkz6s71.aspx
  if (D->hasAttr<SelectAnyAttr>())
    return llvm::GlobalVariable::WeakODRLinkage;

  // Otherwise, we have strong external linkage.
  assert(Linkage == GVA_StrongExternal);
  return llvm::GlobalVariable::ExternalLinkage;
}

llvm::GlobalValue::LinkageTypes
CodeGenModule::getLLVMLinkageVarDefinition(const VarDecl *VD) {
  GVALinkage Linkage = getContext().GetGVALinkageForVariable(VD);
  return getLLVMLinkageForDeclarator(VD, Linkage);
}

/// Replace the uses of a function that was declared with a non-proto type.
/// We want to silently drop extra arguments from call sites
static void replaceUsesOfNonProtoConstant(llvm::Constant *old,
                                          llvm::Function *newFn) {
  // Fast path.
  if (old->use_empty())
    return;

  llvm::Type *newRetTy = newFn->getReturnType();
  SmallVector<llvm::Value *, 4> newArgs;

  SmallVector<llvm::CallBase *> callSitesToBeRemovedFromParent;

  for (llvm::Value::use_iterator ui = old->use_begin(), ue = old->use_end();
       ui != ue; ui++) {
    llvm::User *user = ui->getUser();

    // Recognize and replace uses of bitcasts.  Most calls to
    // unprototyped functions will use bitcasts.
    if (auto *bitcast = dyn_cast<llvm::ConstantExpr>(user)) {
      if (bitcast->getOpcode() == llvm::Instruction::BitCast)
        replaceUsesOfNonProtoConstant(bitcast, newFn);
      continue;
    }

    // Recognize calls to the function.
    llvm::CallBase *callSite = dyn_cast<llvm::CallBase>(user);
    if (!callSite)
      continue;
    if (!callSite->isCallee(&*ui))
      continue;

    // If the return types don't match exactly, then we can't
    // transform this call unless it's dead.
    if (callSite->getType() != newRetTy && !callSite->use_empty())
      continue;

    // Get the call site's attribute list.
    SmallVector<llvm::AttributeSet, 8> newArgAttrs;
    llvm::AttributeList oldAttrs = callSite->getAttributes();

    // If the function was passed too few arguments, don't transform.
    unsigned newNumArgs = newFn->arg_size();
    if (callSite->arg_size() < newNumArgs)
      continue;

    // If extra arguments were passed, we silently drop them.
    // If any of the types mismatch, we don't transform.
    unsigned argNo = 0;
    bool dontTransform = false;
    for (llvm::Argument &A : newFn->args()) {
      if (callSite->getArgOperand(argNo)->getType() != A.getType()) {
        dontTransform = true;
        break;
      }

      // Add any parameter attributes.
      newArgAttrs.push_back(oldAttrs.getParamAttrs(argNo));
      argNo++;
    }
    if (dontTransform)
      continue;

    // Okay, we can transform this.  Create the new call instruction and copy
    // over the required information.
    newArgs.append(callSite->arg_begin(), callSite->arg_begin() + argNo);

    // Copy over any operand bundles.
    SmallVector<llvm::OperandBundleDef, 1> newBundles;
    callSite->getOperandBundlesAsDefs(newBundles);

    llvm::CallBase *newCall;
    if (isa<llvm::CallInst>(callSite)) {
      newCall =
          llvm::CallInst::Create(newFn, newArgs, newBundles, "", callSite);
    } else {
      auto *oldInvoke = cast<llvm::InvokeInst>(callSite);
      newCall = llvm::InvokeInst::Create(newFn, oldInvoke->getNormalDest(),
                                         oldInvoke->getUnwindDest(), newArgs,
                                         newBundles, "", callSite);
    }
    newArgs.clear(); // for the next iteration

    if (!newCall->getType()->isVoidTy())
      newCall->takeName(callSite);
    newCall->setAttributes(
        llvm::AttributeList::get(newFn->getContext(), oldAttrs.getFnAttrs(),
                                 oldAttrs.getRetAttrs(), newArgAttrs));
    newCall->setCallingConv(callSite->getCallingConv());

    // Finally, remove the old call, replacing any uses with the new one.
    if (!callSite->use_empty())
      callSite->replaceAllUsesWith(newCall);

    // Copy debug location attached to CI.
    if (callSite->getDebugLoc())
      newCall->setDebugLoc(callSite->getDebugLoc());

    callSitesToBeRemovedFromParent.push_back(callSite);
  }

  for (auto *callSite : callSitesToBeRemovedFromParent) {
    callSite->eraseFromParent();
  }
}

/// ReplaceUsesOfNonProtoTypeWithRealFunction - This function is called when we
/// implement a function with no prototype, e.g. "int foo() {}".  If there are
/// existing call uses of the old function in the module, this adjusts them to
/// call the new function directly.
///
/// This is not just a cleanup: the always_inline pass requires direct calls to
/// functions to be able to inline them.  If there is a bitcast in the way, it
/// won't inline them.  Instcombine normally deletes these calls, but it isn't
/// run at -O0.
static void ReplaceUsesOfNonProtoTypeWithRealFunction(llvm::GlobalValue *Old,
                                                      llvm::Function *NewFn) {
  // If we're redefining a global as a function, don't transform it.
  if (!isa<llvm::Function>(Old)) return;

  replaceUsesOfNonProtoConstant(Old, NewFn);
}

void CodeGenModule::HandleCXXStaticMemberVarInstantiation(VarDecl *VD) {
  auto DK = VD->isThisDeclarationADefinition();
  if ((DK == VarDecl::Definition && VD->hasAttr<DLLImportAttr>()) ||
      (LangOpts.CUDA && !shouldEmitCUDAGlobalVar(VD)))
    return;

  TemplateSpecializationKind TSK = VD->getTemplateSpecializationKind();
  // If we have a definition, this might be a deferred decl. If the
  // instantiation is explicit, make sure we emit it at the end.
  if (VD->getDefinition() && TSK == TSK_ExplicitInstantiationDefinition)
    GetAddrOfGlobalVar(VD);

  EmitTopLevelDecl(VD);
}

void CodeGenModule::EmitGlobalFunctionDefinition(GlobalDecl GD,
                                                 llvm::GlobalValue *GV) {
  const auto *D = cast<FunctionDecl>(GD.getDecl());

  // Compute the function info and LLVM type.
  const CGFunctionInfo &FI = getTypes().arrangeGlobalDeclaration(GD);
  llvm::FunctionType *Ty = getTypes().GetFunctionType(FI);

  // Get or create the prototype for the function.
  if (!GV || (GV->getValueType() != Ty))
    GV = cast<llvm::GlobalValue>(GetAddrOfFunction(GD, Ty, /*ForVTable=*/false,
                                                   /*DontDefer=*/true,
                                                   ForDefinition));

  // Already emitted.
  if (!GV->isDeclaration())
    return;

  // We need to set linkage and visibility on the function before
  // generating code for it because various parts of IR generation
  // want to propagate this information down (e.g. to local static
  // declarations).
  auto *Fn = cast<llvm::Function>(GV);
  setFunctionLinkage(GD, Fn);

  // FIXME: this is redundant with part of setFunctionDefinitionAttributes
  setGVProperties(Fn, GD);

  MaybeHandleStaticInExternC(D, Fn);

  maybeSetTrivialComdat(*D, *Fn);

  CodeGenFunction(*this).GenerateCode(GD, Fn, FI);

  setNonAliasAttributes(GD, Fn);
  SetLLVMFunctionAttributesForDefinition(D, Fn);

  if (const ConstructorAttr *CA = D->getAttr<ConstructorAttr>())
    AddGlobalCtor(Fn, CA->getPriority());
  if (const DestructorAttr *DA = D->getAttr<DestructorAttr>())
    AddGlobalDtor(Fn, DA->getPriority(), true);
  if (getLangOpts().OpenMP && D->hasAttr<OMPDeclareTargetDeclAttr>())
    getOpenMPRuntime().emitDeclareTargetFunction(D, GV);
}

void CodeGenModule::EmitAliasDefinition(GlobalDecl GD) {
  const auto *D = cast<ValueDecl>(GD.getDecl());
  const AliasAttr *AA = D->getAttr<AliasAttr>();
  assert(AA && "Not an alias?");

  StringRef MangledName = getMangledName(GD);

  if (AA->getAliasee() == MangledName) {
    Diags.Report(AA->getLocation(), diag::err_cyclic_alias) << 0;
    return;
  }

  // If there is a definition in the module, then it wins over the alias.
  // This is dubious, but allow it to be safe.  Just ignore the alias.
  llvm::GlobalValue *Entry = GetGlobalValue(MangledName);
  if (Entry && !Entry->isDeclaration())
    return;

  Aliases.push_back(GD);

  llvm::Type *DeclTy = getTypes().ConvertTypeForMem(D->getType());

  // Create a reference to the named value.  This ensures that it is emitted
  // if a deferred decl.
  llvm::Constant *Aliasee;
  llvm::GlobalValue::LinkageTypes LT;
  unsigned AS;
  if (isa<llvm::FunctionType>(DeclTy)) {
    Aliasee = GetOrCreateLLVMFunction(AA->getAliasee(), DeclTy, GD,
                                      /*ForVTable=*/false);
    LT = getFunctionLinkage(GD);
    AS = Aliasee->getType()->getPointerAddressSpace();
  } else {
    LangAS LAS = GetGlobalVarAddressSpace(dyn_cast<VarDecl>(GD.getDecl()));
    AS = ArgInfoAddressSpace(LAS);
    Aliasee = GetOrCreateLLVMGlobal(AA->getAliasee(), DeclTy, LAS,
                                    /*D=*/nullptr);
    if (const auto *VD = dyn_cast<VarDecl>(GD.getDecl()))
      LT = getLLVMLinkageVarDefinition(VD);
    else
      LT = getFunctionLinkage(GD);
  }

  // Create the new alias itself, but don't set a name yet.
  auto *GA =
      llvm::GlobalAlias::create(DeclTy, AS, LT, "", Aliasee, &getModule());

  if (Entry) {
    if (GA->getAliasee() == Entry) {
      Diags.Report(AA->getLocation(), diag::err_cyclic_alias) << 0;
      return;
    }

    assert(Entry->isDeclaration());

    // If there is a declaration in the module, then we had an extern followed
    // by the alias, as in:
    //   extern int test6();
    //   ...
    //   int test6() __attribute__((alias("test7")));
    //
    // Remove it and replace uses of it with the alias.
    GA->takeName(Entry);

    Entry->replaceAllUsesWith(GA);
    Entry->eraseFromParent();
  } else {
    GA->setName(MangledName);
  }

  // Set attributes which are particular to an alias; this is a
  // specialization of the attributes which may be set on a global
  // variable/function.
  if (D->hasAttr<WeakAttr>() || D->hasAttr<WeakRefAttr>() ||
      D->isWeakImported()) {
    GA->setLinkage(llvm::Function::WeakAnyLinkage);
  }

  if (const auto *VD = dyn_cast<VarDecl>(D))
    if (VD->getTLSKind())
      setTLSMode(GA, *VD);

  SetCommonAttributes(GD, GA);

  // Emit global alias debug information.
  if (isa<VarDecl>(D))
    if (CGDebugInfo *DI = getModuleDebugInfo())
      DI->EmitGlobalAlias(cast<llvm::GlobalValue>(GA->getAliasee()->stripPointerCasts()), GD);
}

void CodeGenModule::emitIFuncDefinition(GlobalDecl GD) {
  const auto *D = cast<ValueDecl>(GD.getDecl());
  const IFuncAttr *IFA = D->getAttr<IFuncAttr>();
  assert(IFA && "Not an ifunc?");

  StringRef MangledName = getMangledName(GD);

  if (IFA->getResolver() == MangledName) {
    Diags.Report(IFA->getLocation(), diag::err_cyclic_alias) << 1;
    return;
  }

  // Report an error if some definition overrides ifunc.
  llvm::GlobalValue *Entry = GetGlobalValue(MangledName);
  if (Entry && !Entry->isDeclaration()) {
    GlobalDecl OtherGD;
    if (lookupRepresentativeDecl(MangledName, OtherGD) &&
        DiagnosedConflictingDefinitions.insert(GD).second) {
      Diags.Report(D->getLocation(), diag::err_duplicate_mangled_name)
          << MangledName;
      Diags.Report(OtherGD.getDecl()->getLocation(),
                   diag::note_previous_definition);
    }
    return;
  }

  Aliases.push_back(GD);

  // The resolver might not be visited yet. Specify a dummy non-function type to
  // indicate IsIncompleteFunction. Either the type is ignored (if the resolver
  // was emitted) or the whole function will be replaced (if the resolver has
  // not been emitted).
  llvm::Constant *Resolver =
      GetOrCreateLLVMFunction(IFA->getResolver(), VoidTy, {},
                              /*ForVTable=*/false);
  llvm::Type *DeclTy = getTypes().ConvertTypeForMem(D->getType());
  llvm::GlobalIFunc *GIF =
      llvm::GlobalIFunc::create(DeclTy, 0, llvm::Function::ExternalLinkage,
                                "", Resolver, &getModule());
  if (Entry) {
    if (GIF->getResolver() == Entry) {
      Diags.Report(IFA->getLocation(), diag::err_cyclic_alias) << 1;
      return;
    }
    assert(Entry->isDeclaration());

    // If there is a declaration in the module, then we had an extern followed
    // by the ifunc, as in:
    //   extern int test();
    //   ...
    //   int test() __attribute__((ifunc("resolver")));
    //
    // Remove it and replace uses of it with the ifunc.
    GIF->takeName(Entry);

    Entry->replaceAllUsesWith(GIF);
    Entry->eraseFromParent();
  } else
    GIF->setName(MangledName);
  SetCommonAttributes(GD, GIF);
}

llvm::Function *CodeGenModule::getIntrinsic(unsigned IID,
                                            ArrayRef<llvm::Type*> Tys) {
  return llvm::Intrinsic::getDeclaration(&getModule(), (llvm::Intrinsic::ID)IID,
                                         Tys);
}

static llvm::StringMapEntry<llvm::GlobalVariable *> &
GetConstantCFStringEntry(llvm::StringMap<llvm::GlobalVariable *> &Map,
                         const StringLiteral *Literal, bool TargetIsLSB,
                         bool &IsUTF16, unsigned &StringLength) {
  StringRef String = Literal->getString();
  unsigned NumBytes = String.size();

  // Check for simple case.
  if (!Literal->containsNonAsciiOrNull()) {
    StringLength = NumBytes;
    return *Map.insert(std::make_pair(String, nullptr)).first;
  }

  // Otherwise, convert the UTF8 literals into a string of shorts.
  IsUTF16 = true;

  SmallVector<llvm::UTF16, 128> ToBuf(NumBytes + 1); // +1 for ending nulls.
  const llvm::UTF8 *FromPtr = (const llvm::UTF8 *)String.data();
  llvm::UTF16 *ToPtr = &ToBuf[0];

  (void)llvm::ConvertUTF8toUTF16(&FromPtr, FromPtr + NumBytes, &ToPtr,
                                 ToPtr + NumBytes, llvm::strictConversion);

  // ConvertUTF8toUTF16 returns the length in ToPtr.
  StringLength = ToPtr - &ToBuf[0];

  // Add an explicit null.
  *ToPtr = 0;
  return *Map.insert(std::make_pair(
                         StringRef(reinterpret_cast<const char *>(ToBuf.data()),
                                   (StringLength + 1) * 2),
                         nullptr)).first;
}

ConstantAddress
CodeGenModule::GetAddrOfConstantCFString(const StringLiteral *Literal) {
  unsigned StringLength = 0;
  bool isUTF16 = false;
  llvm::StringMapEntry<llvm::GlobalVariable *> &Entry =
      GetConstantCFStringEntry(CFConstantStringMap, Literal,
                               getDataLayout().isLittleEndian(), isUTF16,
                               StringLength);

  if (auto *C = Entry.second)
    return ConstantAddress(
        C, C->getValueType(), CharUnits::fromQuantity(C->getAlignment()));

  const ASTContext &Context = getContext();
  const llvm::Triple &Triple = getTriple();

  const auto CFRuntime = getLangOpts().CFRuntime;
  const bool IsSwiftABI =
      static_cast<unsigned>(CFRuntime) >=
      static_cast<unsigned>(LangOptions::CoreFoundationABI::Swift);
  const bool IsSwift4_1 = CFRuntime == LangOptions::CoreFoundationABI::Swift4_1;

  // If we don't already have it, get __CFConstantStringClassReference.
  if (!CFConstantStringClassRef) {
    const char *CFConstantStringClassName = "__CFConstantStringClassReference";
    llvm::Type *Ty = getTypes().ConvertType(getContext().IntTy);
    Ty = llvm::ArrayType::get(Ty, 0);

    switch (CFRuntime) {
    default: break;
    case LangOptions::CoreFoundationABI::Swift: [[fallthrough]];
    case LangOptions::CoreFoundationABI::Swift5_0:
      CFConstantStringClassName =
          Triple.isOSDarwin() ? "$s15SwiftFoundation19_NSCFConstantStringCN"
                              : "$s10Foundation19_NSCFConstantStringCN";
      Ty = IntPtrTy;
      break;
    case LangOptions::CoreFoundationABI::Swift4_2:
      CFConstantStringClassName =
          Triple.isOSDarwin() ? "$S15SwiftFoundation19_NSCFConstantStringCN"
                              : "$S10Foundation19_NSCFConstantStringCN";
      Ty = IntPtrTy;
      break;
    case LangOptions::CoreFoundationABI::Swift4_1:
      CFConstantStringClassName =
          Triple.isOSDarwin() ? "__T015SwiftFoundation19_NSCFConstantStringCN"
                              : "__T010Foundation19_NSCFConstantStringCN";
      Ty = IntPtrTy;
      break;
    }

    llvm::Constant *C = CreateRuntimeVariable(Ty, CFConstantStringClassName);

    if (Triple.isOSBinFormatELF() || Triple.isOSBinFormatCOFF()) {
      llvm::GlobalValue *GV = nullptr;

      if ((GV = dyn_cast<llvm::GlobalValue>(C))) {
        IdentifierInfo &II = Context.Idents.get(GV->getName());
        TranslationUnitDecl *TUDecl = Context.getTranslationUnitDecl();
        DeclContext *DC = TranslationUnitDecl::castToDeclContext(TUDecl);

        const VarDecl *VD = nullptr;
        for (const auto *Result : DC->lookup(&II))
          if ((VD = dyn_cast<VarDecl>(Result)))
            break;

        if (Triple.isOSBinFormatELF()) {
          if (!VD)
            GV->setLinkage(llvm::GlobalValue::ExternalLinkage);
        } else {
          GV->setLinkage(llvm::GlobalValue::ExternalLinkage);
          if (!VD || !VD->hasAttr<DLLExportAttr>())
            GV->setDLLStorageClass(llvm::GlobalValue::DLLImportStorageClass);
          else
            GV->setDLLStorageClass(llvm::GlobalValue::DLLExportStorageClass);
        }

        setDSOLocal(GV);
      }
    }

    // Decay array -> ptr
    CFConstantStringClassRef =
        IsSwiftABI ? llvm::ConstantExpr::getPtrToInt(C, Ty) : C;
  }

  QualType CFTy = Context.getCFConstantStringType();

  auto *STy = cast<llvm::StructType>(getTypes().ConvertType(CFTy));

  ConstantInitBuilder Builder(*this);
  auto Fields = Builder.beginStruct(STy);

  // Class pointer.
  Fields.add(cast<llvm::Constant>(CFConstantStringClassRef));

  // Flags.
  if (IsSwiftABI) {
    Fields.addInt(IntPtrTy, IsSwift4_1 ? 0x05 : 0x01);
    Fields.addInt(Int64Ty, isUTF16 ? 0x07d0 : 0x07c8);
  } else {
    Fields.addInt(IntTy, isUTF16 ? 0x07d0 : 0x07C8);
  }

  // String pointer.
  llvm::Constant *C = nullptr;
  if (isUTF16) {
    auto Arr = llvm::ArrayRef(
        reinterpret_cast<uint16_t *>(const_cast<char *>(Entry.first().data())),
        Entry.first().size() / 2);
    C = llvm::ConstantDataArray::get(VMContext, Arr);
  } else {
    C = llvm::ConstantDataArray::getString(VMContext, Entry.first());
  }

  // Note: -fwritable-strings doesn't make the backing store strings of
  // CFStrings writable.
  auto *GV =
      new llvm::GlobalVariable(getModule(), C->getType(), /*isConstant=*/true,
                               llvm::GlobalValue::PrivateLinkage, C, ".str");
  GV->setUnnamedAddr(llvm::GlobalValue::UnnamedAddr::Global);
  // Don't enforce the target's minimum global alignment, since the only use
  // of the string is via this class initializer.
  CharUnits Align = isUTF16 ? Context.getTypeAlignInChars(Context.ShortTy)
                            : Context.getTypeAlignInChars(Context.CharTy);
  GV->setAlignment(Align.getAsAlign());

  // FIXME: We set the section explicitly to avoid a bug in ld64 224.1.
  // Without it LLVM can merge the string with a non unnamed_addr one during
  // LTO.  Doing that changes the section it ends in, which surprises ld64.
  if (Triple.isOSBinFormatMachO())
    GV->setSection(isUTF16 ? "__TEXT,__ustring"
                           : "__TEXT,__cstring,cstring_literals");
  // Make sure the literal ends up in .rodata to allow for safe ICF and for
  // the static linker to adjust permissions to read-only later on.
  else if (Triple.isOSBinFormatELF())
    GV->setSection(".rodata");

  // String.
  Fields.add(GV);

  // String length.
  llvm::IntegerType *LengthTy =
      llvm::IntegerType::get(getModule().getContext(),
                             Context.getTargetInfo().getLongWidth());
  if (IsSwiftABI) {
    if (CFRuntime == LangOptions::CoreFoundationABI::Swift4_1 ||
        CFRuntime == LangOptions::CoreFoundationABI::Swift4_2)
      LengthTy = Int32Ty;
    else
      LengthTy = IntPtrTy;
  }
  Fields.addInt(LengthTy, StringLength);

  // Swift ABI requires 8-byte alignment to ensure that the _Atomic(uint64_t) is
  // properly aligned on 32-bit platforms.
  CharUnits Alignment =
      IsSwiftABI ? Context.toCharUnitsFromBits(64) : getPointerAlign();

  // The struct.
  GV = Fields.finishAndCreateGlobal("_unnamed_cfstring_", Alignment,
                                    /*isConstant=*/false,
                                    llvm::GlobalVariable::PrivateLinkage);
  GV->addAttribute("objc_arc_inert");
  switch (Triple.getObjectFormat()) {
  case llvm::Triple::UnknownObjectFormat:
    llvm_unreachable("unknown file format");
  case llvm::Triple::DXContainer:
  case llvm::Triple::GOFF:
  case llvm::Triple::SPIRV:
  case llvm::Triple::XCOFF:
    llvm_unreachable("unimplemented");
  case llvm::Triple::COFF:
  case llvm::Triple::ELF:
  case llvm::Triple::Wasm:
    GV->setSection("cfstring");
    break;
  case llvm::Triple::MachO:
    GV->setSection("__DATA,__cfstring");
    break;
  }
  Entry.second = GV;

  return ConstantAddress(GV, GV->getValueType(), Alignment);
}

bool CodeGenModule::getExpressionLocationsEnabled() const {
  return !CodeGenOpts.EmitCodeView || CodeGenOpts.DebugColumnInfo;
}

QualType CodeGenModule::getObjCFastEnumerationStateType() {
  if (ObjCFastEnumerationStateType.isNull()) {
    RecordDecl *D = Context.buildImplicitRecord("__objcFastEnumerationState");
    D->startDefinition();

    QualType FieldTypes[] = {
        Context.UnsignedLongTy, Context.getPointerType(Context.getObjCIdType()),
        Context.getPointerType(Context.UnsignedLongTy),
        Context.getConstantArrayType(Context.UnsignedLongTy, llvm::APInt(32, 5),
                                     nullptr, ArraySizeModifier::Normal, 0)};

    for (size_t i = 0; i < 4; ++i) {
      FieldDecl *Field = FieldDecl::Create(Context,
                                           D,
                                           SourceLocation(),
                                           SourceLocation(), nullptr,
                                           FieldTypes[i], /*TInfo=*/nullptr,
                                           /*BitWidth=*/nullptr,
                                           /*Mutable=*/false,
                                           ICIS_NoInit);
      Field->setAccess(AS_public);
      D->addDecl(Field);
    }

    D->completeDefinition();
    ObjCFastEnumerationStateType = Context.getTagDeclType(D);
  }

  return ObjCFastEnumerationStateType;
}

llvm::Constant *
CodeGenModule::GetConstantArrayFromStringLiteral(const StringLiteral *E) {
  assert(!E->getType()->isPointerType() && "Strings are always arrays");

  // Don't emit it as the address of the string, emit the string data itself
  // as an inline array.
  if (E->getCharByteWidth() == 1) {
    SmallString<64> Str(E->getString());

    // Resize the string to the right size, which is indicated by its type.
    const ConstantArrayType *CAT = Context.getAsConstantArrayType(E->getType());
    assert(CAT && "String literal not of constant array type!");
    Str.resize(CAT->getZExtSize());
    return llvm::ConstantDataArray::getString(VMContext, Str, false);
  }

  auto *AType = cast<llvm::ArrayType>(getTypes().ConvertType(E->getType()));
  llvm::Type *ElemTy = AType->getElementType();
  unsigned NumElements = AType->getNumElements();

  // Wide strings have either 2-byte or 4-byte elements.
  if (ElemTy->getPrimitiveSizeInBits() == 16) {
    SmallVector<uint16_t, 32> Elements;
    Elements.reserve(NumElements);

    for(unsigned i = 0, e = E->getLength(); i != e; ++i)
      Elements.push_back(E->getCodeUnit(i));
    Elements.resize(NumElements);
    return llvm::ConstantDataArray::get(VMContext, Elements);
  }

  assert(ElemTy->getPrimitiveSizeInBits() == 32);
  SmallVector<uint32_t, 32> Elements;
  Elements.reserve(NumElements);

  for(unsigned i = 0, e = E->getLength(); i != e; ++i)
    Elements.push_back(E->getCodeUnit(i));
  Elements.resize(NumElements);
  return llvm::ConstantDataArray::get(VMContext, Elements);
}

static llvm::GlobalVariable *
GenerateStringLiteral(llvm::Constant *C, llvm::GlobalValue::LinkageTypes LT,
                      CodeGenModule &CGM, StringRef GlobalName,
                      CharUnits Alignment) {
  unsigned AddrSpace = CGM.getContext().getTargetAddressSpace(
      CGM.GetGlobalConstantAddressSpace());

  llvm::Module &M = CGM.getModule();
  // Create a global variable for this string
  auto *GV = new llvm::GlobalVariable(
      M, C->getType(), !CGM.getLangOpts().WritableStrings, LT, C, GlobalName,
      nullptr, llvm::GlobalVariable::NotThreadLocal, AddrSpace);
  GV->setAlignment(Alignment.getAsAlign());
  GV->setUnnamedAddr(llvm::GlobalValue::UnnamedAddr::Global);
  if (GV->isWeakForLinker()) {
    assert(CGM.supportsCOMDAT() && "Only COFF uses weak string literals");
    GV->setComdat(M.getOrInsertComdat(GV->getName()));
  }
  CGM.setDSOLocal(GV);

  return GV;
}

/// GetAddrOfConstantStringFromLiteral - Return a pointer to a
/// constant array for the given string literal.
ConstantAddress
CodeGenModule::GetAddrOfConstantStringFromLiteral(const StringLiteral *S,
                                                  StringRef Name) {
  CharUnits Alignment =
      getContext().getAlignOfGlobalVarInChars(S->getType(), /*VD=*/nullptr);

  llvm::Constant *C = GetConstantArrayFromStringLiteral(S);
  llvm::GlobalVariable **Entry = nullptr;
  if (!LangOpts.WritableStrings) {
    Entry = &ConstantStringMap[C];
    if (auto GV = *Entry) {
      if (uint64_t(Alignment.getQuantity()) > GV->getAlignment())
        GV->setAlignment(Alignment.getAsAlign());
      return ConstantAddress(castStringLiteralToDefaultAddressSpace(*this, GV),
                             GV->getValueType(), Alignment);
    }
  }

  SmallString<256> MangledNameBuffer;
  StringRef GlobalVariableName;
  llvm::GlobalValue::LinkageTypes LT;

  // Mangle the string literal if that's how the ABI merges duplicate strings.
  // Don't do it if they are writable, since we don't want writes in one TU to
  // affect strings in another.
  if (getCXXABI().getMangleContext().shouldMangleStringLiteral(S) &&
      !LangOpts.WritableStrings) {
    llvm::raw_svector_ostream Out(MangledNameBuffer);
    getCXXABI().getMangleContext().mangleStringLiteral(S, Out);
    LT = llvm::GlobalValue::LinkOnceODRLinkage;
    GlobalVariableName = MangledNameBuffer;
  } else {
    LT = llvm::GlobalValue::PrivateLinkage;
    GlobalVariableName = Name;
  }

  auto GV = GenerateStringLiteral(C, LT, *this, GlobalVariableName, Alignment);

  CGDebugInfo *DI = getModuleDebugInfo();
  if (DI && getCodeGenOpts().hasReducedDebugInfo())
    DI->AddStringLiteralDebugInfo(GV, S);

  if (Entry)
    *Entry = GV;

  SanitizerMD->reportGlobal(GV, S->getStrTokenLoc(0), "<string literal>");

  return ConstantAddress(castStringLiteralToDefaultAddressSpace(*this, GV),
                         GV->getValueType(), Alignment);
}

/// GetAddrOfConstantStringFromObjCEncode - Return a pointer to a constant
/// array for the given ObjCEncodeExpr node.
ConstantAddress
CodeGenModule::GetAddrOfConstantStringFromObjCEncode(const ObjCEncodeExpr *E) {
  std::string Str;
  getContext().getObjCEncodingForType(E->getEncodedType(), Str);

  return GetAddrOfConstantCString(Str);
}

/// GetAddrOfConstantCString - Returns a pointer to a character array containing
/// the literal and a terminating '\0' character.
/// The result has pointer to array type.
ConstantAddress CodeGenModule::GetAddrOfConstantCString(
    const std::string &Str, const char *GlobalName) {
  StringRef StrWithNull(Str.c_str(), Str.size() + 1);
  CharUnits Alignment = getContext().getAlignOfGlobalVarInChars(
      getContext().CharTy, /*VD=*/nullptr);

  llvm::Constant *C =
      llvm::ConstantDataArray::getString(getLLVMContext(), StrWithNull, false);

  // Don't share any string literals if strings aren't constant.
  llvm::GlobalVariable **Entry = nullptr;
  if (!LangOpts.WritableStrings) {
    Entry = &ConstantStringMap[C];
    if (auto GV = *Entry) {
      if (uint64_t(Alignment.getQuantity()) > GV->getAlignment())
        GV->setAlignment(Alignment.getAsAlign());
      return ConstantAddress(castStringLiteralToDefaultAddressSpace(*this, GV),
                             GV->getValueType(), Alignment);
    }
  }

  // Get the default prefix if a name wasn't specified.
  if (!GlobalName)
    GlobalName = ".str";
  // Create a global variable for this.
  auto GV = GenerateStringLiteral(C, llvm::GlobalValue::PrivateLinkage, *this,
                                  GlobalName, Alignment);
  if (Entry)
    *Entry = GV;

  return ConstantAddress(castStringLiteralToDefaultAddressSpace(*this, GV),
                         GV->getValueType(), Alignment);
}

ConstantAddress CodeGenModule::GetAddrOfGlobalTemporary(
    const MaterializeTemporaryExpr *E, const Expr *Init) {
  assert((E->getStorageDuration() == SD_Static ||
          E->getStorageDuration() == SD_Thread) && "not a global temporary");
  const auto *VD = cast<VarDecl>(E->getExtendingDecl());

  // If we're not materializing a subobject of the temporary, keep the
  // cv-qualifiers from the type of the MaterializeTemporaryExpr.
  QualType MaterializedType = Init->getType();
  if (Init == E->getSubExpr())
    MaterializedType = E->getType();

  CharUnits Align = getContext().getTypeAlignInChars(MaterializedType);

  auto InsertResult = MaterializedGlobalTemporaryMap.insert({E, nullptr});
  if (!InsertResult.second) {
    // We've seen this before: either we already created it or we're in the
    // process of doing so.
    if (!InsertResult.first->second) {
      // We recursively re-entered this function, probably during emission of
      // the initializer. Create a placeholder. We'll clean this up in the
      // outer call, at the end of this function.
      llvm::Type *Type = getTypes().ConvertTypeForMem(MaterializedType);
      InsertResult.first->second = new llvm::GlobalVariable(
          getModule(), Type, false, llvm::GlobalVariable::InternalLinkage,
          nullptr);
    }
    return ConstantAddress(InsertResult.first->second,
                           llvm::cast<llvm::GlobalVariable>(
                               InsertResult.first->second->stripPointerCasts())
                               ->getValueType(),
                           Align);
  }

  // FIXME: If an externally-visible declaration extends multiple temporaries,
  // we need to give each temporary the same name in every translation unit (and
  // we also need to make the temporaries externally-visible).
  SmallString<256> Name;
  llvm::raw_svector_ostream Out(Name);
  getCXXABI().getMangleContext().mangleReferenceTemporary(
      VD, E->getManglingNumber(), Out);

  APValue *Value = nullptr;
  if (E->getStorageDuration() == SD_Static && VD->evaluateValue()) {
    // If the initializer of the extending declaration is a constant
    // initializer, we should have a cached constant initializer for this
    // temporary. Note that this might have a different value from the value
    // computed by evaluating the initializer if the surrounding constant
    // expression modifies the temporary.
    Value = E->getOrCreateValue(false);
  }

  // Try evaluating it now, it might have a constant initializer.
  Expr::EvalResult EvalResult;
  if (!Value && Init->EvaluateAsRValue(EvalResult, getContext()) &&
      !EvalResult.hasSideEffects())
    Value = &EvalResult.Val;

  LangAS AddrSpace = GetGlobalVarAddressSpace(VD);

  std::optional<ConstantEmitter> emitter;
  llvm::Constant *InitialValue = nullptr;
  bool Constant = false;
  llvm::Type *Type;
  if (Value) {
    // The temporary has a constant initializer, use it.
    emitter.emplace(*this);
    InitialValue = emitter->emitForInitializer(*Value, AddrSpace,
                                               MaterializedType);
    Constant =
        MaterializedType.isConstantStorage(getContext(), /*ExcludeCtor*/ Value,
                                           /*ExcludeDtor*/ false);
    Type = InitialValue->getType();
  } else {
    // No initializer, the initialization will be provided when we
    // initialize the declaration which performed lifetime extension.
    Type = getTypes().ConvertTypeForMem(MaterializedType);
  }

  // Create a global variable for this lifetime-extended temporary.
  llvm::GlobalValue::LinkageTypes Linkage = getLLVMLinkageVarDefinition(VD);
  if (Linkage == llvm::GlobalVariable::ExternalLinkage) {
    const VarDecl *InitVD;
    if (VD->isStaticDataMember() && VD->getAnyInitializer(InitVD) &&
        isa<CXXRecordDecl>(InitVD->getLexicalDeclContext())) {
      // Temporaries defined inside a class get linkonce_odr linkage because the
      // class can be defined in multiple translation units.
      Linkage = llvm::GlobalVariable::LinkOnceODRLinkage;
    } else {
      // There is no need for this temporary to have external linkage if the
      // VarDecl has external linkage.
      Linkage = llvm::GlobalVariable::InternalLinkage;
    }
  }
  auto TargetAS = getContext().getTargetAddressSpace(AddrSpace);
  auto *GV = new llvm::GlobalVariable(
      getModule(), Type, Constant, Linkage, InitialValue, Name.c_str(),
      /*InsertBefore=*/nullptr, llvm::GlobalVariable::NotThreadLocal, TargetAS);
  if (emitter) emitter->finalize(GV);
  // Don't assign dllimport or dllexport to local linkage globals.
  if (!llvm::GlobalValue::isLocalLinkage(Linkage)) {
    setGVProperties(GV, VD);
    if (GV->getDLLStorageClass() == llvm::GlobalVariable::DLLExportStorageClass)
      // The reference temporary should never be dllexport.
      GV->setDLLStorageClass(llvm::GlobalVariable::DefaultStorageClass);
  }
  GV->setAlignment(Align.getAsAlign());
  if (supportsCOMDAT() && GV->isWeakForLinker())
    GV->setComdat(TheModule.getOrInsertComdat(GV->getName()));
  if (VD->getTLSKind())
    setTLSMode(GV, *VD);
  llvm::Constant *CV = GV;
  if (AddrSpace != LangAS::Default)
    CV = getTargetCodeGenInfo().performAddrSpaceCast(
        *this, GV, AddrSpace, LangAS::Default,
        llvm::PointerType::get(
            getLLVMContext(),
            getContext().getTargetAddressSpace(LangAS::Default)));

  // Update the map with the new temporary. If we created a placeholder above,
  // replace it with the new global now.
  llvm::Constant *&Entry = MaterializedGlobalTemporaryMap[E];
  if (Entry) {
    Entry->replaceAllUsesWith(CV);
    llvm::cast<llvm::GlobalVariable>(Entry)->eraseFromParent();
  }
  Entry = CV;

  return ConstantAddress(CV, Type, Align);
}

/// EmitObjCPropertyImplementations - Emit information for synthesized
/// properties for an implementation.
void CodeGenModule::EmitObjCPropertyImplementations(const
                                                    ObjCImplementationDecl *D) {
  for (const auto *PID : D->property_impls()) {
    // Dynamic is just for type-checking.
    if (PID->getPropertyImplementation() == ObjCPropertyImplDecl::Synthesize) {
      ObjCPropertyDecl *PD = PID->getPropertyDecl();

      // Determine which methods need to be implemented, some may have
      // been overridden. Note that ::isPropertyAccessor is not the method
      // we want, that just indicates if the decl came from a
      // property. What we want to know is if the method is defined in
      // this implementation.
      auto *Getter = PID->getGetterMethodDecl();
      if (!Getter || Getter->isSynthesizedAccessorStub())
        CodeGenFunction(*this).GenerateObjCGetter(
            const_cast<ObjCImplementationDecl *>(D), PID);
      auto *Setter = PID->getSetterMethodDecl();
      if (!PD->isReadOnly() && (!Setter || Setter->isSynthesizedAccessorStub()))
        CodeGenFunction(*this).GenerateObjCSetter(
                                 const_cast<ObjCImplementationDecl *>(D), PID);
    }
  }
}

static bool needsDestructMethod(ObjCImplementationDecl *impl) {
  const ObjCInterfaceDecl *iface = impl->getClassInterface();
  for (const ObjCIvarDecl *ivar = iface->all_declared_ivar_begin();
       ivar; ivar = ivar->getNextIvar())
    if (ivar->getType().isDestructedType())
      return true;

  return false;
}

static bool AllTrivialInitializers(CodeGenModule &CGM,
                                   ObjCImplementationDecl *D) {
  CodeGenFunction CGF(CGM);
  for (ObjCImplementationDecl::init_iterator B = D->init_begin(),
       E = D->init_end(); B != E; ++B) {
    CXXCtorInitializer *CtorInitExp = *B;
    Expr *Init = CtorInitExp->getInit();
    if (!CGF.isTrivialInitializer(Init))
      return false;
  }
  return true;
}

/// EmitObjCIvarInitializations - Emit information for ivar initialization
/// for an implementation.
void CodeGenModule::EmitObjCIvarInitializations(ObjCImplementationDecl *D) {
  // We might need a .cxx_destruct even if we don't have any ivar initializers.
  if (needsDestructMethod(D)) {
    const IdentifierInfo *II = &getContext().Idents.get(".cxx_destruct");
    Selector cxxSelector = getContext().Selectors.getSelector(0, &II);
    ObjCMethodDecl *DTORMethod = ObjCMethodDecl::Create(
        getContext(), D->getLocation(), D->getLocation(), cxxSelector,
        getContext().VoidTy, nullptr, D,
        /*isInstance=*/true, /*isVariadic=*/false,
        /*isPropertyAccessor=*/true, /*isSynthesizedAccessorStub=*/false,
        /*isImplicitlyDeclared=*/true,
        /*isDefined=*/false, ObjCImplementationControl::Required);
    D->addInstanceMethod(DTORMethod);
    CodeGenFunction(*this).GenerateObjCCtorDtorMethod(D, DTORMethod, false);
    D->setHasDestructors(true);
  }

  // If the implementation doesn't have any ivar initializers, we don't need
  // a .cxx_construct.
  if (D->getNumIvarInitializers() == 0 ||
      AllTrivialInitializers(*this, D))
    return;

  const IdentifierInfo *II = &getContext().Idents.get(".cxx_construct");
  Selector cxxSelector = getContext().Selectors.getSelector(0, &II);
  // The constructor returns 'self'.
  ObjCMethodDecl *CTORMethod = ObjCMethodDecl::Create(
      getContext(), D->getLocation(), D->getLocation(), cxxSelector,
      getContext().getObjCIdType(), nullptr, D, /*isInstance=*/true,
      /*isVariadic=*/false,
      /*isPropertyAccessor=*/true, /*isSynthesizedAccessorStub=*/false,
      /*isImplicitlyDeclared=*/true,
      /*isDefined=*/false, ObjCImplementationControl::Required);
  D->addInstanceMethod(CTORMethod);
  CodeGenFunction(*this).GenerateObjCCtorDtorMethod(D, CTORMethod, true);
  D->setHasNonZeroConstructors(true);
}

// EmitLinkageSpec - Emit all declarations in a linkage spec.
void CodeGenModule::EmitLinkageSpec(const LinkageSpecDecl *LSD) {
  if (LSD->getLanguage() != LinkageSpecLanguageIDs::C &&
      LSD->getLanguage() != LinkageSpecLanguageIDs::CXX) {
    ErrorUnsupported(LSD, "linkage spec");
    return;
  }

  EmitDeclContext(LSD);
}

void CodeGenModule::EmitTopLevelStmt(const TopLevelStmtDecl *D) {
  // Device code should not be at top level.
  if (LangOpts.CUDA && LangOpts.CUDAIsDevice)
    return;

  std::unique_ptr<CodeGenFunction> &CurCGF =
      GlobalTopLevelStmtBlockInFlight.first;

  // We emitted a top-level stmt but after it there is initialization.
  // Stop squashing the top-level stmts into a single function.
  if (CurCGF && CXXGlobalInits.back() != CurCGF->CurFn) {
    CurCGF->FinishFunction(D->getEndLoc());
    CurCGF = nullptr;
  }

  if (!CurCGF) {
    // void __stmts__N(void)
    // FIXME: Ask the ABI name mangler to pick a name.
    std::string Name = "__stmts__" + llvm::utostr(CXXGlobalInits.size());
    FunctionArgList Args;
    QualType RetTy = getContext().VoidTy;
    const CGFunctionInfo &FnInfo =
        getTypes().arrangeBuiltinFunctionDeclaration(RetTy, Args);
    llvm::FunctionType *FnTy = getTypes().GetFunctionType(FnInfo);
    llvm::Function *Fn = llvm::Function::Create(
        FnTy, llvm::GlobalValue::InternalLinkage, Name, &getModule());

    CurCGF.reset(new CodeGenFunction(*this));
    GlobalTopLevelStmtBlockInFlight.second = D;
    CurCGF->StartFunction(GlobalDecl(), RetTy, Fn, FnInfo, Args,
                          D->getBeginLoc(), D->getBeginLoc());
    CXXGlobalInits.push_back(Fn);
  }

  CurCGF->EmitStmt(D->getStmt());
}

void CodeGenModule::EmitDeclContext(const DeclContext *DC) {
  for (auto *I : DC->decls()) {
    // Unlike other DeclContexts, the contents of an ObjCImplDecl at TU scope
    // are themselves considered "top-level", so EmitTopLevelDecl on an
    // ObjCImplDecl does not recursively visit them. We need to do that in
    // case they're nested inside another construct (LinkageSpecDecl /
    // ExportDecl) that does stop them from being considered "top-level".
    if (auto *OID = dyn_cast<ObjCImplDecl>(I)) {
      for (auto *M : OID->methods())
        EmitTopLevelDecl(M);
    }

    EmitTopLevelDecl(I);
  }
}

/// EmitTopLevelDecl - Emit code for a single top level declaration.
void CodeGenModule::EmitTopLevelDecl(Decl *D) {
  // Ignore dependent declarations.
  if (D->isTemplated())
    return;

  // Consteval function shouldn't be emitted.
  if (auto *FD = dyn_cast<FunctionDecl>(D); FD && FD->isImmediateFunction())
    return;

  switch (D->getKind()) {
  case Decl::CXXConversion:
  case Decl::CXXMethod:
  case Decl::Function:
    EmitGlobal(cast<FunctionDecl>(D));
    // Always provide some coverage mapping
    // even for the functions that aren't emitted.
    AddDeferredUnusedCoverageMapping(D);
    break;

  case Decl::CXXDeductionGuide:
    // Function-like, but does not result in code emission.
    break;

  case Decl::Var:
  case Decl::Decomposition:
  case Decl::VarTemplateSpecialization:
    EmitGlobal(cast<VarDecl>(D));
    if (auto *DD = dyn_cast<DecompositionDecl>(D))
      for (auto *B : DD->bindings())
        if (auto *HD = B->getHoldingVar())
          EmitGlobal(HD);
    break;

  // Indirect fields from global anonymous structs and unions can be
  // ignored; only the actual variable requires IR gen support.
  case Decl::IndirectField:
    break;

  // C++ Decls
  case Decl::Namespace:
    EmitDeclContext(cast<NamespaceDecl>(D));
    break;
  case Decl::ClassTemplateSpecialization: {
    const auto *Spec = cast<ClassTemplateSpecializationDecl>(D);
    if (CGDebugInfo *DI = getModuleDebugInfo())
      if (Spec->getSpecializationKind() ==
              TSK_ExplicitInstantiationDefinition &&
          Spec->hasDefinition())
        DI->completeTemplateDefinition(*Spec);
  } [[fallthrough]];
  case Decl::CXXRecord: {
    CXXRecordDecl *CRD = cast<CXXRecordDecl>(D);
    if (CGDebugInfo *DI = getModuleDebugInfo()) {
      if (CRD->hasDefinition())
        DI->EmitAndRetainType(getContext().getRecordType(cast<RecordDecl>(D)));
      if (auto *ES = D->getASTContext().getExternalSource())
        if (ES->hasExternalDefinitions(D) == ExternalASTSource::EK_Never)
          DI->completeUnusedClass(*CRD);
    }
    // Emit any static data members, they may be definitions.
    for (auto *I : CRD->decls())
      if (isa<VarDecl>(I) || isa<CXXRecordDecl>(I))
        EmitTopLevelDecl(I);
    break;
  }
    // No code generation needed.
  case Decl::UsingShadow:
  case Decl::ClassTemplate:
  case Decl::VarTemplate:
  case Decl::Concept:
  case Decl::VarTemplatePartialSpecialization:
  case Decl::FunctionTemplate:
  case Decl::TypeAliasTemplate:
  case Decl::Block:
  case Decl::Empty:
  case Decl::Binding:
    break;
  case Decl::Using:          // using X; [C++]
    if (CGDebugInfo *DI = getModuleDebugInfo())
        DI->EmitUsingDecl(cast<UsingDecl>(*D));
    break;
  case Decl::UsingEnum: // using enum X; [C++]
    if (CGDebugInfo *DI = getModuleDebugInfo())
      DI->EmitUsingEnumDecl(cast<UsingEnumDecl>(*D));
    break;
  case Decl::NamespaceAlias:
    if (CGDebugInfo *DI = getModuleDebugInfo())
        DI->EmitNamespaceAlias(cast<NamespaceAliasDecl>(*D));
    break;
  case Decl::UsingDirective: // using namespace X; [C++]
    if (CGDebugInfo *DI = getModuleDebugInfo())
      DI->EmitUsingDirective(cast<UsingDirectiveDecl>(*D));
    break;
  case Decl::CXXConstructor:
    getCXXABI().EmitCXXConstructors(cast<CXXConstructorDecl>(D));
    break;
  case Decl::CXXDestructor:
    getCXXABI().EmitCXXDestructors(cast<CXXDestructorDecl>(D));
    break;

  case Decl::StaticAssert:
    // Nothing to do.
    break;

  // Objective-C Decls

  // Forward declarations, no (immediate) code generation.
  case Decl::ObjCInterface:
  case Decl::ObjCCategory:
    break;

  case Decl::ObjCProtocol: {
    auto *Proto = cast<ObjCProtocolDecl>(D);
    if (Proto->isThisDeclarationADefinition())
      ObjCRuntime->GenerateProtocol(Proto);
    break;
  }

  case Decl::ObjCCategoryImpl:
    // Categories have properties but don't support synthesize so we
    // can ignore them here.
    ObjCRuntime->GenerateCategory(cast<ObjCCategoryImplDecl>(D));
    break;

  case Decl::ObjCImplementation: {
    auto *OMD = cast<ObjCImplementationDecl>(D);
    EmitObjCPropertyImplementations(OMD);
    EmitObjCIvarInitializations(OMD);
    ObjCRuntime->GenerateClass(OMD);
    // Emit global variable debug information.
    if (CGDebugInfo *DI = getModuleDebugInfo())
      if (getCodeGenOpts().hasReducedDebugInfo())
        DI->getOrCreateInterfaceType(getContext().getObjCInterfaceType(
            OMD->getClassInterface()), OMD->getLocation());
    break;
  }
  case Decl::ObjCMethod: {
    auto *OMD = cast<ObjCMethodDecl>(D);
    // If this is not a prototype, emit the body.
    if (OMD->getBody())
      CodeGenFunction(*this).GenerateObjCMethod(OMD);
    break;
  }
  case Decl::ObjCCompatibleAlias:
    ObjCRuntime->RegisterAlias(cast<ObjCCompatibleAliasDecl>(D));
    break;

  case Decl::PragmaComment: {
    const auto *PCD = cast<PragmaCommentDecl>(D);
    switch (PCD->getCommentKind()) {
    case PCK_Unknown:
      llvm_unreachable("unexpected pragma comment kind");
    case PCK_Linker:
      AppendLinkerOptions(PCD->getArg());
      break;
    case PCK_Lib:
        AddDependentLib(PCD->getArg());
      break;
    case PCK_Compiler:
    case PCK_ExeStr:
    case PCK_User:
      break; // We ignore all of these.
    }
    break;
  }

  case Decl::PragmaDetectMismatch: {
    const auto *PDMD = cast<PragmaDetectMismatchDecl>(D);
    AddDetectMismatch(PDMD->getName(), PDMD->getValue());
    break;
  }

  case Decl::LinkageSpec:
    EmitLinkageSpec(cast<LinkageSpecDecl>(D));
    break;

  case Decl::FileScopeAsm: {
    // File-scope asm is ignored during device-side CUDA compilation.
    if (LangOpts.CUDA && LangOpts.CUDAIsDevice)
      break;
    // File-scope asm is ignored during device-side OpenMP compilation.
    if (LangOpts.OpenMPIsTargetDevice)
      break;
    // File-scope asm is ignored during device-side SYCL compilation.
    if (LangOpts.SYCLIsDevice)
      break;
    auto *AD = cast<FileScopeAsmDecl>(D);
    getModule().appendModuleInlineAsm(AD->getAsmString()->getString());
    break;
  }

  case Decl::TopLevelStmt:
    EmitTopLevelStmt(cast<TopLevelStmtDecl>(D));
    break;

  case Decl::Import: {
    auto *Import = cast<ImportDecl>(D);

    // If we've already imported this module, we're done.
    if (!ImportedModules.insert(Import->getImportedModule()))
      break;

    // Emit debug information for direct imports.
    if (!Import->getImportedOwningModule()) {
      if (CGDebugInfo *DI = getModuleDebugInfo())
        DI->EmitImportDecl(*Import);
    }

    // For C++ standard modules we are done - we will call the module
    // initializer for imported modules, and that will likewise call those for
    // any imports it has.
    if (CXX20ModuleInits && Import->getImportedOwningModule() &&
        !Import->getImportedOwningModule()->isModuleMapModule())
      break;

    // For clang C++ module map modules the initializers for sub-modules are
    // emitted here.

    // Find all of the submodules and emit the module initializers.
    llvm::SmallPtrSet<clang::Module *, 16> Visited;
    SmallVector<clang::Module *, 16> Stack;
    Visited.insert(Import->getImportedModule());
    Stack.push_back(Import->getImportedModule());

    while (!Stack.empty()) {
      clang::Module *Mod = Stack.pop_back_val();
      if (!EmittedModuleInitializers.insert(Mod).second)
        continue;

      for (auto *D : Context.getModuleInitializers(Mod))
        EmitTopLevelDecl(D);

      // Visit the submodules of this module.
      for (auto *Submodule : Mod->submodules()) {
        // Skip explicit children; they need to be explicitly imported to emit
        // the initializers.
        if (Submodule->IsExplicit)
          continue;

        if (Visited.insert(Submodule).second)
          Stack.push_back(Submodule);
      }
    }
    break;
  }

  case Decl::Export:
    EmitDeclContext(cast<ExportDecl>(D));
    break;

  case Decl::OMPThreadPrivate:
    EmitOMPThreadPrivateDecl(cast<OMPThreadPrivateDecl>(D));
    break;

  case Decl::OMPAllocate:
    EmitOMPAllocateDecl(cast<OMPAllocateDecl>(D));
    break;

  case Decl::OMPDeclareReduction:
    EmitOMPDeclareReduction(cast<OMPDeclareReductionDecl>(D));
    break;

  case Decl::OMPDeclareMapper:
    EmitOMPDeclareMapper(cast<OMPDeclareMapperDecl>(D));
    break;

  case Decl::OMPRequires:
    EmitOMPRequiresDecl(cast<OMPRequiresDecl>(D));
    break;

  case Decl::Typedef:
  case Decl::TypeAlias: // using foo = bar; [C++11]
    if (CGDebugInfo *DI = getModuleDebugInfo())
      DI->EmitAndRetainType(
          getContext().getTypedefType(cast<TypedefNameDecl>(D)));
    break;

  case Decl::Record:
    if (CGDebugInfo *DI = getModuleDebugInfo())
      if (cast<RecordDecl>(D)->getDefinition())
        DI->EmitAndRetainType(getContext().getRecordType(cast<RecordDecl>(D)));
    break;

  case Decl::Enum:
    if (CGDebugInfo *DI = getModuleDebugInfo())
      if (cast<EnumDecl>(D)->getDefinition())
        DI->EmitAndRetainType(getContext().getEnumType(cast<EnumDecl>(D)));
    break;

  case Decl::HLSLBuffer:
    getHLSLRuntime().addBuffer(cast<HLSLBufferDecl>(D));
    break;

  default:
    // Make sure we handled everything we should, every other kind is a
    // non-top-level decl.  FIXME: Would be nice to have an isTopLevelDeclKind
    // function. Need to recode Decl::Kind to do that easily.
    assert(isa<TypeDecl>(D) && "Unsupported decl kind");
    break;
  }
}

void CodeGenModule::AddDeferredUnusedCoverageMapping(Decl *D) {
  // Do we need to generate coverage mapping?
  if (!CodeGenOpts.CoverageMapping)
    return;
  switch (D->getKind()) {
  case Decl::CXXConversion:
  case Decl::CXXMethod:
  case Decl::Function:
  case Decl::ObjCMethod:
  case Decl::CXXConstructor:
  case Decl::CXXDestructor: {
    if (!cast<FunctionDecl>(D)->doesThisDeclarationHaveABody())
      break;
    SourceManager &SM = getContext().getSourceManager();
    if (LimitedCoverage && SM.getMainFileID() != SM.getFileID(D->getBeginLoc()))
      break;
    if (!llvm::coverage::SystemHeadersCoverage &&
        SM.isInSystemHeader(D->getBeginLoc()))
      break;
    DeferredEmptyCoverageMappingDecls.try_emplace(D, true);
    break;
  }
  default:
    break;
  };
}

void CodeGenModule::ClearUnusedCoverageMapping(const Decl *D) {
  // Do we need to generate coverage mapping?
  if (!CodeGenOpts.CoverageMapping)
    return;
  if (const auto *Fn = dyn_cast<FunctionDecl>(D)) {
    if (Fn->isTemplateInstantiation())
      ClearUnusedCoverageMapping(Fn->getTemplateInstantiationPattern());
  }
  DeferredEmptyCoverageMappingDecls.insert_or_assign(D, false);
}

void CodeGenModule::EmitDeferredUnusedCoverageMappings() {
  // We call takeVector() here to avoid use-after-free.
  // FIXME: DeferredEmptyCoverageMappingDecls is getting mutated because
  // we deserialize function bodies to emit coverage info for them, and that
  // deserializes more declarations. How should we handle that case?
  for (const auto &Entry : DeferredEmptyCoverageMappingDecls.takeVector()) {
    if (!Entry.second)
      continue;
    const Decl *D = Entry.first;
    switch (D->getKind()) {
    case Decl::CXXConversion:
    case Decl::CXXMethod:
    case Decl::Function:
    case Decl::ObjCMethod: {
      CodeGenPGO PGO(*this);
      GlobalDecl GD(cast<FunctionDecl>(D));
      PGO.emitEmptyCounterMapping(D, getMangledName(GD),
                                  getFunctionLinkage(GD));
      break;
    }
    case Decl::CXXConstructor: {
      CodeGenPGO PGO(*this);
      GlobalDecl GD(cast<CXXConstructorDecl>(D), Ctor_Base);
      PGO.emitEmptyCounterMapping(D, getMangledName(GD),
                                  getFunctionLinkage(GD));
      break;
    }
    case Decl::CXXDestructor: {
      CodeGenPGO PGO(*this);
      GlobalDecl GD(cast<CXXDestructorDecl>(D), Dtor_Base);
      PGO.emitEmptyCounterMapping(D, getMangledName(GD),
                                  getFunctionLinkage(GD));
      break;
    }
    default:
      break;
    };
  }
}

void CodeGenModule::EmitMainVoidAlias() {
  // In order to transition away from "__original_main" gracefully, emit an
  // alias for "main" in the no-argument case so that libc can detect when
  // new-style no-argument main is in used.
  if (llvm::Function *F = getModule().getFunction("main")) {
    if (!F->isDeclaration() && F->arg_size() == 0 && !F->isVarArg() &&
        F->getReturnType()->isIntegerTy(Context.getTargetInfo().getIntWidth())) {
      auto *GA = llvm::GlobalAlias::create("__main_void", F);
      GA->setVisibility(llvm::GlobalValue::HiddenVisibility);
    }
  }
}

/// Turns the given pointer into a constant.
static llvm::Constant *GetPointerConstant(llvm::LLVMContext &Context,
                                          const void *Ptr) {
  uintptr_t PtrInt = reinterpret_cast<uintptr_t>(Ptr);
  llvm::Type *i64 = llvm::Type::getInt64Ty(Context);
  return llvm::ConstantInt::get(i64, PtrInt);
}

static void EmitGlobalDeclMetadata(CodeGenModule &CGM,
                                   llvm::NamedMDNode *&GlobalMetadata,
                                   GlobalDecl D,
                                   llvm::GlobalValue *Addr) {
  if (!GlobalMetadata)
    GlobalMetadata =
      CGM.getModule().getOrInsertNamedMetadata("clang.global.decl.ptrs");

  // TODO: should we report variant information for ctors/dtors?
  llvm::Metadata *Ops[] = {llvm::ConstantAsMetadata::get(Addr),
                           llvm::ConstantAsMetadata::get(GetPointerConstant(
                               CGM.getLLVMContext(), D.getDecl()))};
  GlobalMetadata->addOperand(llvm::MDNode::get(CGM.getLLVMContext(), Ops));
}

bool CodeGenModule::CheckAndReplaceExternCIFuncs(llvm::GlobalValue *Elem,
                                                 llvm::GlobalValue *CppFunc) {
  // Store the list of ifuncs we need to replace uses in.
  llvm::SmallVector<llvm::GlobalIFunc *> IFuncs;
  // List of ConstantExprs that we should be able to delete when we're done
  // here.
  llvm::SmallVector<llvm::ConstantExpr *> CEs;

  // It isn't valid to replace the extern-C ifuncs if all we find is itself!
  if (Elem == CppFunc)
    return false;

  // First make sure that all users of this are ifuncs (or ifuncs via a
  // bitcast), and collect the list of ifuncs and CEs so we can work on them
  // later.
  for (llvm::User *User : Elem->users()) {
    // Users can either be a bitcast ConstExpr that is used by the ifuncs, OR an
    // ifunc directly. In any other case, just give up, as we don't know what we
    // could break by changing those.
    if (auto *ConstExpr = dyn_cast<llvm::ConstantExpr>(User)) {
      if (ConstExpr->getOpcode() != llvm::Instruction::BitCast)
        return false;

      for (llvm::User *CEUser : ConstExpr->users()) {
        if (auto *IFunc = dyn_cast<llvm::GlobalIFunc>(CEUser)) {
          IFuncs.push_back(IFunc);
        } else {
          return false;
        }
      }
      CEs.push_back(ConstExpr);
    } else if (auto *IFunc = dyn_cast<llvm::GlobalIFunc>(User)) {
      IFuncs.push_back(IFunc);
    } else {
      // This user is one we don't know how to handle, so fail redirection. This
      // will result in an ifunc retaining a resolver name that will ultimately
      // fail to be resolved to a defined function.
      return false;
    }
  }

  // Now we know this is a valid case where we can do this alias replacement, we
  // need to remove all of the references to Elem (and the bitcasts!) so we can
  // delete it.
  for (llvm::GlobalIFunc *IFunc : IFuncs)
    IFunc->setResolver(nullptr);
  for (llvm::ConstantExpr *ConstExpr : CEs)
    ConstExpr->destroyConstant();

  // We should now be out of uses for the 'old' version of this function, so we
  // can erase it as well.
  Elem->eraseFromParent();

  for (llvm::GlobalIFunc *IFunc : IFuncs) {
    // The type of the resolver is always just a function-type that returns the
    // type of the IFunc, so create that here. If the type of the actual
    // resolver doesn't match, it just gets bitcast to the right thing.
    auto *ResolverTy =
        llvm::FunctionType::get(IFunc->getType(), /*isVarArg*/ false);
    llvm::Constant *Resolver = GetOrCreateLLVMFunction(
        CppFunc->getName(), ResolverTy, {}, /*ForVTable*/ false);
    IFunc->setResolver(Resolver);
  }
  return true;
}

/// For each function which is declared within an extern "C" region and marked
/// as 'used', but has internal linkage, create an alias from the unmangled
/// name to the mangled name if possible. People expect to be able to refer
/// to such functions with an unmangled name from inline assembly within the
/// same translation unit.
void CodeGenModule::EmitStaticExternCAliases() {
  if (!getTargetCodeGenInfo().shouldEmitStaticExternCAliases())
    return;
  for (auto &I : StaticExternCValues) {
    const IdentifierInfo *Name = I.first;
    llvm::GlobalValue *Val = I.second;

    // If Val is null, that implies there were multiple declarations that each
    // had a claim to the unmangled name. In this case, generation of the alias
    // is suppressed. See CodeGenModule::MaybeHandleStaticInExternC.
    if (!Val)
      break;

    llvm::GlobalValue *ExistingElem =
        getModule().getNamedValue(Name->getName());

    // If there is either not something already by this name, or we were able to
    // replace all uses from IFuncs, create the alias.
    if (!ExistingElem || CheckAndReplaceExternCIFuncs(ExistingElem, Val))
      addCompilerUsedGlobal(llvm::GlobalAlias::create(Name->getName(), Val));
  }
}

bool CodeGenModule::lookupRepresentativeDecl(StringRef MangledName,
                                             GlobalDecl &Result) const {
  auto Res = Manglings.find(MangledName);
  if (Res == Manglings.end())
    return false;
  Result = Res->getValue();
  return true;
}

/// Emits metadata nodes associating all the global values in the
/// current module with the Decls they came from.  This is useful for
/// projects using IR gen as a subroutine.
///
/// Since there's currently no way to associate an MDNode directly
/// with an llvm::GlobalValue, we create a global named metadata
/// with the name 'clang.global.decl.ptrs'.
void CodeGenModule::EmitDeclMetadata() {
  llvm::NamedMDNode *GlobalMetadata = nullptr;

  for (auto &I : MangledDeclNames) {
    llvm::GlobalValue *Addr = getModule().getNamedValue(I.second);
    // Some mangled names don't necessarily have an associated GlobalValue
    // in this module, e.g. if we mangled it for DebugInfo.
    if (Addr)
      EmitGlobalDeclMetadata(*this, GlobalMetadata, I.first, Addr);
  }
}

/// Emits metadata nodes for all the local variables in the current
/// function.
void CodeGenFunction::EmitDeclMetadata() {
  if (LocalDeclMap.empty()) return;

  llvm::LLVMContext &Context = getLLVMContext();

  // Find the unique metadata ID for this name.
  unsigned DeclPtrKind = Context.getMDKindID("clang.decl.ptr");

  llvm::NamedMDNode *GlobalMetadata = nullptr;

  for (auto &I : LocalDeclMap) {
    const Decl *D = I.first;
    llvm::Value *Addr = I.second.emitRawPointer(*this);
    if (auto *Alloca = dyn_cast<llvm::AllocaInst>(Addr)) {
      llvm::Value *DAddr = GetPointerConstant(getLLVMContext(), D);
      Alloca->setMetadata(
          DeclPtrKind, llvm::MDNode::get(
                           Context, llvm::ValueAsMetadata::getConstant(DAddr)));
    } else if (auto *GV = dyn_cast<llvm::GlobalValue>(Addr)) {
      GlobalDecl GD = GlobalDecl(cast<VarDecl>(D));
      EmitGlobalDeclMetadata(CGM, GlobalMetadata, GD, GV);
    }
  }
}

void CodeGenModule::EmitVersionIdentMetadata() {
  llvm::NamedMDNode *IdentMetadata =
    TheModule.getOrInsertNamedMetadata("llvm.ident");
  std::string Version = getClangFullVersion();
  llvm::LLVMContext &Ctx = TheModule.getContext();

  llvm::Metadata *IdentNode[] = {llvm::MDString::get(Ctx, Version)};
  IdentMetadata->addOperand(llvm::MDNode::get(Ctx, IdentNode));
}

void CodeGenModule::EmitCommandLineMetadata() {
  llvm::NamedMDNode *CommandLineMetadata =
    TheModule.getOrInsertNamedMetadata("llvm.commandline");
  std::string CommandLine = getCodeGenOpts().RecordCommandLine;
  llvm::LLVMContext &Ctx = TheModule.getContext();

  llvm::Metadata *CommandLineNode[] = {llvm::MDString::get(Ctx, CommandLine)};
  CommandLineMetadata->addOperand(llvm::MDNode::get(Ctx, CommandLineNode));
}

void CodeGenModule::EmitCoverageFile() {
  llvm::NamedMDNode *CUNode = TheModule.getNamedMetadata("llvm.dbg.cu");
  if (!CUNode)
    return;

  llvm::NamedMDNode *GCov = TheModule.getOrInsertNamedMetadata("llvm.gcov");
  llvm::LLVMContext &Ctx = TheModule.getContext();
  auto *CoverageDataFile =
      llvm::MDString::get(Ctx, getCodeGenOpts().CoverageDataFile);
  auto *CoverageNotesFile =
      llvm::MDString::get(Ctx, getCodeGenOpts().CoverageNotesFile);
  for (int i = 0, e = CUNode->getNumOperands(); i != e; ++i) {
    llvm::MDNode *CU = CUNode->getOperand(i);
    llvm::Metadata *Elts[] = {CoverageNotesFile, CoverageDataFile, CU};
    GCov->addOperand(llvm::MDNode::get(Ctx, Elts));
  }
}

llvm::Constant *CodeGenModule::GetAddrOfRTTIDescriptor(QualType Ty,
                                                       bool ForEH) {
  // Return a bogus pointer if RTTI is disabled, unless it's for EH.
  // FIXME: should we even be calling this method if RTTI is disabled
  // and it's not for EH?
  if (!shouldEmitRTTI(ForEH))
    return llvm::Constant::getNullValue(GlobalsInt8PtrTy);

  if (ForEH && Ty->isObjCObjectPointerType() &&
      LangOpts.ObjCRuntime.isGNUFamily())
    return ObjCRuntime->GetEHType(Ty);

  return getCXXABI().getAddrOfRTTIDescriptor(Ty);
}

void CodeGenModule::EmitOMPThreadPrivateDecl(const OMPThreadPrivateDecl *D) {
  // Do not emit threadprivates in simd-only mode.
  if (LangOpts.OpenMP && LangOpts.OpenMPSimd)
    return;
  for (auto RefExpr : D->varlist()) {
    auto *VD = cast<VarDecl>(cast<DeclRefExpr>(RefExpr)->getDecl());
    bool PerformInit =
        VD->getAnyInitializer() &&
        !VD->getAnyInitializer()->isConstantInitializer(getContext(),
                                                        /*ForRef=*/false);

    Address Addr(GetAddrOfGlobalVar(VD),
                 getTypes().ConvertTypeForMem(VD->getType()),
                 getContext().getDeclAlign(VD));
    if (auto InitFunction = getOpenMPRuntime().emitThreadPrivateVarDefinition(
            VD, Addr, RefExpr->getBeginLoc(), PerformInit))
      CXXGlobalInits.push_back(InitFunction);
  }
}

llvm::Metadata *
CodeGenModule::CreateMetadataIdentifierImpl(QualType T, MetadataTypeMap &Map,
                                            StringRef Suffix) {
  if (auto *FnType = T->getAs<FunctionProtoType>())
    T = getContext().getFunctionType(
        FnType->getReturnType(), FnType->getParamTypes(),
        FnType->getExtProtoInfo().withExceptionSpec(EST_None));

  llvm::Metadata *&InternalId = Map[T.getCanonicalType()];
  if (InternalId)
    return InternalId;

  if (isExternallyVisible(T->getLinkage())) {
    std::string OutName;
    llvm::raw_string_ostream Out(OutName);
    getCXXABI().getMangleContext().mangleCanonicalTypeName(
        T, Out, getCodeGenOpts().SanitizeCfiICallNormalizeIntegers);

    if (getCodeGenOpts().SanitizeCfiICallNormalizeIntegers)
      Out << ".normalized";

    Out << Suffix;

    InternalId = llvm::MDString::get(getLLVMContext(), Out.str());
  } else {
    InternalId = llvm::MDNode::getDistinct(getLLVMContext(),
                                           llvm::ArrayRef<llvm::Metadata *>());
  }

  return InternalId;
}

llvm::Metadata *CodeGenModule::CreateMetadataIdentifierForType(QualType T) {
  return CreateMetadataIdentifierImpl(T, MetadataIdMap, "");
}

llvm::Metadata *
CodeGenModule::CreateMetadataIdentifierForVirtualMemPtrType(QualType T) {
  return CreateMetadataIdentifierImpl(T, VirtualMetadataIdMap, ".virtual");
}

// Generalize pointer types to a void pointer with the qualifiers of the
// originally pointed-to type, e.g. 'const char *' and 'char * const *'
// generalize to 'const void *' while 'char *' and 'const char **' generalize to
// 'void *'.
static QualType GeneralizeType(ASTContext &Ctx, QualType Ty) {
  if (!Ty->isPointerType())
    return Ty;

  return Ctx.getPointerType(
      QualType(Ctx.VoidTy).withCVRQualifiers(
          Ty->getPointeeType().getCVRQualifiers()));
}

// Apply type generalization to a FunctionType's return and argument types
static QualType GeneralizeFunctionType(ASTContext &Ctx, QualType Ty) {
  if (auto *FnType = Ty->getAs<FunctionProtoType>()) {
    SmallVector<QualType, 8> GeneralizedParams;
    for (auto &Param : FnType->param_types())
      GeneralizedParams.push_back(GeneralizeType(Ctx, Param));

    return Ctx.getFunctionType(
        GeneralizeType(Ctx, FnType->getReturnType()),
        GeneralizedParams, FnType->getExtProtoInfo());
  }

  if (auto *FnType = Ty->getAs<FunctionNoProtoType>())
    return Ctx.getFunctionNoProtoType(
        GeneralizeType(Ctx, FnType->getReturnType()));

  llvm_unreachable("Encountered unknown FunctionType");
}

llvm::Metadata *CodeGenModule::CreateMetadataIdentifierGeneralized(QualType T) {
  return CreateMetadataIdentifierImpl(GeneralizeFunctionType(getContext(), T),
                                      GeneralizedMetadataIdMap, ".generalized");
}

/// Returns whether this module needs the "all-vtables" type identifier.
bool CodeGenModule::NeedAllVtablesTypeId() const {
  // Returns true if at least one of vtable-based CFI checkers is enabled and
  // is not in the trapping mode.
  return ((LangOpts.Sanitize.has(SanitizerKind::CFIVCall) &&
           !CodeGenOpts.SanitizeTrap.has(SanitizerKind::CFIVCall)) ||
          (LangOpts.Sanitize.has(SanitizerKind::CFINVCall) &&
           !CodeGenOpts.SanitizeTrap.has(SanitizerKind::CFINVCall)) ||
          (LangOpts.Sanitize.has(SanitizerKind::CFIDerivedCast) &&
           !CodeGenOpts.SanitizeTrap.has(SanitizerKind::CFIDerivedCast)) ||
          (LangOpts.Sanitize.has(SanitizerKind::CFIUnrelatedCast) &&
           !CodeGenOpts.SanitizeTrap.has(SanitizerKind::CFIUnrelatedCast)));
}

void CodeGenModule::AddVTableTypeMetadata(llvm::GlobalVariable *VTable,
                                          CharUnits Offset,
                                          const CXXRecordDecl *RD) {
  llvm::Metadata *MD =
      CreateMetadataIdentifierForType(QualType(RD->getTypeForDecl(), 0));
  VTable->addTypeMetadata(Offset.getQuantity(), MD);

  if (CodeGenOpts.SanitizeCfiCrossDso)
    if (auto CrossDsoTypeId = CreateCrossDsoCfiTypeId(MD))
      VTable->addTypeMetadata(Offset.getQuantity(),
                              llvm::ConstantAsMetadata::get(CrossDsoTypeId));

  if (NeedAllVtablesTypeId()) {
    llvm::Metadata *MD = llvm::MDString::get(getLLVMContext(), "all-vtables");
    VTable->addTypeMetadata(Offset.getQuantity(), MD);
  }
}

llvm::SanitizerStatReport &CodeGenModule::getSanStats() {
  if (!SanStats)
    SanStats = std::make_unique<llvm::SanitizerStatReport>(&getModule());

  return *SanStats;
}

llvm::Value *
CodeGenModule::createOpenCLIntToSamplerConversion(const Expr *E,
                                                  CodeGenFunction &CGF) {
  llvm::Constant *C = ConstantEmitter(CGF).emitAbstract(E, E->getType());
  auto *SamplerT = getOpenCLRuntime().getSamplerType(E->getType().getTypePtr());
  auto *FTy = llvm::FunctionType::get(SamplerT, {C->getType()}, false);
  auto *Call = CGF.EmitRuntimeCall(
      CreateRuntimeFunction(FTy, "__translate_sampler_initializer"), {C});
  return Call;
}

CharUnits CodeGenModule::getNaturalPointeeTypeAlignment(
    QualType T, LValueBaseInfo *BaseInfo, TBAAAccessInfo *TBAAInfo) {
  return getNaturalTypeAlignment(T->getPointeeType(), BaseInfo, TBAAInfo,
                                 /* forPointeeType= */ true);
}

CharUnits CodeGenModule::getNaturalTypeAlignment(QualType T,
                                                 LValueBaseInfo *BaseInfo,
                                                 TBAAAccessInfo *TBAAInfo,
                                                 bool forPointeeType) {
  if (TBAAInfo)
    *TBAAInfo = getTBAAAccessInfo(T);

  // FIXME: This duplicates logic in ASTContext::getTypeAlignIfKnown. But
  // that doesn't return the information we need to compute BaseInfo.

  // Honor alignment typedef attributes even on incomplete types.
  // We also honor them straight for C++ class types, even as pointees;
  // there's an expressivity gap here.
  if (auto TT = T->getAs<TypedefType>()) {
    if (auto Align = TT->getDecl()->getMaxAlignment()) {
      if (BaseInfo)
        *BaseInfo = LValueBaseInfo(AlignmentSource::AttributedType);
      return getContext().toCharUnitsFromBits(Align);
    }
  }

  bool AlignForArray = T->isArrayType();

  // Analyze the base element type, so we don't get confused by incomplete
  // array types.
  T = getContext().getBaseElementType(T);

  if (T->isIncompleteType()) {
    // We could try to replicate the logic from
    // ASTContext::getTypeAlignIfKnown, but nothing uses the alignment if the
    // type is incomplete, so it's impossible to test. We could try to reuse
    // getTypeAlignIfKnown, but that doesn't return the information we need
    // to set BaseInfo.  So just ignore the possibility that the alignment is
    // greater than one.
    if (BaseInfo)
      *BaseInfo = LValueBaseInfo(AlignmentSource::Type);
    return CharUnits::One();
  }

  if (BaseInfo)
    *BaseInfo = LValueBaseInfo(AlignmentSource::Type);

  CharUnits Alignment;
  const CXXRecordDecl *RD;
  if (T.getQualifiers().hasUnaligned()) {
    Alignment = CharUnits::One();
  } else if (forPointeeType && !AlignForArray &&
             (RD = T->getAsCXXRecordDecl())) {
    // For C++ class pointees, we don't know whether we're pointing at a
    // base or a complete object, so we generally need to use the
    // non-virtual alignment.
    Alignment = getClassPointerAlignment(RD);
  } else {
    Alignment = getContext().getTypeAlignInChars(T);
  }

  // Cap to the global maximum type alignment unless the alignment
  // was somehow explicit on the type.
  if (unsigned MaxAlign = getLangOpts().MaxTypeAlign) {
    if (Alignment.getQuantity() > MaxAlign &&
        !getContext().isAlignmentRequired(T))
      Alignment = CharUnits::fromQuantity(MaxAlign);
  }
  return Alignment;
}

bool CodeGenModule::stopAutoInit() {
  unsigned StopAfter = getContext().getLangOpts().TrivialAutoVarInitStopAfter;
  if (StopAfter) {
    // This number is positive only when -ftrivial-auto-var-init-stop-after=* is
    // used
    if (NumAutoVarInit >= StopAfter) {
      return true;
    }
    if (!NumAutoVarInit) {
      unsigned DiagID = getDiags().getCustomDiagID(
          DiagnosticsEngine::Warning,
          "-ftrivial-auto-var-init-stop-after=%0 has been enabled to limit the "
          "number of times ftrivial-auto-var-init=%1 gets applied.");
      getDiags().Report(DiagID)
          << StopAfter
          << (getContext().getLangOpts().getTrivialAutoVarInit() ==
                      LangOptions::TrivialAutoVarInitKind::Zero
                  ? "zero"
                  : "pattern");
    }
    ++NumAutoVarInit;
  }
  return false;
}

void CodeGenModule::printPostfixForExternalizedDecl(llvm::raw_ostream &OS,
                                                    const Decl *D) const {
  // ptxas does not allow '.' in symbol names. On the other hand, HIP prefers
  // postfix beginning with '.' since the symbol name can be demangled.
  if (LangOpts.HIP)
    OS << (isa<VarDecl>(D) ? ".static." : ".intern.");
  else
    OS << (isa<VarDecl>(D) ? "__static__" : "__intern__");

  // If the CUID is not specified we try to generate a unique postfix.
  if (getLangOpts().CUID.empty()) {
    SourceManager &SM = getContext().getSourceManager();
    PresumedLoc PLoc = SM.getPresumedLoc(D->getLocation());
    assert(PLoc.isValid() && "Source location is expected to be valid.");

    // Get the hash of the user defined macros.
    llvm::MD5 Hash;
    llvm::MD5::MD5Result Result;
    for (const auto &Arg : PreprocessorOpts.Macros)
      Hash.update(Arg.first);
    Hash.final(Result);

    // Get the UniqueID for the file containing the decl.
    llvm::sys::fs::UniqueID ID;
    if (llvm::sys::fs::getUniqueID(PLoc.getFilename(), ID)) {
      PLoc = SM.getPresumedLoc(D->getLocation(), /*UseLineDirectives=*/false);
      assert(PLoc.isValid() && "Source location is expected to be valid.");
      if (auto EC = llvm::sys::fs::getUniqueID(PLoc.getFilename(), ID))
        SM.getDiagnostics().Report(diag::err_cannot_open_file)
            << PLoc.getFilename() << EC.message();
    }
    OS << llvm::format("%x", ID.getFile()) << llvm::format("%x", ID.getDevice())
       << "_" << llvm::utohexstr(Result.low(), /*LowerCase=*/true, /*Width=*/8);
  } else {
    OS << getContext().getCUIDHash();
  }
}

void CodeGenModule::moveLazyEmissionStates(CodeGenModule *NewBuilder) {
  assert(DeferredDeclsToEmit.empty() &&
         "Should have emitted all decls deferred to emit.");
  assert(NewBuilder->DeferredDecls.empty() &&
         "Newly created module should not have deferred decls");
  NewBuilder->DeferredDecls = std::move(DeferredDecls);
  assert(EmittedDeferredDecls.empty() &&
         "Still have (unmerged) EmittedDeferredDecls deferred decls");

  assert(NewBuilder->DeferredVTables.empty() &&
         "Newly created module should not have deferred vtables");
  NewBuilder->DeferredVTables = std::move(DeferredVTables);

  assert(NewBuilder->MangledDeclNames.empty() &&
         "Newly created module should not have mangled decl names");
  assert(NewBuilder->Manglings.empty() &&
         "Newly created module should not have manglings");
  NewBuilder->Manglings = std::move(Manglings);

  NewBuilder->WeakRefReferences = std::move(WeakRefReferences);

  NewBuilder->TBAA = std::move(TBAA);

  NewBuilder->ABI->MangleCtx = std::move(ABI->MangleCtx);
}

void CodeGenModule::getFPAccuracyFuncAttributes(StringRef Name,
                                                llvm::AttributeList &AttrList,
                                                llvm::Metadata *&MD,
                                                unsigned ID,
                                                const llvm::Type *FuncType) {
  llvm::AttrBuilder FuncAttrs(getLLVMContext());
  getDefaultFunctionFPAccuracyAttributes(Name, FuncAttrs, MD, ID, FuncType);
  AttrList = llvm::AttributeList::get(
      getLLVMContext(), llvm::AttributeList::FunctionIndex, FuncAttrs);
}<|MERGE_RESOLUTION|>--- conflicted
+++ resolved
@@ -2199,23 +2199,6 @@
 void CodeGenModule::EmitCtorList(CtorList &Fns, const char *GlobalName) {
   if (Fns.empty()) return;
 
-<<<<<<< HEAD
-  // Ctor function type is void()*.
-  llvm::FunctionType* CtorFTy = llvm::FunctionType::get(VoidTy, false);
-  llvm::Type *CtorPFTy = llvm::PointerType::get(CtorFTy,
-      TheModule.getDataLayout().getProgramAddressSpace());
-  llvm::PointerType *TargetType = VoidPtrTy;
-  // Get target type when templated global variables are used,
-  // to emit them correctly in the target (default) address space and avoid
-  // emitting them in a private address space.
-  if (getLangOpts().SYCLIsDevice)
-    TargetType = llvm::PointerType::get(
-        getLLVMContext(), getContext().getTargetAddressSpace(LangAS::Default));
-
-  // Get the type of a ctor entry, { i32, void ()*, i8* }.
-  llvm::StructType *CtorStructTy =
-      llvm::StructType::get(Int32Ty, CtorPFTy, TargetType);
-=======
   const PointerAuthSchema &InitFiniAuthSchema =
       getCodeGenOpts().PointerAuth.InitFiniPointers;
 
@@ -2225,7 +2208,6 @@
 
   // Get the type of a ctor entry, { i32, ptr, ptr }.
   llvm::StructType *CtorStructTy = llvm::StructType::get(Int32Ty, PtrTy, PtrTy);
->>>>>>> 6e45fa95
 
   // Construct the constructor and destructor arrays.
   ConstantInitBuilder Builder(*this);
@@ -2251,18 +2233,10 @@
       Ctor.add(I.Initializer);
     }
     if (I.AssociatedData)
-<<<<<<< HEAD
-      ctor.add(llvm::ConstantExpr::getPointerBitCastOrAddrSpaceCast(
-          I.AssociatedData, TargetType));
-    else
-      ctor.addNullPointer(TargetType);
-    ctor.finishAndAddTo(ctors);
-=======
       Ctor.add(I.AssociatedData);
     else
       Ctor.addNullPointer(PtrTy);
     Ctor.finishAndAddTo(Ctors);
->>>>>>> 6e45fa95
   }
 
   auto List = Ctors.finishAndCreateGlobal(GlobalName, getPointerAlign(),
