//===--------------------- SemaLookup.cpp - Name Lookup  ------------------===//
//
// Part of the LLVM Project, under the Apache License v2.0 with LLVM Exceptions.
// See https://llvm.org/LICENSE.txt for license information.
// SPDX-License-Identifier: Apache-2.0 WITH LLVM-exception
//
//===----------------------------------------------------------------------===//
//
//  This file implements name lookup for C, C++, Objective-C, and
//  Objective-C++.
//
//===----------------------------------------------------------------------===//

#include "clang/AST/ASTContext.h"
#include "clang/AST/CXXInheritance.h"
#include "clang/AST/Decl.h"
#include "clang/AST/DeclCXX.h"
#include "clang/AST/DeclLookups.h"
#include "clang/AST/DeclObjC.h"
#include "clang/AST/DeclTemplate.h"
#include "clang/AST/Expr.h"
#include "clang/AST/ExprCXX.h"
#include "clang/Basic/Builtins.h"
#include "clang/Basic/FileManager.h"
#include "clang/Basic/LangOptions.h"
#include "clang/Lex/HeaderSearch.h"
#include "clang/Lex/ModuleLoader.h"
#include "clang/Lex/Preprocessor.h"
#include "clang/Sema/DeclSpec.h"
#include "clang/Sema/Lookup.h"
#include "clang/Sema/Overload.h"
#include "clang/Sema/Scope.h"
#include "clang/Sema/ScopeInfo.h"
#include "clang/Sema/Sema.h"
#include "clang/Sema/SemaInternal.h"
#include "clang/Sema/TemplateDeduction.h"
#include "clang/Sema/TypoCorrection.h"
#include "llvm/ADT/STLExtras.h"
#include "llvm/ADT/SmallPtrSet.h"
#include "llvm/ADT/TinyPtrVector.h"
#include "llvm/ADT/edit_distance.h"
#include "llvm/Support/ErrorHandling.h"
#include <algorithm>
#include <iterator>
#include <list>
#include <set>
#include <utility>
#include <vector>

static inline clang::QualType GetFloat16Type(clang::ASTContext &Context);

#include "OpenCLBuiltins.inc"
#include "SPIRVBuiltins.inc"

using namespace clang;
using namespace sema;

namespace {
  class UnqualUsingEntry {
    const DeclContext *Nominated;
    const DeclContext *CommonAncestor;

  public:
    UnqualUsingEntry(const DeclContext *Nominated,
                     const DeclContext *CommonAncestor)
      : Nominated(Nominated), CommonAncestor(CommonAncestor) {
    }

    const DeclContext *getCommonAncestor() const {
      return CommonAncestor;
    }

    const DeclContext *getNominatedNamespace() const {
      return Nominated;
    }

    // Sort by the pointer value of the common ancestor.
    struct Comparator {
      bool operator()(const UnqualUsingEntry &L, const UnqualUsingEntry &R) {
        return L.getCommonAncestor() < R.getCommonAncestor();
      }

      bool operator()(const UnqualUsingEntry &E, const DeclContext *DC) {
        return E.getCommonAncestor() < DC;
      }

      bool operator()(const DeclContext *DC, const UnqualUsingEntry &E) {
        return DC < E.getCommonAncestor();
      }
    };
  };

  /// A collection of using directives, as used by C++ unqualified
  /// lookup.
  class UnqualUsingDirectiveSet {
    Sema &SemaRef;

    typedef SmallVector<UnqualUsingEntry, 8> ListTy;

    ListTy list;
    llvm::SmallPtrSet<DeclContext*, 8> visited;

  public:
    UnqualUsingDirectiveSet(Sema &SemaRef) : SemaRef(SemaRef) {}

    void visitScopeChain(Scope *S, Scope *InnermostFileScope) {
      // C++ [namespace.udir]p1:
      //   During unqualified name lookup, the names appear as if they
      //   were declared in the nearest enclosing namespace which contains
      //   both the using-directive and the nominated namespace.
      DeclContext *InnermostFileDC = InnermostFileScope->getEntity();
      assert(InnermostFileDC && InnermostFileDC->isFileContext());

      for (; S; S = S->getParent()) {
        // C++ [namespace.udir]p1:
        //   A using-directive shall not appear in class scope, but may
        //   appear in namespace scope or in block scope.
        DeclContext *Ctx = S->getEntity();
        if (Ctx && Ctx->isFileContext()) {
          visit(Ctx, Ctx);
        } else if (!Ctx || Ctx->isFunctionOrMethod()) {
          for (auto *I : S->using_directives())
            if (SemaRef.isVisible(I))
              visit(I, InnermostFileDC);
        }
      }
    }

    // Visits a context and collect all of its using directives
    // recursively.  Treats all using directives as if they were
    // declared in the context.
    //
    // A given context is only every visited once, so it is important
    // that contexts be visited from the inside out in order to get
    // the effective DCs right.
    void visit(DeclContext *DC, DeclContext *EffectiveDC) {
      if (!visited.insert(DC).second)
        return;

      addUsingDirectives(DC, EffectiveDC);
    }

    // Visits a using directive and collects all of its using
    // directives recursively.  Treats all using directives as if they
    // were declared in the effective DC.
    void visit(UsingDirectiveDecl *UD, DeclContext *EffectiveDC) {
      DeclContext *NS = UD->getNominatedNamespace();
      if (!visited.insert(NS).second)
        return;

      addUsingDirective(UD, EffectiveDC);
      addUsingDirectives(NS, EffectiveDC);
    }

    // Adds all the using directives in a context (and those nominated
    // by its using directives, transitively) as if they appeared in
    // the given effective context.
    void addUsingDirectives(DeclContext *DC, DeclContext *EffectiveDC) {
      SmallVector<DeclContext*, 4> queue;
      while (true) {
        for (auto UD : DC->using_directives()) {
          DeclContext *NS = UD->getNominatedNamespace();
          if (SemaRef.isVisible(UD) && visited.insert(NS).second) {
            addUsingDirective(UD, EffectiveDC);
            queue.push_back(NS);
          }
        }

        if (queue.empty())
          return;

        DC = queue.pop_back_val();
      }
    }

    // Add a using directive as if it had been declared in the given
    // context.  This helps implement C++ [namespace.udir]p3:
    //   The using-directive is transitive: if a scope contains a
    //   using-directive that nominates a second namespace that itself
    //   contains using-directives, the effect is as if the
    //   using-directives from the second namespace also appeared in
    //   the first.
    void addUsingDirective(UsingDirectiveDecl *UD, DeclContext *EffectiveDC) {
      // Find the common ancestor between the effective context and
      // the nominated namespace.
      DeclContext *Common = UD->getNominatedNamespace();
      while (!Common->Encloses(EffectiveDC))
        Common = Common->getParent();
      Common = Common->getPrimaryContext();

      list.push_back(UnqualUsingEntry(UD->getNominatedNamespace(), Common));
    }

    void done() { llvm::sort(list, UnqualUsingEntry::Comparator()); }

    typedef ListTy::const_iterator const_iterator;

    const_iterator begin() const { return list.begin(); }
    const_iterator end() const { return list.end(); }

    llvm::iterator_range<const_iterator>
    getNamespacesFor(DeclContext *DC) const {
      return llvm::make_range(std::equal_range(begin(), end(),
                                               DC->getPrimaryContext(),
                                               UnqualUsingEntry::Comparator()));
    }
  };
} // end anonymous namespace

// Retrieve the set of identifier namespaces that correspond to a
// specific kind of name lookup.
static inline unsigned getIDNS(Sema::LookupNameKind NameKind,
                               bool CPlusPlus,
                               bool Redeclaration) {
  unsigned IDNS = 0;
  switch (NameKind) {
  case Sema::LookupObjCImplicitSelfParam:
  case Sema::LookupOrdinaryName:
  case Sema::LookupRedeclarationWithLinkage:
  case Sema::LookupLocalFriendName:
  case Sema::LookupDestructorName:
    IDNS = Decl::IDNS_Ordinary;
    if (CPlusPlus) {
      IDNS |= Decl::IDNS_Tag | Decl::IDNS_Member | Decl::IDNS_Namespace;
      if (Redeclaration)
        IDNS |= Decl::IDNS_TagFriend | Decl::IDNS_OrdinaryFriend;
    }
    if (Redeclaration)
      IDNS |= Decl::IDNS_LocalExtern;
    break;

  case Sema::LookupOperatorName:
    // Operator lookup is its own crazy thing;  it is not the same
    // as (e.g.) looking up an operator name for redeclaration.
    assert(!Redeclaration && "cannot do redeclaration operator lookup");
    IDNS = Decl::IDNS_NonMemberOperator;
    break;

  case Sema::LookupTagName:
    if (CPlusPlus) {
      IDNS = Decl::IDNS_Type;

      // When looking for a redeclaration of a tag name, we add:
      // 1) TagFriend to find undeclared friend decls
      // 2) Namespace because they can't "overload" with tag decls.
      // 3) Tag because it includes class templates, which can't
      //    "overload" with tag decls.
      if (Redeclaration)
        IDNS |= Decl::IDNS_Tag | Decl::IDNS_TagFriend | Decl::IDNS_Namespace;
    } else {
      IDNS = Decl::IDNS_Tag;
    }
    break;

  case Sema::LookupLabel:
    IDNS = Decl::IDNS_Label;
    break;

  case Sema::LookupMemberName:
    IDNS = Decl::IDNS_Member;
    if (CPlusPlus)
      IDNS |= Decl::IDNS_Tag | Decl::IDNS_Ordinary;
    break;

  case Sema::LookupNestedNameSpecifierName:
    IDNS = Decl::IDNS_Type | Decl::IDNS_Namespace;
    break;

  case Sema::LookupNamespaceName:
    IDNS = Decl::IDNS_Namespace;
    break;

  case Sema::LookupUsingDeclName:
    assert(Redeclaration && "should only be used for redecl lookup");
    IDNS = Decl::IDNS_Ordinary | Decl::IDNS_Tag | Decl::IDNS_Member |
           Decl::IDNS_Using | Decl::IDNS_TagFriend | Decl::IDNS_OrdinaryFriend |
           Decl::IDNS_LocalExtern;
    break;

  case Sema::LookupObjCProtocolName:
    IDNS = Decl::IDNS_ObjCProtocol;
    break;

  case Sema::LookupOMPReductionName:
    IDNS = Decl::IDNS_OMPReduction;
    break;

  case Sema::LookupOMPMapperName:
    IDNS = Decl::IDNS_OMPMapper;
    break;

  case Sema::LookupAnyName:
    IDNS = Decl::IDNS_Ordinary | Decl::IDNS_Tag | Decl::IDNS_Member
      | Decl::IDNS_Using | Decl::IDNS_Namespace | Decl::IDNS_ObjCProtocol
      | Decl::IDNS_Type;
    break;
  }
  return IDNS;
}

void LookupResult::configure() {
  IDNS = getIDNS(LookupKind, getSema().getLangOpts().CPlusPlus,
                 isForRedeclaration());

  // If we're looking for one of the allocation or deallocation
  // operators, make sure that the implicitly-declared new and delete
  // operators can be found.
  switch (NameInfo.getName().getCXXOverloadedOperator()) {
  case OO_New:
  case OO_Delete:
  case OO_Array_New:
  case OO_Array_Delete:
    getSema().DeclareGlobalNewDelete();
    break;

  default:
    break;
  }

  // Compiler builtins are always visible, regardless of where they end
  // up being declared.
  if (IdentifierInfo *Id = NameInfo.getName().getAsIdentifierInfo()) {
    if (unsigned BuiltinID = Id->getBuiltinID()) {
      if (!getSema().Context.BuiltinInfo.isPredefinedLibFunction(BuiltinID))
        AllowHidden = true;
    }
  }
}

bool LookupResult::sanity() const {
  // This function is never called by NDEBUG builds.
  assert(ResultKind != NotFound || Decls.size() == 0);
  assert(ResultKind != Found || Decls.size() == 1);
  assert(ResultKind != FoundOverloaded || Decls.size() > 1 ||
         (Decls.size() == 1 &&
          isa<FunctionTemplateDecl>((*begin())->getUnderlyingDecl())));
  assert(ResultKind != FoundUnresolvedValue || sanityCheckUnresolved());
  assert(ResultKind != Ambiguous || Decls.size() > 1 ||
         (Decls.size() == 1 && (Ambiguity == AmbiguousBaseSubobjects ||
                                Ambiguity == AmbiguousBaseSubobjectTypes)));
  assert((Paths != nullptr) == (ResultKind == Ambiguous &&
                                (Ambiguity == AmbiguousBaseSubobjectTypes ||
                                 Ambiguity == AmbiguousBaseSubobjects)));
  return true;
}

// Necessary because CXXBasePaths is not complete in Sema.h
void LookupResult::deletePaths(CXXBasePaths *Paths) {
  delete Paths;
}

/// Get a representative context for a declaration such that two declarations
/// will have the same context if they were found within the same scope.
static DeclContext *getContextForScopeMatching(Decl *D) {
  // For function-local declarations, use that function as the context. This
  // doesn't account for scopes within the function; the caller must deal with
  // those.
  DeclContext *DC = D->getLexicalDeclContext();
  if (DC->isFunctionOrMethod())
    return DC;

  // Otherwise, look at the semantic context of the declaration. The
  // declaration must have been found there.
  return D->getDeclContext()->getRedeclContext();
}

/// Determine whether \p D is a better lookup result than \p Existing,
/// given that they declare the same entity.
static bool isPreferredLookupResult(Sema &S, Sema::LookupNameKind Kind,
                                    NamedDecl *D, NamedDecl *Existing) {
  // When looking up redeclarations of a using declaration, prefer a using
  // shadow declaration over any other declaration of the same entity.
  if (Kind == Sema::LookupUsingDeclName && isa<UsingShadowDecl>(D) &&
      !isa<UsingShadowDecl>(Existing))
    return true;

  auto *DUnderlying = D->getUnderlyingDecl();
  auto *EUnderlying = Existing->getUnderlyingDecl();

  // If they have different underlying declarations, prefer a typedef over the
  // original type (this happens when two type declarations denote the same
  // type), per a generous reading of C++ [dcl.typedef]p3 and p4. The typedef
  // might carry additional semantic information, such as an alignment override.
  // However, per C++ [dcl.typedef]p5, when looking up a tag name, prefer a tag
  // declaration over a typedef. Also prefer a tag over a typedef for
  // destructor name lookup because in some contexts we only accept a
  // class-name in a destructor declaration.
  if (DUnderlying->getCanonicalDecl() != EUnderlying->getCanonicalDecl()) {
    assert(isa<TypeDecl>(DUnderlying) && isa<TypeDecl>(EUnderlying));
    bool HaveTag = isa<TagDecl>(EUnderlying);
    bool WantTag =
        Kind == Sema::LookupTagName || Kind == Sema::LookupDestructorName;
    return HaveTag != WantTag;
  }

  // Pick the function with more default arguments.
  // FIXME: In the presence of ambiguous default arguments, we should keep both,
  //        so we can diagnose the ambiguity if the default argument is needed.
  //        See C++ [over.match.best]p3.
  if (auto *DFD = dyn_cast<FunctionDecl>(DUnderlying)) {
    auto *EFD = cast<FunctionDecl>(EUnderlying);
    unsigned DMin = DFD->getMinRequiredArguments();
    unsigned EMin = EFD->getMinRequiredArguments();
    // If D has more default arguments, it is preferred.
    if (DMin != EMin)
      return DMin < EMin;
    // FIXME: When we track visibility for default function arguments, check
    // that we pick the declaration with more visible default arguments.
  }

  // Pick the template with more default template arguments.
  if (auto *DTD = dyn_cast<TemplateDecl>(DUnderlying)) {
    auto *ETD = cast<TemplateDecl>(EUnderlying);
    unsigned DMin = DTD->getTemplateParameters()->getMinRequiredArguments();
    unsigned EMin = ETD->getTemplateParameters()->getMinRequiredArguments();
    // If D has more default arguments, it is preferred. Note that default
    // arguments (and their visibility) is monotonically increasing across the
    // redeclaration chain, so this is a quick proxy for "is more recent".
    if (DMin != EMin)
      return DMin < EMin;
    // If D has more *visible* default arguments, it is preferred. Note, an
    // earlier default argument being visible does not imply that a later
    // default argument is visible, so we can't just check the first one.
    for (unsigned I = DMin, N = DTD->getTemplateParameters()->size();
        I != N; ++I) {
      if (!S.hasVisibleDefaultArgument(
              ETD->getTemplateParameters()->getParam(I)) &&
          S.hasVisibleDefaultArgument(
              DTD->getTemplateParameters()->getParam(I)))
        return true;
    }
  }

  // VarDecl can have incomplete array types, prefer the one with more complete
  // array type.
  if (VarDecl *DVD = dyn_cast<VarDecl>(DUnderlying)) {
    VarDecl *EVD = cast<VarDecl>(EUnderlying);
    if (EVD->getType()->isIncompleteType() &&
        !DVD->getType()->isIncompleteType()) {
      // Prefer the decl with a more complete type if visible.
      return S.isVisible(DVD);
    }
    return false; // Avoid picking up a newer decl, just because it was newer.
  }

  // For most kinds of declaration, it doesn't really matter which one we pick.
  if (!isa<FunctionDecl>(DUnderlying) && !isa<VarDecl>(DUnderlying)) {
    // If the existing declaration is hidden, prefer the new one. Otherwise,
    // keep what we've got.
    return !S.isVisible(Existing);
  }

  // Pick the newer declaration; it might have a more precise type.
  for (Decl *Prev = DUnderlying->getPreviousDecl(); Prev;
       Prev = Prev->getPreviousDecl())
    if (Prev == EUnderlying)
      return true;
  return false;
}

/// Determine whether \p D can hide a tag declaration.
static bool canHideTag(NamedDecl *D) {
  // C++ [basic.scope.declarative]p4:
  //   Given a set of declarations in a single declarative region [...]
  //   exactly one declaration shall declare a class name or enumeration name
  //   that is not a typedef name and the other declarations shall all refer to
  //   the same variable, non-static data member, or enumerator, or all refer
  //   to functions and function templates; in this case the class name or
  //   enumeration name is hidden.
  // C++ [basic.scope.hiding]p2:
  //   A class name or enumeration name can be hidden by the name of a
  //   variable, data member, function, or enumerator declared in the same
  //   scope.
  // An UnresolvedUsingValueDecl always instantiates to one of these.
  D = D->getUnderlyingDecl();
  return isa<VarDecl>(D) || isa<EnumConstantDecl>(D) || isa<FunctionDecl>(D) ||
         isa<FunctionTemplateDecl>(D) || isa<FieldDecl>(D) ||
         isa<UnresolvedUsingValueDecl>(D);
}

/// Resolves the result kind of this lookup.
void LookupResult::resolveKind() {
  unsigned N = Decls.size();

  // Fast case: no possible ambiguity.
  if (N == 0) {
    assert(ResultKind == NotFound ||
           ResultKind == NotFoundInCurrentInstantiation);
    return;
  }

  // If there's a single decl, we need to examine it to decide what
  // kind of lookup this is.
  if (N == 1) {
    NamedDecl *D = (*Decls.begin())->getUnderlyingDecl();
    if (isa<FunctionTemplateDecl>(D))
      ResultKind = FoundOverloaded;
    else if (isa<UnresolvedUsingValueDecl>(D))
      ResultKind = FoundUnresolvedValue;
    return;
  }

  // Don't do any extra resolution if we've already resolved as ambiguous.
  if (ResultKind == Ambiguous) return;

  llvm::SmallDenseMap<NamedDecl*, unsigned, 16> Unique;
  llvm::SmallDenseMap<QualType, unsigned, 16> UniqueTypes;

  bool Ambiguous = false;
  bool HasTag = false, HasFunction = false;
  bool HasFunctionTemplate = false, HasUnresolved = false;
  NamedDecl *HasNonFunction = nullptr;

  llvm::SmallVector<NamedDecl*, 4> EquivalentNonFunctions;

  unsigned UniqueTagIndex = 0;

  unsigned I = 0;
  while (I < N) {
    NamedDecl *D = Decls[I]->getUnderlyingDecl();
    D = cast<NamedDecl>(D->getCanonicalDecl());

    // Ignore an invalid declaration unless it's the only one left.
    if (D->isInvalidDecl() && !(I == 0 && N == 1)) {
      Decls[I] = Decls[--N];
      continue;
    }

    llvm::Optional<unsigned> ExistingI;

    // Redeclarations of types via typedef can occur both within a scope
    // and, through using declarations and directives, across scopes. There is
    // no ambiguity if they all refer to the same type, so unique based on the
    // canonical type.
    if (TypeDecl *TD = dyn_cast<TypeDecl>(D)) {
      QualType T = getSema().Context.getTypeDeclType(TD);
      auto UniqueResult = UniqueTypes.insert(
          std::make_pair(getSema().Context.getCanonicalType(T), I));
      if (!UniqueResult.second) {
        // The type is not unique.
        ExistingI = UniqueResult.first->second;
      }
    }

    // For non-type declarations, check for a prior lookup result naming this
    // canonical declaration.
    if (!ExistingI) {
      auto UniqueResult = Unique.insert(std::make_pair(D, I));
      if (!UniqueResult.second) {
        // We've seen this entity before.
        ExistingI = UniqueResult.first->second;
      }
    }

    if (ExistingI) {
      // This is not a unique lookup result. Pick one of the results and
      // discard the other.
      if (isPreferredLookupResult(getSema(), getLookupKind(), Decls[I],
                                  Decls[*ExistingI]))
        Decls[*ExistingI] = Decls[I];
      Decls[I] = Decls[--N];
      continue;
    }

    // Otherwise, do some decl type analysis and then continue.

    if (isa<UnresolvedUsingValueDecl>(D)) {
      HasUnresolved = true;
    } else if (isa<TagDecl>(D)) {
      if (HasTag)
        Ambiguous = true;
      UniqueTagIndex = I;
      HasTag = true;
    } else if (isa<FunctionTemplateDecl>(D)) {
      HasFunction = true;
      HasFunctionTemplate = true;
    } else if (isa<FunctionDecl>(D)) {
      HasFunction = true;
    } else {
      if (HasNonFunction) {
        // If we're about to create an ambiguity between two declarations that
        // are equivalent, but one is an internal linkage declaration from one
        // module and the other is an internal linkage declaration from another
        // module, just skip it.
        if (getSema().isEquivalentInternalLinkageDeclaration(HasNonFunction,
                                                             D)) {
          EquivalentNonFunctions.push_back(D);
          Decls[I] = Decls[--N];
          continue;
        }

        Ambiguous = true;
      }
      HasNonFunction = D;
    }
    I++;
  }

  // C++ [basic.scope.hiding]p2:
  //   A class name or enumeration name can be hidden by the name of
  //   an object, function, or enumerator declared in the same
  //   scope. If a class or enumeration name and an object, function,
  //   or enumerator are declared in the same scope (in any order)
  //   with the same name, the class or enumeration name is hidden
  //   wherever the object, function, or enumerator name is visible.
  // But it's still an error if there are distinct tag types found,
  // even if they're not visible. (ref?)
  if (N > 1 && HideTags && HasTag && !Ambiguous &&
      (HasFunction || HasNonFunction || HasUnresolved)) {
    NamedDecl *OtherDecl = Decls[UniqueTagIndex ? 0 : N - 1];
    if (isa<TagDecl>(Decls[UniqueTagIndex]->getUnderlyingDecl()) &&
        getContextForScopeMatching(Decls[UniqueTagIndex])->Equals(
            getContextForScopeMatching(OtherDecl)) &&
        canHideTag(OtherDecl))
      Decls[UniqueTagIndex] = Decls[--N];
    else
      Ambiguous = true;
  }

  // FIXME: This diagnostic should really be delayed until we're done with
  // the lookup result, in case the ambiguity is resolved by the caller.
  if (!EquivalentNonFunctions.empty() && !Ambiguous)
    getSema().diagnoseEquivalentInternalLinkageDeclarations(
        getNameLoc(), HasNonFunction, EquivalentNonFunctions);

  Decls.set_size(N);

  if (HasNonFunction && (HasFunction || HasUnresolved))
    Ambiguous = true;

  if (Ambiguous)
    setAmbiguous(LookupResult::AmbiguousReference);
  else if (HasUnresolved)
    ResultKind = LookupResult::FoundUnresolvedValue;
  else if (N > 1 || HasFunctionTemplate)
    ResultKind = LookupResult::FoundOverloaded;
  else
    ResultKind = LookupResult::Found;
}

void LookupResult::addDeclsFromBasePaths(const CXXBasePaths &P) {
  CXXBasePaths::const_paths_iterator I, E;
  for (I = P.begin(), E = P.end(); I != E; ++I)
    for (DeclContext::lookup_iterator DI = I->Decls, DE = DI.end(); DI != DE;
         ++DI)
      addDecl(*DI);
}

void LookupResult::setAmbiguousBaseSubobjects(CXXBasePaths &P) {
  Paths = new CXXBasePaths;
  Paths->swap(P);
  addDeclsFromBasePaths(*Paths);
  resolveKind();
  setAmbiguous(AmbiguousBaseSubobjects);
}

void LookupResult::setAmbiguousBaseSubobjectTypes(CXXBasePaths &P) {
  Paths = new CXXBasePaths;
  Paths->swap(P);
  addDeclsFromBasePaths(*Paths);
  resolveKind();
  setAmbiguous(AmbiguousBaseSubobjectTypes);
}

void LookupResult::print(raw_ostream &Out) {
  Out << Decls.size() << " result(s)";
  if (isAmbiguous()) Out << ", ambiguous";
  if (Paths) Out << ", base paths present";

  for (iterator I = begin(), E = end(); I != E; ++I) {
    Out << "\n";
    (*I)->print(Out, 2);
  }
}

LLVM_DUMP_METHOD void LookupResult::dump() {
  llvm::errs() << "lookup results for " << getLookupName().getAsString()
               << ":\n";
  for (NamedDecl *D : *this)
    D->dump();
}

static inline QualType GetFloat16Type(clang::ASTContext &Context) {
  return Context.getLangOpts().OpenCL ? Context.HalfTy : Context.Float16Ty;
}

/// Diagnose a missing builtin type.
static QualType diagOpenCLBuiltinTypeError(Sema &S, llvm::StringRef TypeClass,
                                           llvm::StringRef Name) {
  S.Diag(SourceLocation(), diag::err_opencl_type_not_found)
      << TypeClass << Name;
  return S.Context.VoidTy;
}

/// Lookup an OpenCL enum type.
static QualType getOpenCLEnumType(Sema &S, llvm::StringRef Name) {
  LookupResult Result(S, &S.Context.Idents.get(Name), SourceLocation(),
                      Sema::LookupTagName);
  S.LookupName(Result, S.TUScope);
  if (Result.empty())
    return diagOpenCLBuiltinTypeError(S, "enum", Name);
  EnumDecl *Decl = Result.getAsSingle<EnumDecl>();
  if (!Decl)
    return diagOpenCLBuiltinTypeError(S, "enum", Name);
  return S.Context.getEnumType(Decl);
}

/// Lookup an OpenCL typedef type.
static QualType getOpenCLTypedefType(Sema &S, llvm::StringRef Name) {
  LookupResult Result(S, &S.Context.Idents.get(Name), SourceLocation(),
                      Sema::LookupOrdinaryName);
  S.LookupName(Result, S.TUScope);
  if (Result.empty())
    return diagOpenCLBuiltinTypeError(S, "typedef", Name);
  TypedefNameDecl *Decl = Result.getAsSingle<TypedefNameDecl>();
  if (!Decl)
    return diagOpenCLBuiltinTypeError(S, "typedef", Name);
  return S.Context.getTypedefType(Decl);
}

/// Get the QualType instances of the return type and arguments for a ProgModel
/// builtin function signature.
/// \param Context (in) The Context instance.
/// \param Builtin (in) The signature currently handled.
/// \param GenTypeMaxCnt (out) Maximum number of types contained in a generic
///        type used as return type or as argument.
///        Only meaningful for generic types, otherwise equals 1.
/// \param RetTypes (out) List of the possible return types.
/// \param ArgTypes (out) List of the possible argument types.  For each
///        argument, ArgTypes contains QualTypes for the Cartesian product
///        of (vector sizes) x (types) .
template <typename ProgModel>
static void GetQualTypesForProgModelBuiltin(
    Sema &S, const typename ProgModel::BuiltinStruct &Builtin,
    unsigned &GenTypeMaxCnt, SmallVector<QualType, 1> &RetTypes,
    SmallVector<SmallVector<QualType, 1>, 5> &ArgTypes) {
  // Get the QualType instances of the return types.
  unsigned Sig = ProgModel::SignatureTable[Builtin.SigTableIndex];
  ProgModel::Bultin2Qual(S, ProgModel::TypeTable[Sig], RetTypes);
  GenTypeMaxCnt = RetTypes.size();

  // Get the QualType instances of the arguments.
  // First type is the return type, skip it.
  for (unsigned Index = 1; Index < Builtin.NumTypes; Index++) {
    SmallVector<QualType, 1> Ty;
    ProgModel::Bultin2Qual(
        S,
        ProgModel::TypeTable[ProgModel::SignatureTable[Builtin.SigTableIndex +
                                                       Index]],
        Ty);
    GenTypeMaxCnt = (Ty.size() > GenTypeMaxCnt) ? Ty.size() : GenTypeMaxCnt;
    ArgTypes.push_back(std::move(Ty));
  }
}

/// Create a list of the candidate function overloads for a ProgModel builtin
/// function.
/// \param Context (in) The ASTContext instance.
/// \param GenTypeMaxCnt (in) Maximum number of types contained in a generic
///        type used as return type or as argument.
///        Only meaningful for generic types, otherwise equals 1.
/// \param FunctionList (out) List of FunctionTypes.
/// \param RetTypes (in) List of the possible return types.
/// \param ArgTypes (in) List of the possible types for the arguments.
static void GetProgModelBuiltinFctOverloads(
    ASTContext &Context, unsigned GenTypeMaxCnt,
    std::vector<QualType> &FunctionList, SmallVector<QualType, 1> &RetTypes,
    SmallVector<SmallVector<QualType, 1>, 5> &ArgTypes, bool IsVariadic) {
  FunctionProtoType::ExtProtoInfo PI(
      Context.getDefaultCallingConvention(false, false, true));
  PI.Variadic = IsVariadic;

  // Do not attempt to create any FunctionTypes if there are no return types,
  // which happens when a type belongs to a disabled extension.
  if (RetTypes.size() == 0)
    return;

  // Create FunctionTypes for each (gen)type.
  for (unsigned IGenType = 0; IGenType < GenTypeMaxCnt; IGenType++) {
    SmallVector<QualType, 5> ArgList;

    for (unsigned A = 0; A < ArgTypes.size(); A++) {
      // Bail out if there is an argument that has no available types.
      if (ArgTypes[A].size() == 0)
        return;

      // Builtins such as "max" have an "sgentype" argument that represents
      // the corresponding scalar type of a gentype.  The number of gentypes
      // must be a multiple of the number of sgentypes.
      assert(GenTypeMaxCnt % ArgTypes[A].size() == 0 &&
             "argument type count not compatible with gentype type count");
      unsigned Idx = IGenType % ArgTypes[A].size();
      ArgList.push_back(ArgTypes[A][Idx]);
    }

    FunctionList.push_back(Context.getFunctionType(
        RetTypes[(RetTypes.size() != 1) ? IGenType : 0], ArgList, PI));
  }
}

template <typename ProgModel>
static bool isVersionInMask(const LangOptions &O, unsigned Mask);
template <>
bool isVersionInMask<OpenCLBuiltin>(const LangOptions &LO, unsigned Mask) {
  return isOpenCLVersionContainedInMask(LO, Mask);
}

// SPIRV Builtins are always permitted, since all builtins are 'SPIRV_ALL'. We
// have no corresponding language option to check, so we always include them.
template <>
bool isVersionInMask<SPIRVBuiltin>(const LangOptions &LO, unsigned Mask) {
  return true;
}

/// When trying to resolve a function name, if ProgModel::isBuiltin() returns a
/// non-null <Index, Len> pair, then the name is referencing a
/// builtin function.  Add all candidate signatures to the LookUpResult.
///
/// \param S (in) The Sema instance.
/// \param LR (inout) The LookupResult instance.
/// \param II (in) The identifier being resolved.
/// \param FctIndex (in) Starting index in the BuiltinTable.
/// \param Len (in) The signature list has Len elements.
template <typename ProgModel>
static void InsertBuiltinDeclarationsFromTable(
    Sema &S, LookupResult &LR, IdentifierInfo *II, const unsigned FctIndex,
    const unsigned Len,
    std::function<void(const typename ProgModel::BuiltinStruct &,
                       FunctionDecl &)>
        ProgModelFinalizer) {
  // The builtin function declaration uses generic types (gentype).
  bool HasGenType = false;

  // Maximum number of types contained in a generic type used as return type or
  // as argument.  Only meaningful for generic types, otherwise equals 1.
  unsigned GenTypeMaxCnt;

  ASTContext &Context = S.Context;

  for (unsigned SignatureIndex = 0; SignatureIndex < Len; SignatureIndex++) {
    const typename ProgModel::BuiltinStruct &Builtin =
        ProgModel::BuiltinTable[FctIndex + SignatureIndex];

    // Ignore this builtin function if it is not available in the currently
    // selected language version.
    if (!isVersionInMask<ProgModel>(Context.getLangOpts(), Builtin.Versions))
      continue;

    // Ignore this builtin function if it carries an extension macro that is
    // not defined. This indicates that the extension is not supported by the
    // target, so the builtin function should not be available.
    StringRef Extensions = ProgModel::FunctionExtensionTable[Builtin.Extension];
    if (!Extensions.empty()) {
      SmallVector<StringRef, 2> ExtVec;
      Extensions.split(ExtVec, " ");
      bool AllExtensionsDefined = true;
      for (StringRef Ext : ExtVec) {
        if (!S.getPreprocessor().isMacroDefined(Ext)) {
          AllExtensionsDefined = false;
          break;
        }
      }
      if (!AllExtensionsDefined)
        continue;
    }

    SmallVector<QualType, 1> RetTypes;
    SmallVector<SmallVector<QualType, 1>, 5> ArgTypes;

    // Obtain QualType lists for the function signature.
    GetQualTypesForProgModelBuiltin<ProgModel>(S, Builtin, GenTypeMaxCnt,
                                               RetTypes, ArgTypes);
    if (GenTypeMaxCnt > 1) {
      HasGenType = true;
    }

    // Create function overload for each type combination.
    std::vector<QualType> FunctionList;
    GetProgModelBuiltinFctOverloads(Context, GenTypeMaxCnt, FunctionList,
                                    RetTypes, ArgTypes, Builtin.IsVariadic);

    SourceLocation Loc = LR.getNameLoc();
    DeclContext *Parent = Context.getTranslationUnitDecl();
    FunctionDecl *NewBuiltin;

    for (const auto &FTy : FunctionList) {
      NewBuiltin = FunctionDecl::Create(
          Context, Parent, Loc, Loc, II, FTy, /*TInfo=*/nullptr, SC_Extern,
<<<<<<< HEAD
          false, FTy->isFunctionProtoType());
      NewBuiltin->setImplicit();
=======
          S.getCurFPFeatures().isFPConstrained(), false,
          FTy->isFunctionProtoType());
      NewOpenCLBuiltin->setImplicit();
>>>>>>> bc5b5ea0

      // Create Decl objects for each parameter, adding them to the
      // FunctionDecl.
      const auto *FP = cast<FunctionProtoType>(FTy);
      SmallVector<ParmVarDecl *, 4> ParmList;
      for (unsigned IParm = 0, e = FP->getNumParams(); IParm != e; ++IParm) {
        ParmVarDecl *Parm = ParmVarDecl::Create(
            Context, NewBuiltin, SourceLocation(), SourceLocation(),
            nullptr, FP->getParamType(IParm), nullptr, SC_None, nullptr);
        Parm->setScopeInfo(0, IParm);
        ParmList.push_back(Parm);
      }
      NewBuiltin->setParams(ParmList);

      // Add function attributes.
      if (Builtin.IsPure)
        NewBuiltin->addAttr(PureAttr::CreateImplicit(Context));
      if (Builtin.IsConst)
        NewBuiltin->addAttr(ConstAttr::CreateImplicit(Context));
      if (Builtin.IsConv)
        NewBuiltin->addAttr(ConvergentAttr::CreateImplicit(Context));
      if (!S.getLangOpts().OpenCLCPlusPlus)
        NewBuiltin->addAttr(OverloadableAttr::CreateImplicit(Context));

      ProgModelFinalizer(Builtin, *NewBuiltin);
      LR.addDecl(NewBuiltin);
    }
  }

  // If we added overloads, need to resolve the lookup result.
  if (Len > 1 || HasGenType)
    LR.resolveKind();
}

/// Lookup a builtin function, when name lookup would otherwise
/// fail.
bool Sema::LookupBuiltin(LookupResult &R) {
  Sema::LookupNameKind NameKind = R.getLookupKind();

  // If we didn't find a use of this identifier, and if the identifier
  // corresponds to a compiler builtin, create the decl object for the builtin
  // now, injecting it into translation unit scope, and return it.
  if (NameKind == Sema::LookupOrdinaryName ||
      NameKind == Sema::LookupRedeclarationWithLinkage) {
    IdentifierInfo *II = R.getLookupName().getAsIdentifierInfo();
    if (II) {
      if (getLangOpts().CPlusPlus && NameKind == Sema::LookupOrdinaryName) {
        if (II == getASTContext().getMakeIntegerSeqName()) {
          R.addDecl(getASTContext().getMakeIntegerSeqDecl());
          return true;
        } else if (II == getASTContext().getTypePackElementName()) {
          R.addDecl(getASTContext().getTypePackElementDecl());
          return true;
        }
      }

      // Check if this is an OpenCL Builtin, and if so, insert its overloads.
      if (getLangOpts().OpenCL && getLangOpts().DeclareOpenCLBuiltins) {
        auto Index = OpenCLBuiltin::isBuiltin(II->getName());
        if (Index.first) {
          InsertBuiltinDeclarationsFromTable<OpenCLBuiltin>(
              *this, R, II, Index.first - 1, Index.second,
              [this](const OpenCLBuiltin::BuiltinStruct &OpenCLBuiltin,
                     FunctionDecl &NewOpenCLBuiltin) {
                if (!this->getLangOpts().OpenCLCPlusPlus)
                  NewOpenCLBuiltin.addAttr(
                      OverloadableAttr::CreateImplicit(Context));
              });
          return true;
        }
      }

      // Check if this is a SPIR-V Builtin, and if so, insert its overloads.
      if (getLangOpts().DeclareSPIRVBuiltins) {
        auto Index = SPIRVBuiltin::isBuiltin(II->getName());
        if (Index.first) {
          InsertBuiltinDeclarationsFromTable<SPIRVBuiltin>(
              *this, R, II, Index.first - 1, Index.second,
              [this](const SPIRVBuiltin::BuiltinStruct &,
                     FunctionDecl &NewBuiltin) {
                if (!this->getLangOpts().CPlusPlus)
                  NewBuiltin.addAttr(OverloadableAttr::CreateImplicit(Context));
                if (this->getLangOpts().SYCLIsDevice)
                  NewBuiltin.addAttr(
                      SYCLDeviceAttr::CreateImplicit(this->Context));
              });
          return true;
        }
      }

      // If this is a builtin on this (or all) targets, create the decl.
      if (unsigned BuiltinID = II->getBuiltinID()) {
        // In C++ and OpenCL (spec v1.2 s6.9.f), we don't have any predefined
        // library functions like 'malloc'. Instead, we'll just error.
        if ((getLangOpts().CPlusPlus || getLangOpts().OpenCL) &&
            Context.BuiltinInfo.isPredefinedLibFunction(BuiltinID))
          return false;

        if (NamedDecl *D =
                LazilyCreateBuiltin(II, BuiltinID, TUScope,
                                    R.isForRedeclaration(), R.getNameLoc())) {
          R.addDecl(D);
          return true;
        }
      }
    }
  }

  return false;
}

/// Looks up the declaration of "struct objc_super" and
/// saves it for later use in building builtin declaration of
/// objc_msgSendSuper and objc_msgSendSuper_stret.
static void LookupPredefedObjCSuperType(Sema &Sema, Scope *S) {
  ASTContext &Context = Sema.Context;
  LookupResult Result(Sema, &Context.Idents.get("objc_super"), SourceLocation(),
                      Sema::LookupTagName);
  Sema.LookupName(Result, S);
  if (Result.getResultKind() == LookupResult::Found)
    if (const TagDecl *TD = Result.getAsSingle<TagDecl>())
      Context.setObjCSuperType(Context.getTagDeclType(TD));
}

void Sema::LookupNecessaryTypesForBuiltin(Scope *S, unsigned ID) {
  if (ID == Builtin::BIobjc_msgSendSuper)
    LookupPredefedObjCSuperType(*this, S);
}

/// Determine whether we can declare a special member function within
/// the class at this point.
static bool CanDeclareSpecialMemberFunction(const CXXRecordDecl *Class) {
  // We need to have a definition for the class.
  if (!Class->getDefinition() || Class->isDependentContext())
    return false;

  // We can't be in the middle of defining the class.
  return !Class->isBeingDefined();
}

void Sema::ForceDeclarationOfImplicitMembers(CXXRecordDecl *Class) {
  if (!CanDeclareSpecialMemberFunction(Class))
    return;

  // If the default constructor has not yet been declared, do so now.
  if (Class->needsImplicitDefaultConstructor())
    DeclareImplicitDefaultConstructor(Class);

  // If the copy constructor has not yet been declared, do so now.
  if (Class->needsImplicitCopyConstructor())
    DeclareImplicitCopyConstructor(Class);

  // If the copy assignment operator has not yet been declared, do so now.
  if (Class->needsImplicitCopyAssignment())
    DeclareImplicitCopyAssignment(Class);

  if (getLangOpts().CPlusPlus11) {
    // If the move constructor has not yet been declared, do so now.
    if (Class->needsImplicitMoveConstructor())
      DeclareImplicitMoveConstructor(Class);

    // If the move assignment operator has not yet been declared, do so now.
    if (Class->needsImplicitMoveAssignment())
      DeclareImplicitMoveAssignment(Class);
  }

  // If the destructor has not yet been declared, do so now.
  if (Class->needsImplicitDestructor())
    DeclareImplicitDestructor(Class);
}

/// Determine whether this is the name of an implicitly-declared
/// special member function.
static bool isImplicitlyDeclaredMemberFunctionName(DeclarationName Name) {
  switch (Name.getNameKind()) {
  case DeclarationName::CXXConstructorName:
  case DeclarationName::CXXDestructorName:
    return true;

  case DeclarationName::CXXOperatorName:
    return Name.getCXXOverloadedOperator() == OO_Equal;

  default:
    break;
  }

  return false;
}

/// If there are any implicit member functions with the given name
/// that need to be declared in the given declaration context, do so.
static void DeclareImplicitMemberFunctionsWithName(Sema &S,
                                                   DeclarationName Name,
                                                   SourceLocation Loc,
                                                   const DeclContext *DC) {
  if (!DC)
    return;

  switch (Name.getNameKind()) {
  case DeclarationName::CXXConstructorName:
    if (const CXXRecordDecl *Record = dyn_cast<CXXRecordDecl>(DC))
      if (Record->getDefinition() && CanDeclareSpecialMemberFunction(Record)) {
        CXXRecordDecl *Class = const_cast<CXXRecordDecl *>(Record);
        if (Record->needsImplicitDefaultConstructor())
          S.DeclareImplicitDefaultConstructor(Class);
        if (Record->needsImplicitCopyConstructor())
          S.DeclareImplicitCopyConstructor(Class);
        if (S.getLangOpts().CPlusPlus11 &&
            Record->needsImplicitMoveConstructor())
          S.DeclareImplicitMoveConstructor(Class);
      }
    break;

  case DeclarationName::CXXDestructorName:
    if (const CXXRecordDecl *Record = dyn_cast<CXXRecordDecl>(DC))
      if (Record->getDefinition() && Record->needsImplicitDestructor() &&
          CanDeclareSpecialMemberFunction(Record))
        S.DeclareImplicitDestructor(const_cast<CXXRecordDecl *>(Record));
    break;

  case DeclarationName::CXXOperatorName:
    if (Name.getCXXOverloadedOperator() != OO_Equal)
      break;

    if (const CXXRecordDecl *Record = dyn_cast<CXXRecordDecl>(DC)) {
      if (Record->getDefinition() && CanDeclareSpecialMemberFunction(Record)) {
        CXXRecordDecl *Class = const_cast<CXXRecordDecl *>(Record);
        if (Record->needsImplicitCopyAssignment())
          S.DeclareImplicitCopyAssignment(Class);
        if (S.getLangOpts().CPlusPlus11 &&
            Record->needsImplicitMoveAssignment())
          S.DeclareImplicitMoveAssignment(Class);
      }
    }
    break;

  case DeclarationName::CXXDeductionGuideName:
    S.DeclareImplicitDeductionGuides(Name.getCXXDeductionGuideTemplate(), Loc);
    break;

  default:
    break;
  }
}

// Adds all qualifying matches for a name within a decl context to the
// given lookup result.  Returns true if any matches were found.
static bool LookupDirect(Sema &S, LookupResult &R, const DeclContext *DC) {
  bool Found = false;

  // Lazily declare C++ special member functions.
  if (S.getLangOpts().CPlusPlus)
    DeclareImplicitMemberFunctionsWithName(S, R.getLookupName(), R.getNameLoc(),
                                           DC);

  // Perform lookup into this declaration context.
  DeclContext::lookup_result DR = DC->lookup(R.getLookupName());
  for (NamedDecl *D : DR) {
    if ((D = R.getAcceptableDecl(D))) {
      R.addDecl(D);
      Found = true;
    }
  }

  if (!Found && DC->isTranslationUnit() && S.LookupBuiltin(R))
    return true;

  if (R.getLookupName().getNameKind()
        != DeclarationName::CXXConversionFunctionName ||
      R.getLookupName().getCXXNameType()->isDependentType() ||
      !isa<CXXRecordDecl>(DC))
    return Found;

  // C++ [temp.mem]p6:
  //   A specialization of a conversion function template is not found by
  //   name lookup. Instead, any conversion function templates visible in the
  //   context of the use are considered. [...]
  const CXXRecordDecl *Record = cast<CXXRecordDecl>(DC);
  if (!Record->isCompleteDefinition())
    return Found;

  // For conversion operators, 'operator auto' should only match
  // 'operator auto'.  Since 'auto' is not a type, it shouldn't be considered
  // as a candidate for template substitution.
  auto *ContainedDeducedType =
      R.getLookupName().getCXXNameType()->getContainedDeducedType();
  if (R.getLookupName().getNameKind() ==
          DeclarationName::CXXConversionFunctionName &&
      ContainedDeducedType && ContainedDeducedType->isUndeducedType())
    return Found;

  for (CXXRecordDecl::conversion_iterator U = Record->conversion_begin(),
         UEnd = Record->conversion_end(); U != UEnd; ++U) {
    FunctionTemplateDecl *ConvTemplate = dyn_cast<FunctionTemplateDecl>(*U);
    if (!ConvTemplate)
      continue;

    // When we're performing lookup for the purposes of redeclaration, just
    // add the conversion function template. When we deduce template
    // arguments for specializations, we'll end up unifying the return
    // type of the new declaration with the type of the function template.
    if (R.isForRedeclaration()) {
      R.addDecl(ConvTemplate);
      Found = true;
      continue;
    }

    // C++ [temp.mem]p6:
    //   [...] For each such operator, if argument deduction succeeds
    //   (14.9.2.3), the resulting specialization is used as if found by
    //   name lookup.
    //
    // When referencing a conversion function for any purpose other than
    // a redeclaration (such that we'll be building an expression with the
    // result), perform template argument deduction and place the
    // specialization into the result set. We do this to avoid forcing all
    // callers to perform special deduction for conversion functions.
    TemplateDeductionInfo Info(R.getNameLoc());
    FunctionDecl *Specialization = nullptr;

    const FunctionProtoType *ConvProto
      = ConvTemplate->getTemplatedDecl()->getType()->getAs<FunctionProtoType>();
    assert(ConvProto && "Nonsensical conversion function template type");

    // Compute the type of the function that we would expect the conversion
    // function to have, if it were to match the name given.
    // FIXME: Calling convention!
    FunctionProtoType::ExtProtoInfo EPI = ConvProto->getExtProtoInfo();
    EPI.ExtInfo = EPI.ExtInfo.withCallingConv(CC_C);
    EPI.ExceptionSpec = EST_None;
    QualType ExpectedType
      = R.getSema().Context.getFunctionType(R.getLookupName().getCXXNameType(),
                                            None, EPI);

    // Perform template argument deduction against the type that we would
    // expect the function to have.
    if (R.getSema().DeduceTemplateArguments(ConvTemplate, nullptr, ExpectedType,
                                            Specialization, Info)
          == Sema::TDK_Success) {
      R.addDecl(Specialization);
      Found = true;
    }
  }

  return Found;
}

// Performs C++ unqualified lookup into the given file context.
static bool
CppNamespaceLookup(Sema &S, LookupResult &R, ASTContext &Context,
                   DeclContext *NS, UnqualUsingDirectiveSet &UDirs) {

  assert(NS && NS->isFileContext() && "CppNamespaceLookup() requires namespace!");

  // Perform direct name lookup into the LookupCtx.
  bool Found = LookupDirect(S, R, NS);

  // Perform direct name lookup into the namespaces nominated by the
  // using directives whose common ancestor is this namespace.
  for (const UnqualUsingEntry &UUE : UDirs.getNamespacesFor(NS))
    if (LookupDirect(S, R, UUE.getNominatedNamespace()))
      Found = true;

  R.resolveKind();

  return Found;
}

static bool isNamespaceOrTranslationUnitScope(Scope *S) {
  if (DeclContext *Ctx = S->getEntity())
    return Ctx->isFileContext();
  return false;
}

/// Find the outer declaration context from this scope. This indicates the
/// context that we should search up to (exclusive) before considering the
/// parent of the specified scope.
static DeclContext *findOuterContext(Scope *S) {
  for (Scope *OuterS = S->getParent(); OuterS; OuterS = OuterS->getParent())
    if (DeclContext *DC = OuterS->getLookupEntity())
      return DC;
  return nullptr;
}

namespace {
/// An RAII object to specify that we want to find block scope extern
/// declarations.
struct FindLocalExternScope {
  FindLocalExternScope(LookupResult &R)
      : R(R), OldFindLocalExtern(R.getIdentifierNamespace() &
                                 Decl::IDNS_LocalExtern) {
    R.setFindLocalExtern(R.getIdentifierNamespace() &
                         (Decl::IDNS_Ordinary | Decl::IDNS_NonMemberOperator));
  }
  void restore() {
    R.setFindLocalExtern(OldFindLocalExtern);
  }
  ~FindLocalExternScope() {
    restore();
  }
  LookupResult &R;
  bool OldFindLocalExtern;
};
} // end anonymous namespace

bool Sema::CppLookupName(LookupResult &R, Scope *S) {
  assert(getLangOpts().CPlusPlus && "Can perform only C++ lookup");

  DeclarationName Name = R.getLookupName();
  Sema::LookupNameKind NameKind = R.getLookupKind();

  // If this is the name of an implicitly-declared special member function,
  // go through the scope stack to implicitly declare
  if (isImplicitlyDeclaredMemberFunctionName(Name)) {
    for (Scope *PreS = S; PreS; PreS = PreS->getParent())
      if (DeclContext *DC = PreS->getEntity())
        DeclareImplicitMemberFunctionsWithName(*this, Name, R.getNameLoc(), DC);
  }

  // Implicitly declare member functions with the name we're looking for, if in
  // fact we are in a scope where it matters.

  Scope *Initial = S;
  IdentifierResolver::iterator
    I = IdResolver.begin(Name),
    IEnd = IdResolver.end();

  // First we lookup local scope.
  // We don't consider using-directives, as per 7.3.4.p1 [namespace.udir]
  // ...During unqualified name lookup (3.4.1), the names appear as if
  // they were declared in the nearest enclosing namespace which contains
  // both the using-directive and the nominated namespace.
  // [Note: in this context, "contains" means "contains directly or
  // indirectly".
  //
  // For example:
  // namespace A { int i; }
  // void foo() {
  //   int i;
  //   {
  //     using namespace A;
  //     ++i; // finds local 'i', A::i appears at global scope
  //   }
  // }
  //
  UnqualUsingDirectiveSet UDirs(*this);
  bool VisitedUsingDirectives = false;
  bool LeftStartingScope = false;

  // When performing a scope lookup, we want to find local extern decls.
  FindLocalExternScope FindLocals(R);

  for (; S && !isNamespaceOrTranslationUnitScope(S); S = S->getParent()) {
    bool SearchNamespaceScope = true;
    // Check whether the IdResolver has anything in this scope.
    for (; I != IEnd && S->isDeclScope(*I); ++I) {
      if (NamedDecl *ND = R.getAcceptableDecl(*I)) {
        if (NameKind == LookupRedeclarationWithLinkage &&
            !(*I)->isTemplateParameter()) {
          // If it's a template parameter, we still find it, so we can diagnose
          // the invalid redeclaration.

          // Determine whether this (or a previous) declaration is
          // out-of-scope.
          if (!LeftStartingScope && !Initial->isDeclScope(*I))
            LeftStartingScope = true;

          // If we found something outside of our starting scope that
          // does not have linkage, skip it.
          if (LeftStartingScope && !((*I)->hasLinkage())) {
            R.setShadowed();
            continue;
          }
        } else {
          // We found something in this scope, we should not look at the
          // namespace scope
          SearchNamespaceScope = false;
        }
        R.addDecl(ND);
      }
    }
    if (!SearchNamespaceScope) {
      R.resolveKind();
      if (S->isClassScope())
        if (CXXRecordDecl *Record =
                dyn_cast_or_null<CXXRecordDecl>(S->getEntity()))
          R.setNamingClass(Record);
      return true;
    }

    if (NameKind == LookupLocalFriendName && !S->isClassScope()) {
      // C++11 [class.friend]p11:
      //   If a friend declaration appears in a local class and the name
      //   specified is an unqualified name, a prior declaration is
      //   looked up without considering scopes that are outside the
      //   innermost enclosing non-class scope.
      return false;
    }

    if (DeclContext *Ctx = S->getLookupEntity()) {
      DeclContext *OuterCtx = findOuterContext(S);
      for (; Ctx && !Ctx->Equals(OuterCtx); Ctx = Ctx->getLookupParent()) {
        // We do not directly look into transparent contexts, since
        // those entities will be found in the nearest enclosing
        // non-transparent context.
        if (Ctx->isTransparentContext())
          continue;

        // We do not look directly into function or method contexts,
        // since all of the local variables and parameters of the
        // function/method are present within the Scope.
        if (Ctx->isFunctionOrMethod()) {
          // If we have an Objective-C instance method, look for ivars
          // in the corresponding interface.
          if (ObjCMethodDecl *Method = dyn_cast<ObjCMethodDecl>(Ctx)) {
            if (Method->isInstanceMethod() && Name.getAsIdentifierInfo())
              if (ObjCInterfaceDecl *Class = Method->getClassInterface()) {
                ObjCInterfaceDecl *ClassDeclared;
                if (ObjCIvarDecl *Ivar = Class->lookupInstanceVariable(
                                                 Name.getAsIdentifierInfo(),
                                                             ClassDeclared)) {
                  if (NamedDecl *ND = R.getAcceptableDecl(Ivar)) {
                    R.addDecl(ND);
                    R.resolveKind();
                    return true;
                  }
                }
              }
          }

          continue;
        }

        // If this is a file context, we need to perform unqualified name
        // lookup considering using directives.
        if (Ctx->isFileContext()) {
          // If we haven't handled using directives yet, do so now.
          if (!VisitedUsingDirectives) {
            // Add using directives from this context up to the top level.
            for (DeclContext *UCtx = Ctx; UCtx; UCtx = UCtx->getParent()) {
              if (UCtx->isTransparentContext())
                continue;

              UDirs.visit(UCtx, UCtx);
            }

            // Find the innermost file scope, so we can add using directives
            // from local scopes.
            Scope *InnermostFileScope = S;
            while (InnermostFileScope &&
                   !isNamespaceOrTranslationUnitScope(InnermostFileScope))
              InnermostFileScope = InnermostFileScope->getParent();
            UDirs.visitScopeChain(Initial, InnermostFileScope);

            UDirs.done();

            VisitedUsingDirectives = true;
          }

          if (CppNamespaceLookup(*this, R, Context, Ctx, UDirs)) {
            R.resolveKind();
            return true;
          }

          continue;
        }

        // Perform qualified name lookup into this context.
        // FIXME: In some cases, we know that every name that could be found by
        // this qualified name lookup will also be on the identifier chain. For
        // example, inside a class without any base classes, we never need to
        // perform qualified lookup because all of the members are on top of the
        // identifier chain.
        if (LookupQualifiedName(R, Ctx, /*InUnqualifiedLookup=*/true))
          return true;
      }
    }
  }

  // Stop if we ran out of scopes.
  // FIXME:  This really, really shouldn't be happening.
  if (!S) return false;

  // If we are looking for members, no need to look into global/namespace scope.
  if (NameKind == LookupMemberName)
    return false;

  // Collect UsingDirectiveDecls in all scopes, and recursively all
  // nominated namespaces by those using-directives.
  //
  // FIXME: Cache this sorted list in Scope structure, and DeclContext, so we
  // don't build it for each lookup!
  if (!VisitedUsingDirectives) {
    UDirs.visitScopeChain(Initial, S);
    UDirs.done();
  }

  // If we're not performing redeclaration lookup, do not look for local
  // extern declarations outside of a function scope.
  if (!R.isForRedeclaration())
    FindLocals.restore();

  // Lookup namespace scope, and global scope.
  // Unqualified name lookup in C++ requires looking into scopes
  // that aren't strictly lexical, and therefore we walk through the
  // context as well as walking through the scopes.
  for (; S; S = S->getParent()) {
    // Check whether the IdResolver has anything in this scope.
    bool Found = false;
    for (; I != IEnd && S->isDeclScope(*I); ++I) {
      if (NamedDecl *ND = R.getAcceptableDecl(*I)) {
        // We found something.  Look for anything else in our scope
        // with this same name and in an acceptable identifier
        // namespace, so that we can construct an overload set if we
        // need to.
        Found = true;
        R.addDecl(ND);
      }
    }

    if (Found && S->isTemplateParamScope()) {
      R.resolveKind();
      return true;
    }

    DeclContext *Ctx = S->getLookupEntity();
    if (Ctx) {
      DeclContext *OuterCtx = findOuterContext(S);
      for (; Ctx && !Ctx->Equals(OuterCtx); Ctx = Ctx->getLookupParent()) {
        // We do not directly look into transparent contexts, since
        // those entities will be found in the nearest enclosing
        // non-transparent context.
        if (Ctx->isTransparentContext())
          continue;

        // If we have a context, and it's not a context stashed in the
        // template parameter scope for an out-of-line definition, also
        // look into that context.
        if (!(Found && S->isTemplateParamScope())) {
          assert(Ctx->isFileContext() &&
              "We should have been looking only at file context here already.");

          // Look into context considering using-directives.
          if (CppNamespaceLookup(*this, R, Context, Ctx, UDirs))
            Found = true;
        }

        if (Found) {
          R.resolveKind();
          return true;
        }

        if (R.isForRedeclaration() && !Ctx->isTransparentContext())
          return false;
      }
    }

    if (R.isForRedeclaration() && Ctx && !Ctx->isTransparentContext())
      return false;
  }

  return !R.empty();
}

void Sema::makeMergedDefinitionVisible(NamedDecl *ND) {
  if (auto *M = getCurrentModule())
    Context.mergeDefinitionIntoModule(ND, M);
  else
    // We're not building a module; just make the definition visible.
    ND->setVisibleDespiteOwningModule();

  // If ND is a template declaration, make the template parameters
  // visible too. They're not (necessarily) within a mergeable DeclContext.
  if (auto *TD = dyn_cast<TemplateDecl>(ND))
    for (auto *Param : *TD->getTemplateParameters())
      makeMergedDefinitionVisible(Param);
}

/// Find the module in which the given declaration was defined.
static Module *getDefiningModule(Sema &S, Decl *Entity) {
  if (FunctionDecl *FD = dyn_cast<FunctionDecl>(Entity)) {
    // If this function was instantiated from a template, the defining module is
    // the module containing the pattern.
    if (FunctionDecl *Pattern = FD->getTemplateInstantiationPattern())
      Entity = Pattern;
  } else if (CXXRecordDecl *RD = dyn_cast<CXXRecordDecl>(Entity)) {
    if (CXXRecordDecl *Pattern = RD->getTemplateInstantiationPattern())
      Entity = Pattern;
  } else if (EnumDecl *ED = dyn_cast<EnumDecl>(Entity)) {
    if (auto *Pattern = ED->getTemplateInstantiationPattern())
      Entity = Pattern;
  } else if (VarDecl *VD = dyn_cast<VarDecl>(Entity)) {
    if (VarDecl *Pattern = VD->getTemplateInstantiationPattern())
      Entity = Pattern;
  }

  // Walk up to the containing context. That might also have been instantiated
  // from a template.
  DeclContext *Context = Entity->getLexicalDeclContext();
  if (Context->isFileContext())
    return S.getOwningModule(Entity);
  return getDefiningModule(S, cast<Decl>(Context));
}

llvm::DenseSet<Module*> &Sema::getLookupModules() {
  unsigned N = CodeSynthesisContexts.size();
  for (unsigned I = CodeSynthesisContextLookupModules.size();
       I != N; ++I) {
    Module *M = CodeSynthesisContexts[I].Entity ?
                getDefiningModule(*this, CodeSynthesisContexts[I].Entity) :
                nullptr;
    if (M && !LookupModulesCache.insert(M).second)
      M = nullptr;
    CodeSynthesisContextLookupModules.push_back(M);
  }
  return LookupModulesCache;
}

/// Determine whether the module M is part of the current module from the
/// perspective of a module-private visibility check.
static bool isInCurrentModule(const Module *M, const LangOptions &LangOpts) {
  // If M is the global module fragment of a module that we've not yet finished
  // parsing, then it must be part of the current module.
  return M->getTopLevelModuleName() == LangOpts.CurrentModule ||
         (M->Kind == Module::GlobalModuleFragment && !M->Parent);
}

bool Sema::hasVisibleMergedDefinition(NamedDecl *Def) {
  for (const Module *Merged : Context.getModulesWithMergedDefinition(Def))
    if (isModuleVisible(Merged))
      return true;
  return false;
}

bool Sema::hasMergedDefinitionInCurrentModule(NamedDecl *Def) {
  for (const Module *Merged : Context.getModulesWithMergedDefinition(Def))
    if (isInCurrentModule(Merged, getLangOpts()))
      return true;
  return false;
}

template<typename ParmDecl>
static bool
hasVisibleDefaultArgument(Sema &S, const ParmDecl *D,
                          llvm::SmallVectorImpl<Module *> *Modules) {
  if (!D->hasDefaultArgument())
    return false;

  while (D) {
    auto &DefaultArg = D->getDefaultArgStorage();
    if (!DefaultArg.isInherited() && S.isVisible(D))
      return true;

    if (!DefaultArg.isInherited() && Modules) {
      auto *NonConstD = const_cast<ParmDecl*>(D);
      Modules->push_back(S.getOwningModule(NonConstD));
    }

    // If there was a previous default argument, maybe its parameter is visible.
    D = DefaultArg.getInheritedFrom();
  }
  return false;
}

bool Sema::hasVisibleDefaultArgument(const NamedDecl *D,
                                     llvm::SmallVectorImpl<Module *> *Modules) {
  if (auto *P = dyn_cast<TemplateTypeParmDecl>(D))
    return ::hasVisibleDefaultArgument(*this, P, Modules);
  if (auto *P = dyn_cast<NonTypeTemplateParmDecl>(D))
    return ::hasVisibleDefaultArgument(*this, P, Modules);
  return ::hasVisibleDefaultArgument(*this, cast<TemplateTemplateParmDecl>(D),
                                     Modules);
}

template<typename Filter>
static bool hasVisibleDeclarationImpl(Sema &S, const NamedDecl *D,
                                      llvm::SmallVectorImpl<Module *> *Modules,
                                      Filter F) {
  bool HasFilteredRedecls = false;

  for (auto *Redecl : D->redecls()) {
    auto *R = cast<NamedDecl>(Redecl);
    if (!F(R))
      continue;

    if (S.isVisible(R))
      return true;

    HasFilteredRedecls = true;

    if (Modules)
      Modules->push_back(R->getOwningModule());
  }

  // Only return false if there is at least one redecl that is not filtered out.
  if (HasFilteredRedecls)
    return false;

  return true;
}

bool Sema::hasVisibleExplicitSpecialization(
    const NamedDecl *D, llvm::SmallVectorImpl<Module *> *Modules) {
  return hasVisibleDeclarationImpl(*this, D, Modules, [](const NamedDecl *D) {
    if (auto *RD = dyn_cast<CXXRecordDecl>(D))
      return RD->getTemplateSpecializationKind() == TSK_ExplicitSpecialization;
    if (auto *FD = dyn_cast<FunctionDecl>(D))
      return FD->getTemplateSpecializationKind() == TSK_ExplicitSpecialization;
    if (auto *VD = dyn_cast<VarDecl>(D))
      return VD->getTemplateSpecializationKind() == TSK_ExplicitSpecialization;
    llvm_unreachable("unknown explicit specialization kind");
  });
}

bool Sema::hasVisibleMemberSpecialization(
    const NamedDecl *D, llvm::SmallVectorImpl<Module *> *Modules) {
  assert(isa<CXXRecordDecl>(D->getDeclContext()) &&
         "not a member specialization");
  return hasVisibleDeclarationImpl(*this, D, Modules, [](const NamedDecl *D) {
    // If the specialization is declared at namespace scope, then it's a member
    // specialization declaration. If it's lexically inside the class
    // definition then it was instantiated.
    //
    // FIXME: This is a hack. There should be a better way to determine this.
    // FIXME: What about MS-style explicit specializations declared within a
    //        class definition?
    return D->getLexicalDeclContext()->isFileContext();
  });
}

/// Determine whether a declaration is visible to name lookup.
///
/// This routine determines whether the declaration D is visible in the current
/// lookup context, taking into account the current template instantiation
/// stack. During template instantiation, a declaration is visible if it is
/// visible from a module containing any entity on the template instantiation
/// path (by instantiating a template, you allow it to see the declarations that
/// your module can see, including those later on in your module).
bool LookupResult::isVisibleSlow(Sema &SemaRef, NamedDecl *D) {
  assert(!D->isUnconditionallyVisible() &&
         "should not call this: not in slow case");

  Module *DeclModule = SemaRef.getOwningModule(D);
  assert(DeclModule && "hidden decl has no owning module");

  // If the owning module is visible, the decl is visible.
  if (SemaRef.isModuleVisible(DeclModule, D->isModulePrivate()))
    return true;

  // Determine whether a decl context is a file context for the purpose of
  // visibility. This looks through some (export and linkage spec) transparent
  // contexts, but not others (enums).
  auto IsEffectivelyFileContext = [](const DeclContext *DC) {
    return DC->isFileContext() || isa<LinkageSpecDecl>(DC) ||
           isa<ExportDecl>(DC);
  };

  // If this declaration is not at namespace scope
  // then it is visible if its lexical parent has a visible definition.
  DeclContext *DC = D->getLexicalDeclContext();
  if (DC && !IsEffectivelyFileContext(DC)) {
    // For a parameter, check whether our current template declaration's
    // lexical context is visible, not whether there's some other visible
    // definition of it, because parameters aren't "within" the definition.
    //
    // In C++ we need to check for a visible definition due to ODR merging,
    // and in C we must not because each declaration of a function gets its own
    // set of declarations for tags in prototype scope.
    bool VisibleWithinParent;
    if (D->isTemplateParameter()) {
      bool SearchDefinitions = true;
      if (const auto *DCD = dyn_cast<Decl>(DC)) {
        if (const auto *TD = DCD->getDescribedTemplate()) {
          TemplateParameterList *TPL = TD->getTemplateParameters();
          auto Index = getDepthAndIndex(D).second;
          SearchDefinitions = Index >= TPL->size() || TPL->getParam(Index) != D;
        }
      }
      if (SearchDefinitions)
        VisibleWithinParent = SemaRef.hasVisibleDefinition(cast<NamedDecl>(DC));
      else
        VisibleWithinParent = isVisible(SemaRef, cast<NamedDecl>(DC));
    } else if (isa<ParmVarDecl>(D) ||
               (isa<FunctionDecl>(DC) && !SemaRef.getLangOpts().CPlusPlus))
      VisibleWithinParent = isVisible(SemaRef, cast<NamedDecl>(DC));
    else if (D->isModulePrivate()) {
      // A module-private declaration is only visible if an enclosing lexical
      // parent was merged with another definition in the current module.
      VisibleWithinParent = false;
      do {
        if (SemaRef.hasMergedDefinitionInCurrentModule(cast<NamedDecl>(DC))) {
          VisibleWithinParent = true;
          break;
        }
        DC = DC->getLexicalParent();
      } while (!IsEffectivelyFileContext(DC));
    } else {
      VisibleWithinParent = SemaRef.hasVisibleDefinition(cast<NamedDecl>(DC));
    }

    if (VisibleWithinParent && SemaRef.CodeSynthesisContexts.empty() &&
        // FIXME: Do something better in this case.
        !SemaRef.getLangOpts().ModulesLocalVisibility) {
      // Cache the fact that this declaration is implicitly visible because
      // its parent has a visible definition.
      D->setVisibleDespiteOwningModule();
    }
    return VisibleWithinParent;
  }

  return false;
}

bool Sema::isModuleVisible(const Module *M, bool ModulePrivate) {
  // The module might be ordinarily visible. For a module-private query, that
  // means it is part of the current module. For any other query, that means it
  // is in our visible module set.
  if (ModulePrivate) {
    if (isInCurrentModule(M, getLangOpts()))
      return true;
  } else {
    if (VisibleModules.isVisible(M))
      return true;
  }

  // Otherwise, it might be visible by virtue of the query being within a
  // template instantiation or similar that is permitted to look inside M.

  // Find the extra places where we need to look.
  const auto &LookupModules = getLookupModules();
  if (LookupModules.empty())
    return false;

  // If our lookup set contains the module, it's visible.
  if (LookupModules.count(M))
    return true;

  // For a module-private query, that's everywhere we get to look.
  if (ModulePrivate)
    return false;

  // Check whether M is transitively exported to an import of the lookup set.
  return llvm::any_of(LookupModules, [&](const Module *LookupM) {
    return LookupM->isModuleVisible(M);
  });
}

bool Sema::isVisibleSlow(const NamedDecl *D) {
  return LookupResult::isVisible(*this, const_cast<NamedDecl*>(D));
}

bool Sema::shouldLinkPossiblyHiddenDecl(LookupResult &R, const NamedDecl *New) {
  // FIXME: If there are both visible and hidden declarations, we need to take
  // into account whether redeclaration is possible. Example:
  //
  // Non-imported module:
  //   int f(T);        // #1
  // Some TU:
  //   static int f(U); // #2, not a redeclaration of #1
  //   int f(T);        // #3, finds both, should link with #1 if T != U, but
  //                    // with #2 if T == U; neither should be ambiguous.
  for (auto *D : R) {
    if (isVisible(D))
      return true;
    assert(D->isExternallyDeclarable() &&
           "should not have hidden, non-externally-declarable result here");
  }

  // This function is called once "New" is essentially complete, but before a
  // previous declaration is attached. We can't query the linkage of "New" in
  // general, because attaching the previous declaration can change the
  // linkage of New to match the previous declaration.
  //
  // However, because we've just determined that there is no *visible* prior
  // declaration, we can compute the linkage here. There are two possibilities:
  //
  //  * This is not a redeclaration; it's safe to compute the linkage now.
  //
  //  * This is a redeclaration of a prior declaration that is externally
  //    redeclarable. In that case, the linkage of the declaration is not
  //    changed by attaching the prior declaration, because both are externally
  //    declarable (and thus ExternalLinkage or VisibleNoLinkage).
  //
  // FIXME: This is subtle and fragile.
  return New->isExternallyDeclarable();
}

/// Retrieve the visible declaration corresponding to D, if any.
///
/// This routine determines whether the declaration D is visible in the current
/// module, with the current imports. If not, it checks whether any
/// redeclaration of D is visible, and if so, returns that declaration.
///
/// \returns D, or a visible previous declaration of D, whichever is more recent
/// and visible. If no declaration of D is visible, returns null.
static NamedDecl *findAcceptableDecl(Sema &SemaRef, NamedDecl *D,
                                     unsigned IDNS) {
  assert(!LookupResult::isVisible(SemaRef, D) && "not in slow case");

  for (auto RD : D->redecls()) {
    // Don't bother with extra checks if we already know this one isn't visible.
    if (RD == D)
      continue;

    auto ND = cast<NamedDecl>(RD);
    // FIXME: This is wrong in the case where the previous declaration is not
    // visible in the same scope as D. This needs to be done much more
    // carefully.
    if (ND->isInIdentifierNamespace(IDNS) &&
        LookupResult::isVisible(SemaRef, ND))
      return ND;
  }

  return nullptr;
}

bool Sema::hasVisibleDeclarationSlow(const NamedDecl *D,
                                     llvm::SmallVectorImpl<Module *> *Modules) {
  assert(!isVisible(D) && "not in slow case");
  return hasVisibleDeclarationImpl(*this, D, Modules,
                                   [](const NamedDecl *) { return true; });
}

NamedDecl *LookupResult::getAcceptableDeclSlow(NamedDecl *D) const {
  if (auto *ND = dyn_cast<NamespaceDecl>(D)) {
    // Namespaces are a bit of a special case: we expect there to be a lot of
    // redeclarations of some namespaces, all declarations of a namespace are
    // essentially interchangeable, all declarations are found by name lookup
    // if any is, and namespaces are never looked up during template
    // instantiation. So we benefit from caching the check in this case, and
    // it is correct to do so.
    auto *Key = ND->getCanonicalDecl();
    if (auto *Acceptable = getSema().VisibleNamespaceCache.lookup(Key))
      return Acceptable;
    auto *Acceptable = isVisible(getSema(), Key)
                           ? Key
                           : findAcceptableDecl(getSema(), Key, IDNS);
    if (Acceptable)
      getSema().VisibleNamespaceCache.insert(std::make_pair(Key, Acceptable));
    return Acceptable;
  }

  return findAcceptableDecl(getSema(), D, IDNS);
}

/// Perform unqualified name lookup starting from a given
/// scope.
///
/// Unqualified name lookup (C++ [basic.lookup.unqual], C99 6.2.1) is
/// used to find names within the current scope. For example, 'x' in
/// @code
/// int x;
/// int f() {
///   return x; // unqualified name look finds 'x' in the global scope
/// }
/// @endcode
///
/// Different lookup criteria can find different names. For example, a
/// particular scope can have both a struct and a function of the same
/// name, and each can be found by certain lookup criteria. For more
/// information about lookup criteria, see the documentation for the
/// class LookupCriteria.
///
/// @param S        The scope from which unqualified name lookup will
/// begin. If the lookup criteria permits, name lookup may also search
/// in the parent scopes.
///
/// @param [in,out] R Specifies the lookup to perform (e.g., the name to
/// look up and the lookup kind), and is updated with the results of lookup
/// including zero or more declarations and possibly additional information
/// used to diagnose ambiguities.
///
/// @returns \c true if lookup succeeded and false otherwise.
bool Sema::LookupName(LookupResult &R, Scope *S, bool AllowBuiltinCreation) {
  DeclarationName Name = R.getLookupName();
  if (!Name) return false;

  LookupNameKind NameKind = R.getLookupKind();

  if (!getLangOpts().CPlusPlus) {
    // Unqualified name lookup in C/Objective-C is purely lexical, so
    // search in the declarations attached to the name.
    if (NameKind == Sema::LookupRedeclarationWithLinkage) {
      // Find the nearest non-transparent declaration scope.
      while (!(S->getFlags() & Scope::DeclScope) ||
             (S->getEntity() && S->getEntity()->isTransparentContext()))
        S = S->getParent();
    }

    // When performing a scope lookup, we want to find local extern decls.
    FindLocalExternScope FindLocals(R);

    // Scan up the scope chain looking for a decl that matches this
    // identifier that is in the appropriate namespace.  This search
    // should not take long, as shadowing of names is uncommon, and
    // deep shadowing is extremely uncommon.
    bool LeftStartingScope = false;

    for (IdentifierResolver::iterator I = IdResolver.begin(Name),
                                   IEnd = IdResolver.end();
         I != IEnd; ++I)
      if (NamedDecl *D = R.getAcceptableDecl(*I)) {
        if (NameKind == LookupRedeclarationWithLinkage) {
          // Determine whether this (or a previous) declaration is
          // out-of-scope.
          if (!LeftStartingScope && !S->isDeclScope(*I))
            LeftStartingScope = true;

          // If we found something outside of our starting scope that
          // does not have linkage, skip it.
          if (LeftStartingScope && !((*I)->hasLinkage())) {
            R.setShadowed();
            continue;
          }
        }
        else if (NameKind == LookupObjCImplicitSelfParam &&
                 !isa<ImplicitParamDecl>(*I))
          continue;

        R.addDecl(D);

        // Check whether there are any other declarations with the same name
        // and in the same scope.
        if (I != IEnd) {
          // Find the scope in which this declaration was declared (if it
          // actually exists in a Scope).
          while (S && !S->isDeclScope(D))
            S = S->getParent();

          // If the scope containing the declaration is the translation unit,
          // then we'll need to perform our checks based on the matching
          // DeclContexts rather than matching scopes.
          if (S && isNamespaceOrTranslationUnitScope(S))
            S = nullptr;

          // Compute the DeclContext, if we need it.
          DeclContext *DC = nullptr;
          if (!S)
            DC = (*I)->getDeclContext()->getRedeclContext();

          IdentifierResolver::iterator LastI = I;
          for (++LastI; LastI != IEnd; ++LastI) {
            if (S) {
              // Match based on scope.
              if (!S->isDeclScope(*LastI))
                break;
            } else {
              // Match based on DeclContext.
              DeclContext *LastDC
                = (*LastI)->getDeclContext()->getRedeclContext();
              if (!LastDC->Equals(DC))
                break;
            }

            // If the declaration is in the right namespace and visible, add it.
            if (NamedDecl *LastD = R.getAcceptableDecl(*LastI))
              R.addDecl(LastD);
          }

          R.resolveKind();
        }

        return true;
      }
  } else {
    // Perform C++ unqualified name lookup.
    if (CppLookupName(R, S))
      return true;
  }

  // If we didn't find a use of this identifier, and if the identifier
  // corresponds to a compiler builtin, create the decl object for the builtin
  // now, injecting it into translation unit scope, and return it.
  if (AllowBuiltinCreation && LookupBuiltin(R))
    return true;

  // If we didn't find a use of this identifier, the ExternalSource
  // may be able to handle the situation.
  // Note: some lookup failures are expected!
  // See e.g. R.isForRedeclaration().
  return (ExternalSource && ExternalSource->LookupUnqualified(R, S));
}

/// Perform qualified name lookup in the namespaces nominated by
/// using directives by the given context.
///
/// C++98 [namespace.qual]p2:
///   Given X::m (where X is a user-declared namespace), or given \::m
///   (where X is the global namespace), let S be the set of all
///   declarations of m in X and in the transitive closure of all
///   namespaces nominated by using-directives in X and its used
///   namespaces, except that using-directives are ignored in any
///   namespace, including X, directly containing one or more
///   declarations of m. No namespace is searched more than once in
///   the lookup of a name. If S is the empty set, the program is
///   ill-formed. Otherwise, if S has exactly one member, or if the
///   context of the reference is a using-declaration
///   (namespace.udecl), S is the required set of declarations of
///   m. Otherwise if the use of m is not one that allows a unique
///   declaration to be chosen from S, the program is ill-formed.
///
/// C++98 [namespace.qual]p5:
///   During the lookup of a qualified namespace member name, if the
///   lookup finds more than one declaration of the member, and if one
///   declaration introduces a class name or enumeration name and the
///   other declarations either introduce the same object, the same
///   enumerator or a set of functions, the non-type name hides the
///   class or enumeration name if and only if the declarations are
///   from the same namespace; otherwise (the declarations are from
///   different namespaces), the program is ill-formed.
static bool LookupQualifiedNameInUsingDirectives(Sema &S, LookupResult &R,
                                                 DeclContext *StartDC) {
  assert(StartDC->isFileContext() && "start context is not a file context");

  // We have not yet looked into these namespaces, much less added
  // their "using-children" to the queue.
  SmallVector<NamespaceDecl*, 8> Queue;

  // We have at least added all these contexts to the queue.
  llvm::SmallPtrSet<DeclContext*, 8> Visited;
  Visited.insert(StartDC);

  // We have already looked into the initial namespace; seed the queue
  // with its using-children.
  for (auto *I : StartDC->using_directives()) {
    NamespaceDecl *ND = I->getNominatedNamespace()->getOriginalNamespace();
    if (S.isVisible(I) && Visited.insert(ND).second)
      Queue.push_back(ND);
  }

  // The easiest way to implement the restriction in [namespace.qual]p5
  // is to check whether any of the individual results found a tag
  // and, if so, to declare an ambiguity if the final result is not
  // a tag.
  bool FoundTag = false;
  bool FoundNonTag = false;

  LookupResult LocalR(LookupResult::Temporary, R);

  bool Found = false;
  while (!Queue.empty()) {
    NamespaceDecl *ND = Queue.pop_back_val();

    // We go through some convolutions here to avoid copying results
    // between LookupResults.
    bool UseLocal = !R.empty();
    LookupResult &DirectR = UseLocal ? LocalR : R;
    bool FoundDirect = LookupDirect(S, DirectR, ND);

    if (FoundDirect) {
      // First do any local hiding.
      DirectR.resolveKind();

      // If the local result is a tag, remember that.
      if (DirectR.isSingleTagDecl())
        FoundTag = true;
      else
        FoundNonTag = true;

      // Append the local results to the total results if necessary.
      if (UseLocal) {
        R.addAllDecls(LocalR);
        LocalR.clear();
      }
    }

    // If we find names in this namespace, ignore its using directives.
    if (FoundDirect) {
      Found = true;
      continue;
    }

    for (auto I : ND->using_directives()) {
      NamespaceDecl *Nom = I->getNominatedNamespace();
      if (S.isVisible(I) && Visited.insert(Nom).second)
        Queue.push_back(Nom);
    }
  }

  if (Found) {
    if (FoundTag && FoundNonTag)
      R.setAmbiguousQualifiedTagHiding();
    else
      R.resolveKind();
  }

  return Found;
}

/// Perform qualified name lookup into a given context.
///
/// Qualified name lookup (C++ [basic.lookup.qual]) is used to find
/// names when the context of those names is explicit specified, e.g.,
/// "std::vector" or "x->member", or as part of unqualified name lookup.
///
/// Different lookup criteria can find different names. For example, a
/// particular scope can have both a struct and a function of the same
/// name, and each can be found by certain lookup criteria. For more
/// information about lookup criteria, see the documentation for the
/// class LookupCriteria.
///
/// \param R captures both the lookup criteria and any lookup results found.
///
/// \param LookupCtx The context in which qualified name lookup will
/// search. If the lookup criteria permits, name lookup may also search
/// in the parent contexts or (for C++ classes) base classes.
///
/// \param InUnqualifiedLookup true if this is qualified name lookup that
/// occurs as part of unqualified name lookup.
///
/// \returns true if lookup succeeded, false if it failed.
bool Sema::LookupQualifiedName(LookupResult &R, DeclContext *LookupCtx,
                               bool InUnqualifiedLookup) {
  assert(LookupCtx && "Sema::LookupQualifiedName requires a lookup context");

  if (!R.getLookupName())
    return false;

  // Make sure that the declaration context is complete.
  assert((!isa<TagDecl>(LookupCtx) ||
          LookupCtx->isDependentContext() ||
          cast<TagDecl>(LookupCtx)->isCompleteDefinition() ||
          cast<TagDecl>(LookupCtx)->isBeingDefined()) &&
         "Declaration context must already be complete!");

  struct QualifiedLookupInScope {
    bool oldVal;
    DeclContext *Context;
    // Set flag in DeclContext informing debugger that we're looking for qualified name
    QualifiedLookupInScope(DeclContext *ctx) : Context(ctx) {
      oldVal = ctx->setUseQualifiedLookup();
    }
    ~QualifiedLookupInScope() {
      Context->setUseQualifiedLookup(oldVal);
    }
  } QL(LookupCtx);

  if (LookupDirect(*this, R, LookupCtx)) {
    R.resolveKind();
    if (isa<CXXRecordDecl>(LookupCtx))
      R.setNamingClass(cast<CXXRecordDecl>(LookupCtx));
    return true;
  }

  // Don't descend into implied contexts for redeclarations.
  // C++98 [namespace.qual]p6:
  //   In a declaration for a namespace member in which the
  //   declarator-id is a qualified-id, given that the qualified-id
  //   for the namespace member has the form
  //     nested-name-specifier unqualified-id
  //   the unqualified-id shall name a member of the namespace
  //   designated by the nested-name-specifier.
  // See also [class.mfct]p5 and [class.static.data]p2.
  if (R.isForRedeclaration())
    return false;

  // If this is a namespace, look it up in the implied namespaces.
  if (LookupCtx->isFileContext())
    return LookupQualifiedNameInUsingDirectives(*this, R, LookupCtx);

  // If this isn't a C++ class, we aren't allowed to look into base
  // classes, we're done.
  CXXRecordDecl *LookupRec = dyn_cast<CXXRecordDecl>(LookupCtx);
  if (!LookupRec || !LookupRec->getDefinition())
    return false;

  // We're done for lookups that can never succeed for C++ classes.
  if (R.getLookupKind() == LookupOperatorName ||
      R.getLookupKind() == LookupNamespaceName ||
      R.getLookupKind() == LookupObjCProtocolName ||
      R.getLookupKind() == LookupLabel)
    return false;

  // If we're performing qualified name lookup into a dependent class,
  // then we are actually looking into a current instantiation. If we have any
  // dependent base classes, then we either have to delay lookup until
  // template instantiation time (at which point all bases will be available)
  // or we have to fail.
  if (!InUnqualifiedLookup && LookupRec->isDependentContext() &&
      LookupRec->hasAnyDependentBases()) {
    R.setNotFoundInCurrentInstantiation();
    return false;
  }

  // Perform lookup into our base classes.

  DeclarationName Name = R.getLookupName();
  unsigned IDNS = R.getIdentifierNamespace();

  // Look for this member in our base classes.
  auto BaseCallback = [Name, IDNS](const CXXBaseSpecifier *Specifier,
                                   CXXBasePath &Path) -> bool {
    CXXRecordDecl *BaseRecord = Specifier->getType()->getAsCXXRecordDecl();
    // Drop leading non-matching lookup results from the declaration list so
    // we don't need to consider them again below.
    for (Path.Decls = BaseRecord->lookup(Name).begin();
         Path.Decls != Path.Decls.end(); ++Path.Decls) {
      if ((*Path.Decls)->isInIdentifierNamespace(IDNS))
        return true;
    }
    return false;
  };

  CXXBasePaths Paths;
  Paths.setOrigin(LookupRec);
  if (!LookupRec->lookupInBases(BaseCallback, Paths))
    return false;

  R.setNamingClass(LookupRec);

  // C++ [class.member.lookup]p2:
  //   [...] If the resulting set of declarations are not all from
  //   sub-objects of the same type, or the set has a nonstatic member
  //   and includes members from distinct sub-objects, there is an
  //   ambiguity and the program is ill-formed. Otherwise that set is
  //   the result of the lookup.
  QualType SubobjectType;
  int SubobjectNumber = 0;
  AccessSpecifier SubobjectAccess = AS_none;

  // Check whether the given lookup result contains only static members.
  auto HasOnlyStaticMembers = [&](DeclContext::lookup_iterator Result) {
    for (DeclContext::lookup_iterator I = Result, E = I.end(); I != E; ++I)
      if ((*I)->isInIdentifierNamespace(IDNS) && (*I)->isCXXInstanceMember())
        return false;
    return true;
  };

  bool TemplateNameLookup = R.isTemplateNameLookup();

  // Determine whether two sets of members contain the same members, as
  // required by C++ [class.member.lookup]p6.
  auto HasSameDeclarations = [&](DeclContext::lookup_iterator A,
                                 DeclContext::lookup_iterator B) {
    using Iterator = DeclContextLookupResult::iterator;
    using Result = const void *;

    auto Next = [&](Iterator &It, Iterator End) -> Result {
      while (It != End) {
        NamedDecl *ND = *It++;
        if (!ND->isInIdentifierNamespace(IDNS))
          continue;

        // C++ [temp.local]p3:
        //   A lookup that finds an injected-class-name (10.2) can result in
        //   an ambiguity in certain cases (for example, if it is found in
        //   more than one base class). If all of the injected-class-names
        //   that are found refer to specializations of the same class
        //   template, and if the name is used as a template-name, the
        //   reference refers to the class template itself and not a
        //   specialization thereof, and is not ambiguous.
        if (TemplateNameLookup)
          if (auto *TD = getAsTemplateNameDecl(ND))
            ND = TD;

        // C++ [class.member.lookup]p3:
        //   type declarations (including injected-class-names) are replaced by
        //   the types they designate
        if (const TypeDecl *TD = dyn_cast<TypeDecl>(ND->getUnderlyingDecl())) {
          QualType T = Context.getTypeDeclType(TD);
          return T.getCanonicalType().getAsOpaquePtr();
        }

        return ND->getUnderlyingDecl()->getCanonicalDecl();
      }
      return nullptr;
    };

    // We'll often find the declarations are in the same order. Handle this
    // case (and the special case of only one declaration) efficiently.
    Iterator AIt = A, BIt = B, AEnd, BEnd;
    while (true) {
      Result AResult = Next(AIt, AEnd);
      Result BResult = Next(BIt, BEnd);
      if (!AResult && !BResult)
        return true;
      if (!AResult || !BResult)
        return false;
      if (AResult != BResult) {
        // Found a mismatch; carefully check both lists, accounting for the
        // possibility of declarations appearing more than once.
        llvm::SmallDenseMap<Result, bool, 32> AResults;
        for (; AResult; AResult = Next(AIt, AEnd))
          AResults.insert({AResult, /*FoundInB*/false});
        unsigned Found = 0;
        for (; BResult; BResult = Next(BIt, BEnd)) {
          auto It = AResults.find(BResult);
          if (It == AResults.end())
            return false;
          if (!It->second) {
            It->second = true;
            ++Found;
          }
        }
        return AResults.size() == Found;
      }
    }
  };

  for (CXXBasePaths::paths_iterator Path = Paths.begin(), PathEnd = Paths.end();
       Path != PathEnd; ++Path) {
    const CXXBasePathElement &PathElement = Path->back();

    // Pick the best (i.e. most permissive i.e. numerically lowest) access
    // across all paths.
    SubobjectAccess = std::min(SubobjectAccess, Path->Access);

    // Determine whether we're looking at a distinct sub-object or not.
    if (SubobjectType.isNull()) {
      // This is the first subobject we've looked at. Record its type.
      SubobjectType = Context.getCanonicalType(PathElement.Base->getType());
      SubobjectNumber = PathElement.SubobjectNumber;
      continue;
    }

    if (SubobjectType !=
        Context.getCanonicalType(PathElement.Base->getType())) {
      // We found members of the given name in two subobjects of
      // different types. If the declaration sets aren't the same, this
      // lookup is ambiguous.
      //
      // FIXME: The language rule says that this applies irrespective of
      // whether the sets contain only static members.
      if (HasOnlyStaticMembers(Path->Decls) &&
          HasSameDeclarations(Paths.begin()->Decls, Path->Decls))
        continue;

      R.setAmbiguousBaseSubobjectTypes(Paths);
      return true;
    }

    // FIXME: This language rule no longer exists. Checking for ambiguous base
    // subobjects should be done as part of formation of a class member access
    // expression (when converting the object parameter to the member's type).
    if (SubobjectNumber != PathElement.SubobjectNumber) {
      // We have a different subobject of the same type.

      // C++ [class.member.lookup]p5:
      //   A static member, a nested type or an enumerator defined in
      //   a base class T can unambiguously be found even if an object
      //   has more than one base class subobject of type T.
      if (HasOnlyStaticMembers(Path->Decls))
        continue;

      // We have found a nonstatic member name in multiple, distinct
      // subobjects. Name lookup is ambiguous.
      R.setAmbiguousBaseSubobjects(Paths);
      return true;
    }
  }

  // Lookup in a base class succeeded; return these results.

  for (DeclContext::lookup_iterator I = Paths.front().Decls, E = I.end();
       I != E; ++I) {
    AccessSpecifier AS = CXXRecordDecl::MergeAccess(SubobjectAccess,
                                                    (*I)->getAccess());
    if (NamedDecl *ND = R.getAcceptableDecl(*I))
      R.addDecl(ND, AS);
  }
  R.resolveKind();
  return true;
}

/// Performs qualified name lookup or special type of lookup for
/// "__super::" scope specifier.
///
/// This routine is a convenience overload meant to be called from contexts
/// that need to perform a qualified name lookup with an optional C++ scope
/// specifier that might require special kind of lookup.
///
/// \param R captures both the lookup criteria and any lookup results found.
///
/// \param LookupCtx The context in which qualified name lookup will
/// search.
///
/// \param SS An optional C++ scope-specifier.
///
/// \returns true if lookup succeeded, false if it failed.
bool Sema::LookupQualifiedName(LookupResult &R, DeclContext *LookupCtx,
                               CXXScopeSpec &SS) {
  auto *NNS = SS.getScopeRep();
  if (NNS && NNS->getKind() == NestedNameSpecifier::Super)
    return LookupInSuper(R, NNS->getAsRecordDecl());
  else

    return LookupQualifiedName(R, LookupCtx);
}

/// Performs name lookup for a name that was parsed in the
/// source code, and may contain a C++ scope specifier.
///
/// This routine is a convenience routine meant to be called from
/// contexts that receive a name and an optional C++ scope specifier
/// (e.g., "N::M::x"). It will then perform either qualified or
/// unqualified name lookup (with LookupQualifiedName or LookupName,
/// respectively) on the given name and return those results. It will
/// perform a special type of lookup for "__super::" scope specifier.
///
/// @param S        The scope from which unqualified name lookup will
/// begin.
///
/// @param SS       An optional C++ scope-specifier, e.g., "::N::M".
///
/// @param EnteringContext Indicates whether we are going to enter the
/// context of the scope-specifier SS (if present).
///
/// @returns True if any decls were found (but possibly ambiguous)
bool Sema::LookupParsedName(LookupResult &R, Scope *S, CXXScopeSpec *SS,
                            bool AllowBuiltinCreation, bool EnteringContext) {
  if (SS && SS->isInvalid()) {
    // When the scope specifier is invalid, don't even look for
    // anything.
    return false;
  }

  if (SS && SS->isSet()) {
    NestedNameSpecifier *NNS = SS->getScopeRep();
    if (NNS->getKind() == NestedNameSpecifier::Super)
      return LookupInSuper(R, NNS->getAsRecordDecl());

    if (DeclContext *DC = computeDeclContext(*SS, EnteringContext)) {
      // We have resolved the scope specifier to a particular declaration
      // contex, and will perform name lookup in that context.
      if (!DC->isDependentContext() && RequireCompleteDeclContext(*SS, DC))
        return false;

      R.setContextRange(SS->getRange());
      return LookupQualifiedName(R, DC);
    }

    // We could not resolve the scope specified to a specific declaration
    // context, which means that SS refers to an unknown specialization.
    // Name lookup can't find anything in this case.
    R.setNotFoundInCurrentInstantiation();
    R.setContextRange(SS->getRange());
    return false;
  }

  // Perform unqualified name lookup starting in the given scope.
  return LookupName(R, S, AllowBuiltinCreation);
}

/// Perform qualified name lookup into all base classes of the given
/// class.
///
/// \param R captures both the lookup criteria and any lookup results found.
///
/// \param Class The context in which qualified name lookup will
/// search. Name lookup will search in all base classes merging the results.
///
/// @returns True if any decls were found (but possibly ambiguous)
bool Sema::LookupInSuper(LookupResult &R, CXXRecordDecl *Class) {
  // The access-control rules we use here are essentially the rules for
  // doing a lookup in Class that just magically skipped the direct
  // members of Class itself.  That is, the naming class is Class, and the
  // access includes the access of the base.
  for (const auto &BaseSpec : Class->bases()) {
    CXXRecordDecl *RD = cast<CXXRecordDecl>(
        BaseSpec.getType()->castAs<RecordType>()->getDecl());
    LookupResult Result(*this, R.getLookupNameInfo(), R.getLookupKind());
    Result.setBaseObjectType(Context.getRecordType(Class));
    LookupQualifiedName(Result, RD);

    // Copy the lookup results into the target, merging the base's access into
    // the path access.
    for (auto I = Result.begin(), E = Result.end(); I != E; ++I) {
      R.addDecl(I.getDecl(),
                CXXRecordDecl::MergeAccess(BaseSpec.getAccessSpecifier(),
                                           I.getAccess()));
    }

    Result.suppressDiagnostics();
  }

  R.resolveKind();
  R.setNamingClass(Class);

  return !R.empty();
}

/// Produce a diagnostic describing the ambiguity that resulted
/// from name lookup.
///
/// \param Result The result of the ambiguous lookup to be diagnosed.
void Sema::DiagnoseAmbiguousLookup(LookupResult &Result) {
  assert(Result.isAmbiguous() && "Lookup result must be ambiguous");

  DeclarationName Name = Result.getLookupName();
  SourceLocation NameLoc = Result.getNameLoc();
  SourceRange LookupRange = Result.getContextRange();

  switch (Result.getAmbiguityKind()) {
  case LookupResult::AmbiguousBaseSubobjects: {
    CXXBasePaths *Paths = Result.getBasePaths();
    QualType SubobjectType = Paths->front().back().Base->getType();
    Diag(NameLoc, diag::err_ambiguous_member_multiple_subobjects)
      << Name << SubobjectType << getAmbiguousPathsDisplayString(*Paths)
      << LookupRange;

    DeclContext::lookup_iterator Found = Paths->front().Decls;
    while (isa<CXXMethodDecl>(*Found) &&
           cast<CXXMethodDecl>(*Found)->isStatic())
      ++Found;

    Diag((*Found)->getLocation(), diag::note_ambiguous_member_found);
    break;
  }

  case LookupResult::AmbiguousBaseSubobjectTypes: {
    Diag(NameLoc, diag::err_ambiguous_member_multiple_subobject_types)
      << Name << LookupRange;

    CXXBasePaths *Paths = Result.getBasePaths();
    std::set<const NamedDecl *> DeclsPrinted;
    for (CXXBasePaths::paths_iterator Path = Paths->begin(),
                                      PathEnd = Paths->end();
         Path != PathEnd; ++Path) {
      const NamedDecl *D = *Path->Decls;
      if (!D->isInIdentifierNamespace(Result.getIdentifierNamespace()))
        continue;
      if (DeclsPrinted.insert(D).second) {
        if (const auto *TD = dyn_cast<TypedefNameDecl>(D->getUnderlyingDecl()))
          Diag(D->getLocation(), diag::note_ambiguous_member_type_found)
              << TD->getUnderlyingType();
        else if (const auto *TD = dyn_cast<TypeDecl>(D->getUnderlyingDecl()))
          Diag(D->getLocation(), diag::note_ambiguous_member_type_found)
              << Context.getTypeDeclType(TD);
        else
          Diag(D->getLocation(), diag::note_ambiguous_member_found);
      }
    }
    break;
  }

  case LookupResult::AmbiguousTagHiding: {
    Diag(NameLoc, diag::err_ambiguous_tag_hiding) << Name << LookupRange;

    llvm::SmallPtrSet<NamedDecl*, 8> TagDecls;

    for (auto *D : Result)
      if (TagDecl *TD = dyn_cast<TagDecl>(D)) {
        TagDecls.insert(TD);
        Diag(TD->getLocation(), diag::note_hidden_tag);
      }

    for (auto *D : Result)
      if (!isa<TagDecl>(D))
        Diag(D->getLocation(), diag::note_hiding_object);

    // For recovery purposes, go ahead and implement the hiding.
    LookupResult::Filter F = Result.makeFilter();
    while (F.hasNext()) {
      if (TagDecls.count(F.next()))
        F.erase();
    }
    F.done();
    break;
  }

  case LookupResult::AmbiguousReference: {
    Diag(NameLoc, diag::err_ambiguous_reference) << Name << LookupRange;

    for (auto *D : Result)
      Diag(D->getLocation(), diag::note_ambiguous_candidate) << D;
    break;
  }
  }
}

namespace {
  struct AssociatedLookup {
    AssociatedLookup(Sema &S, SourceLocation InstantiationLoc,
                     Sema::AssociatedNamespaceSet &Namespaces,
                     Sema::AssociatedClassSet &Classes)
      : S(S), Namespaces(Namespaces), Classes(Classes),
        InstantiationLoc(InstantiationLoc) {
    }

    bool addClassTransitive(CXXRecordDecl *RD) {
      Classes.insert(RD);
      return ClassesTransitive.insert(RD);
    }

    Sema &S;
    Sema::AssociatedNamespaceSet &Namespaces;
    Sema::AssociatedClassSet &Classes;
    SourceLocation InstantiationLoc;

  private:
    Sema::AssociatedClassSet ClassesTransitive;
  };
} // end anonymous namespace

static void
addAssociatedClassesAndNamespaces(AssociatedLookup &Result, QualType T);

// Given the declaration context \param Ctx of a class, class template or
// enumeration, add the associated namespaces to \param Namespaces as described
// in [basic.lookup.argdep]p2.
static void CollectEnclosingNamespace(Sema::AssociatedNamespaceSet &Namespaces,
                                      DeclContext *Ctx) {
  // The exact wording has been changed in C++14 as a result of
  // CWG 1691 (see also CWG 1690 and CWG 1692). We apply it unconditionally
  // to all language versions since it is possible to return a local type
  // from a lambda in C++11.
  //
  // C++14 [basic.lookup.argdep]p2:
  //   If T is a class type [...]. Its associated namespaces are the innermost
  //   enclosing namespaces of its associated classes. [...]
  //
  //   If T is an enumeration type, its associated namespace is the innermost
  //   enclosing namespace of its declaration. [...]

  // We additionally skip inline namespaces. The innermost non-inline namespace
  // contains all names of all its nested inline namespaces anyway, so we can
  // replace the entire inline namespace tree with its root.
  while (!Ctx->isFileContext() || Ctx->isInlineNamespace())
    Ctx = Ctx->getParent();

  Namespaces.insert(Ctx->getPrimaryContext());
}

// Add the associated classes and namespaces for argument-dependent
// lookup that involves a template argument (C++ [basic.lookup.argdep]p2).
static void
addAssociatedClassesAndNamespaces(AssociatedLookup &Result,
                                  const TemplateArgument &Arg) {
  // C++ [basic.lookup.argdep]p2, last bullet:
  //   -- [...] ;
  switch (Arg.getKind()) {
    case TemplateArgument::Null:
      break;

    case TemplateArgument::Type:
      // [...] the namespaces and classes associated with the types of the
      // template arguments provided for template type parameters (excluding
      // template template parameters)
      addAssociatedClassesAndNamespaces(Result, Arg.getAsType());
      break;

    case TemplateArgument::Template:
    case TemplateArgument::TemplateExpansion: {
      // [...] the namespaces in which any template template arguments are
      // defined; and the classes in which any member templates used as
      // template template arguments are defined.
      TemplateName Template = Arg.getAsTemplateOrTemplatePattern();
      if (ClassTemplateDecl *ClassTemplate
                 = dyn_cast<ClassTemplateDecl>(Template.getAsTemplateDecl())) {
        DeclContext *Ctx = ClassTemplate->getDeclContext();
        if (CXXRecordDecl *EnclosingClass = dyn_cast<CXXRecordDecl>(Ctx))
          Result.Classes.insert(EnclosingClass);
        // Add the associated namespace for this class.
        CollectEnclosingNamespace(Result.Namespaces, Ctx);
      }
      break;
    }

    case TemplateArgument::Declaration:
    case TemplateArgument::Integral:
    case TemplateArgument::Expression:
    case TemplateArgument::NullPtr:
      // [Note: non-type template arguments do not contribute to the set of
      //  associated namespaces. ]
      break;

    case TemplateArgument::Pack:
      for (const auto &P : Arg.pack_elements())
        addAssociatedClassesAndNamespaces(Result, P);
      break;
  }
}

// Add the associated classes and namespaces for argument-dependent lookup
// with an argument of class type (C++ [basic.lookup.argdep]p2).
static void
addAssociatedClassesAndNamespaces(AssociatedLookup &Result,
                                  CXXRecordDecl *Class) {

  // Just silently ignore anything whose name is __va_list_tag.
  if (Class->getDeclName() == Result.S.VAListTagName)
    return;

  // C++ [basic.lookup.argdep]p2:
  //   [...]
  //     -- If T is a class type (including unions), its associated
  //        classes are: the class itself; the class of which it is a
  //        member, if any; and its direct and indirect base classes.
  //        Its associated namespaces are the innermost enclosing
  //        namespaces of its associated classes.

  // Add the class of which it is a member, if any.
  DeclContext *Ctx = Class->getDeclContext();
  if (CXXRecordDecl *EnclosingClass = dyn_cast<CXXRecordDecl>(Ctx))
    Result.Classes.insert(EnclosingClass);

  // Add the associated namespace for this class.
  CollectEnclosingNamespace(Result.Namespaces, Ctx);

  // -- If T is a template-id, its associated namespaces and classes are
  //    the namespace in which the template is defined; for member
  //    templates, the member template's class; the namespaces and classes
  //    associated with the types of the template arguments provided for
  //    template type parameters (excluding template template parameters); the
  //    namespaces in which any template template arguments are defined; and
  //    the classes in which any member templates used as template template
  //    arguments are defined. [Note: non-type template arguments do not
  //    contribute to the set of associated namespaces. ]
  if (ClassTemplateSpecializationDecl *Spec
        = dyn_cast<ClassTemplateSpecializationDecl>(Class)) {
    DeclContext *Ctx = Spec->getSpecializedTemplate()->getDeclContext();
    if (CXXRecordDecl *EnclosingClass = dyn_cast<CXXRecordDecl>(Ctx))
      Result.Classes.insert(EnclosingClass);
    // Add the associated namespace for this class.
    CollectEnclosingNamespace(Result.Namespaces, Ctx);

    const TemplateArgumentList &TemplateArgs = Spec->getTemplateArgs();
    for (unsigned I = 0, N = TemplateArgs.size(); I != N; ++I)
      addAssociatedClassesAndNamespaces(Result, TemplateArgs[I]);
  }

  // Add the class itself. If we've already transitively visited this class,
  // we don't need to visit base classes.
  if (!Result.addClassTransitive(Class))
    return;

  // Only recurse into base classes for complete types.
  if (!Result.S.isCompleteType(Result.InstantiationLoc,
                               Result.S.Context.getRecordType(Class)))
    return;

  // Add direct and indirect base classes along with their associated
  // namespaces.
  SmallVector<CXXRecordDecl *, 32> Bases;
  Bases.push_back(Class);
  while (!Bases.empty()) {
    // Pop this class off the stack.
    Class = Bases.pop_back_val();

    // Visit the base classes.
    for (const auto &Base : Class->bases()) {
      const RecordType *BaseType = Base.getType()->getAs<RecordType>();
      // In dependent contexts, we do ADL twice, and the first time around,
      // the base type might be a dependent TemplateSpecializationType, or a
      // TemplateTypeParmType. If that happens, simply ignore it.
      // FIXME: If we want to support export, we probably need to add the
      // namespace of the template in a TemplateSpecializationType, or even
      // the classes and namespaces of known non-dependent arguments.
      if (!BaseType)
        continue;
      CXXRecordDecl *BaseDecl = cast<CXXRecordDecl>(BaseType->getDecl());
      if (Result.addClassTransitive(BaseDecl)) {
        // Find the associated namespace for this base class.
        DeclContext *BaseCtx = BaseDecl->getDeclContext();
        CollectEnclosingNamespace(Result.Namespaces, BaseCtx);

        // Make sure we visit the bases of this base class.
        if (BaseDecl->bases_begin() != BaseDecl->bases_end())
          Bases.push_back(BaseDecl);
      }
    }
  }
}

// Add the associated classes and namespaces for
// argument-dependent lookup with an argument of type T
// (C++ [basic.lookup.koenig]p2).
static void
addAssociatedClassesAndNamespaces(AssociatedLookup &Result, QualType Ty) {
  // C++ [basic.lookup.koenig]p2:
  //
  //   For each argument type T in the function call, there is a set
  //   of zero or more associated namespaces and a set of zero or more
  //   associated classes to be considered. The sets of namespaces and
  //   classes is determined entirely by the types of the function
  //   arguments (and the namespace of any template template
  //   argument). Typedef names and using-declarations used to specify
  //   the types do not contribute to this set. The sets of namespaces
  //   and classes are determined in the following way:

  SmallVector<const Type *, 16> Queue;
  const Type *T = Ty->getCanonicalTypeInternal().getTypePtr();

  while (true) {
    switch (T->getTypeClass()) {

#define TYPE(Class, Base)
#define DEPENDENT_TYPE(Class, Base) case Type::Class:
#define NON_CANONICAL_TYPE(Class, Base) case Type::Class:
#define NON_CANONICAL_UNLESS_DEPENDENT_TYPE(Class, Base) case Type::Class:
#define ABSTRACT_TYPE(Class, Base)
#include "clang/AST/TypeNodes.inc"
      // T is canonical.  We can also ignore dependent types because
      // we don't need to do ADL at the definition point, but if we
      // wanted to implement template export (or if we find some other
      // use for associated classes and namespaces...) this would be
      // wrong.
      break;

    //    -- If T is a pointer to U or an array of U, its associated
    //       namespaces and classes are those associated with U.
    case Type::Pointer:
      T = cast<PointerType>(T)->getPointeeType().getTypePtr();
      continue;
    case Type::ConstantArray:
    case Type::IncompleteArray:
    case Type::VariableArray:
      T = cast<ArrayType>(T)->getElementType().getTypePtr();
      continue;

    //     -- If T is a fundamental type, its associated sets of
    //        namespaces and classes are both empty.
    case Type::Builtin:
      break;

    //     -- If T is a class type (including unions), its associated
    //        classes are: the class itself; the class of which it is
    //        a member, if any; and its direct and indirect base classes.
    //        Its associated namespaces are the innermost enclosing
    //        namespaces of its associated classes.
    case Type::Record: {
      CXXRecordDecl *Class =
          cast<CXXRecordDecl>(cast<RecordType>(T)->getDecl());
      addAssociatedClassesAndNamespaces(Result, Class);
      break;
    }

    //     -- If T is an enumeration type, its associated namespace
    //        is the innermost enclosing namespace of its declaration.
    //        If it is a class member, its associated class is the
    //        member’s class; else it has no associated class.
    case Type::Enum: {
      EnumDecl *Enum = cast<EnumType>(T)->getDecl();

      DeclContext *Ctx = Enum->getDeclContext();
      if (CXXRecordDecl *EnclosingClass = dyn_cast<CXXRecordDecl>(Ctx))
        Result.Classes.insert(EnclosingClass);

      // Add the associated namespace for this enumeration.
      CollectEnclosingNamespace(Result.Namespaces, Ctx);

      break;
    }

    //     -- If T is a function type, its associated namespaces and
    //        classes are those associated with the function parameter
    //        types and those associated with the return type.
    case Type::FunctionProto: {
      const FunctionProtoType *Proto = cast<FunctionProtoType>(T);
      for (const auto &Arg : Proto->param_types())
        Queue.push_back(Arg.getTypePtr());
      // fallthrough
      LLVM_FALLTHROUGH;
    }
    case Type::FunctionNoProto: {
      const FunctionType *FnType = cast<FunctionType>(T);
      T = FnType->getReturnType().getTypePtr();
      continue;
    }

    //     -- If T is a pointer to a member function of a class X, its
    //        associated namespaces and classes are those associated
    //        with the function parameter types and return type,
    //        together with those associated with X.
    //
    //     -- If T is a pointer to a data member of class X, its
    //        associated namespaces and classes are those associated
    //        with the member type together with those associated with
    //        X.
    case Type::MemberPointer: {
      const MemberPointerType *MemberPtr = cast<MemberPointerType>(T);

      // Queue up the class type into which this points.
      Queue.push_back(MemberPtr->getClass());

      // And directly continue with the pointee type.
      T = MemberPtr->getPointeeType().getTypePtr();
      continue;
    }

    // As an extension, treat this like a normal pointer.
    case Type::BlockPointer:
      T = cast<BlockPointerType>(T)->getPointeeType().getTypePtr();
      continue;

    // References aren't covered by the standard, but that's such an
    // obvious defect that we cover them anyway.
    case Type::LValueReference:
    case Type::RValueReference:
      T = cast<ReferenceType>(T)->getPointeeType().getTypePtr();
      continue;

    // These are fundamental types.
    case Type::Vector:
    case Type::ExtVector:
    case Type::ConstantMatrix:
    case Type::Complex:
    case Type::ExtInt:
      break;

    // Non-deduced auto types only get here for error cases.
    case Type::Auto:
    case Type::DeducedTemplateSpecialization:
      break;

    // If T is an Objective-C object or interface type, or a pointer to an
    // object or interface type, the associated namespace is the global
    // namespace.
    case Type::ObjCObject:
    case Type::ObjCInterface:
    case Type::ObjCObjectPointer:
      Result.Namespaces.insert(Result.S.Context.getTranslationUnitDecl());
      break;

    // Atomic types are just wrappers; use the associations of the
    // contained type.
    case Type::Atomic:
      T = cast<AtomicType>(T)->getValueType().getTypePtr();
      continue;
    case Type::Pipe:
      T = cast<PipeType>(T)->getElementType().getTypePtr();
      continue;
    }

    if (Queue.empty())
      break;
    T = Queue.pop_back_val();
  }
}

/// Find the associated classes and namespaces for
/// argument-dependent lookup for a call with the given set of
/// arguments.
///
/// This routine computes the sets of associated classes and associated
/// namespaces searched by argument-dependent lookup
/// (C++ [basic.lookup.argdep]) for a given set of arguments.
void Sema::FindAssociatedClassesAndNamespaces(
    SourceLocation InstantiationLoc, ArrayRef<Expr *> Args,
    AssociatedNamespaceSet &AssociatedNamespaces,
    AssociatedClassSet &AssociatedClasses) {
  AssociatedNamespaces.clear();
  AssociatedClasses.clear();

  AssociatedLookup Result(*this, InstantiationLoc,
                          AssociatedNamespaces, AssociatedClasses);

  // C++ [basic.lookup.koenig]p2:
  //   For each argument type T in the function call, there is a set
  //   of zero or more associated namespaces and a set of zero or more
  //   associated classes to be considered. The sets of namespaces and
  //   classes is determined entirely by the types of the function
  //   arguments (and the namespace of any template template
  //   argument).
  for (unsigned ArgIdx = 0; ArgIdx != Args.size(); ++ArgIdx) {
    Expr *Arg = Args[ArgIdx];

    if (Arg->getType() != Context.OverloadTy) {
      addAssociatedClassesAndNamespaces(Result, Arg->getType());
      continue;
    }

    // [...] In addition, if the argument is the name or address of a
    // set of overloaded functions and/or function templates, its
    // associated classes and namespaces are the union of those
    // associated with each of the members of the set: the namespace
    // in which the function or function template is defined and the
    // classes and namespaces associated with its (non-dependent)
    // parameter types and return type.
    OverloadExpr *OE = OverloadExpr::find(Arg).Expression;

    for (const NamedDecl *D : OE->decls()) {
      // Look through any using declarations to find the underlying function.
      const FunctionDecl *FDecl = D->getUnderlyingDecl()->getAsFunction();

      // Add the classes and namespaces associated with the parameter
      // types and return type of this function.
      addAssociatedClassesAndNamespaces(Result, FDecl->getType());
    }
  }
}

NamedDecl *Sema::LookupSingleName(Scope *S, DeclarationName Name,
                                  SourceLocation Loc,
                                  LookupNameKind NameKind,
                                  RedeclarationKind Redecl) {
  LookupResult R(*this, Name, Loc, NameKind, Redecl);
  LookupName(R, S);
  return R.getAsSingle<NamedDecl>();
}

/// Find the protocol with the given name, if any.
ObjCProtocolDecl *Sema::LookupProtocol(IdentifierInfo *II,
                                       SourceLocation IdLoc,
                                       RedeclarationKind Redecl) {
  Decl *D = LookupSingleName(TUScope, II, IdLoc,
                             LookupObjCProtocolName, Redecl);
  return cast_or_null<ObjCProtocolDecl>(D);
}

void Sema::LookupOverloadedOperatorName(OverloadedOperatorKind Op, Scope *S,
                                        UnresolvedSetImpl &Functions) {
  // C++ [over.match.oper]p3:
  //     -- The set of non-member candidates is the result of the
  //        unqualified lookup of operator@ in the context of the
  //        expression according to the usual rules for name lookup in
  //        unqualified function calls (3.4.2) except that all member
  //        functions are ignored.
  DeclarationName OpName = Context.DeclarationNames.getCXXOperatorName(Op);
  LookupResult Operators(*this, OpName, SourceLocation(), LookupOperatorName);
  LookupName(Operators, S);

  assert(!Operators.isAmbiguous() && "Operator lookup cannot be ambiguous");
  Functions.append(Operators.begin(), Operators.end());
}

Sema::SpecialMemberOverloadResult Sema::LookupSpecialMember(CXXRecordDecl *RD,
                                                           CXXSpecialMember SM,
                                                           bool ConstArg,
                                                           bool VolatileArg,
                                                           bool RValueThis,
                                                           bool ConstThis,
                                                           bool VolatileThis) {
  assert(CanDeclareSpecialMemberFunction(RD) &&
         "doing special member lookup into record that isn't fully complete");
  RD = RD->getDefinition();
  if (RValueThis || ConstThis || VolatileThis)
    assert((SM == CXXCopyAssignment || SM == CXXMoveAssignment) &&
           "constructors and destructors always have unqualified lvalue this");
  if (ConstArg || VolatileArg)
    assert((SM != CXXDefaultConstructor && SM != CXXDestructor) &&
           "parameter-less special members can't have qualified arguments");

  // FIXME: Get the caller to pass in a location for the lookup.
  SourceLocation LookupLoc = RD->getLocation();

  llvm::FoldingSetNodeID ID;
  ID.AddPointer(RD);
  ID.AddInteger(SM);
  ID.AddInteger(ConstArg);
  ID.AddInteger(VolatileArg);
  ID.AddInteger(RValueThis);
  ID.AddInteger(ConstThis);
  ID.AddInteger(VolatileThis);

  void *InsertPoint;
  SpecialMemberOverloadResultEntry *Result =
    SpecialMemberCache.FindNodeOrInsertPos(ID, InsertPoint);

  // This was already cached
  if (Result)
    return *Result;

  Result = BumpAlloc.Allocate<SpecialMemberOverloadResultEntry>();
  Result = new (Result) SpecialMemberOverloadResultEntry(ID);
  SpecialMemberCache.InsertNode(Result, InsertPoint);

  if (SM == CXXDestructor) {
    if (RD->needsImplicitDestructor()) {
      runWithSufficientStackSpace(RD->getLocation(), [&] {
        DeclareImplicitDestructor(RD);
      });
    }
    CXXDestructorDecl *DD = RD->getDestructor();
    Result->setMethod(DD);
    Result->setKind(DD && !DD->isDeleted()
                        ? SpecialMemberOverloadResult::Success
                        : SpecialMemberOverloadResult::NoMemberOrDeleted);
    return *Result;
  }

  // Prepare for overload resolution. Here we construct a synthetic argument
  // if necessary and make sure that implicit functions are declared.
  CanQualType CanTy = Context.getCanonicalType(Context.getTagDeclType(RD));
  DeclarationName Name;
  Expr *Arg = nullptr;
  unsigned NumArgs;

  QualType ArgType = CanTy;
  ExprValueKind VK = VK_LValue;

  if (SM == CXXDefaultConstructor) {
    Name = Context.DeclarationNames.getCXXConstructorName(CanTy);
    NumArgs = 0;
    if (RD->needsImplicitDefaultConstructor()) {
      runWithSufficientStackSpace(RD->getLocation(), [&] {
        DeclareImplicitDefaultConstructor(RD);
      });
    }
  } else {
    if (SM == CXXCopyConstructor || SM == CXXMoveConstructor) {
      Name = Context.DeclarationNames.getCXXConstructorName(CanTy);
      if (RD->needsImplicitCopyConstructor()) {
        runWithSufficientStackSpace(RD->getLocation(), [&] {
          DeclareImplicitCopyConstructor(RD);
        });
      }
      if (getLangOpts().CPlusPlus11 && RD->needsImplicitMoveConstructor()) {
        runWithSufficientStackSpace(RD->getLocation(), [&] {
          DeclareImplicitMoveConstructor(RD);
        });
      }
    } else {
      Name = Context.DeclarationNames.getCXXOperatorName(OO_Equal);
      if (RD->needsImplicitCopyAssignment()) {
        runWithSufficientStackSpace(RD->getLocation(), [&] {
          DeclareImplicitCopyAssignment(RD);
        });
      }
      if (getLangOpts().CPlusPlus11 && RD->needsImplicitMoveAssignment()) {
        runWithSufficientStackSpace(RD->getLocation(), [&] {
          DeclareImplicitMoveAssignment(RD);
        });
      }
    }

    if (ConstArg)
      ArgType.addConst();
    if (VolatileArg)
      ArgType.addVolatile();

    // This isn't /really/ specified by the standard, but it's implied
    // we should be working from a PRValue in the case of move to ensure
    // that we prefer to bind to rvalue references, and an LValue in the
    // case of copy to ensure we don't bind to rvalue references.
    // Possibly an XValue is actually correct in the case of move, but
    // there is no semantic difference for class types in this restricted
    // case.
    if (SM == CXXCopyConstructor || SM == CXXCopyAssignment)
      VK = VK_LValue;
    else
      VK = VK_PRValue;
  }

  OpaqueValueExpr FakeArg(LookupLoc, ArgType, VK);

  if (SM != CXXDefaultConstructor) {
    NumArgs = 1;
    Arg = &FakeArg;
  }

  // Create the object argument
  QualType ThisTy = CanTy;
  if (ConstThis)
    ThisTy.addConst();
  if (VolatileThis)
    ThisTy.addVolatile();
  Expr::Classification Classification =
      OpaqueValueExpr(LookupLoc, ThisTy, RValueThis ? VK_PRValue : VK_LValue)
          .Classify(Context);

  // Now we perform lookup on the name we computed earlier and do overload
  // resolution. Lookup is only performed directly into the class since there
  // will always be a (possibly implicit) declaration to shadow any others.
  OverloadCandidateSet OCS(LookupLoc, OverloadCandidateSet::CSK_Normal);
  DeclContext::lookup_result R = RD->lookup(Name);

  if (R.empty()) {
    // We might have no default constructor because we have a lambda's closure
    // type, rather than because there's some other declared constructor.
    // Every class has a copy/move constructor, copy/move assignment, and
    // destructor.
    assert(SM == CXXDefaultConstructor &&
           "lookup for a constructor or assignment operator was empty");
    Result->setMethod(nullptr);
    Result->setKind(SpecialMemberOverloadResult::NoMemberOrDeleted);
    return *Result;
  }

  // Copy the candidates as our processing of them may load new declarations
  // from an external source and invalidate lookup_result.
  SmallVector<NamedDecl *, 8> Candidates(R.begin(), R.end());

  for (NamedDecl *CandDecl : Candidates) {
    if (CandDecl->isInvalidDecl())
      continue;

    DeclAccessPair Cand = DeclAccessPair::make(CandDecl, AS_public);
    auto CtorInfo = getConstructorInfo(Cand);
    if (CXXMethodDecl *M = dyn_cast<CXXMethodDecl>(Cand->getUnderlyingDecl())) {
      if (SM == CXXCopyAssignment || SM == CXXMoveAssignment)
        AddMethodCandidate(M, Cand, RD, ThisTy, Classification,
                           llvm::makeArrayRef(&Arg, NumArgs), OCS, true);
      else if (CtorInfo)
        AddOverloadCandidate(CtorInfo.Constructor, CtorInfo.FoundDecl,
                             llvm::makeArrayRef(&Arg, NumArgs), OCS,
                             /*SuppressUserConversions*/ true);
      else
        AddOverloadCandidate(M, Cand, llvm::makeArrayRef(&Arg, NumArgs), OCS,
                             /*SuppressUserConversions*/ true);
    } else if (FunctionTemplateDecl *Tmpl =
                 dyn_cast<FunctionTemplateDecl>(Cand->getUnderlyingDecl())) {
      if (SM == CXXCopyAssignment || SM == CXXMoveAssignment)
        AddMethodTemplateCandidate(
            Tmpl, Cand, RD, nullptr, ThisTy, Classification,
            llvm::makeArrayRef(&Arg, NumArgs), OCS, true);
      else if (CtorInfo)
        AddTemplateOverloadCandidate(
            CtorInfo.ConstructorTmpl, CtorInfo.FoundDecl, nullptr,
            llvm::makeArrayRef(&Arg, NumArgs), OCS, true);
      else
        AddTemplateOverloadCandidate(
            Tmpl, Cand, nullptr, llvm::makeArrayRef(&Arg, NumArgs), OCS, true);
    } else {
      assert(isa<UsingDecl>(Cand.getDecl()) &&
             "illegal Kind of operator = Decl");
    }
  }

  OverloadCandidateSet::iterator Best;
  switch (OCS.BestViableFunction(*this, LookupLoc, Best)) {
    case OR_Success:
      Result->setMethod(cast<CXXMethodDecl>(Best->Function));
      Result->setKind(SpecialMemberOverloadResult::Success);
      break;

    case OR_Deleted:
      Result->setMethod(cast<CXXMethodDecl>(Best->Function));
      Result->setKind(SpecialMemberOverloadResult::NoMemberOrDeleted);
      break;

    case OR_Ambiguous:
      Result->setMethod(nullptr);
      Result->setKind(SpecialMemberOverloadResult::Ambiguous);
      break;

    case OR_No_Viable_Function:
      Result->setMethod(nullptr);
      Result->setKind(SpecialMemberOverloadResult::NoMemberOrDeleted);
      break;
  }

  return *Result;
}

/// Look up the default constructor for the given class.
CXXConstructorDecl *Sema::LookupDefaultConstructor(CXXRecordDecl *Class) {
  SpecialMemberOverloadResult Result =
    LookupSpecialMember(Class, CXXDefaultConstructor, false, false, false,
                        false, false);

  return cast_or_null<CXXConstructorDecl>(Result.getMethod());
}

/// Look up the copying constructor for the given class.
CXXConstructorDecl *Sema::LookupCopyingConstructor(CXXRecordDecl *Class,
                                                   unsigned Quals) {
  assert(!(Quals & ~(Qualifiers::Const | Qualifiers::Volatile)) &&
         "non-const, non-volatile qualifiers for copy ctor arg");
  SpecialMemberOverloadResult Result =
    LookupSpecialMember(Class, CXXCopyConstructor, Quals & Qualifiers::Const,
                        Quals & Qualifiers::Volatile, false, false, false);

  return cast_or_null<CXXConstructorDecl>(Result.getMethod());
}

/// Look up the moving constructor for the given class.
CXXConstructorDecl *Sema::LookupMovingConstructor(CXXRecordDecl *Class,
                                                  unsigned Quals) {
  SpecialMemberOverloadResult Result =
    LookupSpecialMember(Class, CXXMoveConstructor, Quals & Qualifiers::Const,
                        Quals & Qualifiers::Volatile, false, false, false);

  return cast_or_null<CXXConstructorDecl>(Result.getMethod());
}

/// Look up the constructors for the given class.
DeclContext::lookup_result Sema::LookupConstructors(CXXRecordDecl *Class) {
  // If the implicit constructors have not yet been declared, do so now.
  if (CanDeclareSpecialMemberFunction(Class)) {
    runWithSufficientStackSpace(Class->getLocation(), [&] {
      if (Class->needsImplicitDefaultConstructor())
        DeclareImplicitDefaultConstructor(Class);
      if (Class->needsImplicitCopyConstructor())
        DeclareImplicitCopyConstructor(Class);
      if (getLangOpts().CPlusPlus11 && Class->needsImplicitMoveConstructor())
        DeclareImplicitMoveConstructor(Class);
    });
  }

  CanQualType T = Context.getCanonicalType(Context.getTypeDeclType(Class));
  DeclarationName Name = Context.DeclarationNames.getCXXConstructorName(T);
  return Class->lookup(Name);
}

/// Look up the copying assignment operator for the given class.
CXXMethodDecl *Sema::LookupCopyingAssignment(CXXRecordDecl *Class,
                                             unsigned Quals, bool RValueThis,
                                             unsigned ThisQuals) {
  assert(!(Quals & ~(Qualifiers::Const | Qualifiers::Volatile)) &&
         "non-const, non-volatile qualifiers for copy assignment arg");
  assert(!(ThisQuals & ~(Qualifiers::Const | Qualifiers::Volatile)) &&
         "non-const, non-volatile qualifiers for copy assignment this");
  SpecialMemberOverloadResult Result =
    LookupSpecialMember(Class, CXXCopyAssignment, Quals & Qualifiers::Const,
                        Quals & Qualifiers::Volatile, RValueThis,
                        ThisQuals & Qualifiers::Const,
                        ThisQuals & Qualifiers::Volatile);

  return Result.getMethod();
}

/// Look up the moving assignment operator for the given class.
CXXMethodDecl *Sema::LookupMovingAssignment(CXXRecordDecl *Class,
                                            unsigned Quals,
                                            bool RValueThis,
                                            unsigned ThisQuals) {
  assert(!(ThisQuals & ~(Qualifiers::Const | Qualifiers::Volatile)) &&
         "non-const, non-volatile qualifiers for copy assignment this");
  SpecialMemberOverloadResult Result =
    LookupSpecialMember(Class, CXXMoveAssignment, Quals & Qualifiers::Const,
                        Quals & Qualifiers::Volatile, RValueThis,
                        ThisQuals & Qualifiers::Const,
                        ThisQuals & Qualifiers::Volatile);

  return Result.getMethod();
}

/// Look for the destructor of the given class.
///
/// During semantic analysis, this routine should be used in lieu of
/// CXXRecordDecl::getDestructor().
///
/// \returns The destructor for this class.
CXXDestructorDecl *Sema::LookupDestructor(CXXRecordDecl *Class) {
  return cast<CXXDestructorDecl>(LookupSpecialMember(Class, CXXDestructor,
                                                     false, false, false,
                                                     false, false).getMethod());
}

/// LookupLiteralOperator - Determine which literal operator should be used for
/// a user-defined literal, per C++11 [lex.ext].
///
/// Normal overload resolution is not used to select which literal operator to
/// call for a user-defined literal. Look up the provided literal operator name,
/// and filter the results to the appropriate set for the given argument types.
Sema::LiteralOperatorLookupResult
Sema::LookupLiteralOperator(Scope *S, LookupResult &R,
                            ArrayRef<QualType> ArgTys, bool AllowRaw,
                            bool AllowTemplate, bool AllowStringTemplatePack,
                            bool DiagnoseMissing, StringLiteral *StringLit) {
  LookupName(R, S);
  assert(R.getResultKind() != LookupResult::Ambiguous &&
         "literal operator lookup can't be ambiguous");

  // Filter the lookup results appropriately.
  LookupResult::Filter F = R.makeFilter();

  bool AllowCooked = true;
  bool FoundRaw = false;
  bool FoundTemplate = false;
  bool FoundStringTemplatePack = false;
  bool FoundCooked = false;

  while (F.hasNext()) {
    Decl *D = F.next();
    if (UsingShadowDecl *USD = dyn_cast<UsingShadowDecl>(D))
      D = USD->getTargetDecl();

    // If the declaration we found is invalid, skip it.
    if (D->isInvalidDecl()) {
      F.erase();
      continue;
    }

    bool IsRaw = false;
    bool IsTemplate = false;
    bool IsStringTemplatePack = false;
    bool IsCooked = false;

    if (FunctionDecl *FD = dyn_cast<FunctionDecl>(D)) {
      if (FD->getNumParams() == 1 &&
          FD->getParamDecl(0)->getType()->getAs<PointerType>())
        IsRaw = true;
      else if (FD->getNumParams() == ArgTys.size()) {
        IsCooked = true;
        for (unsigned ArgIdx = 0; ArgIdx != ArgTys.size(); ++ArgIdx) {
          QualType ParamTy = FD->getParamDecl(ArgIdx)->getType();
          if (!Context.hasSameUnqualifiedType(ArgTys[ArgIdx], ParamTy)) {
            IsCooked = false;
            break;
          }
        }
      }
    }
    if (FunctionTemplateDecl *FD = dyn_cast<FunctionTemplateDecl>(D)) {
      TemplateParameterList *Params = FD->getTemplateParameters();
      if (Params->size() == 1) {
        IsTemplate = true;
        if (!Params->getParam(0)->isTemplateParameterPack() && !StringLit) {
          // Implied but not stated: user-defined integer and floating literals
          // only ever use numeric literal operator templates, not templates
          // taking a parameter of class type.
          F.erase();
          continue;
        }

        // A string literal template is only considered if the string literal
        // is a well-formed template argument for the template parameter.
        if (StringLit) {
          SFINAETrap Trap(*this);
          SmallVector<TemplateArgument, 1> Checked;
          TemplateArgumentLoc Arg(TemplateArgument(StringLit), StringLit);
          if (CheckTemplateArgument(Params->getParam(0), Arg, FD,
                                    R.getNameLoc(), R.getNameLoc(), 0,
                                    Checked) ||
              Trap.hasErrorOccurred())
            IsTemplate = false;
        }
      } else {
        IsStringTemplatePack = true;
      }
    }

    if (AllowTemplate && StringLit && IsTemplate) {
      FoundTemplate = true;
      AllowRaw = false;
      AllowCooked = false;
      AllowStringTemplatePack = false;
      if (FoundRaw || FoundCooked || FoundStringTemplatePack) {
        F.restart();
        FoundRaw = FoundCooked = FoundStringTemplatePack = false;
      }
    } else if (AllowCooked && IsCooked) {
      FoundCooked = true;
      AllowRaw = false;
      AllowTemplate = StringLit;
      AllowStringTemplatePack = false;
      if (FoundRaw || FoundTemplate || FoundStringTemplatePack) {
        // Go through again and remove the raw and template decls we've
        // already found.
        F.restart();
        FoundRaw = FoundTemplate = FoundStringTemplatePack = false;
      }
    } else if (AllowRaw && IsRaw) {
      FoundRaw = true;
    } else if (AllowTemplate && IsTemplate) {
      FoundTemplate = true;
    } else if (AllowStringTemplatePack && IsStringTemplatePack) {
      FoundStringTemplatePack = true;
    } else {
      F.erase();
    }
  }

  F.done();

  // Per C++20 [lex.ext]p5, we prefer the template form over the non-template
  // form for string literal operator templates.
  if (StringLit && FoundTemplate)
    return LOLR_Template;

  // C++11 [lex.ext]p3, p4: If S contains a literal operator with a matching
  // parameter type, that is used in preference to a raw literal operator
  // or literal operator template.
  if (FoundCooked)
    return LOLR_Cooked;

  // C++11 [lex.ext]p3, p4: S shall contain a raw literal operator or a literal
  // operator template, but not both.
  if (FoundRaw && FoundTemplate) {
    Diag(R.getNameLoc(), diag::err_ovl_ambiguous_call) << R.getLookupName();
    for (LookupResult::iterator I = R.begin(), E = R.end(); I != E; ++I)
      NoteOverloadCandidate(*I, (*I)->getUnderlyingDecl()->getAsFunction());
    return LOLR_Error;
  }

  if (FoundRaw)
    return LOLR_Raw;

  if (FoundTemplate)
    return LOLR_Template;

  if (FoundStringTemplatePack)
    return LOLR_StringTemplatePack;

  // Didn't find anything we could use.
  if (DiagnoseMissing) {
    Diag(R.getNameLoc(), diag::err_ovl_no_viable_literal_operator)
        << R.getLookupName() << (int)ArgTys.size() << ArgTys[0]
        << (ArgTys.size() == 2 ? ArgTys[1] : QualType()) << AllowRaw
        << (AllowTemplate || AllowStringTemplatePack);
    return LOLR_Error;
  }

  return LOLR_ErrorNoDiagnostic;
}

void ADLResult::insert(NamedDecl *New) {
  NamedDecl *&Old = Decls[cast<NamedDecl>(New->getCanonicalDecl())];

  // If we haven't yet seen a decl for this key, or the last decl
  // was exactly this one, we're done.
  if (Old == nullptr || Old == New) {
    Old = New;
    return;
  }

  // Otherwise, decide which is a more recent redeclaration.
  FunctionDecl *OldFD = Old->getAsFunction();
  FunctionDecl *NewFD = New->getAsFunction();

  FunctionDecl *Cursor = NewFD;
  while (true) {
    Cursor = Cursor->getPreviousDecl();

    // If we got to the end without finding OldFD, OldFD is the newer
    // declaration;  leave things as they are.
    if (!Cursor) return;

    // If we do find OldFD, then NewFD is newer.
    if (Cursor == OldFD) break;

    // Otherwise, keep looking.
  }

  Old = New;
}

void Sema::ArgumentDependentLookup(DeclarationName Name, SourceLocation Loc,
                                   ArrayRef<Expr *> Args, ADLResult &Result) {
  // Find all of the associated namespaces and classes based on the
  // arguments we have.
  AssociatedNamespaceSet AssociatedNamespaces;
  AssociatedClassSet AssociatedClasses;
  FindAssociatedClassesAndNamespaces(Loc, Args,
                                     AssociatedNamespaces,
                                     AssociatedClasses);

  // C++ [basic.lookup.argdep]p3:
  //   Let X be the lookup set produced by unqualified lookup (3.4.1)
  //   and let Y be the lookup set produced by argument dependent
  //   lookup (defined as follows). If X contains [...] then Y is
  //   empty. Otherwise Y is the set of declarations found in the
  //   namespaces associated with the argument types as described
  //   below. The set of declarations found by the lookup of the name
  //   is the union of X and Y.
  //
  // Here, we compute Y and add its members to the overloaded
  // candidate set.
  for (auto *NS : AssociatedNamespaces) {
    //   When considering an associated namespace, the lookup is the
    //   same as the lookup performed when the associated namespace is
    //   used as a qualifier (3.4.3.2) except that:
    //
    //     -- Any using-directives in the associated namespace are
    //        ignored.
    //
    //     -- Any namespace-scope friend functions declared in
    //        associated classes are visible within their respective
    //        namespaces even if they are not visible during an ordinary
    //        lookup (11.4).
    DeclContext::lookup_result R = NS->lookup(Name);
    for (auto *D : R) {
      auto *Underlying = D;
      if (auto *USD = dyn_cast<UsingShadowDecl>(D))
        Underlying = USD->getTargetDecl();

      if (!isa<FunctionDecl>(Underlying) &&
          !isa<FunctionTemplateDecl>(Underlying))
        continue;

      // The declaration is visible to argument-dependent lookup if either
      // it's ordinarily visible or declared as a friend in an associated
      // class.
      bool Visible = false;
      for (D = D->getMostRecentDecl(); D;
           D = cast_or_null<NamedDecl>(D->getPreviousDecl())) {
        if (D->getIdentifierNamespace() & Decl::IDNS_Ordinary) {
          if (isVisible(D)) {
            Visible = true;
            break;
          }
        } else if (D->getFriendObjectKind()) {
          auto *RD = cast<CXXRecordDecl>(D->getLexicalDeclContext());
          if (AssociatedClasses.count(RD) && isVisible(D)) {
            Visible = true;
            break;
          }
        }
      }

      // FIXME: Preserve D as the FoundDecl.
      if (Visible)
        Result.insert(Underlying);
    }
  }
}

//----------------------------------------------------------------------------
// Search for all visible declarations.
//----------------------------------------------------------------------------
VisibleDeclConsumer::~VisibleDeclConsumer() { }

bool VisibleDeclConsumer::includeHiddenDecls() const { return false; }

namespace {

class ShadowContextRAII;

class VisibleDeclsRecord {
public:
  /// An entry in the shadow map, which is optimized to store a
  /// single declaration (the common case) but can also store a list
  /// of declarations.
  typedef llvm::TinyPtrVector<NamedDecl*> ShadowMapEntry;

private:
  /// A mapping from declaration names to the declarations that have
  /// this name within a particular scope.
  typedef llvm::DenseMap<DeclarationName, ShadowMapEntry> ShadowMap;

  /// A list of shadow maps, which is used to model name hiding.
  std::list<ShadowMap> ShadowMaps;

  /// The declaration contexts we have already visited.
  llvm::SmallPtrSet<DeclContext *, 8> VisitedContexts;

  friend class ShadowContextRAII;

public:
  /// Determine whether we have already visited this context
  /// (and, if not, note that we are going to visit that context now).
  bool visitedContext(DeclContext *Ctx) {
    return !VisitedContexts.insert(Ctx).second;
  }

  bool alreadyVisitedContext(DeclContext *Ctx) {
    return VisitedContexts.count(Ctx);
  }

  /// Determine whether the given declaration is hidden in the
  /// current scope.
  ///
  /// \returns the declaration that hides the given declaration, or
  /// NULL if no such declaration exists.
  NamedDecl *checkHidden(NamedDecl *ND);

  /// Add a declaration to the current shadow map.
  void add(NamedDecl *ND) {
    ShadowMaps.back()[ND->getDeclName()].push_back(ND);
  }
};

/// RAII object that records when we've entered a shadow context.
class ShadowContextRAII {
  VisibleDeclsRecord &Visible;

  typedef VisibleDeclsRecord::ShadowMap ShadowMap;

public:
  ShadowContextRAII(VisibleDeclsRecord &Visible) : Visible(Visible) {
    Visible.ShadowMaps.emplace_back();
  }

  ~ShadowContextRAII() {
    Visible.ShadowMaps.pop_back();
  }
};

} // end anonymous namespace

NamedDecl *VisibleDeclsRecord::checkHidden(NamedDecl *ND) {
  unsigned IDNS = ND->getIdentifierNamespace();
  std::list<ShadowMap>::reverse_iterator SM = ShadowMaps.rbegin();
  for (std::list<ShadowMap>::reverse_iterator SMEnd = ShadowMaps.rend();
       SM != SMEnd; ++SM) {
    ShadowMap::iterator Pos = SM->find(ND->getDeclName());
    if (Pos == SM->end())
      continue;

    for (auto *D : Pos->second) {
      // A tag declaration does not hide a non-tag declaration.
      if (D->hasTagIdentifierNamespace() &&
          (IDNS & (Decl::IDNS_Member | Decl::IDNS_Ordinary |
                   Decl::IDNS_ObjCProtocol)))
        continue;

      // Protocols are in distinct namespaces from everything else.
      if (((D->getIdentifierNamespace() & Decl::IDNS_ObjCProtocol)
           || (IDNS & Decl::IDNS_ObjCProtocol)) &&
          D->getIdentifierNamespace() != IDNS)
        continue;

      // Functions and function templates in the same scope overload
      // rather than hide.  FIXME: Look for hiding based on function
      // signatures!
      if (D->getUnderlyingDecl()->isFunctionOrFunctionTemplate() &&
          ND->getUnderlyingDecl()->isFunctionOrFunctionTemplate() &&
          SM == ShadowMaps.rbegin())
        continue;

      // A shadow declaration that's created by a resolved using declaration
      // is not hidden by the same using declaration.
      if (isa<UsingShadowDecl>(ND) && isa<UsingDecl>(D) &&
          cast<UsingShadowDecl>(ND)->getIntroducer() == D)
        continue;

      // We've found a declaration that hides this one.
      return D;
    }
  }

  return nullptr;
}

namespace {
class LookupVisibleHelper {
public:
  LookupVisibleHelper(VisibleDeclConsumer &Consumer, bool IncludeDependentBases,
                      bool LoadExternal)
      : Consumer(Consumer), IncludeDependentBases(IncludeDependentBases),
        LoadExternal(LoadExternal) {}

  void lookupVisibleDecls(Sema &SemaRef, Scope *S, Sema::LookupNameKind Kind,
                          bool IncludeGlobalScope) {
    // Determine the set of using directives available during
    // unqualified name lookup.
    Scope *Initial = S;
    UnqualUsingDirectiveSet UDirs(SemaRef);
    if (SemaRef.getLangOpts().CPlusPlus) {
      // Find the first namespace or translation-unit scope.
      while (S && !isNamespaceOrTranslationUnitScope(S))
        S = S->getParent();

      UDirs.visitScopeChain(Initial, S);
    }
    UDirs.done();

    // Look for visible declarations.
    LookupResult Result(SemaRef, DeclarationName(), SourceLocation(), Kind);
    Result.setAllowHidden(Consumer.includeHiddenDecls());
    if (!IncludeGlobalScope)
      Visited.visitedContext(SemaRef.getASTContext().getTranslationUnitDecl());
    ShadowContextRAII Shadow(Visited);
    lookupInScope(Initial, Result, UDirs);
  }

  void lookupVisibleDecls(Sema &SemaRef, DeclContext *Ctx,
                          Sema::LookupNameKind Kind, bool IncludeGlobalScope) {
    LookupResult Result(SemaRef, DeclarationName(), SourceLocation(), Kind);
    Result.setAllowHidden(Consumer.includeHiddenDecls());
    if (!IncludeGlobalScope)
      Visited.visitedContext(SemaRef.getASTContext().getTranslationUnitDecl());

    ShadowContextRAII Shadow(Visited);
    lookupInDeclContext(Ctx, Result, /*QualifiedNameLookup=*/true,
                        /*InBaseClass=*/false);
  }

private:
  void lookupInDeclContext(DeclContext *Ctx, LookupResult &Result,
                           bool QualifiedNameLookup, bool InBaseClass) {
    if (!Ctx)
      return;

    // Make sure we don't visit the same context twice.
    if (Visited.visitedContext(Ctx->getPrimaryContext()))
      return;

    Consumer.EnteredContext(Ctx);

    // Outside C++, lookup results for the TU live on identifiers.
    if (isa<TranslationUnitDecl>(Ctx) &&
        !Result.getSema().getLangOpts().CPlusPlus) {
      auto &S = Result.getSema();
      auto &Idents = S.Context.Idents;

      // Ensure all external identifiers are in the identifier table.
      if (LoadExternal)
        if (IdentifierInfoLookup *External =
                Idents.getExternalIdentifierLookup()) {
          std::unique_ptr<IdentifierIterator> Iter(External->getIdentifiers());
          for (StringRef Name = Iter->Next(); !Name.empty();
               Name = Iter->Next())
            Idents.get(Name);
        }

      // Walk all lookup results in the TU for each identifier.
      for (const auto &Ident : Idents) {
        for (auto I = S.IdResolver.begin(Ident.getValue()),
                  E = S.IdResolver.end();
             I != E; ++I) {
          if (S.IdResolver.isDeclInScope(*I, Ctx)) {
            if (NamedDecl *ND = Result.getAcceptableDecl(*I)) {
              Consumer.FoundDecl(ND, Visited.checkHidden(ND), Ctx, InBaseClass);
              Visited.add(ND);
            }
          }
        }
      }

      return;
    }

    if (CXXRecordDecl *Class = dyn_cast<CXXRecordDecl>(Ctx))
      Result.getSema().ForceDeclarationOfImplicitMembers(Class);

    llvm::SmallVector<NamedDecl *, 4> DeclsToVisit;
    // We sometimes skip loading namespace-level results (they tend to be huge).
    bool Load = LoadExternal ||
                !(isa<TranslationUnitDecl>(Ctx) || isa<NamespaceDecl>(Ctx));
    // Enumerate all of the results in this context.
    for (DeclContextLookupResult R :
         Load ? Ctx->lookups()
              : Ctx->noload_lookups(/*PreserveInternalState=*/false)) {
      for (auto *D : R) {
        if (auto *ND = Result.getAcceptableDecl(D)) {
          // Rather than visit immediatelly, we put ND into a vector and visit
          // all decls, in order, outside of this loop. The reason is that
          // Consumer.FoundDecl() may invalidate the iterators used in the two
          // loops above.
          DeclsToVisit.push_back(ND);
        }
      }
    }

    for (auto *ND : DeclsToVisit) {
      Consumer.FoundDecl(ND, Visited.checkHidden(ND), Ctx, InBaseClass);
      Visited.add(ND);
    }
    DeclsToVisit.clear();

    // Traverse using directives for qualified name lookup.
    if (QualifiedNameLookup) {
      ShadowContextRAII Shadow(Visited);
      for (auto I : Ctx->using_directives()) {
        if (!Result.getSema().isVisible(I))
          continue;
        lookupInDeclContext(I->getNominatedNamespace(), Result,
                            QualifiedNameLookup, InBaseClass);
      }
    }

    // Traverse the contexts of inherited C++ classes.
    if (CXXRecordDecl *Record = dyn_cast<CXXRecordDecl>(Ctx)) {
      if (!Record->hasDefinition())
        return;

      for (const auto &B : Record->bases()) {
        QualType BaseType = B.getType();

        RecordDecl *RD;
        if (BaseType->isDependentType()) {
          if (!IncludeDependentBases) {
            // Don't look into dependent bases, because name lookup can't look
            // there anyway.
            continue;
          }
          const auto *TST = BaseType->getAs<TemplateSpecializationType>();
          if (!TST)
            continue;
          TemplateName TN = TST->getTemplateName();
          const auto *TD =
              dyn_cast_or_null<ClassTemplateDecl>(TN.getAsTemplateDecl());
          if (!TD)
            continue;
          RD = TD->getTemplatedDecl();
        } else {
          const auto *Record = BaseType->getAs<RecordType>();
          if (!Record)
            continue;
          RD = Record->getDecl();
        }

        // FIXME: It would be nice to be able to determine whether referencing
        // a particular member would be ambiguous. For example, given
        //
        //   struct A { int member; };
        //   struct B { int member; };
        //   struct C : A, B { };
        //
        //   void f(C *c) { c->### }
        //
        // accessing 'member' would result in an ambiguity. However, we
        // could be smart enough to qualify the member with the base
        // class, e.g.,
        //
        //   c->B::member
        //
        // or
        //
        //   c->A::member

        // Find results in this base class (and its bases).
        ShadowContextRAII Shadow(Visited);
        lookupInDeclContext(RD, Result, QualifiedNameLookup,
                            /*InBaseClass=*/true);
      }
    }

    // Traverse the contexts of Objective-C classes.
    if (ObjCInterfaceDecl *IFace = dyn_cast<ObjCInterfaceDecl>(Ctx)) {
      // Traverse categories.
      for (auto *Cat : IFace->visible_categories()) {
        ShadowContextRAII Shadow(Visited);
        lookupInDeclContext(Cat, Result, QualifiedNameLookup,
                            /*InBaseClass=*/false);
      }

      // Traverse protocols.
      for (auto *I : IFace->all_referenced_protocols()) {
        ShadowContextRAII Shadow(Visited);
        lookupInDeclContext(I, Result, QualifiedNameLookup,
                            /*InBaseClass=*/false);
      }

      // Traverse the superclass.
      if (IFace->getSuperClass()) {
        ShadowContextRAII Shadow(Visited);
        lookupInDeclContext(IFace->getSuperClass(), Result, QualifiedNameLookup,
                            /*InBaseClass=*/true);
      }

      // If there is an implementation, traverse it. We do this to find
      // synthesized ivars.
      if (IFace->getImplementation()) {
        ShadowContextRAII Shadow(Visited);
        lookupInDeclContext(IFace->getImplementation(), Result,
                            QualifiedNameLookup, InBaseClass);
      }
    } else if (ObjCProtocolDecl *Protocol = dyn_cast<ObjCProtocolDecl>(Ctx)) {
      for (auto *I : Protocol->protocols()) {
        ShadowContextRAII Shadow(Visited);
        lookupInDeclContext(I, Result, QualifiedNameLookup,
                            /*InBaseClass=*/false);
      }
    } else if (ObjCCategoryDecl *Category = dyn_cast<ObjCCategoryDecl>(Ctx)) {
      for (auto *I : Category->protocols()) {
        ShadowContextRAII Shadow(Visited);
        lookupInDeclContext(I, Result, QualifiedNameLookup,
                            /*InBaseClass=*/false);
      }

      // If there is an implementation, traverse it.
      if (Category->getImplementation()) {
        ShadowContextRAII Shadow(Visited);
        lookupInDeclContext(Category->getImplementation(), Result,
                            QualifiedNameLookup, /*InBaseClass=*/true);
      }
    }
  }

  void lookupInScope(Scope *S, LookupResult &Result,
                     UnqualUsingDirectiveSet &UDirs) {
    // No clients run in this mode and it's not supported. Please add tests and
    // remove the assertion if you start relying on it.
    assert(!IncludeDependentBases && "Unsupported flag for lookupInScope");

    if (!S)
      return;

    if (!S->getEntity() ||
        (!S->getParent() && !Visited.alreadyVisitedContext(S->getEntity())) ||
        (S->getEntity())->isFunctionOrMethod()) {
      FindLocalExternScope FindLocals(Result);
      // Walk through the declarations in this Scope. The consumer might add new
      // decls to the scope as part of deserialization, so make a copy first.
      SmallVector<Decl *, 8> ScopeDecls(S->decls().begin(), S->decls().end());
      for (Decl *D : ScopeDecls) {
        if (NamedDecl *ND = dyn_cast<NamedDecl>(D))
          if ((ND = Result.getAcceptableDecl(ND))) {
            Consumer.FoundDecl(ND, Visited.checkHidden(ND), nullptr, false);
            Visited.add(ND);
          }
      }
    }

    DeclContext *Entity = S->getLookupEntity();
    if (Entity) {
      // Look into this scope's declaration context, along with any of its
      // parent lookup contexts (e.g., enclosing classes), up to the point
      // where we hit the context stored in the next outer scope.
      DeclContext *OuterCtx = findOuterContext(S);

      for (DeclContext *Ctx = Entity; Ctx && !Ctx->Equals(OuterCtx);
           Ctx = Ctx->getLookupParent()) {
        if (ObjCMethodDecl *Method = dyn_cast<ObjCMethodDecl>(Ctx)) {
          if (Method->isInstanceMethod()) {
            // For instance methods, look for ivars in the method's interface.
            LookupResult IvarResult(Result.getSema(), Result.getLookupName(),
                                    Result.getNameLoc(),
                                    Sema::LookupMemberName);
            if (ObjCInterfaceDecl *IFace = Method->getClassInterface()) {
              lookupInDeclContext(IFace, IvarResult,
                                  /*QualifiedNameLookup=*/false,
                                  /*InBaseClass=*/false);
            }
          }

          // We've already performed all of the name lookup that we need
          // to for Objective-C methods; the next context will be the
          // outer scope.
          break;
        }

        if (Ctx->isFunctionOrMethod())
          continue;

        lookupInDeclContext(Ctx, Result, /*QualifiedNameLookup=*/false,
                            /*InBaseClass=*/false);
      }
    } else if (!S->getParent()) {
      // Look into the translation unit scope. We walk through the translation
      // unit's declaration context, because the Scope itself won't have all of
      // the declarations if we loaded a precompiled header.
      // FIXME: We would like the translation unit's Scope object to point to
      // the translation unit, so we don't need this special "if" branch.
      // However, doing so would force the normal C++ name-lookup code to look
      // into the translation unit decl when the IdentifierInfo chains would
      // suffice. Once we fix that problem (which is part of a more general
      // "don't look in DeclContexts unless we have to" optimization), we can
      // eliminate this.
      Entity = Result.getSema().Context.getTranslationUnitDecl();
      lookupInDeclContext(Entity, Result, /*QualifiedNameLookup=*/false,
                          /*InBaseClass=*/false);
    }

    if (Entity) {
      // Lookup visible declarations in any namespaces found by using
      // directives.
      for (const UnqualUsingEntry &UUE : UDirs.getNamespacesFor(Entity))
        lookupInDeclContext(
            const_cast<DeclContext *>(UUE.getNominatedNamespace()), Result,
            /*QualifiedNameLookup=*/false,
            /*InBaseClass=*/false);
    }

    // Lookup names in the parent scope.
    ShadowContextRAII Shadow(Visited);
    lookupInScope(S->getParent(), Result, UDirs);
  }

private:
  VisibleDeclsRecord Visited;
  VisibleDeclConsumer &Consumer;
  bool IncludeDependentBases;
  bool LoadExternal;
};
} // namespace

void Sema::LookupVisibleDecls(Scope *S, LookupNameKind Kind,
                              VisibleDeclConsumer &Consumer,
                              bool IncludeGlobalScope, bool LoadExternal) {
  LookupVisibleHelper H(Consumer, /*IncludeDependentBases=*/false,
                        LoadExternal);
  H.lookupVisibleDecls(*this, S, Kind, IncludeGlobalScope);
}

void Sema::LookupVisibleDecls(DeclContext *Ctx, LookupNameKind Kind,
                              VisibleDeclConsumer &Consumer,
                              bool IncludeGlobalScope,
                              bool IncludeDependentBases, bool LoadExternal) {
  LookupVisibleHelper H(Consumer, IncludeDependentBases, LoadExternal);
  H.lookupVisibleDecls(*this, Ctx, Kind, IncludeGlobalScope);
}

/// LookupOrCreateLabel - Do a name lookup of a label with the specified name.
/// If GnuLabelLoc is a valid source location, then this is a definition
/// of an __label__ label name, otherwise it is a normal label definition
/// or use.
LabelDecl *Sema::LookupOrCreateLabel(IdentifierInfo *II, SourceLocation Loc,
                                     SourceLocation GnuLabelLoc) {
  // Do a lookup to see if we have a label with this name already.
  NamedDecl *Res = nullptr;

  if (GnuLabelLoc.isValid()) {
    // Local label definitions always shadow existing labels.
    Res = LabelDecl::Create(Context, CurContext, Loc, II, GnuLabelLoc);
    Scope *S = CurScope;
    PushOnScopeChains(Res, S, true);
    return cast<LabelDecl>(Res);
  }

  // Not a GNU local label.
  Res = LookupSingleName(CurScope, II, Loc, LookupLabel, NotForRedeclaration);
  // If we found a label, check to see if it is in the same context as us.
  // When in a Block, we don't want to reuse a label in an enclosing function.
  if (Res && Res->getDeclContext() != CurContext)
    Res = nullptr;
  if (!Res) {
    // If not forward referenced or defined already, create the backing decl.
    Res = LabelDecl::Create(Context, CurContext, Loc, II);
    Scope *S = CurScope->getFnParent();
    assert(S && "Not in a function?");
    PushOnScopeChains(Res, S, true);
  }
  return cast<LabelDecl>(Res);
}

//===----------------------------------------------------------------------===//
// Typo correction
//===----------------------------------------------------------------------===//

static bool isCandidateViable(CorrectionCandidateCallback &CCC,
                              TypoCorrection &Candidate) {
  Candidate.setCallbackDistance(CCC.RankCandidate(Candidate));
  return Candidate.getEditDistance(false) != TypoCorrection::InvalidDistance;
}

static void LookupPotentialTypoResult(Sema &SemaRef,
                                      LookupResult &Res,
                                      IdentifierInfo *Name,
                                      Scope *S, CXXScopeSpec *SS,
                                      DeclContext *MemberContext,
                                      bool EnteringContext,
                                      bool isObjCIvarLookup,
                                      bool FindHidden);

/// Check whether the declarations found for a typo correction are
/// visible. Set the correction's RequiresImport flag to true if none of the
/// declarations are visible, false otherwise.
static void checkCorrectionVisibility(Sema &SemaRef, TypoCorrection &TC) {
  TypoCorrection::decl_iterator DI = TC.begin(), DE = TC.end();

  for (/**/; DI != DE; ++DI)
    if (!LookupResult::isVisible(SemaRef, *DI))
      break;
  // No filtering needed if all decls are visible.
  if (DI == DE) {
    TC.setRequiresImport(false);
    return;
  }

  llvm::SmallVector<NamedDecl*, 4> NewDecls(TC.begin(), DI);
  bool AnyVisibleDecls = !NewDecls.empty();

  for (/**/; DI != DE; ++DI) {
    if (LookupResult::isVisible(SemaRef, *DI)) {
      if (!AnyVisibleDecls) {
        // Found a visible decl, discard all hidden ones.
        AnyVisibleDecls = true;
        NewDecls.clear();
      }
      NewDecls.push_back(*DI);
    } else if (!AnyVisibleDecls && !(*DI)->isModulePrivate())
      NewDecls.push_back(*DI);
  }

  if (NewDecls.empty())
    TC = TypoCorrection();
  else {
    TC.setCorrectionDecls(NewDecls);
    TC.setRequiresImport(!AnyVisibleDecls);
  }
}

// Fill the supplied vector with the IdentifierInfo pointers for each piece of
// the given NestedNameSpecifier (i.e. given a NestedNameSpecifier "foo::bar::",
// fill the vector with the IdentifierInfo pointers for "foo" and "bar").
static void getNestedNameSpecifierIdentifiers(
    NestedNameSpecifier *NNS,
    SmallVectorImpl<const IdentifierInfo*> &Identifiers) {
  if (NestedNameSpecifier *Prefix = NNS->getPrefix())
    getNestedNameSpecifierIdentifiers(Prefix, Identifiers);
  else
    Identifiers.clear();

  const IdentifierInfo *II = nullptr;

  switch (NNS->getKind()) {
  case NestedNameSpecifier::Identifier:
    II = NNS->getAsIdentifier();
    break;

  case NestedNameSpecifier::Namespace:
    if (NNS->getAsNamespace()->isAnonymousNamespace())
      return;
    II = NNS->getAsNamespace()->getIdentifier();
    break;

  case NestedNameSpecifier::NamespaceAlias:
    II = NNS->getAsNamespaceAlias()->getIdentifier();
    break;

  case NestedNameSpecifier::TypeSpecWithTemplate:
  case NestedNameSpecifier::TypeSpec:
    II = QualType(NNS->getAsType(), 0).getBaseTypeIdentifier();
    break;

  case NestedNameSpecifier::Global:
  case NestedNameSpecifier::Super:
    return;
  }

  if (II)
    Identifiers.push_back(II);
}

void TypoCorrectionConsumer::FoundDecl(NamedDecl *ND, NamedDecl *Hiding,
                                       DeclContext *Ctx, bool InBaseClass) {
  // Don't consider hidden names for typo correction.
  if (Hiding)
    return;

  // Only consider entities with identifiers for names, ignoring
  // special names (constructors, overloaded operators, selectors,
  // etc.).
  IdentifierInfo *Name = ND->getIdentifier();
  if (!Name)
    return;

  // Only consider visible declarations and declarations from modules with
  // names that exactly match.
  if (!LookupResult::isVisible(SemaRef, ND) && Name != Typo)
    return;

  FoundName(Name->getName());
}

void TypoCorrectionConsumer::FoundName(StringRef Name) {
  // Compute the edit distance between the typo and the name of this
  // entity, and add the identifier to the list of results.
  addName(Name, nullptr);
}

void TypoCorrectionConsumer::addKeywordResult(StringRef Keyword) {
  // Compute the edit distance between the typo and this keyword,
  // and add the keyword to the list of results.
  addName(Keyword, nullptr, nullptr, true);
}

void TypoCorrectionConsumer::addName(StringRef Name, NamedDecl *ND,
                                     NestedNameSpecifier *NNS, bool isKeyword) {
  // Use a simple length-based heuristic to determine the minimum possible
  // edit distance. If the minimum isn't good enough, bail out early.
  StringRef TypoStr = Typo->getName();
  unsigned MinED = abs((int)Name.size() - (int)TypoStr.size());
  if (MinED && TypoStr.size() / MinED < 3)
    return;

  // Compute an upper bound on the allowable edit distance, so that the
  // edit-distance algorithm can short-circuit.
  unsigned UpperBound = (TypoStr.size() + 2) / 3;
  unsigned ED = TypoStr.edit_distance(Name, true, UpperBound);
  if (ED > UpperBound) return;

  TypoCorrection TC(&SemaRef.Context.Idents.get(Name), ND, NNS, ED);
  if (isKeyword) TC.makeKeyword();
  TC.setCorrectionRange(nullptr, Result.getLookupNameInfo());
  addCorrection(TC);
}

static const unsigned MaxTypoDistanceResultSets = 5;

void TypoCorrectionConsumer::addCorrection(TypoCorrection Correction) {
  StringRef TypoStr = Typo->getName();
  StringRef Name = Correction.getCorrectionAsIdentifierInfo()->getName();

  // For very short typos, ignore potential corrections that have a different
  // base identifier from the typo or which have a normalized edit distance
  // longer than the typo itself.
  if (TypoStr.size() < 3 &&
      (Name != TypoStr || Correction.getEditDistance(true) > TypoStr.size()))
    return;

  // If the correction is resolved but is not viable, ignore it.
  if (Correction.isResolved()) {
    checkCorrectionVisibility(SemaRef, Correction);
    if (!Correction || !isCandidateViable(*CorrectionValidator, Correction))
      return;
  }

  TypoResultList &CList =
      CorrectionResults[Correction.getEditDistance(false)][Name];

  if (!CList.empty() && !CList.back().isResolved())
    CList.pop_back();
  if (NamedDecl *NewND = Correction.getCorrectionDecl()) {
    std::string CorrectionStr = Correction.getAsString(SemaRef.getLangOpts());
    for (TypoResultList::iterator RI = CList.begin(), RIEnd = CList.end();
         RI != RIEnd; ++RI) {
      // If the Correction refers to a decl already in the result list,
      // replace the existing result if the string representation of Correction
      // comes before the current result alphabetically, then stop as there is
      // nothing more to be done to add Correction to the candidate set.
      if (RI->getCorrectionDecl() == NewND) {
        if (CorrectionStr < RI->getAsString(SemaRef.getLangOpts()))
          *RI = Correction;
        return;
      }
    }
  }
  if (CList.empty() || Correction.isResolved())
    CList.push_back(Correction);

  while (CorrectionResults.size() > MaxTypoDistanceResultSets)
    CorrectionResults.erase(std::prev(CorrectionResults.end()));
}

void TypoCorrectionConsumer::addNamespaces(
    const llvm::MapVector<NamespaceDecl *, bool> &KnownNamespaces) {
  SearchNamespaces = true;

  for (auto KNPair : KnownNamespaces)
    Namespaces.addNameSpecifier(KNPair.first);

  bool SSIsTemplate = false;
  if (NestedNameSpecifier *NNS =
          (SS && SS->isValid()) ? SS->getScopeRep() : nullptr) {
    if (const Type *T = NNS->getAsType())
      SSIsTemplate = T->getTypeClass() == Type::TemplateSpecialization;
  }
  // Do not transform this into an iterator-based loop. The loop body can
  // trigger the creation of further types (through lazy deserialization) and
  // invalid iterators into this list.
  auto &Types = SemaRef.getASTContext().getTypes();
  for (unsigned I = 0; I != Types.size(); ++I) {
    const auto *TI = Types[I];
    if (CXXRecordDecl *CD = TI->getAsCXXRecordDecl()) {
      CD = CD->getCanonicalDecl();
      if (!CD->isDependentType() && !CD->isAnonymousStructOrUnion() &&
          !CD->isUnion() && CD->getIdentifier() &&
          (SSIsTemplate || !isa<ClassTemplateSpecializationDecl>(CD)) &&
          (CD->isBeingDefined() || CD->isCompleteDefinition()))
        Namespaces.addNameSpecifier(CD);
    }
  }
}

const TypoCorrection &TypoCorrectionConsumer::getNextCorrection() {
  if (++CurrentTCIndex < ValidatedCorrections.size())
    return ValidatedCorrections[CurrentTCIndex];

  CurrentTCIndex = ValidatedCorrections.size();
  while (!CorrectionResults.empty()) {
    auto DI = CorrectionResults.begin();
    if (DI->second.empty()) {
      CorrectionResults.erase(DI);
      continue;
    }

    auto RI = DI->second.begin();
    if (RI->second.empty()) {
      DI->second.erase(RI);
      performQualifiedLookups();
      continue;
    }

    TypoCorrection TC = RI->second.pop_back_val();
    if (TC.isResolved() || TC.requiresImport() || resolveCorrection(TC)) {
      ValidatedCorrections.push_back(TC);
      return ValidatedCorrections[CurrentTCIndex];
    }
  }
  return ValidatedCorrections[0];  // The empty correction.
}

bool TypoCorrectionConsumer::resolveCorrection(TypoCorrection &Candidate) {
  IdentifierInfo *Name = Candidate.getCorrectionAsIdentifierInfo();
  DeclContext *TempMemberContext = MemberContext;
  CXXScopeSpec *TempSS = SS.get();
retry_lookup:
  LookupPotentialTypoResult(SemaRef, Result, Name, S, TempSS, TempMemberContext,
                            EnteringContext,
                            CorrectionValidator->IsObjCIvarLookup,
                            Name == Typo && !Candidate.WillReplaceSpecifier());
  switch (Result.getResultKind()) {
  case LookupResult::NotFound:
  case LookupResult::NotFoundInCurrentInstantiation:
  case LookupResult::FoundUnresolvedValue:
    if (TempSS) {
      // Immediately retry the lookup without the given CXXScopeSpec
      TempSS = nullptr;
      Candidate.WillReplaceSpecifier(true);
      goto retry_lookup;
    }
    if (TempMemberContext) {
      if (SS && !TempSS)
        TempSS = SS.get();
      TempMemberContext = nullptr;
      goto retry_lookup;
    }
    if (SearchNamespaces)
      QualifiedResults.push_back(Candidate);
    break;

  case LookupResult::Ambiguous:
    // We don't deal with ambiguities.
    break;

  case LookupResult::Found:
  case LookupResult::FoundOverloaded:
    // Store all of the Decls for overloaded symbols
    for (auto *TRD : Result)
      Candidate.addCorrectionDecl(TRD);
    checkCorrectionVisibility(SemaRef, Candidate);
    if (!isCandidateViable(*CorrectionValidator, Candidate)) {
      if (SearchNamespaces)
        QualifiedResults.push_back(Candidate);
      break;
    }
    Candidate.setCorrectionRange(SS.get(), Result.getLookupNameInfo());
    return true;
  }
  return false;
}

void TypoCorrectionConsumer::performQualifiedLookups() {
  unsigned TypoLen = Typo->getName().size();
  for (const TypoCorrection &QR : QualifiedResults) {
    for (const auto &NSI : Namespaces) {
      DeclContext *Ctx = NSI.DeclCtx;
      const Type *NSType = NSI.NameSpecifier->getAsType();

      // If the current NestedNameSpecifier refers to a class and the
      // current correction candidate is the name of that class, then skip
      // it as it is unlikely a qualified version of the class' constructor
      // is an appropriate correction.
      if (CXXRecordDecl *NSDecl = NSType ? NSType->getAsCXXRecordDecl() :
                                           nullptr) {
        if (NSDecl->getIdentifier() == QR.getCorrectionAsIdentifierInfo())
          continue;
      }

      TypoCorrection TC(QR);
      TC.ClearCorrectionDecls();
      TC.setCorrectionSpecifier(NSI.NameSpecifier);
      TC.setQualifierDistance(NSI.EditDistance);
      TC.setCallbackDistance(0); // Reset the callback distance

      // If the current correction candidate and namespace combination are
      // too far away from the original typo based on the normalized edit
      // distance, then skip performing a qualified name lookup.
      unsigned TmpED = TC.getEditDistance(true);
      if (QR.getCorrectionAsIdentifierInfo() != Typo && TmpED &&
          TypoLen / TmpED < 3)
        continue;

      Result.clear();
      Result.setLookupName(QR.getCorrectionAsIdentifierInfo());
      if (!SemaRef.LookupQualifiedName(Result, Ctx))
        continue;

      // Any corrections added below will be validated in subsequent
      // iterations of the main while() loop over the Consumer's contents.
      switch (Result.getResultKind()) {
      case LookupResult::Found:
      case LookupResult::FoundOverloaded: {
        if (SS && SS->isValid()) {
          std::string NewQualified = TC.getAsString(SemaRef.getLangOpts());
          std::string OldQualified;
          llvm::raw_string_ostream OldOStream(OldQualified);
          SS->getScopeRep()->print(OldOStream, SemaRef.getPrintingPolicy());
          OldOStream << Typo->getName();
          // If correction candidate would be an identical written qualified
          // identifier, then the existing CXXScopeSpec probably included a
          // typedef that didn't get accounted for properly.
          if (OldOStream.str() == NewQualified)
            break;
        }
        for (LookupResult::iterator TRD = Result.begin(), TRDEnd = Result.end();
             TRD != TRDEnd; ++TRD) {
          if (SemaRef.CheckMemberAccess(TC.getCorrectionRange().getBegin(),
                                        NSType ? NSType->getAsCXXRecordDecl()
                                               : nullptr,
                                        TRD.getPair()) == Sema::AR_accessible)
            TC.addCorrectionDecl(*TRD);
        }
        if (TC.isResolved()) {
          TC.setCorrectionRange(SS.get(), Result.getLookupNameInfo());
          addCorrection(TC);
        }
        break;
      }
      case LookupResult::NotFound:
      case LookupResult::NotFoundInCurrentInstantiation:
      case LookupResult::Ambiguous:
      case LookupResult::FoundUnresolvedValue:
        break;
      }
    }
  }
  QualifiedResults.clear();
}

TypoCorrectionConsumer::NamespaceSpecifierSet::NamespaceSpecifierSet(
    ASTContext &Context, DeclContext *CurContext, CXXScopeSpec *CurScopeSpec)
    : Context(Context), CurContextChain(buildContextChain(CurContext)) {
  if (NestedNameSpecifier *NNS =
          CurScopeSpec ? CurScopeSpec->getScopeRep() : nullptr) {
    llvm::raw_string_ostream SpecifierOStream(CurNameSpecifier);
    NNS->print(SpecifierOStream, Context.getPrintingPolicy());

    getNestedNameSpecifierIdentifiers(NNS, CurNameSpecifierIdentifiers);
  }
  // Build the list of identifiers that would be used for an absolute
  // (from the global context) NestedNameSpecifier referring to the current
  // context.
  for (DeclContext *C : llvm::reverse(CurContextChain)) {
    if (auto *ND = dyn_cast_or_null<NamespaceDecl>(C))
      CurContextIdentifiers.push_back(ND->getIdentifier());
  }

  // Add the global context as a NestedNameSpecifier
  SpecifierInfo SI = {cast<DeclContext>(Context.getTranslationUnitDecl()),
                      NestedNameSpecifier::GlobalSpecifier(Context), 1};
  DistanceMap[1].push_back(SI);
}

auto TypoCorrectionConsumer::NamespaceSpecifierSet::buildContextChain(
    DeclContext *Start) -> DeclContextList {
  assert(Start && "Building a context chain from a null context");
  DeclContextList Chain;
  for (DeclContext *DC = Start->getPrimaryContext(); DC != nullptr;
       DC = DC->getLookupParent()) {
    NamespaceDecl *ND = dyn_cast_or_null<NamespaceDecl>(DC);
    if (!DC->isInlineNamespace() && !DC->isTransparentContext() &&
        !(ND && ND->isAnonymousNamespace()))
      Chain.push_back(DC->getPrimaryContext());
  }
  return Chain;
}

unsigned
TypoCorrectionConsumer::NamespaceSpecifierSet::buildNestedNameSpecifier(
    DeclContextList &DeclChain, NestedNameSpecifier *&NNS) {
  unsigned NumSpecifiers = 0;
  for (DeclContext *C : llvm::reverse(DeclChain)) {
    if (auto *ND = dyn_cast_or_null<NamespaceDecl>(C)) {
      NNS = NestedNameSpecifier::Create(Context, NNS, ND);
      ++NumSpecifiers;
    } else if (auto *RD = dyn_cast_or_null<RecordDecl>(C)) {
      NNS = NestedNameSpecifier::Create(Context, NNS, RD->isTemplateDecl(),
                                        RD->getTypeForDecl());
      ++NumSpecifiers;
    }
  }
  return NumSpecifiers;
}

void TypoCorrectionConsumer::NamespaceSpecifierSet::addNameSpecifier(
    DeclContext *Ctx) {
  NestedNameSpecifier *NNS = nullptr;
  unsigned NumSpecifiers = 0;
  DeclContextList NamespaceDeclChain(buildContextChain(Ctx));
  DeclContextList FullNamespaceDeclChain(NamespaceDeclChain);

  // Eliminate common elements from the two DeclContext chains.
  for (DeclContext *C : llvm::reverse(CurContextChain)) {
    if (NamespaceDeclChain.empty() || NamespaceDeclChain.back() != C)
      break;
    NamespaceDeclChain.pop_back();
  }

  // Build the NestedNameSpecifier from what is left of the NamespaceDeclChain
  NumSpecifiers = buildNestedNameSpecifier(NamespaceDeclChain, NNS);

  // Add an explicit leading '::' specifier if needed.
  if (NamespaceDeclChain.empty()) {
    // Rebuild the NestedNameSpecifier as a globally-qualified specifier.
    NNS = NestedNameSpecifier::GlobalSpecifier(Context);
    NumSpecifiers =
        buildNestedNameSpecifier(FullNamespaceDeclChain, NNS);
  } else if (NamedDecl *ND =
                 dyn_cast_or_null<NamedDecl>(NamespaceDeclChain.back())) {
    IdentifierInfo *Name = ND->getIdentifier();
    bool SameNameSpecifier = false;
    if (std::find(CurNameSpecifierIdentifiers.begin(),
                  CurNameSpecifierIdentifiers.end(),
                  Name) != CurNameSpecifierIdentifiers.end()) {
      std::string NewNameSpecifier;
      llvm::raw_string_ostream SpecifierOStream(NewNameSpecifier);
      SmallVector<const IdentifierInfo *, 4> NewNameSpecifierIdentifiers;
      getNestedNameSpecifierIdentifiers(NNS, NewNameSpecifierIdentifiers);
      NNS->print(SpecifierOStream, Context.getPrintingPolicy());
      SpecifierOStream.flush();
      SameNameSpecifier = NewNameSpecifier == CurNameSpecifier;
    }
    if (SameNameSpecifier || llvm::find(CurContextIdentifiers, Name) !=
                                 CurContextIdentifiers.end()) {
      // Rebuild the NestedNameSpecifier as a globally-qualified specifier.
      NNS = NestedNameSpecifier::GlobalSpecifier(Context);
      NumSpecifiers =
          buildNestedNameSpecifier(FullNamespaceDeclChain, NNS);
    }
  }

  // If the built NestedNameSpecifier would be replacing an existing
  // NestedNameSpecifier, use the number of component identifiers that
  // would need to be changed as the edit distance instead of the number
  // of components in the built NestedNameSpecifier.
  if (NNS && !CurNameSpecifierIdentifiers.empty()) {
    SmallVector<const IdentifierInfo*, 4> NewNameSpecifierIdentifiers;
    getNestedNameSpecifierIdentifiers(NNS, NewNameSpecifierIdentifiers);
    NumSpecifiers = llvm::ComputeEditDistance(
        llvm::makeArrayRef(CurNameSpecifierIdentifiers),
        llvm::makeArrayRef(NewNameSpecifierIdentifiers));
  }

  SpecifierInfo SI = {Ctx, NNS, NumSpecifiers};
  DistanceMap[NumSpecifiers].push_back(SI);
}

/// Perform name lookup for a possible result for typo correction.
static void LookupPotentialTypoResult(Sema &SemaRef,
                                      LookupResult &Res,
                                      IdentifierInfo *Name,
                                      Scope *S, CXXScopeSpec *SS,
                                      DeclContext *MemberContext,
                                      bool EnteringContext,
                                      bool isObjCIvarLookup,
                                      bool FindHidden) {
  Res.suppressDiagnostics();
  Res.clear();
  Res.setLookupName(Name);
  Res.setAllowHidden(FindHidden);
  if (MemberContext) {
    if (ObjCInterfaceDecl *Class = dyn_cast<ObjCInterfaceDecl>(MemberContext)) {
      if (isObjCIvarLookup) {
        if (ObjCIvarDecl *Ivar = Class->lookupInstanceVariable(Name)) {
          Res.addDecl(Ivar);
          Res.resolveKind();
          return;
        }
      }

      if (ObjCPropertyDecl *Prop = Class->FindPropertyDeclaration(
              Name, ObjCPropertyQueryKind::OBJC_PR_query_instance)) {
        Res.addDecl(Prop);
        Res.resolveKind();
        return;
      }
    }

    SemaRef.LookupQualifiedName(Res, MemberContext);
    return;
  }

  SemaRef.LookupParsedName(Res, S, SS, /*AllowBuiltinCreation=*/false,
                           EnteringContext);

  // Fake ivar lookup; this should really be part of
  // LookupParsedName.
  if (ObjCMethodDecl *Method = SemaRef.getCurMethodDecl()) {
    if (Method->isInstanceMethod() && Method->getClassInterface() &&
        (Res.empty() ||
         (Res.isSingleResult() &&
          Res.getFoundDecl()->isDefinedOutsideFunctionOrMethod()))) {
       if (ObjCIvarDecl *IV
             = Method->getClassInterface()->lookupInstanceVariable(Name)) {
         Res.addDecl(IV);
         Res.resolveKind();
       }
     }
  }
}

/// Add keywords to the consumer as possible typo corrections.
static void AddKeywordsToConsumer(Sema &SemaRef,
                                  TypoCorrectionConsumer &Consumer,
                                  Scope *S, CorrectionCandidateCallback &CCC,
                                  bool AfterNestedNameSpecifier) {
  if (AfterNestedNameSpecifier) {
    // For 'X::', we know exactly which keywords can appear next.
    Consumer.addKeywordResult("template");
    if (CCC.WantExpressionKeywords)
      Consumer.addKeywordResult("operator");
    return;
  }

  if (CCC.WantObjCSuper)
    Consumer.addKeywordResult("super");

  if (CCC.WantTypeSpecifiers) {
    // Add type-specifier keywords to the set of results.
    static const char *const CTypeSpecs[] = {
      "char", "const", "double", "enum", "float", "int", "long", "short",
      "signed", "struct", "union", "unsigned", "void", "volatile",
      "_Complex", "_Imaginary",
      // storage-specifiers as well
      "extern", "inline", "static", "typedef"
    };

    const unsigned NumCTypeSpecs = llvm::array_lengthof(CTypeSpecs);
    for (unsigned I = 0; I != NumCTypeSpecs; ++I)
      Consumer.addKeywordResult(CTypeSpecs[I]);

    if (SemaRef.getLangOpts().C99)
      Consumer.addKeywordResult("restrict");
    if (SemaRef.getLangOpts().Bool || SemaRef.getLangOpts().CPlusPlus)
      Consumer.addKeywordResult("bool");
    else if (SemaRef.getLangOpts().C99)
      Consumer.addKeywordResult("_Bool");

    if (SemaRef.getLangOpts().CPlusPlus) {
      Consumer.addKeywordResult("class");
      Consumer.addKeywordResult("typename");
      Consumer.addKeywordResult("wchar_t");

      if (SemaRef.getLangOpts().CPlusPlus11) {
        Consumer.addKeywordResult("char16_t");
        Consumer.addKeywordResult("char32_t");
        Consumer.addKeywordResult("constexpr");
        Consumer.addKeywordResult("decltype");
        Consumer.addKeywordResult("thread_local");
      }
    }

    if (SemaRef.getLangOpts().GNUKeywords)
      Consumer.addKeywordResult("typeof");
  } else if (CCC.WantFunctionLikeCasts) {
    static const char *const CastableTypeSpecs[] = {
      "char", "double", "float", "int", "long", "short",
      "signed", "unsigned", "void"
    };
    for (auto *kw : CastableTypeSpecs)
      Consumer.addKeywordResult(kw);
  }

  if (CCC.WantCXXNamedCasts && SemaRef.getLangOpts().CPlusPlus) {
    Consumer.addKeywordResult("const_cast");
    Consumer.addKeywordResult("dynamic_cast");
    Consumer.addKeywordResult("reinterpret_cast");
    Consumer.addKeywordResult("static_cast");
  }

  if (CCC.WantExpressionKeywords) {
    Consumer.addKeywordResult("sizeof");
    if (SemaRef.getLangOpts().Bool || SemaRef.getLangOpts().CPlusPlus) {
      Consumer.addKeywordResult("false");
      Consumer.addKeywordResult("true");
    }

    if (SemaRef.getLangOpts().CPlusPlus) {
      static const char *const CXXExprs[] = {
        "delete", "new", "operator", "throw", "typeid"
      };
      const unsigned NumCXXExprs = llvm::array_lengthof(CXXExprs);
      for (unsigned I = 0; I != NumCXXExprs; ++I)
        Consumer.addKeywordResult(CXXExprs[I]);

      if (isa<CXXMethodDecl>(SemaRef.CurContext) &&
          cast<CXXMethodDecl>(SemaRef.CurContext)->isInstance())
        Consumer.addKeywordResult("this");

      if (SemaRef.getLangOpts().CPlusPlus11) {
        Consumer.addKeywordResult("alignof");
        Consumer.addKeywordResult("nullptr");
      }
    }

    if (SemaRef.getLangOpts().C11) {
      // FIXME: We should not suggest _Alignof if the alignof macro
      // is present.
      Consumer.addKeywordResult("_Alignof");
    }
  }

  if (CCC.WantRemainingKeywords) {
    if (SemaRef.getCurFunctionOrMethodDecl() || SemaRef.getCurBlock()) {
      // Statements.
      static const char *const CStmts[] = {
        "do", "else", "for", "goto", "if", "return", "switch", "while" };
      const unsigned NumCStmts = llvm::array_lengthof(CStmts);
      for (unsigned I = 0; I != NumCStmts; ++I)
        Consumer.addKeywordResult(CStmts[I]);

      if (SemaRef.getLangOpts().CPlusPlus) {
        Consumer.addKeywordResult("catch");
        Consumer.addKeywordResult("try");
      }

      if (S && S->getBreakParent())
        Consumer.addKeywordResult("break");

      if (S && S->getContinueParent())
        Consumer.addKeywordResult("continue");

      if (SemaRef.getCurFunction() &&
          !SemaRef.getCurFunction()->SwitchStack.empty()) {
        Consumer.addKeywordResult("case");
        Consumer.addKeywordResult("default");
      }
    } else {
      if (SemaRef.getLangOpts().CPlusPlus) {
        Consumer.addKeywordResult("namespace");
        Consumer.addKeywordResult("template");
      }

      if (S && S->isClassScope()) {
        Consumer.addKeywordResult("explicit");
        Consumer.addKeywordResult("friend");
        Consumer.addKeywordResult("mutable");
        Consumer.addKeywordResult("private");
        Consumer.addKeywordResult("protected");
        Consumer.addKeywordResult("public");
        Consumer.addKeywordResult("virtual");
      }
    }

    if (SemaRef.getLangOpts().CPlusPlus) {
      Consumer.addKeywordResult("using");

      if (SemaRef.getLangOpts().CPlusPlus11)
        Consumer.addKeywordResult("static_assert");
    }
  }
}

std::unique_ptr<TypoCorrectionConsumer> Sema::makeTypoCorrectionConsumer(
    const DeclarationNameInfo &TypoName, Sema::LookupNameKind LookupKind,
    Scope *S, CXXScopeSpec *SS, CorrectionCandidateCallback &CCC,
    DeclContext *MemberContext, bool EnteringContext,
    const ObjCObjectPointerType *OPT, bool ErrorRecovery) {

  if (Diags.hasFatalErrorOccurred() || !getLangOpts().SpellChecking ||
      DisableTypoCorrection)
    return nullptr;

  // In Microsoft mode, don't perform typo correction in a template member
  // function dependent context because it interferes with the "lookup into
  // dependent bases of class templates" feature.
  if (getLangOpts().MSVCCompat && CurContext->isDependentContext() &&
      isa<CXXMethodDecl>(CurContext))
    return nullptr;

  // We only attempt to correct typos for identifiers.
  IdentifierInfo *Typo = TypoName.getName().getAsIdentifierInfo();
  if (!Typo)
    return nullptr;

  // If the scope specifier itself was invalid, don't try to correct
  // typos.
  if (SS && SS->isInvalid())
    return nullptr;

  // Never try to correct typos during any kind of code synthesis.
  if (!CodeSynthesisContexts.empty())
    return nullptr;

  // Don't try to correct 'super'.
  if (S && S->isInObjcMethodScope() && Typo == getSuperIdentifier())
    return nullptr;

  // Abort if typo correction already failed for this specific typo.
  IdentifierSourceLocations::iterator locs = TypoCorrectionFailures.find(Typo);
  if (locs != TypoCorrectionFailures.end() &&
      locs->second.count(TypoName.getLoc()))
    return nullptr;

  // Don't try to correct the identifier "vector" when in AltiVec mode.
  // TODO: Figure out why typo correction misbehaves in this case, fix it, and
  // remove this workaround.
  if ((getLangOpts().AltiVec || getLangOpts().ZVector) && Typo->isStr("vector"))
    return nullptr;

  // Provide a stop gap for files that are just seriously broken.  Trying
  // to correct all typos can turn into a HUGE performance penalty, causing
  // some files to take minutes to get rejected by the parser.
  unsigned Limit = getDiagnostics().getDiagnosticOptions().SpellCheckingLimit;
  if (Limit && TyposCorrected >= Limit)
    return nullptr;
  ++TyposCorrected;

  // If we're handling a missing symbol error, using modules, and the
  // special search all modules option is used, look for a missing import.
  if (ErrorRecovery && getLangOpts().Modules &&
      getLangOpts().ModulesSearchAll) {
    // The following has the side effect of loading the missing module.
    getModuleLoader().lookupMissingImports(Typo->getName(),
                                           TypoName.getBeginLoc());
  }

  // Extend the lifetime of the callback. We delayed this until here
  // to avoid allocations in the hot path (which is where no typo correction
  // occurs). Note that CorrectionCandidateCallback is polymorphic and
  // initially stack-allocated.
  std::unique_ptr<CorrectionCandidateCallback> ClonedCCC = CCC.clone();
  auto Consumer = std::make_unique<TypoCorrectionConsumer>(
      *this, TypoName, LookupKind, S, SS, std::move(ClonedCCC), MemberContext,
      EnteringContext);

  // Perform name lookup to find visible, similarly-named entities.
  bool IsUnqualifiedLookup = false;
  DeclContext *QualifiedDC = MemberContext;
  if (MemberContext) {
    LookupVisibleDecls(MemberContext, LookupKind, *Consumer);

    // Look in qualified interfaces.
    if (OPT) {
      for (auto *I : OPT->quals())
        LookupVisibleDecls(I, LookupKind, *Consumer);
    }
  } else if (SS && SS->isSet()) {
    QualifiedDC = computeDeclContext(*SS, EnteringContext);
    if (!QualifiedDC)
      return nullptr;

    LookupVisibleDecls(QualifiedDC, LookupKind, *Consumer);
  } else {
    IsUnqualifiedLookup = true;
  }

  // Determine whether we are going to search in the various namespaces for
  // corrections.
  bool SearchNamespaces
    = getLangOpts().CPlusPlus &&
      (IsUnqualifiedLookup || (SS && SS->isSet()));

  if (IsUnqualifiedLookup || SearchNamespaces) {
    // For unqualified lookup, look through all of the names that we have
    // seen in this translation unit.
    // FIXME: Re-add the ability to skip very unlikely potential corrections.
    for (const auto &I : Context.Idents)
      Consumer->FoundName(I.getKey());

    // Walk through identifiers in external identifier sources.
    // FIXME: Re-add the ability to skip very unlikely potential corrections.
    if (IdentifierInfoLookup *External
                            = Context.Idents.getExternalIdentifierLookup()) {
      std::unique_ptr<IdentifierIterator> Iter(External->getIdentifiers());
      do {
        StringRef Name = Iter->Next();
        if (Name.empty())
          break;

        Consumer->FoundName(Name);
      } while (true);
    }
  }

  AddKeywordsToConsumer(*this, *Consumer, S,
                        *Consumer->getCorrectionValidator(),
                        SS && SS->isNotEmpty());

  // Build the NestedNameSpecifiers for the KnownNamespaces, if we're going
  // to search those namespaces.
  if (SearchNamespaces) {
    // Load any externally-known namespaces.
    if (ExternalSource && !LoadedExternalKnownNamespaces) {
      SmallVector<NamespaceDecl *, 4> ExternalKnownNamespaces;
      LoadedExternalKnownNamespaces = true;
      ExternalSource->ReadKnownNamespaces(ExternalKnownNamespaces);
      for (auto *N : ExternalKnownNamespaces)
        KnownNamespaces[N] = true;
    }

    Consumer->addNamespaces(KnownNamespaces);
  }

  return Consumer;
}

/// Try to "correct" a typo in the source code by finding
/// visible declarations whose names are similar to the name that was
/// present in the source code.
///
/// \param TypoName the \c DeclarationNameInfo structure that contains
/// the name that was present in the source code along with its location.
///
/// \param LookupKind the name-lookup criteria used to search for the name.
///
/// \param S the scope in which name lookup occurs.
///
/// \param SS the nested-name-specifier that precedes the name we're
/// looking for, if present.
///
/// \param CCC A CorrectionCandidateCallback object that provides further
/// validation of typo correction candidates. It also provides flags for
/// determining the set of keywords permitted.
///
/// \param MemberContext if non-NULL, the context in which to look for
/// a member access expression.
///
/// \param EnteringContext whether we're entering the context described by
/// the nested-name-specifier SS.
///
/// \param OPT when non-NULL, the search for visible declarations will
/// also walk the protocols in the qualified interfaces of \p OPT.
///
/// \returns a \c TypoCorrection containing the corrected name if the typo
/// along with information such as the \c NamedDecl where the corrected name
/// was declared, and any additional \c NestedNameSpecifier needed to access
/// it (C++ only). The \c TypoCorrection is empty if there is no correction.
TypoCorrection Sema::CorrectTypo(const DeclarationNameInfo &TypoName,
                                 Sema::LookupNameKind LookupKind,
                                 Scope *S, CXXScopeSpec *SS,
                                 CorrectionCandidateCallback &CCC,
                                 CorrectTypoKind Mode,
                                 DeclContext *MemberContext,
                                 bool EnteringContext,
                                 const ObjCObjectPointerType *OPT,
                                 bool RecordFailure) {
  // Always let the ExternalSource have the first chance at correction, even
  // if we would otherwise have given up.
  if (ExternalSource) {
    if (TypoCorrection Correction =
            ExternalSource->CorrectTypo(TypoName, LookupKind, S, SS, CCC,
                                        MemberContext, EnteringContext, OPT))
      return Correction;
  }

  // Ugly hack equivalent to CTC == CTC_ObjCMessageReceiver;
  // WantObjCSuper is only true for CTC_ObjCMessageReceiver and for
  // some instances of CTC_Unknown, while WantRemainingKeywords is true
  // for CTC_Unknown but not for CTC_ObjCMessageReceiver.
  bool ObjCMessageReceiver = CCC.WantObjCSuper && !CCC.WantRemainingKeywords;

  IdentifierInfo *Typo = TypoName.getName().getAsIdentifierInfo();
  auto Consumer = makeTypoCorrectionConsumer(TypoName, LookupKind, S, SS, CCC,
                                             MemberContext, EnteringContext,
                                             OPT, Mode == CTK_ErrorRecovery);

  if (!Consumer)
    return TypoCorrection();

  // If we haven't found anything, we're done.
  if (Consumer->empty())
    return FailedCorrection(Typo, TypoName.getLoc(), RecordFailure);

  // Make sure the best edit distance (prior to adding any namespace qualifiers)
  // is not more that about a third of the length of the typo's identifier.
  unsigned ED = Consumer->getBestEditDistance(true);
  unsigned TypoLen = Typo->getName().size();
  if (ED > 0 && TypoLen / ED < 3)
    return FailedCorrection(Typo, TypoName.getLoc(), RecordFailure);

  TypoCorrection BestTC = Consumer->getNextCorrection();
  TypoCorrection SecondBestTC = Consumer->getNextCorrection();
  if (!BestTC)
    return FailedCorrection(Typo, TypoName.getLoc(), RecordFailure);

  ED = BestTC.getEditDistance();

  if (TypoLen >= 3 && ED > 0 && TypoLen / ED < 3) {
    // If this was an unqualified lookup and we believe the callback
    // object wouldn't have filtered out possible corrections, note
    // that no correction was found.
    return FailedCorrection(Typo, TypoName.getLoc(), RecordFailure);
  }

  // If only a single name remains, return that result.
  if (!SecondBestTC ||
      SecondBestTC.getEditDistance(false) > BestTC.getEditDistance(false)) {
    const TypoCorrection &Result = BestTC;

    // Don't correct to a keyword that's the same as the typo; the keyword
    // wasn't actually in scope.
    if (ED == 0 && Result.isKeyword())
      return FailedCorrection(Typo, TypoName.getLoc(), RecordFailure);

    TypoCorrection TC = Result;
    TC.setCorrectionRange(SS, TypoName);
    checkCorrectionVisibility(*this, TC);
    return TC;
  } else if (SecondBestTC && ObjCMessageReceiver) {
    // Prefer 'super' when we're completing in a message-receiver
    // context.

    if (BestTC.getCorrection().getAsString() != "super") {
      if (SecondBestTC.getCorrection().getAsString() == "super")
        BestTC = SecondBestTC;
      else if ((*Consumer)["super"].front().isKeyword())
        BestTC = (*Consumer)["super"].front();
    }
    // Don't correct to a keyword that's the same as the typo; the keyword
    // wasn't actually in scope.
    if (BestTC.getEditDistance() == 0 ||
        BestTC.getCorrection().getAsString() != "super")
      return FailedCorrection(Typo, TypoName.getLoc(), RecordFailure);

    BestTC.setCorrectionRange(SS, TypoName);
    return BestTC;
  }

  // Record the failure's location if needed and return an empty correction. If
  // this was an unqualified lookup and we believe the callback object did not
  // filter out possible corrections, also cache the failure for the typo.
  return FailedCorrection(Typo, TypoName.getLoc(), RecordFailure && !SecondBestTC);
}

/// Try to "correct" a typo in the source code by finding
/// visible declarations whose names are similar to the name that was
/// present in the source code.
///
/// \param TypoName the \c DeclarationNameInfo structure that contains
/// the name that was present in the source code along with its location.
///
/// \param LookupKind the name-lookup criteria used to search for the name.
///
/// \param S the scope in which name lookup occurs.
///
/// \param SS the nested-name-specifier that precedes the name we're
/// looking for, if present.
///
/// \param CCC A CorrectionCandidateCallback object that provides further
/// validation of typo correction candidates. It also provides flags for
/// determining the set of keywords permitted.
///
/// \param TDG A TypoDiagnosticGenerator functor that will be used to print
/// diagnostics when the actual typo correction is attempted.
///
/// \param TRC A TypoRecoveryCallback functor that will be used to build an
/// Expr from a typo correction candidate.
///
/// \param MemberContext if non-NULL, the context in which to look for
/// a member access expression.
///
/// \param EnteringContext whether we're entering the context described by
/// the nested-name-specifier SS.
///
/// \param OPT when non-NULL, the search for visible declarations will
/// also walk the protocols in the qualified interfaces of \p OPT.
///
/// \returns a new \c TypoExpr that will later be replaced in the AST with an
/// Expr representing the result of performing typo correction, or nullptr if
/// typo correction is not possible. If nullptr is returned, no diagnostics will
/// be emitted and it is the responsibility of the caller to emit any that are
/// needed.
TypoExpr *Sema::CorrectTypoDelayed(
    const DeclarationNameInfo &TypoName, Sema::LookupNameKind LookupKind,
    Scope *S, CXXScopeSpec *SS, CorrectionCandidateCallback &CCC,
    TypoDiagnosticGenerator TDG, TypoRecoveryCallback TRC, CorrectTypoKind Mode,
    DeclContext *MemberContext, bool EnteringContext,
    const ObjCObjectPointerType *OPT) {
  auto Consumer = makeTypoCorrectionConsumer(TypoName, LookupKind, S, SS, CCC,
                                             MemberContext, EnteringContext,
                                             OPT, Mode == CTK_ErrorRecovery);

  // Give the external sema source a chance to correct the typo.
  TypoCorrection ExternalTypo;
  if (ExternalSource && Consumer) {
    ExternalTypo = ExternalSource->CorrectTypo(
        TypoName, LookupKind, S, SS, *Consumer->getCorrectionValidator(),
        MemberContext, EnteringContext, OPT);
    if (ExternalTypo)
      Consumer->addCorrection(ExternalTypo);
  }

  if (!Consumer || Consumer->empty())
    return nullptr;

  // Make sure the best edit distance (prior to adding any namespace qualifiers)
  // is not more that about a third of the length of the typo's identifier.
  unsigned ED = Consumer->getBestEditDistance(true);
  IdentifierInfo *Typo = TypoName.getName().getAsIdentifierInfo();
  if (!ExternalTypo && ED > 0 && Typo->getName().size() / ED < 3)
    return nullptr;
  ExprEvalContexts.back().NumTypos++;
  return createDelayedTypo(std::move(Consumer), std::move(TDG), std::move(TRC),
                           TypoName.getLoc());
}

void TypoCorrection::addCorrectionDecl(NamedDecl *CDecl) {
  if (!CDecl) return;

  if (isKeyword())
    CorrectionDecls.clear();

  CorrectionDecls.push_back(CDecl);

  if (!CorrectionName)
    CorrectionName = CDecl->getDeclName();
}

std::string TypoCorrection::getAsString(const LangOptions &LO) const {
  if (CorrectionNameSpec) {
    std::string tmpBuffer;
    llvm::raw_string_ostream PrefixOStream(tmpBuffer);
    CorrectionNameSpec->print(PrefixOStream, PrintingPolicy(LO));
    PrefixOStream << CorrectionName;
    return PrefixOStream.str();
  }

  return CorrectionName.getAsString();
}

bool CorrectionCandidateCallback::ValidateCandidate(
    const TypoCorrection &candidate) {
  if (!candidate.isResolved())
    return true;

  if (candidate.isKeyword())
    return WantTypeSpecifiers || WantExpressionKeywords || WantCXXNamedCasts ||
           WantRemainingKeywords || WantObjCSuper;

  bool HasNonType = false;
  bool HasStaticMethod = false;
  bool HasNonStaticMethod = false;
  for (Decl *D : candidate) {
    if (FunctionTemplateDecl *FTD = dyn_cast<FunctionTemplateDecl>(D))
      D = FTD->getTemplatedDecl();
    if (CXXMethodDecl *Method = dyn_cast<CXXMethodDecl>(D)) {
      if (Method->isStatic())
        HasStaticMethod = true;
      else
        HasNonStaticMethod = true;
    }
    if (!isa<TypeDecl>(D))
      HasNonType = true;
  }

  if (IsAddressOfOperand && HasNonStaticMethod && !HasStaticMethod &&
      !candidate.getCorrectionSpecifier())
    return false;

  return WantTypeSpecifiers || HasNonType;
}

FunctionCallFilterCCC::FunctionCallFilterCCC(Sema &SemaRef, unsigned NumArgs,
                                             bool HasExplicitTemplateArgs,
                                             MemberExpr *ME)
    : NumArgs(NumArgs), HasExplicitTemplateArgs(HasExplicitTemplateArgs),
      CurContext(SemaRef.CurContext), MemberFn(ME) {
  WantTypeSpecifiers = false;
  WantFunctionLikeCasts = SemaRef.getLangOpts().CPlusPlus &&
                          !HasExplicitTemplateArgs && NumArgs == 1;
  WantCXXNamedCasts = HasExplicitTemplateArgs && NumArgs == 1;
  WantRemainingKeywords = false;
}

bool FunctionCallFilterCCC::ValidateCandidate(const TypoCorrection &candidate) {
  if (!candidate.getCorrectionDecl())
    return candidate.isKeyword();

  for (auto *C : candidate) {
    FunctionDecl *FD = nullptr;
    NamedDecl *ND = C->getUnderlyingDecl();
    if (FunctionTemplateDecl *FTD = dyn_cast<FunctionTemplateDecl>(ND))
      FD = FTD->getTemplatedDecl();
    if (!HasExplicitTemplateArgs && !FD) {
      if (!(FD = dyn_cast<FunctionDecl>(ND)) && isa<ValueDecl>(ND)) {
        // If the Decl is neither a function nor a template function,
        // determine if it is a pointer or reference to a function. If so,
        // check against the number of arguments expected for the pointee.
        QualType ValType = cast<ValueDecl>(ND)->getType();
        if (ValType.isNull())
          continue;
        if (ValType->isAnyPointerType() || ValType->isReferenceType())
          ValType = ValType->getPointeeType();
        if (const FunctionProtoType *FPT = ValType->getAs<FunctionProtoType>())
          if (FPT->getNumParams() == NumArgs)
            return true;
      }
    }

    // A typo for a function-style cast can look like a function call in C++.
    if ((HasExplicitTemplateArgs ? getAsTypeTemplateDecl(ND) != nullptr
                                 : isa<TypeDecl>(ND)) &&
        CurContext->getParentASTContext().getLangOpts().CPlusPlus)
      // Only a class or class template can take two or more arguments.
      return NumArgs <= 1 || HasExplicitTemplateArgs || isa<CXXRecordDecl>(ND);

    // Skip the current candidate if it is not a FunctionDecl or does not accept
    // the current number of arguments.
    if (!FD || !(FD->getNumParams() >= NumArgs &&
                 FD->getMinRequiredArguments() <= NumArgs))
      continue;

    // If the current candidate is a non-static C++ method, skip the candidate
    // unless the method being corrected--or the current DeclContext, if the
    // function being corrected is not a method--is a method in the same class
    // or a descendent class of the candidate's parent class.
    if (CXXMethodDecl *MD = dyn_cast<CXXMethodDecl>(FD)) {
      if (MemberFn || !MD->isStatic()) {
        CXXMethodDecl *CurMD =
            MemberFn
                ? dyn_cast_or_null<CXXMethodDecl>(MemberFn->getMemberDecl())
                : dyn_cast_or_null<CXXMethodDecl>(CurContext);
        CXXRecordDecl *CurRD =
            CurMD ? CurMD->getParent()->getCanonicalDecl() : nullptr;
        CXXRecordDecl *RD = MD->getParent()->getCanonicalDecl();
        if (!CurRD || (CurRD != RD && !CurRD->isDerivedFrom(RD)))
          continue;
      }
    }
    return true;
  }
  return false;
}

void Sema::diagnoseTypo(const TypoCorrection &Correction,
                        const PartialDiagnostic &TypoDiag,
                        bool ErrorRecovery) {
  diagnoseTypo(Correction, TypoDiag, PDiag(diag::note_previous_decl),
               ErrorRecovery);
}

/// Find which declaration we should import to provide the definition of
/// the given declaration.
static NamedDecl *getDefinitionToImport(NamedDecl *D) {
  if (VarDecl *VD = dyn_cast<VarDecl>(D))
    return VD->getDefinition();
  if (FunctionDecl *FD = dyn_cast<FunctionDecl>(D))
    return FD->getDefinition();
  if (TagDecl *TD = dyn_cast<TagDecl>(D))
    return TD->getDefinition();
  // The first definition for this ObjCInterfaceDecl might be in the TU
  // and not associated with any module. Use the one we know to be complete
  // and have just seen in a module.
  if (ObjCInterfaceDecl *ID = dyn_cast<ObjCInterfaceDecl>(D))
    return ID;
  if (ObjCProtocolDecl *PD = dyn_cast<ObjCProtocolDecl>(D))
    return PD->getDefinition();
  if (TemplateDecl *TD = dyn_cast<TemplateDecl>(D))
    if (NamedDecl *TTD = TD->getTemplatedDecl())
      return getDefinitionToImport(TTD);
  return nullptr;
}

void Sema::diagnoseMissingImport(SourceLocation Loc, NamedDecl *Decl,
                                 MissingImportKind MIK, bool Recover) {
  // Suggest importing a module providing the definition of this entity, if
  // possible.
  NamedDecl *Def = getDefinitionToImport(Decl);
  if (!Def)
    Def = Decl;

  Module *Owner = getOwningModule(Def);
  assert(Owner && "definition of hidden declaration is not in a module");

  llvm::SmallVector<Module*, 8> OwningModules;
  OwningModules.push_back(Owner);
  auto Merged = Context.getModulesWithMergedDefinition(Def);
  OwningModules.insert(OwningModules.end(), Merged.begin(), Merged.end());

  diagnoseMissingImport(Loc, Def, Def->getLocation(), OwningModules, MIK,
                        Recover);
}

/// Get a "quoted.h" or <angled.h> include path to use in a diagnostic
/// suggesting the addition of a #include of the specified file.
static std::string getHeaderNameForHeader(Preprocessor &PP, const FileEntry *E,
                                          llvm::StringRef IncludingFile) {
  bool IsSystem = false;
  auto Path = PP.getHeaderSearchInfo().suggestPathToFileForDiagnostics(
      E, IncludingFile, &IsSystem);
  return (IsSystem ? '<' : '"') + Path + (IsSystem ? '>' : '"');
}

void Sema::diagnoseMissingImport(SourceLocation UseLoc, NamedDecl *Decl,
                                 SourceLocation DeclLoc,
                                 ArrayRef<Module *> Modules,
                                 MissingImportKind MIK, bool Recover) {
  assert(!Modules.empty());

  auto NotePrevious = [&] {
    // FIXME: Suppress the note backtrace even under
    // -fdiagnostics-show-note-include-stack. We don't care how this
    // declaration was previously reached.
    Diag(DeclLoc, diag::note_unreachable_entity) << (int)MIK;
  };

  // Weed out duplicates from module list.
  llvm::SmallVector<Module*, 8> UniqueModules;
  llvm::SmallDenseSet<Module*, 8> UniqueModuleSet;
  for (auto *M : Modules) {
    if (M->Kind == Module::GlobalModuleFragment)
      continue;
    if (UniqueModuleSet.insert(M).second)
      UniqueModules.push_back(M);
  }

  // Try to find a suitable header-name to #include.
  std::string HeaderName;
  if (const FileEntry *Header =
          PP.getHeaderToIncludeForDiagnostics(UseLoc, DeclLoc)) {
    if (const FileEntry *FE =
            SourceMgr.getFileEntryForID(SourceMgr.getFileID(UseLoc)))
      HeaderName = getHeaderNameForHeader(PP, Header, FE->tryGetRealPathName());
  }

  // If we have a #include we should suggest, or if all definition locations
  // were in global module fragments, don't suggest an import.
  if (!HeaderName.empty() || UniqueModules.empty()) {
    // FIXME: Find a smart place to suggest inserting a #include, and add
    // a FixItHint there.
    Diag(UseLoc, diag::err_module_unimported_use_header)
        << (int)MIK << Decl << !HeaderName.empty() << HeaderName;
    // Produce a note showing where the entity was declared.
    NotePrevious();
    if (Recover)
      createImplicitModuleImportForErrorRecovery(UseLoc, Modules[0]);
    return;
  }

  Modules = UniqueModules;

  if (Modules.size() > 1) {
    std::string ModuleList;
    unsigned N = 0;
    for (Module *M : Modules) {
      ModuleList += "\n        ";
      if (++N == 5 && N != Modules.size()) {
        ModuleList += "[...]";
        break;
      }
      ModuleList += M->getFullModuleName();
    }

    Diag(UseLoc, diag::err_module_unimported_use_multiple)
      << (int)MIK << Decl << ModuleList;
  } else {
    // FIXME: Add a FixItHint that imports the corresponding module.
    Diag(UseLoc, diag::err_module_unimported_use)
      << (int)MIK << Decl << Modules[0]->getFullModuleName();
  }

  NotePrevious();

  // Try to recover by implicitly importing this module.
  if (Recover)
    createImplicitModuleImportForErrorRecovery(UseLoc, Modules[0]);
}

/// Diagnose a successfully-corrected typo. Separated from the correction
/// itself to allow external validation of the result, etc.
///
/// \param Correction The result of performing typo correction.
/// \param TypoDiag The diagnostic to produce. This will have the corrected
///        string added to it (and usually also a fixit).
/// \param PrevNote A note to use when indicating the location of the entity to
///        which we are correcting. Will have the correction string added to it.
/// \param ErrorRecovery If \c true (the default), the caller is going to
///        recover from the typo as if the corrected string had been typed.
///        In this case, \c PDiag must be an error, and we will attach a fixit
///        to it.
void Sema::diagnoseTypo(const TypoCorrection &Correction,
                        const PartialDiagnostic &TypoDiag,
                        const PartialDiagnostic &PrevNote,
                        bool ErrorRecovery) {
  std::string CorrectedStr = Correction.getAsString(getLangOpts());
  std::string CorrectedQuotedStr = Correction.getQuoted(getLangOpts());
  FixItHint FixTypo = FixItHint::CreateReplacement(
      Correction.getCorrectionRange(), CorrectedStr);

  // Maybe we're just missing a module import.
  if (Correction.requiresImport()) {
    NamedDecl *Decl = Correction.getFoundDecl();
    assert(Decl && "import required but no declaration to import");

    diagnoseMissingImport(Correction.getCorrectionRange().getBegin(), Decl,
                          MissingImportKind::Declaration, ErrorRecovery);
    return;
  }

  Diag(Correction.getCorrectionRange().getBegin(), TypoDiag)
    << CorrectedQuotedStr << (ErrorRecovery ? FixTypo : FixItHint());

  NamedDecl *ChosenDecl =
      Correction.isKeyword() ? nullptr : Correction.getFoundDecl();
  if (PrevNote.getDiagID() && ChosenDecl)
    Diag(ChosenDecl->getLocation(), PrevNote)
      << CorrectedQuotedStr << (ErrorRecovery ? FixItHint() : FixTypo);

  // Add any extra diagnostics.
  for (const PartialDiagnostic &PD : Correction.getExtraDiagnostics())
    Diag(Correction.getCorrectionRange().getBegin(), PD);
}

TypoExpr *Sema::createDelayedTypo(std::unique_ptr<TypoCorrectionConsumer> TCC,
                                  TypoDiagnosticGenerator TDG,
                                  TypoRecoveryCallback TRC,
                                  SourceLocation TypoLoc) {
  assert(TCC && "createDelayedTypo requires a valid TypoCorrectionConsumer");
  auto TE = new (Context) TypoExpr(Context.DependentTy, TypoLoc);
  auto &State = DelayedTypos[TE];
  State.Consumer = std::move(TCC);
  State.DiagHandler = std::move(TDG);
  State.RecoveryHandler = std::move(TRC);
  if (TE)
    TypoExprs.push_back(TE);
  return TE;
}

const Sema::TypoExprState &Sema::getTypoExprState(TypoExpr *TE) const {
  auto Entry = DelayedTypos.find(TE);
  assert(Entry != DelayedTypos.end() &&
         "Failed to get the state for a TypoExpr!");
  return Entry->second;
}

void Sema::clearDelayedTypo(TypoExpr *TE) {
  DelayedTypos.erase(TE);
}

void Sema::ActOnPragmaDump(Scope *S, SourceLocation IILoc, IdentifierInfo *II) {
  DeclarationNameInfo Name(II, IILoc);
  LookupResult R(*this, Name, LookupAnyName, Sema::NotForRedeclaration);
  R.suppressDiagnostics();
  R.setHideTags(false);
  LookupName(R, S);
  R.dump();
}<|MERGE_RESOLUTION|>--- conflicted
+++ resolved
@@ -886,14 +886,9 @@
     for (const auto &FTy : FunctionList) {
       NewBuiltin = FunctionDecl::Create(
           Context, Parent, Loc, Loc, II, FTy, /*TInfo=*/nullptr, SC_Extern,
-<<<<<<< HEAD
-          false, FTy->isFunctionProtoType());
-      NewBuiltin->setImplicit();
-=======
           S.getCurFPFeatures().isFPConstrained(), false,
           FTy->isFunctionProtoType());
-      NewOpenCLBuiltin->setImplicit();
->>>>>>> bc5b5ea0
+      NewBuiltin->setImplicit();
 
       // Create Decl objects for each parameter, adding them to the
       // FunctionDecl.
