//===--- SemaLambda.cpp - Semantic Analysis for C++11 Lambdas -------------===//
//
// Part of the LLVM Project, under the Apache License v2.0 with LLVM Exceptions.
// See https://llvm.org/LICENSE.txt for license information.
// SPDX-License-Identifier: Apache-2.0 WITH LLVM-exception
//
//===----------------------------------------------------------------------===//
//
//  This file implements semantic analysis for C++ lambda expressions.
//
//===----------------------------------------------------------------------===//
#include "clang/Sema/DeclSpec.h"
#include "TypeLocBuilder.h"
#include "clang/AST/ASTLambda.h"
#include "clang/AST/ExprCXX.h"
#include "clang/Basic/TargetInfo.h"
#include "clang/Sema/Initialization.h"
#include "clang/Sema/Lookup.h"
#include "clang/Sema/Scope.h"
#include "clang/Sema/ScopeInfo.h"
#include "clang/Sema/SemaInternal.h"
#include "clang/Sema/SemaLambda.h"
#include "llvm/ADT/STLExtras.h"
using namespace clang;
using namespace sema;

/// Examines the FunctionScopeInfo stack to determine the nearest
/// enclosing lambda (to the current lambda) that is 'capture-ready' for
/// the variable referenced in the current lambda (i.e. \p VarToCapture).
/// If successful, returns the index into Sema's FunctionScopeInfo stack
/// of the capture-ready lambda's LambdaScopeInfo.
///
/// Climbs down the stack of lambdas (deepest nested lambda - i.e. current
/// lambda - is on top) to determine the index of the nearest enclosing/outer
/// lambda that is ready to capture the \p VarToCapture being referenced in
/// the current lambda.
/// As we climb down the stack, we want the index of the first such lambda -
/// that is the lambda with the highest index that is 'capture-ready'.
///
/// A lambda 'L' is capture-ready for 'V' (var or this) if:
///  - its enclosing context is non-dependent
///  - and if the chain of lambdas between L and the lambda in which
///    V is potentially used (i.e. the lambda at the top of the scope info
///    stack), can all capture or have already captured V.
/// If \p VarToCapture is 'null' then we are trying to capture 'this'.
///
/// Note that a lambda that is deemed 'capture-ready' still needs to be checked
/// for whether it is 'capture-capable' (see
/// getStackIndexOfNearestEnclosingCaptureCapableLambda), before it can truly
/// capture.
///
/// \param FunctionScopes - Sema's stack of nested FunctionScopeInfo's (which a
///  LambdaScopeInfo inherits from).  The current/deepest/innermost lambda
///  is at the top of the stack and has the highest index.
/// \param VarToCapture - the variable to capture.  If NULL, capture 'this'.
///
/// \returns An Optional<unsigned> Index that if evaluates to 'true' contains
/// the index (into Sema's FunctionScopeInfo stack) of the innermost lambda
/// which is capture-ready.  If the return value evaluates to 'false' then
/// no lambda is capture-ready for \p VarToCapture.

static inline Optional<unsigned>
getStackIndexOfNearestEnclosingCaptureReadyLambda(
    ArrayRef<const clang::sema::FunctionScopeInfo *> FunctionScopes,
    VarDecl *VarToCapture) {
  // Label failure to capture.
  const Optional<unsigned> NoLambdaIsCaptureReady;

  // Ignore all inner captured regions.
  unsigned CurScopeIndex = FunctionScopes.size() - 1;
  while (CurScopeIndex > 0 && isa<clang::sema::CapturedRegionScopeInfo>(
                                  FunctionScopes[CurScopeIndex]))
    --CurScopeIndex;
  assert(
      isa<clang::sema::LambdaScopeInfo>(FunctionScopes[CurScopeIndex]) &&
      "The function on the top of sema's function-info stack must be a lambda");

  // If VarToCapture is null, we are attempting to capture 'this'.
  const bool IsCapturingThis = !VarToCapture;
  const bool IsCapturingVariable = !IsCapturingThis;

  // Start with the current lambda at the top of the stack (highest index).
  DeclContext *EnclosingDC =
      cast<sema::LambdaScopeInfo>(FunctionScopes[CurScopeIndex])->CallOperator;

  do {
    const clang::sema::LambdaScopeInfo *LSI =
        cast<sema::LambdaScopeInfo>(FunctionScopes[CurScopeIndex]);
    // IF we have climbed down to an intervening enclosing lambda that contains
    // the variable declaration - it obviously can/must not capture the
    // variable.
    // Since its enclosing DC is dependent, all the lambdas between it and the
    // innermost nested lambda are dependent (otherwise we wouldn't have
    // arrived here) - so we don't yet have a lambda that can capture the
    // variable.
    if (IsCapturingVariable &&
        VarToCapture->getDeclContext()->Equals(EnclosingDC))
      return NoLambdaIsCaptureReady;

    // For an enclosing lambda to be capture ready for an entity, all
    // intervening lambda's have to be able to capture that entity. If even
    // one of the intervening lambda's is not capable of capturing the entity
    // then no enclosing lambda can ever capture that entity.
    // For e.g.
    // const int x = 10;
    // [=](auto a) {    #1
    //   [](auto b) {   #2 <-- an intervening lambda that can never capture 'x'
    //    [=](auto c) { #3
    //       f(x, c);  <-- can not lead to x's speculative capture by #1 or #2
    //    }; }; };
    // If they do not have a default implicit capture, check to see
    // if the entity has already been explicitly captured.
    // If even a single dependent enclosing lambda lacks the capability
    // to ever capture this variable, there is no further enclosing
    // non-dependent lambda that can capture this variable.
    if (LSI->ImpCaptureStyle == sema::LambdaScopeInfo::ImpCap_None) {
      if (IsCapturingVariable && !LSI->isCaptured(VarToCapture))
        return NoLambdaIsCaptureReady;
      if (IsCapturingThis && !LSI->isCXXThisCaptured())
        return NoLambdaIsCaptureReady;
    }
    EnclosingDC = getLambdaAwareParentOfDeclContext(EnclosingDC);

    assert(CurScopeIndex);
    --CurScopeIndex;
  } while (!EnclosingDC->isTranslationUnit() &&
           EnclosingDC->isDependentContext() &&
           isLambdaCallOperator(EnclosingDC));

  assert(CurScopeIndex < (FunctionScopes.size() - 1));
  // If the enclosingDC is not dependent, then the immediately nested lambda
  // (one index above) is capture-ready.
  if (!EnclosingDC->isDependentContext())
    return CurScopeIndex + 1;
  return NoLambdaIsCaptureReady;
}

/// Examines the FunctionScopeInfo stack to determine the nearest
/// enclosing lambda (to the current lambda) that is 'capture-capable' for
/// the variable referenced in the current lambda (i.e. \p VarToCapture).
/// If successful, returns the index into Sema's FunctionScopeInfo stack
/// of the capture-capable lambda's LambdaScopeInfo.
///
/// Given the current stack of lambdas being processed by Sema and
/// the variable of interest, to identify the nearest enclosing lambda (to the
/// current lambda at the top of the stack) that can truly capture
/// a variable, it has to have the following two properties:
///  a) 'capture-ready' - be the innermost lambda that is 'capture-ready':
///     - climb down the stack (i.e. starting from the innermost and examining
///       each outer lambda step by step) checking if each enclosing
///       lambda can either implicitly or explicitly capture the variable.
///       Record the first such lambda that is enclosed in a non-dependent
///       context. If no such lambda currently exists return failure.
///  b) 'capture-capable' - make sure the 'capture-ready' lambda can truly
///  capture the variable by checking all its enclosing lambdas:
///     - check if all outer lambdas enclosing the 'capture-ready' lambda
///       identified above in 'a' can also capture the variable (this is done
///       via tryCaptureVariable for variables and CheckCXXThisCapture for
///       'this' by passing in the index of the Lambda identified in step 'a')
///
/// \param FunctionScopes - Sema's stack of nested FunctionScopeInfo's (which a
/// LambdaScopeInfo inherits from).  The current/deepest/innermost lambda
/// is at the top of the stack.
///
/// \param VarToCapture - the variable to capture.  If NULL, capture 'this'.
///
///
/// \returns An Optional<unsigned> Index that if evaluates to 'true' contains
/// the index (into Sema's FunctionScopeInfo stack) of the innermost lambda
/// which is capture-capable.  If the return value evaluates to 'false' then
/// no lambda is capture-capable for \p VarToCapture.

Optional<unsigned> clang::getStackIndexOfNearestEnclosingCaptureCapableLambda(
    ArrayRef<const sema::FunctionScopeInfo *> FunctionScopes,
    VarDecl *VarToCapture, Sema &S) {

  const Optional<unsigned> NoLambdaIsCaptureCapable;

  const Optional<unsigned> OptionalStackIndex =
      getStackIndexOfNearestEnclosingCaptureReadyLambda(FunctionScopes,
                                                        VarToCapture);
  if (!OptionalStackIndex)
    return NoLambdaIsCaptureCapable;

  const unsigned IndexOfCaptureReadyLambda = *OptionalStackIndex;
  assert(((IndexOfCaptureReadyLambda != (FunctionScopes.size() - 1)) ||
          S.getCurGenericLambda()) &&
         "The capture ready lambda for a potential capture can only be the "
         "current lambda if it is a generic lambda");

  const sema::LambdaScopeInfo *const CaptureReadyLambdaLSI =
      cast<sema::LambdaScopeInfo>(FunctionScopes[IndexOfCaptureReadyLambda]);

  // If VarToCapture is null, we are attempting to capture 'this'
  const bool IsCapturingThis = !VarToCapture;
  const bool IsCapturingVariable = !IsCapturingThis;

  if (IsCapturingVariable) {
    // Check if the capture-ready lambda can truly capture the variable, by
    // checking whether all enclosing lambdas of the capture-ready lambda allow
    // the capture - i.e. make sure it is capture-capable.
    QualType CaptureType, DeclRefType;
    const bool CanCaptureVariable =
        !S.tryCaptureVariable(VarToCapture,
                              /*ExprVarIsUsedInLoc*/ SourceLocation(),
                              clang::Sema::TryCapture_Implicit,
                              /*EllipsisLoc*/ SourceLocation(),
                              /*BuildAndDiagnose*/ false, CaptureType,
                              DeclRefType, &IndexOfCaptureReadyLambda);
    if (!CanCaptureVariable)
      return NoLambdaIsCaptureCapable;
  } else {
    // Check if the capture-ready lambda can truly capture 'this' by checking
    // whether all enclosing lambdas of the capture-ready lambda can capture
    // 'this'.
    const bool CanCaptureThis =
        !S.CheckCXXThisCapture(
             CaptureReadyLambdaLSI->PotentialThisCaptureLocation,
             /*Explicit*/ false, /*BuildAndDiagnose*/ false,
             &IndexOfCaptureReadyLambda);
    if (!CanCaptureThis)
      return NoLambdaIsCaptureCapable;
  }
  return IndexOfCaptureReadyLambda;
}

static inline TemplateParameterList *
getGenericLambdaTemplateParameterList(LambdaScopeInfo *LSI, Sema &SemaRef) {
  if (!LSI->GLTemplateParameterList && !LSI->TemplateParams.empty()) {
    LSI->GLTemplateParameterList = TemplateParameterList::Create(
        SemaRef.Context,
        /*Template kw loc*/ SourceLocation(),
        /*L angle loc*/ LSI->ExplicitTemplateParamsRange.getBegin(),
        LSI->TemplateParams,
        /*R angle loc*/LSI->ExplicitTemplateParamsRange.getEnd(),
        LSI->RequiresClause.get());
  }
  return LSI->GLTemplateParameterList;
}

CXXRecordDecl *
Sema::createLambdaClosureType(SourceRange IntroducerRange, TypeSourceInfo *Info,
                              unsigned LambdaDependencyKind,
                              LambdaCaptureDefault CaptureDefault) {
  DeclContext *DC = CurContext;
  while (!(DC->isFunctionOrMethod() || DC->isRecord() || DC->isFileContext()))
    DC = DC->getParent();
  bool IsGenericLambda = getGenericLambdaTemplateParameterList(getCurLambda(),
                                                               *this);
  // Start constructing the lambda class.
  CXXRecordDecl *Class = CXXRecordDecl::CreateLambda(
      Context, DC, Info, IntroducerRange.getBegin(), LambdaDependencyKind,
      IsGenericLambda, CaptureDefault);
  DC->addDecl(Class);

  return Class;
}

/// Determine whether the given context is or is enclosed in an inline
/// function.
static bool isInInlineFunction(const DeclContext *DC) {
  while (!DC->isFileContext()) {
    if (const FunctionDecl *FD = dyn_cast<FunctionDecl>(DC))
      if (FD->isInlined())
        return true;

    DC = DC->getLexicalParent();
  }

  return false;
}

std::tuple<MangleNumberingContext *, Decl *>
Sema::getCurrentMangleNumberContext(const DeclContext *DC) {
  // Compute the context for allocating mangling numbers in the current
  // expression, if the ABI requires them.
  Decl *ManglingContextDecl = ExprEvalContexts.back().ManglingContextDecl;

  enum ContextKind {
    Normal,
    DefaultArgument,
    DataMember,
    StaticDataMember,
    InlineVariable,
    VariableTemplate
  } Kind = Normal;

  // Default arguments of member function parameters that appear in a class
  // definition, as well as the initializers of data members, receive special
  // treatment. Identify them.
  if (ManglingContextDecl) {
    if (ParmVarDecl *Param = dyn_cast<ParmVarDecl>(ManglingContextDecl)) {
      if (const DeclContext *LexicalDC
          = Param->getDeclContext()->getLexicalParent())
        if (LexicalDC->isRecord())
          Kind = DefaultArgument;
    } else if (VarDecl *Var = dyn_cast<VarDecl>(ManglingContextDecl)) {
      if (Var->getDeclContext()->isRecord())
        Kind = StaticDataMember;
      else if (Var->getMostRecentDecl()->isInline())
        Kind = InlineVariable;
      else if (Var->getDescribedVarTemplate())
        Kind = VariableTemplate;
      else if (auto *VTS = dyn_cast<VarTemplateSpecializationDecl>(Var)) {
        if (!VTS->isExplicitSpecialization())
          Kind = VariableTemplate;
      }
    } else if (isa<FieldDecl>(ManglingContextDecl)) {
      Kind = DataMember;
    }
  }

  // Itanium ABI [5.1.7]:
  //   In the following contexts [...] the one-definition rule requires closure
  //   types in different translation units to "correspond":
  bool IsInNonspecializedTemplate =
      inTemplateInstantiation() || CurContext->isDependentContext();
  switch (Kind) {
  case Normal: {
    //  -- the bodies of non-exported nonspecialized template functions
    //  -- the bodies of inline functions
    if ((IsInNonspecializedTemplate &&
         !(ManglingContextDecl && isa<ParmVarDecl>(ManglingContextDecl))) ||
        isInInlineFunction(CurContext)) {
      while (auto *CD = dyn_cast<CapturedDecl>(DC))
        DC = CD->getParent();
      return std::make_tuple(&Context.getManglingNumberContext(DC), nullptr);
    }

    return std::make_tuple(nullptr, nullptr);
  }

  case StaticDataMember:
    //  -- the initializers of nonspecialized static members of template classes
    if (!IsInNonspecializedTemplate)
      return std::make_tuple(nullptr, ManglingContextDecl);
    // Fall through to get the current context.
    LLVM_FALLTHROUGH;

  case DataMember:
    //  -- the in-class initializers of class members
  case DefaultArgument:
    //  -- default arguments appearing in class definitions
  case InlineVariable:
    //  -- the initializers of inline variables
  case VariableTemplate:
    //  -- the initializers of templated variables
    return std::make_tuple(
        &Context.getManglingNumberContext(ASTContext::NeedExtraManglingDecl,
                                          ManglingContextDecl),
        ManglingContextDecl);
  }

  llvm_unreachable("unexpected context");
}

CXXMethodDecl *Sema::startLambdaDefinition(CXXRecordDecl *Class,
                                           SourceRange IntroducerRange,
                                           TypeSourceInfo *MethodTypeInfo,
                                           SourceLocation EndLoc,
                                           ArrayRef<ParmVarDecl *> Params,
                                           ConstexprSpecKind ConstexprKind,
                                           Expr *TrailingRequiresClause) {
  QualType MethodType = MethodTypeInfo->getType();
  TemplateParameterList *TemplateParams =
      getGenericLambdaTemplateParameterList(getCurLambda(), *this);
  // If a lambda appears in a dependent context or is a generic lambda (has
  // template parameters) and has an 'auto' return type, deduce it to a
  // dependent type.
  if (Class->isDependentContext() || TemplateParams) {
    const FunctionProtoType *FPT = MethodType->castAs<FunctionProtoType>();
    QualType Result = FPT->getReturnType();
    if (Result->isUndeducedType()) {
      Result = SubstAutoTypeDependent(Result);
      MethodType = Context.getFunctionType(Result, FPT->getParamTypes(),
                                           FPT->getExtProtoInfo());
    }
  }

  // C++11 [expr.prim.lambda]p5:
  //   The closure type for a lambda-expression has a public inline function
  //   call operator (13.5.4) whose parameters and return type are described by
  //   the lambda-expression's parameter-declaration-clause and
  //   trailing-return-type respectively.
  DeclarationName MethodName
    = Context.DeclarationNames.getCXXOperatorName(OO_Call);
  DeclarationNameLoc MethodNameLoc =
      DeclarationNameLoc::makeCXXOperatorNameLoc(IntroducerRange);
  CXXMethodDecl *Method = CXXMethodDecl::Create(
      Context, Class, EndLoc,
      DeclarationNameInfo(MethodName, IntroducerRange.getBegin(),
                          MethodNameLoc),
      MethodType, MethodTypeInfo, SC_None, getCurFPFeatures().isFPConstrained(),
      /*isInline=*/true, ConstexprKind, EndLoc, TrailingRequiresClause);
  Method->setAccess(AS_public);
  if (!TemplateParams)
    Class->addDecl(Method);

  // Temporarily set the lexical declaration context to the current
  // context, so that the Scope stack matches the lexical nesting.
  Method->setLexicalDeclContext(CurContext);
  // Create a function template if we have a template parameter list
  FunctionTemplateDecl *const TemplateMethod = TemplateParams ?
            FunctionTemplateDecl::Create(Context, Class,
                                         Method->getLocation(), MethodName,
                                         TemplateParams,
                                         Method) : nullptr;
  if (TemplateMethod) {
    TemplateMethod->setAccess(AS_public);
    Method->setDescribedFunctionTemplate(TemplateMethod);
    Class->addDecl(TemplateMethod);
    TemplateMethod->setLexicalDeclContext(CurContext);
  }

  // Add parameters.
  if (!Params.empty()) {
    Method->setParams(Params);
    CheckParmsForFunctionDef(Params,
                             /*CheckParameterNames=*/false);

    for (auto P : Method->parameters())
      P->setOwningFunction(Method);
  }

  return Method;
}

void Sema::handleLambdaNumbering(
    CXXRecordDecl *Class, CXXMethodDecl *Method,
    Optional<std::tuple<bool, unsigned, unsigned, Decl *>> Mangling) {
  if (Mangling) {
    bool HasKnownInternalLinkage;
    unsigned ManglingNumber, DeviceManglingNumber;
    Decl *ManglingContextDecl;
    std::tie(HasKnownInternalLinkage, ManglingNumber, DeviceManglingNumber,
             ManglingContextDecl) = *Mangling;
    Class->setLambdaMangling(ManglingNumber, ManglingContextDecl,
                             HasKnownInternalLinkage);
    Class->setDeviceLambdaManglingNumber(DeviceManglingNumber);
    return;
  }

  auto getMangleNumberingContext =
      [this](CXXRecordDecl *Class,
             Decl *ManglingContextDecl) -> MangleNumberingContext * {
    // Get mangle numbering context if there's any extra decl context.
    if (ManglingContextDecl)
      return &Context.getManglingNumberContext(
          ASTContext::NeedExtraManglingDecl, ManglingContextDecl);
    // Otherwise, from that lambda's decl context.
    auto DC = Class->getDeclContext();
    while (auto *CD = dyn_cast<CapturedDecl>(DC))
      DC = CD->getParent();
    return &Context.getManglingNumberContext(DC);
  };

  MangleNumberingContext *MCtx;
  Decl *ManglingContextDecl;
  std::tie(MCtx, ManglingContextDecl) =
      getCurrentMangleNumberContext(Class->getDeclContext());
  bool HasKnownInternalLinkage = false;
  if (!MCtx && (getLangOpts().CUDA || getLangOpts().SYCLIsDevice ||
                getLangOpts().SYCLIsHost)) {
    // Force lambda numbering in CUDA/HIP as we need to name lambdas following
    // ODR. Both device- and host-compilation need to have a consistent naming
    // on kernel functions. As lambdas are potential part of these `__global__`
    // function names, they needs numbering following ODR.
    // Also force for SYCL, since we need this for the
    // __builtin_sycl_unique_stable_name implementation, which depends on lambda
    // mangling.
    MCtx = getMangleNumberingContext(Class, ManglingContextDecl);
    assert(MCtx && "Retrieving mangle numbering context failed!");
    HasKnownInternalLinkage = true;
  }
  if (MCtx) {
    unsigned ManglingNumber = MCtx->getManglingNumber(Method);
    Class->setLambdaMangling(ManglingNumber, ManglingContextDecl,
                             HasKnownInternalLinkage);
    Class->setDeviceLambdaManglingNumber(MCtx->getDeviceManglingNumber(Method));
  }
}

void Sema::buildLambdaScope(LambdaScopeInfo *LSI,
                                        CXXMethodDecl *CallOperator,
                                        SourceRange IntroducerRange,
                                        LambdaCaptureDefault CaptureDefault,
                                        SourceLocation CaptureDefaultLoc,
                                        bool ExplicitParams,
                                        bool ExplicitResultType,
                                        bool Mutable) {
  LSI->CallOperator = CallOperator;
  CXXRecordDecl *LambdaClass = CallOperator->getParent();
  LSI->Lambda = LambdaClass;
  if (CaptureDefault == LCD_ByCopy)
    LSI->ImpCaptureStyle = LambdaScopeInfo::ImpCap_LambdaByval;
  else if (CaptureDefault == LCD_ByRef)
    LSI->ImpCaptureStyle = LambdaScopeInfo::ImpCap_LambdaByref;
  LSI->CaptureDefaultLoc = CaptureDefaultLoc;
  LSI->IntroducerRange = IntroducerRange;
  LSI->ExplicitParams = ExplicitParams;
  LSI->Mutable = Mutable;

  if (ExplicitResultType) {
    LSI->ReturnType = CallOperator->getReturnType();

    if (!LSI->ReturnType->isDependentType() &&
        !LSI->ReturnType->isVoidType()) {
      if (RequireCompleteType(CallOperator->getBeginLoc(), LSI->ReturnType,
                              diag::err_lambda_incomplete_result)) {
        // Do nothing.
      }
    }
  } else {
    LSI->HasImplicitReturnType = true;
  }
}

void Sema::finishLambdaExplicitCaptures(LambdaScopeInfo *LSI) {
  LSI->finishedExplicitCaptures();
}

void Sema::ActOnLambdaExplicitTemplateParameterList(SourceLocation LAngleLoc,
                                                    ArrayRef<NamedDecl *> TParams,
                                                    SourceLocation RAngleLoc,
                                                    ExprResult RequiresClause) {
  LambdaScopeInfo *LSI = getCurLambda();
  assert(LSI && "Expected a lambda scope");
  assert(LSI->NumExplicitTemplateParams == 0 &&
         "Already acted on explicit template parameters");
  assert(LSI->TemplateParams.empty() &&
         "Explicit template parameters should come "
         "before invented (auto) ones");
  assert(!TParams.empty() &&
         "No template parameters to act on");
  LSI->TemplateParams.append(TParams.begin(), TParams.end());
  LSI->NumExplicitTemplateParams = TParams.size();
  LSI->ExplicitTemplateParamsRange = {LAngleLoc, RAngleLoc};
  LSI->RequiresClause = RequiresClause;
}

void Sema::addLambdaParameters(
    ArrayRef<LambdaIntroducer::LambdaCapture> Captures,
    CXXMethodDecl *CallOperator, Scope *CurScope) {
  // Introduce our parameters into the function scope
  for (unsigned p = 0, NumParams = CallOperator->getNumParams();
       p < NumParams; ++p) {
    ParmVarDecl *Param = CallOperator->getParamDecl(p);

    // If this has an identifier, add it to the scope stack.
    if (CurScope && Param->getIdentifier()) {
      bool Error = false;
      // Resolution of CWG 2211 in C++17 renders shadowing ill-formed, but we
      // retroactively apply it.
      for (const auto &Capture : Captures) {
        if (Capture.Id == Param->getIdentifier()) {
          Error = true;
          Diag(Param->getLocation(), diag::err_parameter_shadow_capture);
          Diag(Capture.Loc, diag::note_var_explicitly_captured_here)
              << Capture.Id << true;
        }
      }
      if (!Error)
        CheckShadow(CurScope, Param);

      PushOnScopeChains(Param, CurScope);
    }
  }
}

/// If this expression is an enumerator-like expression of some type
/// T, return the type T; otherwise, return null.
///
/// Pointer comparisons on the result here should always work because
/// it's derived from either the parent of an EnumConstantDecl
/// (i.e. the definition) or the declaration returned by
/// EnumType::getDecl() (i.e. the definition).
static EnumDecl *findEnumForBlockReturn(Expr *E) {
  // An expression is an enumerator-like expression of type T if,
  // ignoring parens and parens-like expressions:
  E = E->IgnoreParens();

  //  - it is an enumerator whose enum type is T or
  if (DeclRefExpr *DRE = dyn_cast<DeclRefExpr>(E)) {
    if (EnumConstantDecl *D
          = dyn_cast<EnumConstantDecl>(DRE->getDecl())) {
      return cast<EnumDecl>(D->getDeclContext());
    }
    return nullptr;
  }

  //  - it is a comma expression whose RHS is an enumerator-like
  //    expression of type T or
  if (BinaryOperator *BO = dyn_cast<BinaryOperator>(E)) {
    if (BO->getOpcode() == BO_Comma)
      return findEnumForBlockReturn(BO->getRHS());
    return nullptr;
  }

  //  - it is a statement-expression whose value expression is an
  //    enumerator-like expression of type T or
  if (StmtExpr *SE = dyn_cast<StmtExpr>(E)) {
    if (Expr *last = dyn_cast_or_null<Expr>(SE->getSubStmt()->body_back()))
      return findEnumForBlockReturn(last);
    return nullptr;
  }

  //   - it is a ternary conditional operator (not the GNU ?:
  //     extension) whose second and third operands are
  //     enumerator-like expressions of type T or
  if (ConditionalOperator *CO = dyn_cast<ConditionalOperator>(E)) {
    if (EnumDecl *ED = findEnumForBlockReturn(CO->getTrueExpr()))
      if (ED == findEnumForBlockReturn(CO->getFalseExpr()))
        return ED;
    return nullptr;
  }

  // (implicitly:)
  //   - it is an implicit integral conversion applied to an
  //     enumerator-like expression of type T or
  if (ImplicitCastExpr *ICE = dyn_cast<ImplicitCastExpr>(E)) {
    // We can sometimes see integral conversions in valid
    // enumerator-like expressions.
    if (ICE->getCastKind() == CK_IntegralCast)
      return findEnumForBlockReturn(ICE->getSubExpr());

    // Otherwise, just rely on the type.
  }

  //   - it is an expression of that formal enum type.
  if (const EnumType *ET = E->getType()->getAs<EnumType>()) {
    return ET->getDecl();
  }

  // Otherwise, nope.
  return nullptr;
}

/// Attempt to find a type T for which the returned expression of the
/// given statement is an enumerator-like expression of that type.
static EnumDecl *findEnumForBlockReturn(ReturnStmt *ret) {
  if (Expr *retValue = ret->getRetValue())
    return findEnumForBlockReturn(retValue);
  return nullptr;
}

/// Attempt to find a common type T for which all of the returned
/// expressions in a block are enumerator-like expressions of that
/// type.
static EnumDecl *findCommonEnumForBlockReturns(ArrayRef<ReturnStmt*> returns) {
  ArrayRef<ReturnStmt*>::iterator i = returns.begin(), e = returns.end();

  // Try to find one for the first return.
  EnumDecl *ED = findEnumForBlockReturn(*i);
  if (!ED) return nullptr;

  // Check that the rest of the returns have the same enum.
  for (++i; i != e; ++i) {
    if (findEnumForBlockReturn(*i) != ED)
      return nullptr;
  }

  // Never infer an anonymous enum type.
  if (!ED->hasNameForLinkage()) return nullptr;

  return ED;
}

/// Adjust the given return statements so that they formally return
/// the given type.  It should require, at most, an IntegralCast.
static void adjustBlockReturnsToEnum(Sema &S, ArrayRef<ReturnStmt*> returns,
                                     QualType returnType) {
  for (ArrayRef<ReturnStmt*>::iterator
         i = returns.begin(), e = returns.end(); i != e; ++i) {
    ReturnStmt *ret = *i;
    Expr *retValue = ret->getRetValue();
    if (S.Context.hasSameType(retValue->getType(), returnType))
      continue;

    // Right now we only support integral fixup casts.
    assert(returnType->isIntegralOrUnscopedEnumerationType());
    assert(retValue->getType()->isIntegralOrUnscopedEnumerationType());

    ExprWithCleanups *cleanups = dyn_cast<ExprWithCleanups>(retValue);

    Expr *E = (cleanups ? cleanups->getSubExpr() : retValue);
    E = ImplicitCastExpr::Create(S.Context, returnType, CK_IntegralCast, E,
                                 /*base path*/ nullptr, VK_PRValue,
                                 FPOptionsOverride());
    if (cleanups) {
      cleanups->setSubExpr(E);
    } else {
      ret->setRetValue(E);
    }
  }
}

void Sema::deduceClosureReturnType(CapturingScopeInfo &CSI) {
  assert(CSI.HasImplicitReturnType);
  // If it was ever a placeholder, it had to been deduced to DependentTy.
  assert(CSI.ReturnType.isNull() || !CSI.ReturnType->isUndeducedType());
  assert((!isa<LambdaScopeInfo>(CSI) || !getLangOpts().CPlusPlus14) &&
         "lambda expressions use auto deduction in C++14 onwards");

  // C++ core issue 975:
  //   If a lambda-expression does not include a trailing-return-type,
  //   it is as if the trailing-return-type denotes the following type:
  //     - if there are no return statements in the compound-statement,
  //       or all return statements return either an expression of type
  //       void or no expression or braced-init-list, the type void;
  //     - otherwise, if all return statements return an expression
  //       and the types of the returned expressions after
  //       lvalue-to-rvalue conversion (4.1 [conv.lval]),
  //       array-to-pointer conversion (4.2 [conv.array]), and
  //       function-to-pointer conversion (4.3 [conv.func]) are the
  //       same, that common type;
  //     - otherwise, the program is ill-formed.
  //
  // C++ core issue 1048 additionally removes top-level cv-qualifiers
  // from the types of returned expressions to match the C++14 auto
  // deduction rules.
  //
  // In addition, in blocks in non-C++ modes, if all of the return
  // statements are enumerator-like expressions of some type T, where
  // T has a name for linkage, then we infer the return type of the
  // block to be that type.

  // First case: no return statements, implicit void return type.
  ASTContext &Ctx = getASTContext();
  if (CSI.Returns.empty()) {
    // It's possible there were simply no /valid/ return statements.
    // In this case, the first one we found may have at least given us a type.
    if (CSI.ReturnType.isNull())
      CSI.ReturnType = Ctx.VoidTy;
    return;
  }

  // Second case: at least one return statement has dependent type.
  // Delay type checking until instantiation.
  assert(!CSI.ReturnType.isNull() && "We should have a tentative return type.");
  if (CSI.ReturnType->isDependentType())
    return;

  // Try to apply the enum-fuzz rule.
  if (!getLangOpts().CPlusPlus) {
    assert(isa<BlockScopeInfo>(CSI));
    const EnumDecl *ED = findCommonEnumForBlockReturns(CSI.Returns);
    if (ED) {
      CSI.ReturnType = Context.getTypeDeclType(ED);
      adjustBlockReturnsToEnum(*this, CSI.Returns, CSI.ReturnType);
      return;
    }
  }

  // Third case: only one return statement. Don't bother doing extra work!
  if (CSI.Returns.size() == 1)
    return;

  // General case: many return statements.
  // Check that they all have compatible return types.

  // We require the return types to strictly match here.
  // Note that we've already done the required promotions as part of
  // processing the return statement.
  for (const ReturnStmt *RS : CSI.Returns) {
    const Expr *RetE = RS->getRetValue();

    QualType ReturnType =
        (RetE ? RetE->getType() : Context.VoidTy).getUnqualifiedType();
    if (Context.getCanonicalFunctionResultType(ReturnType) ==
          Context.getCanonicalFunctionResultType(CSI.ReturnType)) {
      // Use the return type with the strictest possible nullability annotation.
      auto RetTyNullability = ReturnType->getNullability(Ctx);
      auto BlockNullability = CSI.ReturnType->getNullability(Ctx);
      if (BlockNullability &&
          (!RetTyNullability ||
           hasWeakerNullability(*RetTyNullability, *BlockNullability)))
        CSI.ReturnType = ReturnType;
      continue;
    }

    // FIXME: This is a poor diagnostic for ReturnStmts without expressions.
    // TODO: It's possible that the *first* return is the divergent one.
    Diag(RS->getBeginLoc(),
         diag::err_typecheck_missing_return_type_incompatible)
        << ReturnType << CSI.ReturnType << isa<LambdaScopeInfo>(CSI);
    // Continue iterating so that we keep emitting diagnostics.
  }
}

QualType Sema::buildLambdaInitCaptureInitialization(
    SourceLocation Loc, bool ByRef, SourceLocation EllipsisLoc,
    Optional<unsigned> NumExpansions, IdentifierInfo *Id, bool IsDirectInit,
    Expr *&Init) {
  // Create an 'auto' or 'auto&' TypeSourceInfo that we can use to
  // deduce against.
  QualType DeductType = Context.getAutoDeductType();
  TypeLocBuilder TLB;
  AutoTypeLoc TL = TLB.push<AutoTypeLoc>(DeductType);
  TL.setNameLoc(Loc);
  if (ByRef) {
    DeductType = BuildReferenceType(DeductType, true, Loc, Id);
    assert(!DeductType.isNull() && "can't build reference to auto");
    TLB.push<ReferenceTypeLoc>(DeductType).setSigilLoc(Loc);
  }
  if (EllipsisLoc.isValid()) {
    if (Init->containsUnexpandedParameterPack()) {
      Diag(EllipsisLoc, getLangOpts().CPlusPlus20
                            ? diag::warn_cxx17_compat_init_capture_pack
                            : diag::ext_init_capture_pack);
      DeductType = Context.getPackExpansionType(DeductType, NumExpansions,
                                                /*ExpectPackInType=*/false);
      TLB.push<PackExpansionTypeLoc>(DeductType).setEllipsisLoc(EllipsisLoc);
    } else {
      // Just ignore the ellipsis for now and form a non-pack variable. We'll
      // diagnose this later when we try to capture it.
    }
  }
  TypeSourceInfo *TSI = TLB.getTypeSourceInfo(Context, DeductType);

  // Deduce the type of the init capture.
  QualType DeducedType = deduceVarTypeFromInitializer(
      /*VarDecl*/nullptr, DeclarationName(Id), DeductType, TSI,
      SourceRange(Loc, Loc), IsDirectInit, Init);
  if (DeducedType.isNull())
    return QualType();

  // Are we a non-list direct initialization?
  ParenListExpr *CXXDirectInit = dyn_cast<ParenListExpr>(Init);

  // Perform initialization analysis and ensure any implicit conversions
  // (such as lvalue-to-rvalue) are enforced.
  InitializedEntity Entity =
      InitializedEntity::InitializeLambdaCapture(Id, DeducedType, Loc);
  InitializationKind Kind =
      IsDirectInit
          ? (CXXDirectInit ? InitializationKind::CreateDirect(
                                 Loc, Init->getBeginLoc(), Init->getEndLoc())
                           : InitializationKind::CreateDirectList(Loc))
          : InitializationKind::CreateCopy(Loc, Init->getBeginLoc());

  MultiExprArg Args = Init;
  if (CXXDirectInit)
    Args =
        MultiExprArg(CXXDirectInit->getExprs(), CXXDirectInit->getNumExprs());
  QualType DclT;
  InitializationSequence InitSeq(*this, Entity, Kind, Args);
  ExprResult Result = InitSeq.Perform(*this, Entity, Kind, Args, &DclT);

  if (Result.isInvalid())
    return QualType();

  Init = Result.getAs<Expr>();
  return DeducedType;
}

VarDecl *Sema::createLambdaInitCaptureVarDecl(SourceLocation Loc,
                                              QualType InitCaptureType,
                                              SourceLocation EllipsisLoc,
                                              IdentifierInfo *Id,
                                              unsigned InitStyle, Expr *Init) {
  // FIXME: Retain the TypeSourceInfo from buildLambdaInitCaptureInitialization
  // rather than reconstructing it here.
  TypeSourceInfo *TSI = Context.getTrivialTypeSourceInfo(InitCaptureType, Loc);
  if (auto PETL = TSI->getTypeLoc().getAs<PackExpansionTypeLoc>())
    PETL.setEllipsisLoc(EllipsisLoc);

  // Create a dummy variable representing the init-capture. This is not actually
  // used as a variable, and only exists as a way to name and refer to the
  // init-capture.
  // FIXME: Pass in separate source locations for '&' and identifier.
  VarDecl *NewVD = VarDecl::Create(Context, CurContext, Loc,
                                   Loc, Id, InitCaptureType, TSI, SC_Auto);
  NewVD->setInitCapture(true);
  NewVD->setReferenced(true);
  // FIXME: Pass in a VarDecl::InitializationStyle.
  NewVD->setInitStyle(static_cast<VarDecl::InitializationStyle>(InitStyle));
  NewVD->markUsed(Context);
  NewVD->setInit(Init);
  if (NewVD->isParameterPack())
    getCurLambda()->LocalPacks.push_back(NewVD);
  return NewVD;
}

void Sema::addInitCapture(LambdaScopeInfo *LSI, VarDecl *Var) {
  assert(Var->isInitCapture() && "init capture flag should be set");
  LSI->addCapture(Var, /*isBlock*/false, Var->getType()->isReferenceType(),
                  /*isNested*/false, Var->getLocation(), SourceLocation(),
                  Var->getType(), /*Invalid*/false);
}

void Sema::ActOnStartOfLambdaDefinition(LambdaIntroducer &Intro,
                                        Declarator &ParamInfo,
                                        Scope *CurScope) {
  LambdaScopeInfo *const LSI = getCurLambda();
  assert(LSI && "LambdaScopeInfo should be on stack!");

  // Determine if we're within a context where we know that the lambda will
  // be dependent, because there are template parameters in scope.
  CXXRecordDecl::LambdaDependencyKind LambdaDependencyKind =
      CXXRecordDecl::LDK_Unknown;
  if (LSI->NumExplicitTemplateParams > 0) {
    auto *TemplateParamScope = CurScope->getTemplateParamParent();
    assert(TemplateParamScope &&
           "Lambda with explicit template param list should establish a "
           "template param scope");
    assert(TemplateParamScope->getParent());
    if (TemplateParamScope->getParent()->getTemplateParamParent() != nullptr)
      LambdaDependencyKind = CXXRecordDecl::LDK_AlwaysDependent;
  } else if (CurScope->getTemplateParamParent() != nullptr) {
    LambdaDependencyKind = CXXRecordDecl::LDK_AlwaysDependent;
  }

  // Determine the signature of the call operator.
  TypeSourceInfo *MethodTyInfo;
  bool ExplicitParams = true;
  bool ExplicitResultType = true;
  bool ContainsUnexpandedParameterPack = false;
  SourceLocation EndLoc;
  SmallVector<ParmVarDecl *, 8> Params;
  if (ParamInfo.getNumTypeObjects() == 0) {
    // C++11 [expr.prim.lambda]p4:
    //   If a lambda-expression does not include a lambda-declarator, it is as
    //   if the lambda-declarator were ().
    FunctionProtoType::ExtProtoInfo EPI(Context.getDefaultCallingConvention(
        /*IsVariadic=*/false, /*IsCXXMethod=*/true));
    EPI.HasTrailingReturn = true;
    EPI.TypeQuals.addConst();
    LangAS AS = getDefaultCXXMethodAddrSpace();
    if (AS != LangAS::Default)
      EPI.TypeQuals.addAddressSpace(AS);

    // C++1y [expr.prim.lambda]:
    //   The lambda return type is 'auto', which is replaced by the
    //   trailing-return type if provided and/or deduced from 'return'
    //   statements
    // We don't do this before C++1y, because we don't support deduced return
    // types there.
    QualType DefaultTypeForNoTrailingReturn =
        getLangOpts().CPlusPlus14 ? Context.getAutoDeductType()
                                  : Context.DependentTy;
    QualType MethodTy =
        Context.getFunctionType(DefaultTypeForNoTrailingReturn, None, EPI);
    MethodTyInfo = Context.getTrivialTypeSourceInfo(MethodTy);
    ExplicitParams = false;
    ExplicitResultType = false;
    EndLoc = Intro.Range.getEnd();
  } else {
    assert(ParamInfo.isFunctionDeclarator() &&
           "lambda-declarator is a function");
    DeclaratorChunk::FunctionTypeInfo &FTI = ParamInfo.getFunctionTypeInfo();

    // C++11 [expr.prim.lambda]p5:
    //   This function call operator is declared const (9.3.1) if and only if
    //   the lambda-expression's parameter-declaration-clause is not followed
    //   by mutable. It is neither virtual nor declared volatile. [...]
    if (!FTI.hasMutableQualifier()) {
      FTI.getOrCreateMethodQualifiers().SetTypeQual(DeclSpec::TQ_const,
                                                    SourceLocation());
    }

    MethodTyInfo = GetTypeForDeclarator(ParamInfo, CurScope);
    assert(MethodTyInfo && "no type from lambda-declarator");
    EndLoc = ParamInfo.getSourceRange().getEnd();

    ExplicitResultType = FTI.hasTrailingReturnType();

    if (FTIHasNonVoidParameters(FTI)) {
      Params.reserve(FTI.NumParams);
      for (unsigned i = 0, e = FTI.NumParams; i != e; ++i)
        Params.push_back(cast<ParmVarDecl>(FTI.Params[i].Param));
    }

    // Check for unexpanded parameter packs in the method type.
    if (MethodTyInfo->getType()->containsUnexpandedParameterPack())
      DiagnoseUnexpandedParameterPack(Intro.Range.getBegin(), MethodTyInfo,
                                      UPPC_DeclarationType);
  }

  CXXRecordDecl *Class = createLambdaClosureType(
      Intro.Range, MethodTyInfo, LambdaDependencyKind, Intro.Default);
  CXXMethodDecl *Method =
      startLambdaDefinition(Class, Intro.Range, MethodTyInfo, EndLoc, Params,
                            ParamInfo.getDeclSpec().getConstexprSpecifier(),
                            ParamInfo.getTrailingRequiresClause());
  if (ExplicitParams)
    CheckCXXDefaultArguments(Method);

  // This represents the function body for the lambda function, check if we
  // have to apply optnone due to a pragma.
  AddRangeBasedOptnone(Method);

  // code_seg attribute on lambda apply to the method.
  if (Attr *A = getImplicitCodeSegOrSectionAttrForFunction(Method, /*IsDefinition=*/true))
    Method->addAttr(A);

  // Attributes on the lambda apply to the method.
  ProcessDeclAttributes(CurScope, Method, ParamInfo);

  // CUDA lambdas get implicit host and device attributes.
  if (getLangOpts().CUDA)
    CUDASetLambdaAttrs(Method);

  // OpenMP lambdas might get assumumption attributes.
  if (LangOpts.OpenMP)
    ActOnFinishedFunctionDefinitionInOpenMPAssumeScope(Method);

  // Number the lambda for linkage purposes if necessary.
  handleLambdaNumbering(Class, Method);

  // Introduce the function call operator as the current declaration context.
  PushDeclContext(CurScope, Method);

  // Build the lambda scope.
  buildLambdaScope(LSI, Method, Intro.Range, Intro.Default, Intro.DefaultLoc,
                   ExplicitParams, ExplicitResultType, !Method->isConst());

  // C++11 [expr.prim.lambda]p9:
  //   A lambda-expression whose smallest enclosing scope is a block scope is a
  //   local lambda expression; any other lambda expression shall not have a
  //   capture-default or simple-capture in its lambda-introducer.
  //
  // For simple-captures, this is covered by the check below that any named
  // entity is a variable that can be captured.
  //
  // For DR1632, we also allow a capture-default in any context where we can
  // odr-use 'this' (in particular, in a default initializer for a non-static
  // data member).
  if (Intro.Default != LCD_None && !Class->getParent()->isFunctionOrMethod() &&
      (getCurrentThisType().isNull() ||
       CheckCXXThisCapture(SourceLocation(), /*Explicit*/true,
                           /*BuildAndDiagnose*/false)))
    Diag(Intro.DefaultLoc, diag::err_capture_default_non_local);

  // Distinct capture names, for diagnostics.
  llvm::SmallSet<IdentifierInfo*, 8> CaptureNames;

  // Handle explicit captures.
  SourceLocation PrevCaptureLoc
    = Intro.Default == LCD_None? Intro.Range.getBegin() : Intro.DefaultLoc;
  for (auto C = Intro.Captures.begin(), E = Intro.Captures.end(); C != E;
       PrevCaptureLoc = C->Loc, ++C) {
    if (C->Kind == LCK_This || C->Kind == LCK_StarThis) {
      if (C->Kind == LCK_StarThis)
        Diag(C->Loc, !getLangOpts().CPlusPlus17
                             ? diag::ext_star_this_lambda_capture_cxx17
                             : diag::warn_cxx14_compat_star_this_lambda_capture);

      // C++11 [expr.prim.lambda]p8:
      //   An identifier or this shall not appear more than once in a
      //   lambda-capture.
      if (LSI->isCXXThisCaptured()) {
        Diag(C->Loc, diag::err_capture_more_than_once)
            << "'this'" << SourceRange(LSI->getCXXThisCapture().getLocation())
            << FixItHint::CreateRemoval(
                   SourceRange(getLocForEndOfToken(PrevCaptureLoc), C->Loc));
        continue;
      }

      // C++2a [expr.prim.lambda]p8:
      //  If a lambda-capture includes a capture-default that is =,
      //  each simple-capture of that lambda-capture shall be of the form
      //  "&identifier", "this", or "* this". [ Note: The form [&,this] is
      //  redundant but accepted for compatibility with ISO C++14. --end note ]
      if (Intro.Default == LCD_ByCopy && C->Kind != LCK_StarThis)
        Diag(C->Loc, !getLangOpts().CPlusPlus20
                         ? diag::ext_equals_this_lambda_capture_cxx20
                         : diag::warn_cxx17_compat_equals_this_lambda_capture);

      // C++11 [expr.prim.lambda]p12:
      //   If this is captured by a local lambda expression, its nearest
      //   enclosing function shall be a non-static member function.
      QualType ThisCaptureType = getCurrentThisType();
      if (ThisCaptureType.isNull()) {
        Diag(C->Loc, diag::err_this_capture) << true;
        continue;
      }

      CheckCXXThisCapture(C->Loc, /*Explicit=*/true, /*BuildAndDiagnose*/ true,
                          /*FunctionScopeIndexToStopAtPtr*/ nullptr,
                          C->Kind == LCK_StarThis);
      if (!LSI->Captures.empty())
        LSI->ExplicitCaptureRanges[LSI->Captures.size() - 1] = C->ExplicitRange;
      continue;
    }

    assert(C->Id && "missing identifier for capture");

    if (C->Init.isInvalid())
      continue;

    ValueDecl *Var = nullptr;
    if (C->Init.isUsable()) {
      Diag(C->Loc, getLangOpts().CPlusPlus14
                       ? diag::warn_cxx11_compat_init_capture
                       : diag::ext_init_capture);

      // If the initializer expression is usable, but the InitCaptureType
      // is not, then an error has occurred - so ignore the capture for now.
      // for e.g., [n{0}] { }; <-- if no <initializer_list> is included.
      // FIXME: we should create the init capture variable and mark it invalid
      // in this case.
      if (C->InitCaptureType.get().isNull())
        continue;

      if (C->Init.get()->containsUnexpandedParameterPack() &&
          !C->InitCaptureType.get()->getAs<PackExpansionType>())
        DiagnoseUnexpandedParameterPack(C->Init.get(), UPPC_Initializer);

      unsigned InitStyle;
      switch (C->InitKind) {
      case LambdaCaptureInitKind::NoInit:
        llvm_unreachable("not an init-capture?");
      case LambdaCaptureInitKind::CopyInit:
        InitStyle = VarDecl::CInit;
        break;
      case LambdaCaptureInitKind::DirectInit:
        InitStyle = VarDecl::CallInit;
        break;
      case LambdaCaptureInitKind::ListInit:
        InitStyle = VarDecl::ListInit;
        break;
      }
      Var = createLambdaInitCaptureVarDecl(C->Loc, C->InitCaptureType.get(),
                                           C->EllipsisLoc, C->Id, InitStyle,
                                           C->Init.get());
      // C++1y [expr.prim.lambda]p11:
      //   An init-capture behaves as if it declares and explicitly
      //   captures a variable [...] whose declarative region is the
      //   lambda-expression's compound-statement
      if (Var)
        PushOnScopeChains(Var, CurScope, false);
    } else {
      assert(C->InitKind == LambdaCaptureInitKind::NoInit &&
             "init capture has valid but null init?");

      // C++11 [expr.prim.lambda]p8:
      //   If a lambda-capture includes a capture-default that is &, the
      //   identifiers in the lambda-capture shall not be preceded by &.
      //   If a lambda-capture includes a capture-default that is =, [...]
      //   each identifier it contains shall be preceded by &.
      if (C->Kind == LCK_ByRef && Intro.Default == LCD_ByRef) {
        Diag(C->Loc, diag::err_reference_capture_with_reference_default)
            << FixItHint::CreateRemoval(
                SourceRange(getLocForEndOfToken(PrevCaptureLoc), C->Loc));
        continue;
      } else if (C->Kind == LCK_ByCopy && Intro.Default == LCD_ByCopy) {
        Diag(C->Loc, diag::err_copy_capture_with_copy_default)
            << FixItHint::CreateRemoval(
                SourceRange(getLocForEndOfToken(PrevCaptureLoc), C->Loc));
        continue;
      }

      // C++11 [expr.prim.lambda]p10:
      //   The identifiers in a capture-list are looked up using the usual
      //   rules for unqualified name lookup (3.4.1)
      DeclarationNameInfo Name(C->Id, C->Loc);
      LookupResult R(*this, Name, LookupOrdinaryName);
      LookupName(R, CurScope);
      if (R.isAmbiguous())
        continue;
      if (R.empty()) {
        // FIXME: Disable corrections that would add qualification?
        CXXScopeSpec ScopeSpec;
        DeclFilterCCC<VarDecl> Validator{};
        if (DiagnoseEmptyLookup(CurScope, ScopeSpec, R, Validator))
          continue;
      }

      if (auto *BD = R.getAsSingle<BindingDecl>())
        Var = BD;
      else
        Var = R.getAsSingle<VarDecl>();
      if (Var && DiagnoseUseOfDecl(Var, C->Loc))
        continue;
    }

    // C++11 [expr.prim.lambda]p8:
    //   An identifier or this shall not appear more than once in a
    //   lambda-capture.
    if (!CaptureNames.insert(C->Id).second) {
      if (Var && LSI->isCaptured(Var)) {
        Diag(C->Loc, diag::err_capture_more_than_once)
            << C->Id << SourceRange(LSI->getCapture(Var).getLocation())
            << FixItHint::CreateRemoval(
                   SourceRange(getLocForEndOfToken(PrevCaptureLoc), C->Loc));
      } else
        // Previous capture captured something different (one or both was
        // an init-cpature): no fixit.
        Diag(C->Loc, diag::err_capture_more_than_once) << C->Id;
      continue;
    }

    // C++11 [expr.prim.lambda]p10:
    //   [...] each such lookup shall find a variable with automatic storage
    //   duration declared in the reaching scope of the local lambda expression.
    // Note that the 'reaching scope' check happens in tryCaptureVariable().
    if (!Var) {
      Diag(C->Loc, diag::err_capture_does_not_name_variable) << C->Id;
      continue;
    }

    // Ignore invalid decls; they'll just confuse the code later.
    if (Var->isInvalidDecl())
      continue;

    VarDecl *Underlying;
    if (auto *BD = dyn_cast<BindingDecl>(Var))
      Underlying = dyn_cast<VarDecl>(BD->getDecomposedDecl());
    else
      Underlying = cast<VarDecl>(Var);

    if (!Underlying->hasLocalStorage()) {
      Diag(C->Loc, diag::err_capture_non_automatic_variable) << C->Id;
      Diag(Var->getLocation(), diag::note_previous_decl) << C->Id;
      continue;
    }

    // C++11 [expr.prim.lambda]p23:
    //   A capture followed by an ellipsis is a pack expansion (14.5.3).
    SourceLocation EllipsisLoc;
    if (C->EllipsisLoc.isValid()) {
      if (Var->isParameterPack()) {
        EllipsisLoc = C->EllipsisLoc;
      } else {
        Diag(C->EllipsisLoc, diag::err_pack_expansion_without_parameter_packs)
            << (C->Init.isUsable() ? C->Init.get()->getSourceRange()
                                   : SourceRange(C->Loc));

        // Just ignore the ellipsis.
      }
    } else if (Var->isParameterPack()) {
      ContainsUnexpandedParameterPack = true;
    }

    if (C->Init.isUsable()) {
      addInitCapture(LSI, cast<VarDecl>(Var));
    } else {
      TryCaptureKind Kind = C->Kind == LCK_ByRef ? TryCapture_ExplicitByRef :
                                                   TryCapture_ExplicitByVal;
      tryCaptureVariable(Var, C->Loc, Kind, EllipsisLoc);
    }
    if (!LSI->Captures.empty())
      LSI->ExplicitCaptureRanges[LSI->Captures.size() - 1] = C->ExplicitRange;
  }
  finishLambdaExplicitCaptures(LSI);

  LSI->ContainsUnexpandedParameterPack |= ContainsUnexpandedParameterPack;

  // Add lambda parameters into scope.
  addLambdaParameters(Intro.Captures, Method, CurScope);

  // Enter a new evaluation context to insulate the lambda from any
  // cleanups from the enclosing full-expression.
  PushExpressionEvaluationContext(
      LSI->CallOperator->isConsteval()
          ? ExpressionEvaluationContext::ImmediateFunctionContext
          : ExpressionEvaluationContext::PotentiallyEvaluated);
}

void Sema::ActOnLambdaError(SourceLocation StartLoc, Scope *CurScope,
                            bool IsInstantiation) {
  LambdaScopeInfo *LSI = cast<LambdaScopeInfo>(FunctionScopes.back());

  // Leave the expression-evaluation context.
  DiscardCleanupsInEvaluationContext();
  PopExpressionEvaluationContext();

  // Leave the context of the lambda.
  if (!IsInstantiation)
    PopDeclContext();

  // Finalize the lambda.
  CXXRecordDecl *Class = LSI->Lambda;
  Class->setInvalidDecl();
  SmallVector<Decl*, 4> Fields(Class->fields());
  ActOnFields(nullptr, Class->getLocation(), Class, Fields, SourceLocation(),
              SourceLocation(), ParsedAttributesView());
  CheckCompletedCXXClass(nullptr, Class);

  PopFunctionScopeInfo();
}

template <typename Func>
static void repeatForLambdaConversionFunctionCallingConvs(
    Sema &S, const FunctionProtoType &CallOpProto, Func F) {
  CallingConv DefaultFree = S.Context.getDefaultCallingConvention(
      CallOpProto.isVariadic(), /*IsCXXMethod=*/false);
  CallingConv DefaultMember = S.Context.getDefaultCallingConvention(
      CallOpProto.isVariadic(), /*IsCXXMethod=*/true);
  CallingConv CallOpCC = CallOpProto.getCallConv();

  /// Implement emitting a version of the operator for many of the calling
  /// conventions for MSVC, as described here:
  /// https://devblogs.microsoft.com/oldnewthing/20150220-00/?p=44623.
  /// Experimentally, we determined that cdecl, stdcall, fastcall, and
  /// vectorcall are generated by MSVC when it is supported by the target.
  /// Additionally, we are ensuring that the default-free/default-member and
  /// call-operator calling convention are generated as well.
  /// NOTE: We intentionally generate a 'thiscall' on Win32 implicitly from the
  /// 'member default', despite MSVC not doing so. We do this in order to ensure
  /// that someone who intentionally places 'thiscall' on the lambda call
  /// operator will still get that overload, since we don't have the a way of
  /// detecting the attribute by the time we get here.
  if (S.getLangOpts().MSVCCompat) {
    CallingConv Convs[] = {
        CC_C,        CC_X86StdCall, CC_X86FastCall, CC_X86VectorCall,
        DefaultFree, DefaultMember, CallOpCC};
    llvm::sort(Convs);
    llvm::iterator_range<CallingConv *> Range(
        std::begin(Convs), std::unique(std::begin(Convs), std::end(Convs)));
    const TargetInfo &TI = S.getASTContext().getTargetInfo();

    for (CallingConv C : Range) {
      if (TI.checkCallingConvention(C) == TargetInfo::CCCR_OK)
        F(C);
    }
    return;
  }

  if (CallOpCC == DefaultMember && DefaultMember != DefaultFree) {
    F(DefaultFree);
    F(DefaultMember);
  } else {
    F(CallOpCC);
  }
}

// Returns the 'standard' calling convention to be used for the lambda
// conversion function, that is, the 'free' function calling convention unless
// it is overridden by a non-default calling convention attribute.
static CallingConv
getLambdaConversionFunctionCallConv(Sema &S,
                                    const FunctionProtoType *CallOpProto) {
  CallingConv DefaultFree = S.Context.getDefaultCallingConvention(
      CallOpProto->isVariadic(), /*IsCXXMethod=*/false);
  CallingConv DefaultMember = S.Context.getDefaultCallingConvention(
      CallOpProto->isVariadic(), /*IsCXXMethod=*/true);
  CallingConv CallOpCC = CallOpProto->getCallConv();

  // If the call-operator hasn't been changed, return both the 'free' and
  // 'member' function calling convention.
  if (CallOpCC == DefaultMember && DefaultMember != DefaultFree)
    return DefaultFree;
  return CallOpCC;
}

QualType Sema::getLambdaConversionFunctionResultType(
    const FunctionProtoType *CallOpProto, CallingConv CC) {
  const FunctionProtoType::ExtProtoInfo CallOpExtInfo =
      CallOpProto->getExtProtoInfo();
  FunctionProtoType::ExtProtoInfo InvokerExtInfo = CallOpExtInfo;
  InvokerExtInfo.ExtInfo = InvokerExtInfo.ExtInfo.withCallingConv(CC);
  InvokerExtInfo.TypeQuals = Qualifiers();
  assert(InvokerExtInfo.RefQualifier == RQ_None &&
         "Lambda's call operator should not have a reference qualifier");
  return Context.getFunctionType(CallOpProto->getReturnType(),
                                 CallOpProto->getParamTypes(), InvokerExtInfo);
}

/// Add a lambda's conversion to function pointer, as described in
/// C++11 [expr.prim.lambda]p6.
static void addFunctionPointerConversion(Sema &S, SourceRange IntroducerRange,
                                         CXXRecordDecl *Class,
                                         CXXMethodDecl *CallOperator,
                                         QualType InvokerFunctionTy) {
  // This conversion is explicitly disabled if the lambda's function has
  // pass_object_size attributes on any of its parameters.
  auto HasPassObjectSizeAttr = [](const ParmVarDecl *P) {
    return P->hasAttr<PassObjectSizeAttr>();
  };
  if (llvm::any_of(CallOperator->parameters(), HasPassObjectSizeAttr))
    return;

  // Add the conversion to function pointer.
  QualType PtrToFunctionTy = S.Context.getPointerType(InvokerFunctionTy);

  // Create the type of the conversion function.
  FunctionProtoType::ExtProtoInfo ConvExtInfo(
      S.Context.getDefaultCallingConvention(
      /*IsVariadic=*/false, /*IsCXXMethod=*/true));
  // The conversion function is always const and noexcept.
  ConvExtInfo.TypeQuals = Qualifiers();
  ConvExtInfo.TypeQuals.addConst();
  ConvExtInfo.ExceptionSpec.Type = EST_BasicNoexcept;
  QualType ConvTy =
      S.Context.getFunctionType(PtrToFunctionTy, None, ConvExtInfo);

  SourceLocation Loc = IntroducerRange.getBegin();
  DeclarationName ConversionName
    = S.Context.DeclarationNames.getCXXConversionFunctionName(
        S.Context.getCanonicalType(PtrToFunctionTy));
  // Construct a TypeSourceInfo for the conversion function, and wire
  // all the parameters appropriately for the FunctionProtoTypeLoc
  // so that everything works during transformation/instantiation of
  // generic lambdas.
  // The main reason for wiring up the parameters of the conversion
  // function with that of the call operator is so that constructs
  // like the following work:
  // auto L = [](auto b) {                <-- 1
  //   return [](auto a) -> decltype(a) { <-- 2
  //      return a;
  //   };
  // };
  // int (*fp)(int) = L(5);
  // Because the trailing return type can contain DeclRefExprs that refer
  // to the original call operator's variables, we hijack the call
  // operators ParmVarDecls below.
  TypeSourceInfo *ConvNamePtrToFunctionTSI =
      S.Context.getTrivialTypeSourceInfo(PtrToFunctionTy, Loc);
  DeclarationNameLoc ConvNameLoc =
      DeclarationNameLoc::makeNamedTypeLoc(ConvNamePtrToFunctionTSI);

  // The conversion function is a conversion to a pointer-to-function.
  TypeSourceInfo *ConvTSI = S.Context.getTrivialTypeSourceInfo(ConvTy, Loc);
  FunctionProtoTypeLoc ConvTL =
      ConvTSI->getTypeLoc().getAs<FunctionProtoTypeLoc>();
  // Get the result of the conversion function which is a pointer-to-function.
  PointerTypeLoc PtrToFunctionTL =
      ConvTL.getReturnLoc().getAs<PointerTypeLoc>();
  // Do the same for the TypeSourceInfo that is used to name the conversion
  // operator.
  PointerTypeLoc ConvNamePtrToFunctionTL =
      ConvNamePtrToFunctionTSI->getTypeLoc().getAs<PointerTypeLoc>();

  // Get the underlying function types that the conversion function will
  // be converting to (should match the type of the call operator).
  FunctionProtoTypeLoc CallOpConvTL =
      PtrToFunctionTL.getPointeeLoc().getAs<FunctionProtoTypeLoc>();
  FunctionProtoTypeLoc CallOpConvNameTL =
    ConvNamePtrToFunctionTL.getPointeeLoc().getAs<FunctionProtoTypeLoc>();

  // Wire up the FunctionProtoTypeLocs with the call operator's parameters.
  // These parameter's are essentially used to transform the name and
  // the type of the conversion operator.  By using the same parameters
  // as the call operator's we don't have to fix any back references that
  // the trailing return type of the call operator's uses (such as
  // decltype(some_type<decltype(a)>::type{} + decltype(a){}) etc.)
  // - we can simply use the return type of the call operator, and
  // everything should work.
  SmallVector<ParmVarDecl *, 4> InvokerParams;
  for (unsigned I = 0, N = CallOperator->getNumParams(); I != N; ++I) {
    ParmVarDecl *From = CallOperator->getParamDecl(I);

    InvokerParams.push_back(ParmVarDecl::Create(
        S.Context,
        // Temporarily add to the TU. This is set to the invoker below.
        S.Context.getTranslationUnitDecl(), From->getBeginLoc(),
        From->getLocation(), From->getIdentifier(), From->getType(),
        From->getTypeSourceInfo(), From->getStorageClass(),
        /*DefArg=*/nullptr));
    CallOpConvTL.setParam(I, From);
    CallOpConvNameTL.setParam(I, From);
  }

  CXXConversionDecl *Conversion = CXXConversionDecl::Create(
      S.Context, Class, Loc,
      DeclarationNameInfo(ConversionName, Loc, ConvNameLoc), ConvTy, ConvTSI,
      S.getCurFPFeatures().isFPConstrained(),
      /*isInline=*/true, ExplicitSpecifier(),
      S.getLangOpts().CPlusPlus17 ? ConstexprSpecKind::Constexpr
                                  : ConstexprSpecKind::Unspecified,
      CallOperator->getBody()->getEndLoc());
  Conversion->setAccess(AS_public);
  Conversion->setImplicit(true);

  if (Class->isGenericLambda()) {
    // Create a template version of the conversion operator, using the template
    // parameter list of the function call operator.
    FunctionTemplateDecl *TemplateCallOperator =
            CallOperator->getDescribedFunctionTemplate();
    FunctionTemplateDecl *ConversionTemplate =
                  FunctionTemplateDecl::Create(S.Context, Class,
                                      Loc, ConversionName,
                                      TemplateCallOperator->getTemplateParameters(),
                                      Conversion);
    ConversionTemplate->setAccess(AS_public);
    ConversionTemplate->setImplicit(true);
    Conversion->setDescribedFunctionTemplate(ConversionTemplate);
    Class->addDecl(ConversionTemplate);
  } else
    Class->addDecl(Conversion);
  // Add a non-static member function that will be the result of
  // the conversion with a certain unique ID.
  DeclarationName InvokerName = &S.Context.Idents.get(
                                                 getLambdaStaticInvokerName());
  // FIXME: Instead of passing in the CallOperator->getTypeSourceInfo()
  // we should get a prebuilt TrivialTypeSourceInfo from Context
  // using FunctionTy & Loc and get its TypeLoc as a FunctionProtoTypeLoc
  // then rewire the parameters accordingly, by hoisting up the InvokeParams
  // loop below and then use its Params to set Invoke->setParams(...) below.
  // This would avoid the 'const' qualifier of the calloperator from
  // contaminating the type of the invoker, which is currently adjusted
  // in SemaTemplateDeduction.cpp:DeduceTemplateArguments.  Fixing the
  // trailing return type of the invoker would require a visitor to rebuild
  // the trailing return type and adjusting all back DeclRefExpr's to refer
  // to the new static invoker parameters - not the call operator's.
  CXXMethodDecl *Invoke = CXXMethodDecl::Create(
      S.Context, Class, Loc, DeclarationNameInfo(InvokerName, Loc),
      InvokerFunctionTy, CallOperator->getTypeSourceInfo(), SC_Static,
      S.getCurFPFeatures().isFPConstrained(),
      /*isInline=*/true, ConstexprSpecKind::Unspecified,
      CallOperator->getBody()->getEndLoc());
  for (unsigned I = 0, N = CallOperator->getNumParams(); I != N; ++I)
    InvokerParams[I]->setOwningFunction(Invoke);
  Invoke->setParams(InvokerParams);
  Invoke->setAccess(AS_private);
  Invoke->setImplicit(true);
  if (Class->isGenericLambda()) {
    FunctionTemplateDecl *TemplateCallOperator =
            CallOperator->getDescribedFunctionTemplate();
    FunctionTemplateDecl *StaticInvokerTemplate = FunctionTemplateDecl::Create(
                          S.Context, Class, Loc, InvokerName,
                          TemplateCallOperator->getTemplateParameters(),
                          Invoke);
    StaticInvokerTemplate->setAccess(AS_private);
    StaticInvokerTemplate->setImplicit(true);
    Invoke->setDescribedFunctionTemplate(StaticInvokerTemplate);
    Class->addDecl(StaticInvokerTemplate);
  } else
    Class->addDecl(Invoke);
}

/// Add a lambda's conversion to function pointers, as described in
/// C++11 [expr.prim.lambda]p6. Note that in most cases, this should emit only a
/// single pointer conversion. In the event that the default calling convention
/// for free and member functions is different, it will emit both conventions.
static void addFunctionPointerConversions(Sema &S, SourceRange IntroducerRange,
                                          CXXRecordDecl *Class,
                                          CXXMethodDecl *CallOperator) {
  const FunctionProtoType *CallOpProto =
      CallOperator->getType()->castAs<FunctionProtoType>();

  repeatForLambdaConversionFunctionCallingConvs(
      S, *CallOpProto, [&](CallingConv CC) {
        QualType InvokerFunctionTy =
            S.getLambdaConversionFunctionResultType(CallOpProto, CC);
        addFunctionPointerConversion(S, IntroducerRange, Class, CallOperator,
                                     InvokerFunctionTy);
      });
}

/// Add a lambda's conversion to block pointer.
static void addBlockPointerConversion(Sema &S,
                                      SourceRange IntroducerRange,
                                      CXXRecordDecl *Class,
                                      CXXMethodDecl *CallOperator) {
  const FunctionProtoType *CallOpProto =
      CallOperator->getType()->castAs<FunctionProtoType>();
  QualType FunctionTy = S.getLambdaConversionFunctionResultType(
      CallOpProto, getLambdaConversionFunctionCallConv(S, CallOpProto));
  QualType BlockPtrTy = S.Context.getBlockPointerType(FunctionTy);

  FunctionProtoType::ExtProtoInfo ConversionEPI(
      S.Context.getDefaultCallingConvention(
          /*IsVariadic=*/false, /*IsCXXMethod=*/true));
  ConversionEPI.TypeQuals = Qualifiers();
  ConversionEPI.TypeQuals.addConst();
  QualType ConvTy = S.Context.getFunctionType(BlockPtrTy, None, ConversionEPI);

  SourceLocation Loc = IntroducerRange.getBegin();
  DeclarationName Name
    = S.Context.DeclarationNames.getCXXConversionFunctionName(
        S.Context.getCanonicalType(BlockPtrTy));
  DeclarationNameLoc NameLoc = DeclarationNameLoc::makeNamedTypeLoc(
      S.Context.getTrivialTypeSourceInfo(BlockPtrTy, Loc));
  CXXConversionDecl *Conversion = CXXConversionDecl::Create(
      S.Context, Class, Loc, DeclarationNameInfo(Name, Loc, NameLoc), ConvTy,
      S.Context.getTrivialTypeSourceInfo(ConvTy, Loc),
      S.getCurFPFeatures().isFPConstrained(),
      /*isInline=*/true, ExplicitSpecifier(), ConstexprSpecKind::Unspecified,
      CallOperator->getBody()->getEndLoc());
  Conversion->setAccess(AS_public);
  Conversion->setImplicit(true);
  Class->addDecl(Conversion);
}

ExprResult Sema::BuildCaptureInit(const Capture &Cap,
                                  SourceLocation ImplicitCaptureLoc,
                                  bool IsOpenMPMapping) {
  // VLA captures don't have a stored initialization expression.
  if (Cap.isVLATypeCapture())
    return ExprResult();

  // An init-capture is initialized directly from its stored initializer.
  if (Cap.isInitCapture())
    return cast<VarDecl>(Cap.getVariable())->getInit();

  // For anything else, build an initialization expression. For an implicit
  // capture, the capture notionally happens at the capture-default, so use
  // that location here.
  SourceLocation Loc =
      ImplicitCaptureLoc.isValid() ? ImplicitCaptureLoc : Cap.getLocation();

  // C++11 [expr.prim.lambda]p21:
  //   When the lambda-expression is evaluated, the entities that
  //   are captured by copy are used to direct-initialize each
  //   corresponding non-static data member of the resulting closure
  //   object. (For array members, the array elements are
  //   direct-initialized in increasing subscript order.) These
  //   initializations are performed in the (unspecified) order in
  //   which the non-static data members are declared.

  // C++ [expr.prim.lambda]p12:
  //   An entity captured by a lambda-expression is odr-used (3.2) in
  //   the scope containing the lambda-expression.
  ExprResult Init;
  IdentifierInfo *Name = nullptr;
  if (Cap.isThisCapture()) {
    QualType ThisTy = getCurrentThisType();
    Expr *This = BuildCXXThisExpr(Loc, ThisTy, ImplicitCaptureLoc.isValid());
    if (Cap.isCopyCapture())
      Init = CreateBuiltinUnaryOp(Loc, UO_Deref, This);
    else
      Init = This;
  } else {
    assert(Cap.isVariableCapture() && "unknown kind of capture");
    ValueDecl *Var = Cap.getVariable();
    Name = Var->getIdentifier();
    Init = BuildDeclarationNameExpr(
      CXXScopeSpec(), DeclarationNameInfo(Var->getDeclName(), Loc), Var);
  }

  // In OpenMP, the capture kind doesn't actually describe how to capture:
  // variables are "mapped" onto the device in a process that does not formally
  // make a copy, even for a "copy capture".
  if (IsOpenMPMapping)
    return Init;

  if (Init.isInvalid())
    return ExprError();

  Expr *InitExpr = Init.get();
  InitializedEntity Entity = InitializedEntity::InitializeLambdaCapture(
      Name, Cap.getCaptureType(), Loc);
  InitializationKind InitKind =
      InitializationKind::CreateDirect(Loc, Loc, Loc);
  InitializationSequence InitSeq(*this, Entity, InitKind, InitExpr);
  return InitSeq.Perform(*this, Entity, InitKind, InitExpr);
}

ExprResult Sema::ActOnLambdaExpr(SourceLocation StartLoc, Stmt *Body,
                                 Scope *CurScope) {
  LambdaScopeInfo LSI = *cast<LambdaScopeInfo>(FunctionScopes.back());
  ActOnFinishFunctionBody(LSI.CallOperator, Body);
  return BuildLambdaExpr(StartLoc, Body->getEndLoc(), &LSI);
}

static LambdaCaptureDefault
mapImplicitCaptureStyle(CapturingScopeInfo::ImplicitCaptureStyle ICS) {
  switch (ICS) {
  case CapturingScopeInfo::ImpCap_None:
    return LCD_None;
  case CapturingScopeInfo::ImpCap_LambdaByval:
    return LCD_ByCopy;
  case CapturingScopeInfo::ImpCap_CapturedRegion:
  case CapturingScopeInfo::ImpCap_LambdaByref:
    return LCD_ByRef;
  case CapturingScopeInfo::ImpCap_Block:
    llvm_unreachable("block capture in lambda");
  }
  llvm_unreachable("Unknown implicit capture style");
}

bool Sema::CaptureHasSideEffects(const Capture &From) {
  if (From.isInitCapture()) {
    Expr *Init = cast<VarDecl>(From.getVariable())->getInit();
    if (Init && Init->HasSideEffects(Context))
      return true;
  }

  if (!From.isCopyCapture())
    return false;

  const QualType T = From.isThisCapture()
                         ? getCurrentThisType()->getPointeeType()
                         : From.getCaptureType();

  if (T.isVolatileQualified())
    return true;

  const Type *BaseT = T->getBaseElementTypeUnsafe();
  if (const CXXRecordDecl *RD = BaseT->getAsCXXRecordDecl())
    return !RD->isCompleteDefinition() || !RD->hasTrivialCopyConstructor() ||
           !RD->hasTrivialDestructor();

  return false;
}

bool Sema::DiagnoseUnusedLambdaCapture(SourceRange CaptureRange,
                                       const Capture &From) {
  if (CaptureHasSideEffects(From))
    return false;

  if (From.isVLATypeCapture())
    return false;

  auto diag = Diag(From.getLocation(), diag::warn_unused_lambda_capture);
  if (From.isThisCapture())
    diag << "'this'";
  else
    diag << From.getVariable();
  diag << From.isNonODRUsed();
  diag << FixItHint::CreateRemoval(CaptureRange);
  return true;
}

/// Create a field within the lambda class or captured statement record for the
/// given capture.
FieldDecl *Sema::BuildCaptureField(RecordDecl *RD,
                                   const sema::Capture &Capture) {
  SourceLocation Loc = Capture.getLocation();
  QualType FieldType = Capture.getCaptureType();
  IdentifierInfo *Id = nullptr;

  TypeSourceInfo *TSI = nullptr;
  if (Capture.isVariableCapture()) {
<<<<<<< HEAD
    auto *Var = Capture.getVariable();
    if (Var->isInitCapture())
      TSI = Capture.getVariable()->getTypeSourceInfo();

    // TODO: Upstream this behavior to LLVM project to save
    // user speciifed names for all lambdas.
    // For SYCL compilations, save user specified names for
    // lambda capture.
    if (getLangOpts().SYCLIsDevice || getLangOpts().SYCLIsHost) {
      StringRef CaptureName = Var->getName();
      if (!CaptureName.empty())
        Id = &Context.Idents.get(CaptureName.str());
    }
=======
    const auto *Var = dyn_cast_or_null<VarDecl>(Capture.getVariable());
    if (Var && Var->isInitCapture())
      TSI = Var->getTypeSourceInfo();
>>>>>>> 127bf443
  }

  // FIXME: Should we really be doing this? A null TypeSourceInfo seems more
  // appropriate, at least for an implicit capture.
  if (!TSI)
    TSI = Context.getTrivialTypeSourceInfo(FieldType, Loc);

  // Build the non-static data member.
  FieldDecl *Field =
      FieldDecl::Create(Context, RD, /*StartLoc=*/Loc, /*IdLoc=*/Loc, Id,
                        FieldType, TSI, /*BW=*/nullptr,
                        /*Mutable=*/false, ICIS_NoInit);
  // If the variable being captured has an invalid type, mark the class as
  // invalid as well.
  if (!FieldType->isDependentType()) {
    if (RequireCompleteSizedType(Loc, FieldType,
                                 diag::err_field_incomplete_or_sizeless)) {
      RD->setInvalidDecl();
      Field->setInvalidDecl();
    } else {
      NamedDecl *Def;
      FieldType->isIncompleteType(&Def);
      if (Def && Def->isInvalidDecl()) {
        RD->setInvalidDecl();
        Field->setInvalidDecl();
      }
    }
  }
  Field->setImplicit(true);
  Field->setAccess(AS_private);
  RD->addDecl(Field);

  if (Capture.isVLATypeCapture())
    Field->setCapturedVLAType(Capture.getCapturedVLAType());

  return Field;
}

ExprResult Sema::BuildLambdaExpr(SourceLocation StartLoc, SourceLocation EndLoc,
                                 LambdaScopeInfo *LSI) {
  // Collect information from the lambda scope.
  SmallVector<LambdaCapture, 4> Captures;
  SmallVector<Expr *, 4> CaptureInits;
  SourceLocation CaptureDefaultLoc = LSI->CaptureDefaultLoc;
  LambdaCaptureDefault CaptureDefault =
      mapImplicitCaptureStyle(LSI->ImpCaptureStyle);
  CXXRecordDecl *Class;
  CXXMethodDecl *CallOperator;
  SourceRange IntroducerRange;
  bool ExplicitParams;
  bool ExplicitResultType;
  CleanupInfo LambdaCleanup;
  bool ContainsUnexpandedParameterPack;
  bool IsGenericLambda;
  {
    CallOperator = LSI->CallOperator;
    Class = LSI->Lambda;
    IntroducerRange = LSI->IntroducerRange;
    ExplicitParams = LSI->ExplicitParams;
    ExplicitResultType = !LSI->HasImplicitReturnType;
    LambdaCleanup = LSI->Cleanup;
    ContainsUnexpandedParameterPack = LSI->ContainsUnexpandedParameterPack;
    IsGenericLambda = Class->isGenericLambda();

    CallOperator->setLexicalDeclContext(Class);
    Decl *TemplateOrNonTemplateCallOperatorDecl =
        CallOperator->getDescribedFunctionTemplate()
        ? CallOperator->getDescribedFunctionTemplate()
        : cast<Decl>(CallOperator);

    // FIXME: Is this really the best choice? Keeping the lexical decl context
    // set as CurContext seems more faithful to the source.
    TemplateOrNonTemplateCallOperatorDecl->setLexicalDeclContext(Class);

    PopExpressionEvaluationContext();

    // True if the current capture has a used capture or default before it.
    bool CurHasPreviousCapture = CaptureDefault != LCD_None;
    SourceLocation PrevCaptureLoc = CurHasPreviousCapture ?
        CaptureDefaultLoc : IntroducerRange.getBegin();

    for (unsigned I = 0, N = LSI->Captures.size(); I != N; ++I) {
      const Capture &From = LSI->Captures[I];

      if (From.isInvalid())
        return ExprError();

      assert(!From.isBlockCapture() && "Cannot capture __block variables");
      bool IsImplicit = I >= LSI->NumExplicitCaptures;
      SourceLocation ImplicitCaptureLoc =
          IsImplicit ? CaptureDefaultLoc : SourceLocation();

      // Use source ranges of explicit captures for fixits where available.
      SourceRange CaptureRange = LSI->ExplicitCaptureRanges[I];

      // Warn about unused explicit captures.
      bool IsCaptureUsed = true;
      if (!CurContext->isDependentContext() && !IsImplicit &&
          !From.isODRUsed()) {
        // Initialized captures that are non-ODR used may not be eliminated.
        // FIXME: Where did the IsGenericLambda here come from?
        bool NonODRUsedInitCapture =
            IsGenericLambda && From.isNonODRUsed() && From.isInitCapture();
        if (!NonODRUsedInitCapture) {
          bool IsLast = (I + 1) == LSI->NumExplicitCaptures;
          SourceRange FixItRange;
          if (CaptureRange.isValid()) {
            if (!CurHasPreviousCapture && !IsLast) {
              // If there are no captures preceding this capture, remove the
              // following comma.
              FixItRange = SourceRange(CaptureRange.getBegin(),
                                       getLocForEndOfToken(CaptureRange.getEnd()));
            } else {
              // Otherwise, remove the comma since the last used capture.
              FixItRange = SourceRange(getLocForEndOfToken(PrevCaptureLoc),
                                       CaptureRange.getEnd());
            }
          }

          IsCaptureUsed = !DiagnoseUnusedLambdaCapture(FixItRange, From);
        }
      }

      if (CaptureRange.isValid()) {
        CurHasPreviousCapture |= IsCaptureUsed;
        PrevCaptureLoc = CaptureRange.getEnd();
      }

      // Map the capture to our AST representation.
      LambdaCapture Capture = [&] {
        if (From.isThisCapture()) {
          // Capturing 'this' implicitly with a default of '[=]' is deprecated,
          // because it results in a reference capture. Don't warn prior to
          // C++2a; there's nothing that can be done about it before then.
          if (getLangOpts().CPlusPlus20 && IsImplicit &&
              CaptureDefault == LCD_ByCopy) {
            Diag(From.getLocation(), diag::warn_deprecated_this_capture);
            Diag(CaptureDefaultLoc, diag::note_deprecated_this_capture)
                << FixItHint::CreateInsertion(
                       getLocForEndOfToken(CaptureDefaultLoc), ", this");
          }
          return LambdaCapture(From.getLocation(), IsImplicit,
                               From.isCopyCapture() ? LCK_StarThis : LCK_This);
        } else if (From.isVLATypeCapture()) {
          return LambdaCapture(From.getLocation(), IsImplicit, LCK_VLAType);
        } else {
          assert(From.isVariableCapture() && "unknown kind of capture");
          ValueDecl *Var = From.getVariable();
          LambdaCaptureKind Kind =
              From.isCopyCapture() ? LCK_ByCopy : LCK_ByRef;
          return LambdaCapture(From.getLocation(), IsImplicit, Kind, Var,
                               From.getEllipsisLoc());
        }
      }();

      // Form the initializer for the capture field.
      ExprResult Init = BuildCaptureInit(From, ImplicitCaptureLoc);

      // FIXME: Skip this capture if the capture is not used, the initializer
      // has no side-effects, the type of the capture is trivial, and the
      // lambda is not externally visible.

      // Add a FieldDecl for the capture and form its initializer.
      BuildCaptureField(Class, From);
      Captures.push_back(Capture);
      CaptureInits.push_back(Init.get());

      if (LangOpts.CUDA)
        CUDACheckLambdaCapture(CallOperator, From);
    }

    Class->setCaptures(Context, Captures);

    // C++11 [expr.prim.lambda]p6:
    //   The closure type for a lambda-expression with no lambda-capture
    //   has a public non-virtual non-explicit const conversion function
    //   to pointer to function having the same parameter and return
    //   types as the closure type's function call operator.
    if (Captures.empty() && CaptureDefault == LCD_None)
      addFunctionPointerConversions(*this, IntroducerRange, Class,
                                    CallOperator);

    // Objective-C++:
    //   The closure type for a lambda-expression has a public non-virtual
    //   non-explicit const conversion function to a block pointer having the
    //   same parameter and return types as the closure type's function call
    //   operator.
    // FIXME: Fix generic lambda to block conversions.
    if (getLangOpts().Blocks && getLangOpts().ObjC && !IsGenericLambda)
      addBlockPointerConversion(*this, IntroducerRange, Class, CallOperator);

    // Finalize the lambda class.
    SmallVector<Decl*, 4> Fields(Class->fields());
    ActOnFields(nullptr, Class->getLocation(), Class, Fields, SourceLocation(),
                SourceLocation(), ParsedAttributesView());
    CheckCompletedCXXClass(nullptr, Class);
  }

  Cleanup.mergeFrom(LambdaCleanup);

  LambdaExpr *Lambda = LambdaExpr::Create(Context, Class, IntroducerRange,
                                          CaptureDefault, CaptureDefaultLoc,
                                          ExplicitParams, ExplicitResultType,
                                          CaptureInits, EndLoc,
                                          ContainsUnexpandedParameterPack);
  // If the lambda expression's call operator is not explicitly marked constexpr
  // and we are not in a dependent context, analyze the call operator to infer
  // its constexpr-ness, suppressing diagnostics while doing so.
  if (getLangOpts().CPlusPlus17 && !CallOperator->isInvalidDecl() &&
      !CallOperator->isConstexpr() &&
      !isa<CoroutineBodyStmt>(CallOperator->getBody()) &&
      !Class->getDeclContext()->isDependentContext()) {
    CallOperator->setConstexprKind(
        CheckConstexprFunctionDefinition(CallOperator,
                                         CheckConstexprKind::CheckValid)
            ? ConstexprSpecKind::Constexpr
            : ConstexprSpecKind::Unspecified);
  }

  // Emit delayed shadowing warnings now that the full capture list is known.
  DiagnoseShadowingLambdaDecls(LSI);

  if (!CurContext->isDependentContext()) {
    switch (ExprEvalContexts.back().Context) {
    // C++11 [expr.prim.lambda]p2:
    //   A lambda-expression shall not appear in an unevaluated operand
    //   (Clause 5).
    case ExpressionEvaluationContext::Unevaluated:
    case ExpressionEvaluationContext::UnevaluatedList:
    case ExpressionEvaluationContext::UnevaluatedAbstract:
    // C++1y [expr.const]p2:
    //   A conditional-expression e is a core constant expression unless the
    //   evaluation of e, following the rules of the abstract machine, would
    //   evaluate [...] a lambda-expression.
    //
    // This is technically incorrect, there are some constant evaluated contexts
    // where this should be allowed.  We should probably fix this when DR1607 is
    // ratified, it lays out the exact set of conditions where we shouldn't
    // allow a lambda-expression.
    case ExpressionEvaluationContext::ConstantEvaluated:
    case ExpressionEvaluationContext::ImmediateFunctionContext:
      // We don't actually diagnose this case immediately, because we
      // could be within a context where we might find out later that
      // the expression is potentially evaluated (e.g., for typeid).
      ExprEvalContexts.back().Lambdas.push_back(Lambda);
      break;

    case ExpressionEvaluationContext::DiscardedStatement:
    case ExpressionEvaluationContext::PotentiallyEvaluated:
    case ExpressionEvaluationContext::PotentiallyEvaluatedIfUsed:
      break;
    }
  }

  return MaybeBindToTemporary(Lambda);
}

ExprResult Sema::BuildBlockForLambdaConversion(SourceLocation CurrentLocation,
                                               SourceLocation ConvLocation,
                                               CXXConversionDecl *Conv,
                                               Expr *Src) {
  // Make sure that the lambda call operator is marked used.
  CXXRecordDecl *Lambda = Conv->getParent();
  CXXMethodDecl *CallOperator
    = cast<CXXMethodDecl>(
        Lambda->lookup(
          Context.DeclarationNames.getCXXOperatorName(OO_Call)).front());
  CallOperator->setReferenced();
  CallOperator->markUsed(Context);

  ExprResult Init = PerformCopyInitialization(
      InitializedEntity::InitializeLambdaToBlock(ConvLocation, Src->getType()),
      CurrentLocation, Src);
  if (!Init.isInvalid())
    Init = ActOnFinishFullExpr(Init.get(), /*DiscardedValue*/ false);

  if (Init.isInvalid())
    return ExprError();

  // Create the new block to be returned.
  BlockDecl *Block = BlockDecl::Create(Context, CurContext, ConvLocation);

  // Set the type information.
  Block->setSignatureAsWritten(CallOperator->getTypeSourceInfo());
  Block->setIsVariadic(CallOperator->isVariadic());
  Block->setBlockMissingReturnType(false);

  // Add parameters.
  SmallVector<ParmVarDecl *, 4> BlockParams;
  for (unsigned I = 0, N = CallOperator->getNumParams(); I != N; ++I) {
    ParmVarDecl *From = CallOperator->getParamDecl(I);
    BlockParams.push_back(ParmVarDecl::Create(
        Context, Block, From->getBeginLoc(), From->getLocation(),
        From->getIdentifier(), From->getType(), From->getTypeSourceInfo(),
        From->getStorageClass(),
        /*DefArg=*/nullptr));
  }
  Block->setParams(BlockParams);

  Block->setIsConversionFromLambda(true);

  // Add capture. The capture uses a fake variable, which doesn't correspond
  // to any actual memory location. However, the initializer copy-initializes
  // the lambda object.
  TypeSourceInfo *CapVarTSI =
      Context.getTrivialTypeSourceInfo(Src->getType());
  VarDecl *CapVar = VarDecl::Create(Context, Block, ConvLocation,
                                    ConvLocation, nullptr,
                                    Src->getType(), CapVarTSI,
                                    SC_None);
  BlockDecl::Capture Capture(/*variable=*/CapVar, /*byRef=*/false,
                             /*nested=*/false, /*copy=*/Init.get());
  Block->setCaptures(Context, Capture, /*CapturesCXXThis=*/false);

  // Add a fake function body to the block. IR generation is responsible
  // for filling in the actual body, which cannot be expressed as an AST.
  Block->setBody(new (Context) CompoundStmt(ConvLocation));

  // Create the block literal expression.
  Expr *BuildBlock = new (Context) BlockExpr(Block, Conv->getConversionType());
  ExprCleanupObjects.push_back(Block);
  Cleanup.setExprNeedsCleanups(true);

  return BuildBlock;
}<|MERGE_RESOLUTION|>--- conflicted
+++ resolved
@@ -1714,10 +1714,9 @@
 
   TypeSourceInfo *TSI = nullptr;
   if (Capture.isVariableCapture()) {
-<<<<<<< HEAD
-    auto *Var = Capture.getVariable();
-    if (Var->isInitCapture())
-      TSI = Capture.getVariable()->getTypeSourceInfo();
+    const auto *Var = dyn_cast_or_null<VarDecl>(Capture.getVariable());
+    if (Var && Var->isInitCapture())
+      TSI = Var->getTypeSourceInfo();
 
     // TODO: Upstream this behavior to LLVM project to save
     // user speciifed names for all lambdas.
@@ -1728,11 +1727,6 @@
       if (!CaptureName.empty())
         Id = &Context.Idents.get(CaptureName.str());
     }
-=======
-    const auto *Var = dyn_cast_or_null<VarDecl>(Capture.getVariable());
-    if (Var && Var->isInitCapture())
-      TSI = Var->getTypeSourceInfo();
->>>>>>> 127bf443
   }
 
   // FIXME: Should we really be doing this? A null TypeSourceInfo seems more
