//===--- SemaDeclAttr.cpp - Declaration Attribute Handling ----------------===//
//
// Part of the LLVM Project, under the Apache License v2.0 with LLVM Exceptions.
// See https://llvm.org/LICENSE.txt for license information.
// SPDX-License-Identifier: Apache-2.0 WITH LLVM-exception
//
//===----------------------------------------------------------------------===//
//
//  This file implements decl-related attribute processing.
//
//===----------------------------------------------------------------------===//

#include "clang/AST/ASTConsumer.h"
#include "clang/AST/ASTContext.h"
#include "clang/AST/ASTMutationListener.h"
#include "clang/AST/CXXInheritance.h"
#include "clang/AST/DeclCXX.h"
#include "clang/AST/DeclObjC.h"
#include "clang/AST/DeclTemplate.h"
#include "clang/AST/Expr.h"
#include "clang/AST/ExprCXX.h"
#include "clang/AST/Mangle.h"
#include "clang/AST/RecursiveASTVisitor.h"
#include "clang/AST/Type.h"
#include "clang/Basic/CharInfo.h"
#include "clang/Basic/Cuda.h"
#include "clang/Basic/DarwinSDKInfo.h"
#include "clang/Basic/HLSLRuntime.h"
#include "clang/Basic/LangOptions.h"
#include "clang/Basic/SourceLocation.h"
#include "clang/Basic/SourceManager.h"
#include "clang/Basic/TargetBuiltins.h"
#include "clang/Basic/TargetInfo.h"
#include "clang/Lex/Preprocessor.h"
#include "clang/Sema/DeclSpec.h"
#include "clang/Sema/DelayedDiagnostic.h"
#include "clang/Sema/Initialization.h"
#include "clang/Sema/Lookup.h"
#include "clang/Sema/ParsedAttr.h"
#include "clang/Sema/Scope.h"
#include "clang/Sema/ScopeInfo.h"
#include "clang/Sema/SemaCUDA.h"
#include "clang/Sema/SemaHLSL.h"
#include "clang/Sema/SemaInternal.h"
#include "clang/Sema/SemaSYCL.h"
#include "llvm/ADT/STLExtras.h"
#include "llvm/ADT/STLForwardCompat.h"
#include "llvm/ADT/StringExtras.h"
#include "llvm/IR/Assumptions.h"
#include "llvm/MC/MCSectionMachO.h"
#include "llvm/Support/Error.h"
#include "llvm/Support/MathExtras.h"
#include "llvm/Support/raw_ostream.h"
#include <optional>

using namespace clang;
using namespace sema;

namespace AttributeLangSupport {
  enum LANG {
    C,
    Cpp,
    ObjC
  };
} // end namespace AttributeLangSupport

//===----------------------------------------------------------------------===//
//  Helper functions
//===----------------------------------------------------------------------===//

/// isFunctionOrMethod - Return true if the given decl has function
/// type (function or function-typed variable) or an Objective-C
/// method.
static bool isFunctionOrMethod(const Decl *D) {
  return (D->getFunctionType() != nullptr) || isa<ObjCMethodDecl>(D);
}

/// Return true if the given decl has function type (function or
/// function-typed variable) or an Objective-C method or a block.
static bool isFunctionOrMethodOrBlock(const Decl *D) {
  return isFunctionOrMethod(D) || isa<BlockDecl>(D);
}

/// Return true if the given decl has a declarator that should have
/// been processed by Sema::GetTypeForDeclarator.
static bool hasDeclarator(const Decl *D) {
  // In some sense, TypedefDecl really *ought* to be a DeclaratorDecl.
  return isa<DeclaratorDecl>(D) || isa<BlockDecl>(D) || isa<TypedefNameDecl>(D) ||
         isa<ObjCPropertyDecl>(D);
}

/// hasFunctionProto - Return true if the given decl has a argument
/// information. This decl should have already passed
/// isFunctionOrMethod or isFunctionOrMethodOrBlock.
static bool hasFunctionProto(const Decl *D) {
  if (const FunctionType *FnTy = D->getFunctionType())
    return isa<FunctionProtoType>(FnTy);
  return isa<ObjCMethodDecl>(D) || isa<BlockDecl>(D);
}

/// getFunctionOrMethodNumParams - Return number of function or method
/// parameters. It is an error to call this on a K&R function (use
/// hasFunctionProto first).
static unsigned getFunctionOrMethodNumParams(const Decl *D) {
  if (const FunctionType *FnTy = D->getFunctionType())
    return cast<FunctionProtoType>(FnTy)->getNumParams();
  if (const auto *BD = dyn_cast<BlockDecl>(D))
    return BD->getNumParams();
  return cast<ObjCMethodDecl>(D)->param_size();
}

static const ParmVarDecl *getFunctionOrMethodParam(const Decl *D,
                                                   unsigned Idx) {
  if (const auto *FD = dyn_cast<FunctionDecl>(D))
    return FD->getParamDecl(Idx);
  if (const auto *MD = dyn_cast<ObjCMethodDecl>(D))
    return MD->getParamDecl(Idx);
  if (const auto *BD = dyn_cast<BlockDecl>(D))
    return BD->getParamDecl(Idx);
  return nullptr;
}

static QualType getFunctionOrMethodParamType(const Decl *D, unsigned Idx) {
  if (const FunctionType *FnTy = D->getFunctionType())
    return cast<FunctionProtoType>(FnTy)->getParamType(Idx);
  if (const auto *BD = dyn_cast<BlockDecl>(D))
    return BD->getParamDecl(Idx)->getType();

  return cast<ObjCMethodDecl>(D)->parameters()[Idx]->getType();
}

static SourceRange getFunctionOrMethodParamRange(const Decl *D, unsigned Idx) {
  if (auto *PVD = getFunctionOrMethodParam(D, Idx))
    return PVD->getSourceRange();
  return SourceRange();
}

static QualType getFunctionOrMethodResultType(const Decl *D) {
  if (const FunctionType *FnTy = D->getFunctionType())
    return FnTy->getReturnType();
  return cast<ObjCMethodDecl>(D)->getReturnType();
}

static SourceRange getFunctionOrMethodResultSourceRange(const Decl *D) {
  if (const auto *FD = dyn_cast<FunctionDecl>(D))
    return FD->getReturnTypeSourceRange();
  if (const auto *MD = dyn_cast<ObjCMethodDecl>(D))
    return MD->getReturnTypeSourceRange();
  return SourceRange();
}

static bool isFunctionOrMethodVariadic(const Decl *D) {
  if (const FunctionType *FnTy = D->getFunctionType())
    return cast<FunctionProtoType>(FnTy)->isVariadic();
  if (const auto *BD = dyn_cast<BlockDecl>(D))
    return BD->isVariadic();
  return cast<ObjCMethodDecl>(D)->isVariadic();
}

static bool isInstanceMethod(const Decl *D) {
  if (const auto *MethodDecl = dyn_cast<CXXMethodDecl>(D))
    return MethodDecl->isInstance();
  return false;
}

static inline bool isNSStringType(QualType T, ASTContext &Ctx,
                                  bool AllowNSAttributedString = false) {
  const auto *PT = T->getAs<ObjCObjectPointerType>();
  if (!PT)
    return false;

  ObjCInterfaceDecl *Cls = PT->getObjectType()->getInterface();
  if (!Cls)
    return false;

  IdentifierInfo* ClsName = Cls->getIdentifier();

  if (AllowNSAttributedString &&
      ClsName == &Ctx.Idents.get("NSAttributedString"))
    return true;
  // FIXME: Should we walk the chain of classes?
  return ClsName == &Ctx.Idents.get("NSString") ||
         ClsName == &Ctx.Idents.get("NSMutableString");
}

static inline bool isCFStringType(QualType T, ASTContext &Ctx) {
  const auto *PT = T->getAs<PointerType>();
  if (!PT)
    return false;

  const auto *RT = PT->getPointeeType()->getAs<RecordType>();
  if (!RT)
    return false;

  const RecordDecl *RD = RT->getDecl();
  if (RD->getTagKind() != TagTypeKind::Struct)
    return false;

  return RD->getIdentifier() == &Ctx.Idents.get("__CFString");
}

static unsigned getNumAttributeArgs(const ParsedAttr &AL) {
  // FIXME: Include the type in the argument list.
  return AL.getNumArgs() + AL.hasParsedType();
}

/// A helper function to provide Attribute Location for the Attr types
/// AND the ParsedAttr.
template <typename AttrInfo>
static std::enable_if_t<std::is_base_of_v<Attr, AttrInfo>, SourceLocation>
getAttrLoc(const AttrInfo &AL) {
  return AL.getLocation();
}
static SourceLocation getAttrLoc(const ParsedAttr &AL) { return AL.getLoc(); }

/// If Expr is a valid integer constant, get the value of the integer
/// expression and return success or failure. May output an error.
///
/// Negative argument is implicitly converted to unsigned, unless
/// \p StrictlyUnsigned is true.
template <typename AttrInfo>
static bool checkUInt32Argument(Sema &S, const AttrInfo &AI, const Expr *Expr,
                                uint32_t &Val, unsigned Idx = UINT_MAX,
                                bool StrictlyUnsigned = false) {
  std::optional<llvm::APSInt> I = llvm::APSInt(32);
  if (Expr->isTypeDependent() ||
      !(I = Expr->getIntegerConstantExpr(S.Context))) {
    if (Idx != UINT_MAX)
      S.Diag(getAttrLoc(AI), diag::err_attribute_argument_n_type)
          << &AI << Idx << AANT_ArgumentIntegerConstant
          << Expr->getSourceRange();
    else
      S.Diag(getAttrLoc(AI), diag::err_attribute_argument_type)
          << &AI << AANT_ArgumentIntegerConstant << Expr->getSourceRange();
    return false;
  }

  if (!I->isIntN(32)) {
    S.Diag(Expr->getExprLoc(), diag::err_ice_too_large)
        << toString(*I, 10, false) << 32 << /* Unsigned */ 1;
    return false;
  }

  if (StrictlyUnsigned && I->isSigned() && I->isNegative()) {
    S.Diag(getAttrLoc(AI), diag::err_attribute_requires_positive_integer)
        << &AI << /*non-negative*/ 1;
    return false;
  }

  Val = (uint32_t)I->getZExtValue();
  return true;
}

/// Wrapper around checkUInt32Argument, with an extra check to be sure
/// that the result will fit into a regular (signed) int. All args have the same
/// purpose as they do in checkUInt32Argument.
template <typename AttrInfo>
static bool checkPositiveIntArgument(Sema &S, const AttrInfo &AI, const Expr *Expr,
                                     int &Val, unsigned Idx = UINT_MAX) {
  uint32_t UVal;
  if (!checkUInt32Argument(S, AI, Expr, UVal, Idx))
    return false;

  if (UVal > (uint32_t)std::numeric_limits<int>::max()) {
    llvm::APSInt I(32); // for toString
    I = UVal;
    S.Diag(Expr->getExprLoc(), diag::err_ice_too_large)
        << toString(I, 10, false) << 32 << /* Unsigned */ 0;
    return false;
  }

  Val = UVal;
  return true;
}

/// Diagnose mutually exclusive attributes when present on a given
/// declaration. Returns true if diagnosed.
template <typename AttrTy>
static bool checkAttrMutualExclusion(Sema &S, Decl *D,
                                     const AttributeCommonInfo &AL) {
  if (const auto *A = D->getAttr<AttrTy>()) {
    S.Diag(AL.getLoc(), diag::err_attributes_are_not_compatible)
        << AL << A
        << (AL.isRegularKeywordAttribute() || A->isRegularKeywordAttribute());
    S.Diag(A->getLocation(), diag::note_conflicting_attribute);
    return true;
  }
  return false;
}

template <typename AttrTy>
static bool checkAttrMutualExclusion(Sema &S, Decl *D, const Attr &AL) {
  if (const auto *A = D->getAttr<AttrTy>()) {
    S.Diag(AL.getLocation(), diag::err_attributes_are_not_compatible)
        << &AL << A
        << (AL.isRegularKeywordAttribute() || A->isRegularKeywordAttribute());
    S.Diag(A->getLocation(), diag::note_conflicting_attribute);
    return true;
  }
  return false;
}

void Sema::DiagnoseDeprecatedAttribute(const ParsedAttr &A, StringRef NewScope,
                                       StringRef NewName) {
  assert((!NewName.empty() || !NewScope.empty()) &&
         "Deprecated attribute with no new scope or name?");
  Diag(A.getLoc(), diag::warn_attribute_spelling_deprecated)
      << "'" + A.getNormalizedFullName() + "'";

  FixItHint Fix;
  std::string NewFullName;
  if (NewScope.empty() && !NewName.empty()) {
    // Only have a new name.
    Fix = FixItHint::CreateReplacement(A.getLoc(), NewName);
    NewFullName =
        ((A.hasScope() ? A.getScopeName()->getName() : StringRef("")) +
         "::" + NewName)
            .str();
  } else if (NewName.empty() && !NewScope.empty()) {
    // Only have a new scope.
    Fix = FixItHint::CreateReplacement(A.getScopeLoc(), NewScope);
    NewFullName = (NewScope + "::" + A.getAttrName()->getName()).str();
  } else {
    // Have both a new name and a new scope.
    NewFullName = (NewScope + "::" + NewName).str();
    Fix = FixItHint::CreateReplacement(A.getRange(), NewFullName);
  }

  Diag(A.getLoc(), diag::note_spelling_suggestion)
      << "'" + NewFullName + "'" << Fix;
}

void Sema::CheckDeprecatedSYCLAttributeSpelling(const ParsedAttr &A,
                                                StringRef NewName) {
  // Additionally, diagnose the old [[intel::ii]] spelling.
  if (A.getKind() == ParsedAttr::AT_SYCLIntelInitiationInterval &&
      A.getAttrName()->isStr("ii")) {
    DiagnoseDeprecatedAttribute(A, "intel", "initiation_interval");
    return;
  }

  // Diagnose SYCL 2017 spellings in later SYCL modes.
  if (LangOpts.getSYCLVersion() > LangOptions::SYCL_2017) {
    // All attributes in the cl vendor namespace are deprecated in favor of a
    // name in the sycl namespace as of SYCL 2020.
    if (A.hasScope() && A.getScopeName()->isStr("cl")) {
      DiagnoseDeprecatedAttribute(A, "sycl", NewName);
      return;
    }

    // All GNU-style spellings are deprecated in favor of a C++-style spelling.
    if (A.getSyntax() == ParsedAttr::AS_GNU) {
      // Note: we cannot suggest an automatic fix-it because GNU-style
      // spellings can appear in locations that are not valid for a C++-style
      // spelling, and the attribute could be part of an attribute list within
      // a single __attribute__ specifier. Just tell the user it's deprecated
      // manually.
      //
      // This currently assumes that the GNU-style spelling is the same as the
      // SYCL 2020 spelling (sans the vendor namespace).
      Diag(A.getLoc(), diag::warn_attribute_spelling_deprecated)
          << "'" + A.getNormalizedFullName() + "'";
      Diag(A.getLoc(), diag::note_spelling_suggestion)
          << "'[[sycl::" + A.getNormalizedFullName() + "]]'";
      return;
    }
  }

  // Diagnose SYCL 2020 spellings used in earlier SYCL modes as being an
  // extension.
  if (LangOpts.getSYCLVersion() == LangOptions::SYCL_2017 && A.hasScope() &&
      A.getScopeName()->isStr("sycl")) {
    Diag(A.getLoc(), diag::ext_sycl_2020_attr_spelling) << A;
    return;
  }
}

/// Check if IdxExpr is a valid parameter index for a function or
/// instance method D.  May output an error.
///
/// \returns true if IdxExpr is a valid index.
template <typename AttrInfo>
static bool checkFunctionOrMethodParameterIndex(
    Sema &S, const Decl *D, const AttrInfo &AI, unsigned AttrArgNum,
    const Expr *IdxExpr, ParamIdx &Idx, bool CanIndexImplicitThis = false) {
  assert(isFunctionOrMethodOrBlock(D));

  // In C++ the implicit 'this' function parameter also counts.
  // Parameters are counted from one.
  bool HP = hasFunctionProto(D);
  bool HasImplicitThisParam = isInstanceMethod(D);
  bool IV = HP && isFunctionOrMethodVariadic(D);
  unsigned NumParams =
      (HP ? getFunctionOrMethodNumParams(D) : 0) + HasImplicitThisParam;

  std::optional<llvm::APSInt> IdxInt;
  if (IdxExpr->isTypeDependent() ||
      !(IdxInt = IdxExpr->getIntegerConstantExpr(S.Context))) {
    S.Diag(getAttrLoc(AI), diag::err_attribute_argument_n_type)
        << &AI << AttrArgNum << AANT_ArgumentIntegerConstant
        << IdxExpr->getSourceRange();
    return false;
  }

  unsigned IdxSource = IdxInt->getLimitedValue(UINT_MAX);
  if (IdxSource < 1 || (!IV && IdxSource > NumParams)) {
    S.Diag(getAttrLoc(AI), diag::err_attribute_argument_out_of_bounds)
        << &AI << AttrArgNum << IdxExpr->getSourceRange();
    return false;
  }
  if (HasImplicitThisParam && !CanIndexImplicitThis) {
    if (IdxSource == 1) {
      S.Diag(getAttrLoc(AI), diag::err_attribute_invalid_implicit_this_argument)
          << &AI << IdxExpr->getSourceRange();
      return false;
    }
  }

  Idx = ParamIdx(IdxSource, D);
  return true;
}

/// Check if the argument \p E is a ASCII string literal. If not emit an error
/// and return false, otherwise set \p Str to the value of the string literal
/// and return true.
bool Sema::checkStringLiteralArgumentAttr(const AttributeCommonInfo &CI,
                                          const Expr *E, StringRef &Str,
                                          SourceLocation *ArgLocation) {
  const auto *Literal = dyn_cast<StringLiteral>(E->IgnoreParenCasts());
  if (ArgLocation)
    *ArgLocation = E->getBeginLoc();

  if (!Literal || (!Literal->isUnevaluated() && !Literal->isOrdinary())) {
    Diag(E->getBeginLoc(), diag::err_attribute_argument_type)
        << CI << AANT_ArgumentString;
    return false;
  }

  Str = Literal->getString();
  return true;
}

/// Check if the argument \p ArgNum of \p Attr is a ASCII string literal.
/// If not emit an error and return false. If the argument is an identifier it
/// will emit an error with a fixit hint and treat it as if it was a string
/// literal.
bool Sema::checkStringLiteralArgumentAttr(const ParsedAttr &AL, unsigned ArgNum,
                                          StringRef &Str,
                                          SourceLocation *ArgLocation) {
  // Look for identifiers. If we have one emit a hint to fix it to a literal.
  if (AL.isArgIdent(ArgNum)) {
    IdentifierLoc *Loc = AL.getArgAsIdent(ArgNum);
    Diag(Loc->Loc, diag::err_attribute_argument_type)
        << AL << AANT_ArgumentString
        << FixItHint::CreateInsertion(Loc->Loc, "\"")
        << FixItHint::CreateInsertion(getLocForEndOfToken(Loc->Loc), "\"");
    Str = Loc->Ident->getName();
    if (ArgLocation)
      *ArgLocation = Loc->Loc;
    return true;
  }

  // Now check for an actual string literal.
  Expr *ArgExpr = AL.getArgAsExpr(ArgNum);
  const auto *Literal = dyn_cast<StringLiteral>(ArgExpr->IgnoreParenCasts());
  if (ArgLocation)
    *ArgLocation = ArgExpr->getBeginLoc();

  if (!Literal || (!Literal->isUnevaluated() && !Literal->isOrdinary())) {
    Diag(ArgExpr->getBeginLoc(), diag::err_attribute_argument_type)
        << AL << AANT_ArgumentString;
    return false;
  }
  Str = Literal->getString();
  return checkStringLiteralArgumentAttr(AL, ArgExpr, Str, ArgLocation);
}

/// Applies the given attribute to the Decl without performing any
/// additional semantic checking.
template <typename AttrType>
static void handleSimpleAttribute(Sema &S, Decl *D,
                                  const AttributeCommonInfo &CI) {
  D->addAttr(::new (S.Context) AttrType(S.Context, CI));
}

template <typename... DiagnosticArgs>
static const Sema::SemaDiagnosticBuilder&
appendDiagnostics(const Sema::SemaDiagnosticBuilder &Bldr) {
  return Bldr;
}

template <typename T, typename... DiagnosticArgs>
static const Sema::SemaDiagnosticBuilder&
appendDiagnostics(const Sema::SemaDiagnosticBuilder &Bldr, T &&ExtraArg,
                  DiagnosticArgs &&... ExtraArgs) {
  return appendDiagnostics(Bldr << std::forward<T>(ExtraArg),
                           std::forward<DiagnosticArgs>(ExtraArgs)...);
}

/// Add an attribute @c AttrType to declaration @c D, provided that
/// @c PassesCheck is true.
/// Otherwise, emit diagnostic @c DiagID, passing in all parameters
/// specified in @c ExtraArgs.
template <typename AttrType, typename... DiagnosticArgs>
static void handleSimpleAttributeOrDiagnose(Sema &S, Decl *D,
                                            const AttributeCommonInfo &CI,
                                            bool PassesCheck, unsigned DiagID,
                                            DiagnosticArgs &&... ExtraArgs) {
  if (!PassesCheck) {
    Sema::SemaDiagnosticBuilder DB = S.Diag(D->getBeginLoc(), DiagID);
    appendDiagnostics(DB, std::forward<DiagnosticArgs>(ExtraArgs)...);
    return;
  }
  handleSimpleAttribute<AttrType>(S, D, CI);
}

/// Check if the passed-in expression is of type int or bool.
static bool isIntOrBool(Expr *Exp) {
  QualType QT = Exp->getType();
  return QT->isBooleanType() || QT->isIntegerType();
}


// Check to see if the type is a smart pointer of some kind.  We assume
// it's a smart pointer if it defines both operator-> and operator*.
static bool threadSafetyCheckIsSmartPointer(Sema &S, const RecordType* RT) {
  auto IsOverloadedOperatorPresent = [&S](const RecordDecl *Record,
                                          OverloadedOperatorKind Op) {
    DeclContextLookupResult Result =
        Record->lookup(S.Context.DeclarationNames.getCXXOperatorName(Op));
    return !Result.empty();
  };

  const RecordDecl *Record = RT->getDecl();
  bool foundStarOperator = IsOverloadedOperatorPresent(Record, OO_Star);
  bool foundArrowOperator = IsOverloadedOperatorPresent(Record, OO_Arrow);
  if (foundStarOperator && foundArrowOperator)
    return true;

  const CXXRecordDecl *CXXRecord = dyn_cast<CXXRecordDecl>(Record);
  if (!CXXRecord)
    return false;

  for (const auto &BaseSpecifier : CXXRecord->bases()) {
    if (!foundStarOperator)
      foundStarOperator = IsOverloadedOperatorPresent(
          BaseSpecifier.getType()->getAsRecordDecl(), OO_Star);
    if (!foundArrowOperator)
      foundArrowOperator = IsOverloadedOperatorPresent(
          BaseSpecifier.getType()->getAsRecordDecl(), OO_Arrow);
  }

  if (foundStarOperator && foundArrowOperator)
    return true;

  return false;
}

/// Check if passed in Decl is a pointer type.
/// Note that this function may produce an error message.
/// \return true if the Decl is a pointer type; false otherwise
static bool threadSafetyCheckIsPointer(Sema &S, const Decl *D,
                                       const ParsedAttr &AL) {
  const auto *VD = cast<ValueDecl>(D);
  QualType QT = VD->getType();
  if (QT->isAnyPointerType())
    return true;

  if (const auto *RT = QT->getAs<RecordType>()) {
    // If it's an incomplete type, it could be a smart pointer; skip it.
    // (We don't want to force template instantiation if we can avoid it,
    // since that would alter the order in which templates are instantiated.)
    if (RT->isIncompleteType())
      return true;

    if (threadSafetyCheckIsSmartPointer(S, RT))
      return true;
  }

  S.Diag(AL.getLoc(), diag::warn_thread_attribute_decl_not_pointer) << AL << QT;
  return false;
}

/// Checks that the passed in QualType either is of RecordType or points
/// to RecordType. Returns the relevant RecordType, null if it does not exit.
static const RecordType *getRecordType(QualType QT) {
  if (const auto *RT = QT->getAs<RecordType>())
    return RT;

  // Now check if we point to record type.
  if (const auto *PT = QT->getAs<PointerType>())
    return PT->getPointeeType()->getAs<RecordType>();

  return nullptr;
}

template <typename AttrType>
static bool checkRecordDeclForAttr(const RecordDecl *RD) {
  // Check if the record itself has the attribute.
  if (RD->hasAttr<AttrType>())
    return true;

  // Else check if any base classes have the attribute.
  if (const auto *CRD = dyn_cast<CXXRecordDecl>(RD)) {
    if (!CRD->forallBases([](const CXXRecordDecl *Base) {
          return !Base->hasAttr<AttrType>();
        }))
      return true;
  }
  return false;
}

static bool checkRecordTypeForCapability(Sema &S, QualType Ty) {
  const RecordType *RT = getRecordType(Ty);

  if (!RT)
    return false;

  // Don't check for the capability if the class hasn't been defined yet.
  if (RT->isIncompleteType())
    return true;

  // Allow smart pointers to be used as capability objects.
  // FIXME -- Check the type that the smart pointer points to.
  if (threadSafetyCheckIsSmartPointer(S, RT))
    return true;

  return checkRecordDeclForAttr<CapabilityAttr>(RT->getDecl());
}

static bool checkTypedefTypeForCapability(QualType Ty) {
  const auto *TD = Ty->getAs<TypedefType>();
  if (!TD)
    return false;

  TypedefNameDecl *TN = TD->getDecl();
  if (!TN)
    return false;

  return TN->hasAttr<CapabilityAttr>();
}

static bool typeHasCapability(Sema &S, QualType Ty) {
  if (checkTypedefTypeForCapability(Ty))
    return true;

  if (checkRecordTypeForCapability(S, Ty))
    return true;

  return false;
}

static bool isCapabilityExpr(Sema &S, const Expr *Ex) {
  // Capability expressions are simple expressions involving the boolean logic
  // operators &&, || or !, a simple DeclRefExpr, CastExpr or a ParenExpr. Once
  // a DeclRefExpr is found, its type should be checked to determine whether it
  // is a capability or not.

  if (const auto *E = dyn_cast<CastExpr>(Ex))
    return isCapabilityExpr(S, E->getSubExpr());
  else if (const auto *E = dyn_cast<ParenExpr>(Ex))
    return isCapabilityExpr(S, E->getSubExpr());
  else if (const auto *E = dyn_cast<UnaryOperator>(Ex)) {
    if (E->getOpcode() == UO_LNot || E->getOpcode() == UO_AddrOf ||
        E->getOpcode() == UO_Deref)
      return isCapabilityExpr(S, E->getSubExpr());
    return false;
  } else if (const auto *E = dyn_cast<BinaryOperator>(Ex)) {
    if (E->getOpcode() == BO_LAnd || E->getOpcode() == BO_LOr)
      return isCapabilityExpr(S, E->getLHS()) &&
             isCapabilityExpr(S, E->getRHS());
    return false;
  }

  return typeHasCapability(S, Ex->getType());
}

/// Checks that all attribute arguments, starting from Sidx, resolve to
/// a capability object.
/// \param Sidx The attribute argument index to start checking with.
/// \param ParamIdxOk Whether an argument can be indexing into a function
/// parameter list.
static void checkAttrArgsAreCapabilityObjs(Sema &S, Decl *D,
                                           const ParsedAttr &AL,
                                           SmallVectorImpl<Expr *> &Args,
                                           unsigned Sidx = 0,
                                           bool ParamIdxOk = false) {
  if (Sidx == AL.getNumArgs()) {
    // If we don't have any capability arguments, the attribute implicitly
    // refers to 'this'. So we need to make sure that 'this' exists, i.e. we're
    // a non-static method, and that the class is a (scoped) capability.
    const auto *MD = dyn_cast<const CXXMethodDecl>(D);
    if (MD && !MD->isStatic()) {
      const CXXRecordDecl *RD = MD->getParent();
      // FIXME -- need to check this again on template instantiation
      if (!checkRecordDeclForAttr<CapabilityAttr>(RD) &&
          !checkRecordDeclForAttr<ScopedLockableAttr>(RD))
        S.Diag(AL.getLoc(),
               diag::warn_thread_attribute_not_on_capability_member)
            << AL << MD->getParent();
    } else {
      S.Diag(AL.getLoc(), diag::warn_thread_attribute_not_on_non_static_member)
          << AL;
    }
  }

  for (unsigned Idx = Sidx; Idx < AL.getNumArgs(); ++Idx) {
    Expr *ArgExp = AL.getArgAsExpr(Idx);

    if (ArgExp->isTypeDependent()) {
      // FIXME -- need to check this again on template instantiation
      Args.push_back(ArgExp);
      continue;
    }

    if (const auto *StrLit = dyn_cast<StringLiteral>(ArgExp)) {
      if (StrLit->getLength() == 0 ||
          (StrLit->isOrdinary() && StrLit->getString() == StringRef("*"))) {
        // Pass empty strings to the analyzer without warnings.
        // Treat "*" as the universal lock.
        Args.push_back(ArgExp);
        continue;
      }

      // We allow constant strings to be used as a placeholder for expressions
      // that are not valid C++ syntax, but warn that they are ignored.
      S.Diag(AL.getLoc(), diag::warn_thread_attribute_ignored) << AL;
      Args.push_back(ArgExp);
      continue;
    }

    QualType ArgTy = ArgExp->getType();

    // A pointer to member expression of the form  &MyClass::mu is treated
    // specially -- we need to look at the type of the member.
    if (const auto *UOp = dyn_cast<UnaryOperator>(ArgExp))
      if (UOp->getOpcode() == UO_AddrOf)
        if (const auto *DRE = dyn_cast<DeclRefExpr>(UOp->getSubExpr()))
          if (DRE->getDecl()->isCXXInstanceMember())
            ArgTy = DRE->getDecl()->getType();

    // First see if we can just cast to record type, or pointer to record type.
    const RecordType *RT = getRecordType(ArgTy);

    // Now check if we index into a record type function param.
    if(!RT && ParamIdxOk) {
      const auto *FD = dyn_cast<FunctionDecl>(D);
      const auto *IL = dyn_cast<IntegerLiteral>(ArgExp);
      if(FD && IL) {
        unsigned int NumParams = FD->getNumParams();
        llvm::APInt ArgValue = IL->getValue();
        uint64_t ParamIdxFromOne = ArgValue.getZExtValue();
        uint64_t ParamIdxFromZero = ParamIdxFromOne - 1;
        if (!ArgValue.isStrictlyPositive() || ParamIdxFromOne > NumParams) {
          S.Diag(AL.getLoc(),
                 diag::err_attribute_argument_out_of_bounds_extra_info)
              << AL << Idx + 1 << NumParams;
          continue;
        }
        ArgTy = FD->getParamDecl(ParamIdxFromZero)->getType();
      }
    }

    // If the type does not have a capability, see if the components of the
    // expression have capabilities. This allows for writing C code where the
    // capability may be on the type, and the expression is a capability
    // boolean logic expression. Eg) requires_capability(A || B && !C)
    if (!typeHasCapability(S, ArgTy) && !isCapabilityExpr(S, ArgExp))
      S.Diag(AL.getLoc(), diag::warn_thread_attribute_argument_not_lockable)
          << AL << ArgTy;

    Args.push_back(ArgExp);
  }
}

//===----------------------------------------------------------------------===//
// Attribute Implementations
//===----------------------------------------------------------------------===//

static void handlePtGuardedVarAttr(Sema &S, Decl *D, const ParsedAttr &AL) {
  if (!threadSafetyCheckIsPointer(S, D, AL))
    return;

  D->addAttr(::new (S.Context) PtGuardedVarAttr(S.Context, AL));
}

static bool checkGuardedByAttrCommon(Sema &S, Decl *D, const ParsedAttr &AL,
                                     Expr *&Arg) {
  SmallVector<Expr *, 1> Args;
  // check that all arguments are lockable objects
  checkAttrArgsAreCapabilityObjs(S, D, AL, Args);
  unsigned Size = Args.size();
  if (Size != 1)
    return false;

  Arg = Args[0];

  return true;
}

static void handleGuardedByAttr(Sema &S, Decl *D, const ParsedAttr &AL) {
  Expr *Arg = nullptr;
  if (!checkGuardedByAttrCommon(S, D, AL, Arg))
    return;

  D->addAttr(::new (S.Context) GuardedByAttr(S.Context, AL, Arg));
}

static void handlePtGuardedByAttr(Sema &S, Decl *D, const ParsedAttr &AL) {
  Expr *Arg = nullptr;
  if (!checkGuardedByAttrCommon(S, D, AL, Arg))
    return;

  if (!threadSafetyCheckIsPointer(S, D, AL))
    return;

  D->addAttr(::new (S.Context) PtGuardedByAttr(S.Context, AL, Arg));
}

static bool checkAcquireOrderAttrCommon(Sema &S, Decl *D, const ParsedAttr &AL,
                                        SmallVectorImpl<Expr *> &Args) {
  if (!AL.checkAtLeastNumArgs(S, 1))
    return false;

  // Check that this attribute only applies to lockable types.
  QualType QT = cast<ValueDecl>(D)->getType();
  if (!QT->isDependentType() && !typeHasCapability(S, QT)) {
    S.Diag(AL.getLoc(), diag::warn_thread_attribute_decl_not_lockable) << AL;
    return false;
  }

  // Check that all arguments are lockable objects.
  checkAttrArgsAreCapabilityObjs(S, D, AL, Args);
  if (Args.empty())
    return false;

  return true;
}

static void handleAcquiredAfterAttr(Sema &S, Decl *D, const ParsedAttr &AL) {
  SmallVector<Expr *, 1> Args;
  if (!checkAcquireOrderAttrCommon(S, D, AL, Args))
    return;

  Expr **StartArg = &Args[0];
  D->addAttr(::new (S.Context)
                 AcquiredAfterAttr(S.Context, AL, StartArg, Args.size()));
}

static void handleAcquiredBeforeAttr(Sema &S, Decl *D, const ParsedAttr &AL) {
  SmallVector<Expr *, 1> Args;
  if (!checkAcquireOrderAttrCommon(S, D, AL, Args))
    return;

  Expr **StartArg = &Args[0];
  D->addAttr(::new (S.Context)
                 AcquiredBeforeAttr(S.Context, AL, StartArg, Args.size()));
}

static bool checkLockFunAttrCommon(Sema &S, Decl *D, const ParsedAttr &AL,
                                   SmallVectorImpl<Expr *> &Args) {
  // zero or more arguments ok
  // check that all arguments are lockable objects
  checkAttrArgsAreCapabilityObjs(S, D, AL, Args, 0, /*ParamIdxOk=*/true);

  return true;
}

static void handleAssertSharedLockAttr(Sema &S, Decl *D, const ParsedAttr &AL) {
  SmallVector<Expr *, 1> Args;
  if (!checkLockFunAttrCommon(S, D, AL, Args))
    return;

  unsigned Size = Args.size();
  Expr **StartArg = Size == 0 ? nullptr : &Args[0];
  D->addAttr(::new (S.Context)
                 AssertSharedLockAttr(S.Context, AL, StartArg, Size));
}

static void handleAssertExclusiveLockAttr(Sema &S, Decl *D,
                                          const ParsedAttr &AL) {
  SmallVector<Expr *, 1> Args;
  if (!checkLockFunAttrCommon(S, D, AL, Args))
    return;

  unsigned Size = Args.size();
  Expr **StartArg = Size == 0 ? nullptr : &Args[0];
  D->addAttr(::new (S.Context)
                 AssertExclusiveLockAttr(S.Context, AL, StartArg, Size));
}

/// Checks to be sure that the given parameter number is in bounds, and
/// is an integral type. Will emit appropriate diagnostics if this returns
/// false.
///
/// AttrArgNo is used to actually retrieve the argument, so it's base-0.
template <typename AttrInfo>
static bool checkParamIsIntegerType(Sema &S, const Decl *D, const AttrInfo &AI,
                                    unsigned AttrArgNo) {
  assert(AI.isArgExpr(AttrArgNo) && "Expected expression argument");
  Expr *AttrArg = AI.getArgAsExpr(AttrArgNo);
  ParamIdx Idx;
  if (!checkFunctionOrMethodParameterIndex(S, D, AI, AttrArgNo + 1, AttrArg,
                                           Idx))
    return false;

  QualType ParamTy = getFunctionOrMethodParamType(D, Idx.getASTIndex());
  if (!ParamTy->isIntegerType() && !ParamTy->isCharType()) {
    SourceLocation SrcLoc = AttrArg->getBeginLoc();
    S.Diag(SrcLoc, diag::err_attribute_integers_only)
        << AI << getFunctionOrMethodParamRange(D, Idx.getASTIndex());
    return false;
  }
  return true;
}

static void handleAllocSizeAttr(Sema &S, Decl *D, const ParsedAttr &AL) {
  if (!AL.checkAtLeastNumArgs(S, 1) || !AL.checkAtMostNumArgs(S, 2))
    return;

  assert(isFunctionOrMethod(D) && hasFunctionProto(D));

  QualType RetTy = getFunctionOrMethodResultType(D);
  if (!RetTy->isPointerType()) {
    S.Diag(AL.getLoc(), diag::warn_attribute_return_pointers_only) << AL;
    return;
  }

  const Expr *SizeExpr = AL.getArgAsExpr(0);
  int SizeArgNoVal;
  // Parameter indices are 1-indexed, hence Index=1
  if (!checkPositiveIntArgument(S, AL, SizeExpr, SizeArgNoVal, /*Idx=*/1))
    return;
  if (!checkParamIsIntegerType(S, D, AL, /*AttrArgNo=*/0))
    return;
  ParamIdx SizeArgNo(SizeArgNoVal, D);

  ParamIdx NumberArgNo;
  if (AL.getNumArgs() == 2) {
    const Expr *NumberExpr = AL.getArgAsExpr(1);
    int Val;
    // Parameter indices are 1-based, hence Index=2
    if (!checkPositiveIntArgument(S, AL, NumberExpr, Val, /*Idx=*/2))
      return;
    if (!checkParamIsIntegerType(S, D, AL, /*AttrArgNo=*/1))
      return;
    NumberArgNo = ParamIdx(Val, D);
  }

  D->addAttr(::new (S.Context)
                 AllocSizeAttr(S.Context, AL, SizeArgNo, NumberArgNo));
}

static bool checkTryLockFunAttrCommon(Sema &S, Decl *D, const ParsedAttr &AL,
                                      SmallVectorImpl<Expr *> &Args) {
  if (!AL.checkAtLeastNumArgs(S, 1))
    return false;

  if (!isIntOrBool(AL.getArgAsExpr(0))) {
    S.Diag(AL.getLoc(), diag::err_attribute_argument_n_type)
        << AL << 1 << AANT_ArgumentIntOrBool;
    return false;
  }

  // check that all arguments are lockable objects
  checkAttrArgsAreCapabilityObjs(S, D, AL, Args, 1);

  return true;
}

static void handleSharedTrylockFunctionAttr(Sema &S, Decl *D,
                                            const ParsedAttr &AL) {
  SmallVector<Expr*, 2> Args;
  if (!checkTryLockFunAttrCommon(S, D, AL, Args))
    return;

  D->addAttr(::new (S.Context) SharedTrylockFunctionAttr(
      S.Context, AL, AL.getArgAsExpr(0), Args.data(), Args.size()));
}

static void handleExclusiveTrylockFunctionAttr(Sema &S, Decl *D,
                                               const ParsedAttr &AL) {
  SmallVector<Expr*, 2> Args;
  if (!checkTryLockFunAttrCommon(S, D, AL, Args))
    return;

  D->addAttr(::new (S.Context) ExclusiveTrylockFunctionAttr(
      S.Context, AL, AL.getArgAsExpr(0), Args.data(), Args.size()));
}

static void handleLockReturnedAttr(Sema &S, Decl *D, const ParsedAttr &AL) {
  // check that the argument is lockable object
  SmallVector<Expr*, 1> Args;
  checkAttrArgsAreCapabilityObjs(S, D, AL, Args);
  unsigned Size = Args.size();
  if (Size == 0)
    return;

  D->addAttr(::new (S.Context) LockReturnedAttr(S.Context, AL, Args[0]));
}

static void handleLocksExcludedAttr(Sema &S, Decl *D, const ParsedAttr &AL) {
  if (!AL.checkAtLeastNumArgs(S, 1))
    return;

  // check that all arguments are lockable objects
  SmallVector<Expr*, 1> Args;
  checkAttrArgsAreCapabilityObjs(S, D, AL, Args);
  unsigned Size = Args.size();
  if (Size == 0)
    return;
  Expr **StartArg = &Args[0];

  D->addAttr(::new (S.Context)
                 LocksExcludedAttr(S.Context, AL, StartArg, Size));
}

static bool checkFunctionConditionAttr(Sema &S, Decl *D, const ParsedAttr &AL,
                                       Expr *&Cond, StringRef &Msg) {
  Cond = AL.getArgAsExpr(0);
  if (!Cond->isTypeDependent()) {
    ExprResult Converted = S.PerformContextuallyConvertToBool(Cond);
    if (Converted.isInvalid())
      return false;
    Cond = Converted.get();
  }

  if (!S.checkStringLiteralArgumentAttr(AL, 1, Msg))
    return false;

  if (Msg.empty())
    Msg = "<no message provided>";

  SmallVector<PartialDiagnosticAt, 8> Diags;
  if (isa<FunctionDecl>(D) && !Cond->isValueDependent() &&
      !Expr::isPotentialConstantExprUnevaluated(Cond, cast<FunctionDecl>(D),
                                                Diags)) {
    S.Diag(AL.getLoc(), diag::err_attr_cond_never_constant_expr) << AL;
    for (const PartialDiagnosticAt &PDiag : Diags)
      S.Diag(PDiag.first, PDiag.second);
    return false;
  }
  return true;
}

static void handleEnableIfAttr(Sema &S, Decl *D, const ParsedAttr &AL) {
  S.Diag(AL.getLoc(), diag::ext_clang_enable_if);

  Expr *Cond;
  StringRef Msg;
  if (checkFunctionConditionAttr(S, D, AL, Cond, Msg))
    D->addAttr(::new (S.Context) EnableIfAttr(S.Context, AL, Cond, Msg));
}

static void handleErrorAttr(Sema &S, Decl *D, const ParsedAttr &AL) {
  StringRef NewUserDiagnostic;
  if (!S.checkStringLiteralArgumentAttr(AL, 0, NewUserDiagnostic))
    return;
  if (ErrorAttr *EA = S.mergeErrorAttr(D, AL, NewUserDiagnostic))
    D->addAttr(EA);
}

namespace {
/// Determines if a given Expr references any of the given function's
/// ParmVarDecls, or the function's implicit `this` parameter (if applicable).
class ArgumentDependenceChecker
    : public RecursiveASTVisitor<ArgumentDependenceChecker> {
#ifndef NDEBUG
  const CXXRecordDecl *ClassType;
#endif
  llvm::SmallPtrSet<const ParmVarDecl *, 16> Parms;
  bool Result;

public:
  ArgumentDependenceChecker(const FunctionDecl *FD) {
#ifndef NDEBUG
    if (const auto *MD = dyn_cast<CXXMethodDecl>(FD))
      ClassType = MD->getParent();
    else
      ClassType = nullptr;
#endif
    Parms.insert(FD->param_begin(), FD->param_end());
  }

  bool referencesArgs(Expr *E) {
    Result = false;
    TraverseStmt(E);
    return Result;
  }

  bool VisitCXXThisExpr(CXXThisExpr *E) {
    assert(E->getType()->getPointeeCXXRecordDecl() == ClassType &&
           "`this` doesn't refer to the enclosing class?");
    Result = true;
    return false;
  }

  bool VisitDeclRefExpr(DeclRefExpr *DRE) {
    if (const auto *PVD = dyn_cast<ParmVarDecl>(DRE->getDecl()))
      if (Parms.count(PVD)) {
        Result = true;
        return false;
      }
    return true;
  }
};
}

static void handleDiagnoseAsBuiltinAttr(Sema &S, Decl *D,
                                        const ParsedAttr &AL) {
  const auto *DeclFD = cast<FunctionDecl>(D);

  if (const auto *MethodDecl = dyn_cast<CXXMethodDecl>(DeclFD))
    if (!MethodDecl->isStatic()) {
      S.Diag(AL.getLoc(), diag::err_attribute_no_member_function) << AL;
      return;
    }

  auto DiagnoseType = [&](unsigned Index, AttributeArgumentNType T) {
    SourceLocation Loc = [&]() {
      auto Union = AL.getArg(Index - 1);
      if (Union.is<Expr *>())
        return Union.get<Expr *>()->getBeginLoc();
      return Union.get<IdentifierLoc *>()->Loc;
    }();

    S.Diag(Loc, diag::err_attribute_argument_n_type) << AL << Index << T;
  };

  FunctionDecl *AttrFD = [&]() -> FunctionDecl * {
    if (!AL.isArgExpr(0))
      return nullptr;
    auto *F = dyn_cast_if_present<DeclRefExpr>(AL.getArgAsExpr(0));
    if (!F)
      return nullptr;
    return dyn_cast_if_present<FunctionDecl>(F->getFoundDecl());
  }();

  if (!AttrFD || !AttrFD->getBuiltinID(true)) {
    DiagnoseType(1, AANT_ArgumentBuiltinFunction);
    return;
  }

  if (AttrFD->getNumParams() != AL.getNumArgs() - 1) {
    S.Diag(AL.getLoc(), diag::err_attribute_wrong_number_arguments_for)
        << AL << AttrFD << AttrFD->getNumParams();
    return;
  }

  SmallVector<unsigned, 8> Indices;

  for (unsigned I = 1; I < AL.getNumArgs(); ++I) {
    if (!AL.isArgExpr(I)) {
      DiagnoseType(I + 1, AANT_ArgumentIntegerConstant);
      return;
    }

    const Expr *IndexExpr = AL.getArgAsExpr(I);
    uint32_t Index;

    if (!checkUInt32Argument(S, AL, IndexExpr, Index, I + 1, false))
      return;

    if (Index > DeclFD->getNumParams()) {
      S.Diag(AL.getLoc(), diag::err_attribute_bounds_for_function)
          << AL << Index << DeclFD << DeclFD->getNumParams();
      return;
    }

    QualType T1 = AttrFD->getParamDecl(I - 1)->getType();
    QualType T2 = DeclFD->getParamDecl(Index - 1)->getType();

    if (T1.getCanonicalType().getUnqualifiedType() !=
        T2.getCanonicalType().getUnqualifiedType()) {
      S.Diag(IndexExpr->getBeginLoc(), diag::err_attribute_parameter_types)
          << AL << Index << DeclFD << T2 << I << AttrFD << T1;
      return;
    }

    Indices.push_back(Index - 1);
  }

  D->addAttr(::new (S.Context) DiagnoseAsBuiltinAttr(
      S.Context, AL, AttrFD, Indices.data(), Indices.size()));
}

static void handleDiagnoseIfAttr(Sema &S, Decl *D, const ParsedAttr &AL) {
  S.Diag(AL.getLoc(), diag::ext_clang_diagnose_if);

  Expr *Cond;
  StringRef Msg;
  if (!checkFunctionConditionAttr(S, D, AL, Cond, Msg))
    return;

  StringRef DiagTypeStr;
  if (!S.checkStringLiteralArgumentAttr(AL, 2, DiagTypeStr))
    return;

  DiagnoseIfAttr::DiagnosticType DiagType;
  if (!DiagnoseIfAttr::ConvertStrToDiagnosticType(DiagTypeStr, DiagType)) {
    S.Diag(AL.getArgAsExpr(2)->getBeginLoc(),
           diag::err_diagnose_if_invalid_diagnostic_type);
    return;
  }

  bool ArgDependent = false;
  if (const auto *FD = dyn_cast<FunctionDecl>(D))
    ArgDependent = ArgumentDependenceChecker(FD).referencesArgs(Cond);
  D->addAttr(::new (S.Context) DiagnoseIfAttr(
      S.Context, AL, Cond, Msg, DiagType, ArgDependent, cast<NamedDecl>(D)));
}

static void handleNoBuiltinAttr(Sema &S, Decl *D, const ParsedAttr &AL) {
  static constexpr const StringRef kWildcard = "*";

  llvm::SmallVector<StringRef, 16> Names;
  bool HasWildcard = false;

  const auto AddBuiltinName = [&Names, &HasWildcard](StringRef Name) {
    if (Name == kWildcard)
      HasWildcard = true;
    Names.push_back(Name);
  };

  // Add previously defined attributes.
  if (const auto *NBA = D->getAttr<NoBuiltinAttr>())
    for (StringRef BuiltinName : NBA->builtinNames())
      AddBuiltinName(BuiltinName);

  // Add current attributes.
  if (AL.getNumArgs() == 0)
    AddBuiltinName(kWildcard);
  else
    for (unsigned I = 0, E = AL.getNumArgs(); I != E; ++I) {
      StringRef BuiltinName;
      SourceLocation LiteralLoc;
      if (!S.checkStringLiteralArgumentAttr(AL, I, BuiltinName, &LiteralLoc))
        return;

      if (Builtin::Context::isBuiltinFunc(BuiltinName))
        AddBuiltinName(BuiltinName);
      else
        S.Diag(LiteralLoc, diag::warn_attribute_no_builtin_invalid_builtin_name)
            << BuiltinName << AL;
    }

  // Repeating the same attribute is fine.
  llvm::sort(Names);
  Names.erase(std::unique(Names.begin(), Names.end()), Names.end());

  // Empty no_builtin must be on its own.
  if (HasWildcard && Names.size() > 1)
    S.Diag(D->getLocation(),
           diag::err_attribute_no_builtin_wildcard_or_builtin_name)
        << AL;

  if (D->hasAttr<NoBuiltinAttr>())
    D->dropAttr<NoBuiltinAttr>();
  D->addAttr(::new (S.Context)
                 NoBuiltinAttr(S.Context, AL, Names.data(), Names.size()));
}

static void handlePassObjectSizeAttr(Sema &S, Decl *D, const ParsedAttr &AL) {
  if (D->hasAttr<PassObjectSizeAttr>()) {
    S.Diag(D->getBeginLoc(), diag::err_attribute_only_once_per_parameter) << AL;
    return;
  }

  Expr *E = AL.getArgAsExpr(0);
  uint32_t Type;
  if (!checkUInt32Argument(S, AL, E, Type, /*Idx=*/1))
    return;

  // pass_object_size's argument is passed in as the second argument of
  // __builtin_object_size. So, it has the same constraints as that second
  // argument; namely, it must be in the range [0, 3].
  if (Type > 3) {
    S.Diag(E->getBeginLoc(), diag::err_attribute_argument_out_of_range)
        << AL << 0 << 3 << E->getSourceRange();
    return;
  }

  // pass_object_size is only supported on constant pointer parameters; as a
  // kindness to users, we allow the parameter to be non-const for declarations.
  // At this point, we have no clue if `D` belongs to a function declaration or
  // definition, so we defer the constness check until later.
  if (!cast<ParmVarDecl>(D)->getType()->isPointerType()) {
    S.Diag(D->getBeginLoc(), diag::err_attribute_pointers_only) << AL << 1;
    return;
  }

  D->addAttr(::new (S.Context) PassObjectSizeAttr(S.Context, AL, (int)Type));
}

static void handleConsumableAttr(Sema &S, Decl *D, const ParsedAttr &AL) {
  ConsumableAttr::ConsumedState DefaultState;

  if (AL.isArgIdent(0)) {
    IdentifierLoc *IL = AL.getArgAsIdent(0);
    if (!ConsumableAttr::ConvertStrToConsumedState(IL->Ident->getName(),
                                                   DefaultState)) {
      S.Diag(IL->Loc, diag::warn_attribute_type_not_supported) << AL
                                                               << IL->Ident;
      return;
    }
  } else {
    S.Diag(AL.getLoc(), diag::err_attribute_argument_type)
        << AL << AANT_ArgumentIdentifier;
    return;
  }

  D->addAttr(::new (S.Context) ConsumableAttr(S.Context, AL, DefaultState));
}

static bool checkForConsumableClass(Sema &S, const CXXMethodDecl *MD,
                                    const ParsedAttr &AL) {
  QualType ThisType = MD->getFunctionObjectParameterType();

  if (const CXXRecordDecl *RD = ThisType->getAsCXXRecordDecl()) {
    if (!RD->hasAttr<ConsumableAttr>()) {
      S.Diag(AL.getLoc(), diag::warn_attr_on_unconsumable_class) << RD;

      return false;
    }
  }

  return true;
}

static void handleCallableWhenAttr(Sema &S, Decl *D, const ParsedAttr &AL) {
  if (!AL.checkAtLeastNumArgs(S, 1))
    return;

  if (!checkForConsumableClass(S, cast<CXXMethodDecl>(D), AL))
    return;

  SmallVector<CallableWhenAttr::ConsumedState, 3> States;
  for (unsigned ArgIndex = 0; ArgIndex < AL.getNumArgs(); ++ArgIndex) {
    CallableWhenAttr::ConsumedState CallableState;

    StringRef StateString;
    SourceLocation Loc;
    if (AL.isArgIdent(ArgIndex)) {
      IdentifierLoc *Ident = AL.getArgAsIdent(ArgIndex);
      StateString = Ident->Ident->getName();
      Loc = Ident->Loc;
    } else {
      if (!S.checkStringLiteralArgumentAttr(AL, ArgIndex, StateString, &Loc))
        return;
    }

    if (!CallableWhenAttr::ConvertStrToConsumedState(StateString,
                                                     CallableState)) {
      S.Diag(Loc, diag::warn_attribute_type_not_supported) << AL << StateString;
      return;
    }

    States.push_back(CallableState);
  }

  D->addAttr(::new (S.Context)
                 CallableWhenAttr(S.Context, AL, States.data(), States.size()));
}

static void handleParamTypestateAttr(Sema &S, Decl *D, const ParsedAttr &AL) {
  ParamTypestateAttr::ConsumedState ParamState;

  if (AL.isArgIdent(0)) {
    IdentifierLoc *Ident = AL.getArgAsIdent(0);
    StringRef StateString = Ident->Ident->getName();

    if (!ParamTypestateAttr::ConvertStrToConsumedState(StateString,
                                                       ParamState)) {
      S.Diag(Ident->Loc, diag::warn_attribute_type_not_supported)
          << AL << StateString;
      return;
    }
  } else {
    S.Diag(AL.getLoc(), diag::err_attribute_argument_type)
        << AL << AANT_ArgumentIdentifier;
    return;
  }

  // FIXME: This check is currently being done in the analysis.  It can be
  //        enabled here only after the parser propagates attributes at
  //        template specialization definition, not declaration.
  //QualType ReturnType = cast<ParmVarDecl>(D)->getType();
  //const CXXRecordDecl *RD = ReturnType->getAsCXXRecordDecl();
  //
  //if (!RD || !RD->hasAttr<ConsumableAttr>()) {
  //    S.Diag(AL.getLoc(), diag::warn_return_state_for_unconsumable_type) <<
  //      ReturnType.getAsString();
  //    return;
  //}

  D->addAttr(::new (S.Context) ParamTypestateAttr(S.Context, AL, ParamState));
}

static void handleReturnTypestateAttr(Sema &S, Decl *D, const ParsedAttr &AL) {
  ReturnTypestateAttr::ConsumedState ReturnState;

  if (AL.isArgIdent(0)) {
    IdentifierLoc *IL = AL.getArgAsIdent(0);
    if (!ReturnTypestateAttr::ConvertStrToConsumedState(IL->Ident->getName(),
                                                        ReturnState)) {
      S.Diag(IL->Loc, diag::warn_attribute_type_not_supported) << AL
                                                               << IL->Ident;
      return;
    }
  } else {
    S.Diag(AL.getLoc(), diag::err_attribute_argument_type)
        << AL << AANT_ArgumentIdentifier;
    return;
  }

  // FIXME: This check is currently being done in the analysis.  It can be
  //        enabled here only after the parser propagates attributes at
  //        template specialization definition, not declaration.
  // QualType ReturnType;
  //
  // if (const ParmVarDecl *Param = dyn_cast<ParmVarDecl>(D)) {
  //  ReturnType = Param->getType();
  //
  //} else if (const CXXConstructorDecl *Constructor =
  //             dyn_cast<CXXConstructorDecl>(D)) {
  //  ReturnType = Constructor->getFunctionObjectParameterType();
  //
  //} else {
  //
  //  ReturnType = cast<FunctionDecl>(D)->getCallResultType();
  //}
  //
  // const CXXRecordDecl *RD = ReturnType->getAsCXXRecordDecl();
  //
  // if (!RD || !RD->hasAttr<ConsumableAttr>()) {
  //    S.Diag(Attr.getLoc(), diag::warn_return_state_for_unconsumable_type) <<
  //      ReturnType.getAsString();
  //    return;
  //}

  D->addAttr(::new (S.Context) ReturnTypestateAttr(S.Context, AL, ReturnState));
}

static void handleSetTypestateAttr(Sema &S, Decl *D, const ParsedAttr &AL) {
  if (!checkForConsumableClass(S, cast<CXXMethodDecl>(D), AL))
    return;

  SetTypestateAttr::ConsumedState NewState;
  if (AL.isArgIdent(0)) {
    IdentifierLoc *Ident = AL.getArgAsIdent(0);
    StringRef Param = Ident->Ident->getName();
    if (!SetTypestateAttr::ConvertStrToConsumedState(Param, NewState)) {
      S.Diag(Ident->Loc, diag::warn_attribute_type_not_supported) << AL
                                                                  << Param;
      return;
    }
  } else {
    S.Diag(AL.getLoc(), diag::err_attribute_argument_type)
        << AL << AANT_ArgumentIdentifier;
    return;
  }

  D->addAttr(::new (S.Context) SetTypestateAttr(S.Context, AL, NewState));
}

static void handleTestTypestateAttr(Sema &S, Decl *D, const ParsedAttr &AL) {
  if (!checkForConsumableClass(S, cast<CXXMethodDecl>(D), AL))
    return;

  TestTypestateAttr::ConsumedState TestState;
  if (AL.isArgIdent(0)) {
    IdentifierLoc *Ident = AL.getArgAsIdent(0);
    StringRef Param = Ident->Ident->getName();
    if (!TestTypestateAttr::ConvertStrToConsumedState(Param, TestState)) {
      S.Diag(Ident->Loc, diag::warn_attribute_type_not_supported) << AL
                                                                  << Param;
      return;
    }
  } else {
    S.Diag(AL.getLoc(), diag::err_attribute_argument_type)
        << AL << AANT_ArgumentIdentifier;
    return;
  }

  D->addAttr(::new (S.Context) TestTypestateAttr(S.Context, AL, TestState));
}

static void handleExtVectorTypeAttr(Sema &S, Decl *D, const ParsedAttr &AL) {
  // Remember this typedef decl, we will need it later for diagnostics.
  S.ExtVectorDecls.push_back(cast<TypedefNameDecl>(D));
}

static void handlePackedAttr(Sema &S, Decl *D, const ParsedAttr &AL) {
  if (auto *TD = dyn_cast<TagDecl>(D))
    TD->addAttr(::new (S.Context) PackedAttr(S.Context, AL));
  else if (auto *FD = dyn_cast<FieldDecl>(D)) {
    bool BitfieldByteAligned = (!FD->getType()->isDependentType() &&
                                !FD->getType()->isIncompleteType() &&
                                FD->isBitField() &&
                                S.Context.getTypeAlign(FD->getType()) <= 8);

    if (S.getASTContext().getTargetInfo().getTriple().isPS()) {
      if (BitfieldByteAligned)
        // The PS4/PS5 targets need to maintain ABI backwards compatibility.
        S.Diag(AL.getLoc(), diag::warn_attribute_ignored_for_field_of_type)
            << AL << FD->getType();
      else
        FD->addAttr(::new (S.Context) PackedAttr(S.Context, AL));
    } else {
      // Report warning about changed offset in the newer compiler versions.
      if (BitfieldByteAligned)
        S.Diag(AL.getLoc(), diag::warn_attribute_packed_for_bitfield);

      FD->addAttr(::new (S.Context) PackedAttr(S.Context, AL));
    }

  } else
    S.Diag(AL.getLoc(), diag::warn_attribute_ignored) << AL;
}

static void handlePreferredName(Sema &S, Decl *D, const ParsedAttr &AL) {
  auto *RD = cast<CXXRecordDecl>(D);
  ClassTemplateDecl *CTD = RD->getDescribedClassTemplate();
  assert(CTD && "attribute does not appertain to this declaration");

  ParsedType PT = AL.getTypeArg();
  TypeSourceInfo *TSI = nullptr;
  QualType T = S.GetTypeFromParser(PT, &TSI);
  if (!TSI)
    TSI = S.Context.getTrivialTypeSourceInfo(T, AL.getLoc());

  if (!T.hasQualifiers() && T->isTypedefNameType()) {
    // Find the template name, if this type names a template specialization.
    const TemplateDecl *Template = nullptr;
    if (const auto *CTSD = dyn_cast_if_present<ClassTemplateSpecializationDecl>(
            T->getAsCXXRecordDecl())) {
      Template = CTSD->getSpecializedTemplate();
    } else if (const auto *TST = T->getAs<TemplateSpecializationType>()) {
      while (TST && TST->isTypeAlias())
        TST = TST->getAliasedType()->getAs<TemplateSpecializationType>();
      if (TST)
        Template = TST->getTemplateName().getAsTemplateDecl();
    }

    if (Template && declaresSameEntity(Template, CTD)) {
      D->addAttr(::new (S.Context) PreferredNameAttr(S.Context, AL, TSI));
      return;
    }
  }

  S.Diag(AL.getLoc(), diag::err_attribute_preferred_name_arg_invalid)
      << T << CTD;
  if (const auto *TT = T->getAs<TypedefType>())
    S.Diag(TT->getDecl()->getLocation(), diag::note_entity_declared_at)
        << TT->getDecl();
}

static bool checkIBOutletCommon(Sema &S, Decl *D, const ParsedAttr &AL) {
  // The IBOutlet/IBOutletCollection attributes only apply to instance
  // variables or properties of Objective-C classes.  The outlet must also
  // have an object reference type.
  if (const auto *VD = dyn_cast<ObjCIvarDecl>(D)) {
    if (!VD->getType()->getAs<ObjCObjectPointerType>()) {
      S.Diag(AL.getLoc(), diag::warn_iboutlet_object_type)
          << AL << VD->getType() << 0;
      return false;
    }
  }
  else if (const auto *PD = dyn_cast<ObjCPropertyDecl>(D)) {
    if (!PD->getType()->getAs<ObjCObjectPointerType>()) {
      S.Diag(AL.getLoc(), diag::warn_iboutlet_object_type)
          << AL << PD->getType() << 1;
      return false;
    }
  }
  else {
    S.Diag(AL.getLoc(), diag::warn_attribute_iboutlet) << AL;
    return false;
  }

  return true;
}

static void handleIBOutlet(Sema &S, Decl *D, const ParsedAttr &AL) {
  if (!checkIBOutletCommon(S, D, AL))
    return;

  D->addAttr(::new (S.Context) IBOutletAttr(S.Context, AL));
}

static void handleIBOutletCollection(Sema &S, Decl *D, const ParsedAttr &AL) {

  // The iboutletcollection attribute can have zero or one arguments.
  if (AL.getNumArgs() > 1) {
    S.Diag(AL.getLoc(), diag::err_attribute_wrong_number_arguments) << AL << 1;
    return;
  }

  if (!checkIBOutletCommon(S, D, AL))
    return;

  ParsedType PT;

  if (AL.hasParsedType())
    PT = AL.getTypeArg();
  else {
    PT = S.getTypeName(S.Context.Idents.get("NSObject"), AL.getLoc(),
                       S.getScopeForContext(D->getDeclContext()->getParent()));
    if (!PT) {
      S.Diag(AL.getLoc(), diag::err_iboutletcollection_type) << "NSObject";
      return;
    }
  }

  TypeSourceInfo *QTLoc = nullptr;
  QualType QT = S.GetTypeFromParser(PT, &QTLoc);
  if (!QTLoc)
    QTLoc = S.Context.getTrivialTypeSourceInfo(QT, AL.getLoc());

  // Diagnose use of non-object type in iboutletcollection attribute.
  // FIXME. Gnu attribute extension ignores use of builtin types in
  // attributes. So, __attribute__((iboutletcollection(char))) will be
  // treated as __attribute__((iboutletcollection())).
  if (!QT->isObjCIdType() && !QT->isObjCObjectType()) {
    S.Diag(AL.getLoc(),
           QT->isBuiltinType() ? diag::err_iboutletcollection_builtintype
                               : diag::err_iboutletcollection_type) << QT;
    return;
  }

  D->addAttr(::new (S.Context) IBOutletCollectionAttr(S.Context, AL, QTLoc));
}

bool Sema::isValidPointerAttrType(QualType T, bool RefOkay) {
  if (RefOkay) {
    if (T->isReferenceType())
      return true;
  } else {
    T = T.getNonReferenceType();
  }

  // The nonnull attribute, and other similar attributes, can be applied to a
  // transparent union that contains a pointer type.
  if (const RecordType *UT = T->getAsUnionType()) {
    if (UT && UT->getDecl()->hasAttr<TransparentUnionAttr>()) {
      RecordDecl *UD = UT->getDecl();
      for (const auto *I : UD->fields()) {
        QualType QT = I->getType();
        if (QT->isAnyPointerType() || QT->isBlockPointerType())
          return true;
      }
    }
  }

  return T->isAnyPointerType() || T->isBlockPointerType();
}

static bool attrNonNullArgCheck(Sema &S, QualType T, const ParsedAttr &AL,
                                SourceRange AttrParmRange,
                                SourceRange TypeRange,
                                bool isReturnValue = false) {
  if (!S.isValidPointerAttrType(T)) {
    if (isReturnValue)
      S.Diag(AL.getLoc(), diag::warn_attribute_return_pointers_only)
          << AL << AttrParmRange << TypeRange;
    else
      S.Diag(AL.getLoc(), diag::warn_attribute_pointers_only)
          << AL << AttrParmRange << TypeRange << 0;
    return false;
  }
  return true;
}

static void handleNonNullAttr(Sema &S, Decl *D, const ParsedAttr &AL) {
  SmallVector<ParamIdx, 8> NonNullArgs;
  for (unsigned I = 0; I < AL.getNumArgs(); ++I) {
    Expr *Ex = AL.getArgAsExpr(I);
    ParamIdx Idx;
    if (!checkFunctionOrMethodParameterIndex(S, D, AL, I + 1, Ex, Idx))
      return;

    // Is the function argument a pointer type?
    if (Idx.getASTIndex() < getFunctionOrMethodNumParams(D) &&
        !attrNonNullArgCheck(
            S, getFunctionOrMethodParamType(D, Idx.getASTIndex()), AL,
            Ex->getSourceRange(),
            getFunctionOrMethodParamRange(D, Idx.getASTIndex())))
      continue;

    NonNullArgs.push_back(Idx);
  }

  // If no arguments were specified to __attribute__((nonnull)) then all pointer
  // arguments have a nonnull attribute; warn if there aren't any. Skip this
  // check if the attribute came from a macro expansion or a template
  // instantiation.
  if (NonNullArgs.empty() && AL.getLoc().isFileID() &&
      !S.inTemplateInstantiation()) {
    bool AnyPointers = isFunctionOrMethodVariadic(D);
    for (unsigned I = 0, E = getFunctionOrMethodNumParams(D);
         I != E && !AnyPointers; ++I) {
      QualType T = getFunctionOrMethodParamType(D, I);
      if (T->isDependentType() || S.isValidPointerAttrType(T))
        AnyPointers = true;
    }

    if (!AnyPointers)
      S.Diag(AL.getLoc(), diag::warn_attribute_nonnull_no_pointers);
  }

  ParamIdx *Start = NonNullArgs.data();
  unsigned Size = NonNullArgs.size();
  llvm::array_pod_sort(Start, Start + Size);
  D->addAttr(::new (S.Context) NonNullAttr(S.Context, AL, Start, Size));
}

static void handleNonNullAttrParameter(Sema &S, ParmVarDecl *D,
                                       const ParsedAttr &AL) {
  if (AL.getNumArgs() > 0) {
    if (D->getFunctionType()) {
      handleNonNullAttr(S, D, AL);
    } else {
      S.Diag(AL.getLoc(), diag::warn_attribute_nonnull_parm_no_args)
        << D->getSourceRange();
    }
    return;
  }

  // Is the argument a pointer type?
  if (!attrNonNullArgCheck(S, D->getType(), AL, SourceRange(),
                           D->getSourceRange()))
    return;

  D->addAttr(::new (S.Context) NonNullAttr(S.Context, AL, nullptr, 0));
}

static void handleReturnsNonNullAttr(Sema &S, Decl *D, const ParsedAttr &AL) {
  QualType ResultType = getFunctionOrMethodResultType(D);
  SourceRange SR = getFunctionOrMethodResultSourceRange(D);
  if (!attrNonNullArgCheck(S, ResultType, AL, SourceRange(), SR,
                           /* isReturnValue */ true))
    return;

  D->addAttr(::new (S.Context) ReturnsNonNullAttr(S.Context, AL));
}

static void handleNoEscapeAttr(Sema &S, Decl *D, const ParsedAttr &AL) {
  if (D->isInvalidDecl())
    return;

  // noescape only applies to pointer types.
  QualType T = cast<ParmVarDecl>(D)->getType();
  if (!S.isValidPointerAttrType(T, /* RefOkay */ true)) {
    S.Diag(AL.getLoc(), diag::warn_attribute_pointers_only)
        << AL << AL.getRange() << 0;
    return;
  }

  D->addAttr(::new (S.Context) NoEscapeAttr(S.Context, AL));
}

static void handleAssumeAlignedAttr(Sema &S, Decl *D, const ParsedAttr &AL) {
  Expr *E = AL.getArgAsExpr(0),
       *OE = AL.getNumArgs() > 1 ? AL.getArgAsExpr(1) : nullptr;
  S.AddAssumeAlignedAttr(D, AL, E, OE);
}

static void handleAllocAlignAttr(Sema &S, Decl *D, const ParsedAttr &AL) {
  S.AddAllocAlignAttr(D, AL, AL.getArgAsExpr(0));
}

void Sema::AddAssumeAlignedAttr(Decl *D, const AttributeCommonInfo &CI, Expr *E,
                                Expr *OE) {
  QualType ResultType = getFunctionOrMethodResultType(D);
  SourceRange SR = getFunctionOrMethodResultSourceRange(D);

  AssumeAlignedAttr TmpAttr(Context, CI, E, OE);
  SourceLocation AttrLoc = TmpAttr.getLocation();

  if (!isValidPointerAttrType(ResultType, /* RefOkay */ true)) {
    Diag(AttrLoc, diag::warn_attribute_return_pointers_refs_only)
        << &TmpAttr << TmpAttr.getRange() << SR;
    return;
  }

  if (!E->isValueDependent()) {
    std::optional<llvm::APSInt> I = llvm::APSInt(64);
    if (!(I = E->getIntegerConstantExpr(Context))) {
      if (OE)
        Diag(AttrLoc, diag::err_attribute_argument_n_type)
          << &TmpAttr << 1 << AANT_ArgumentIntegerConstant
          << E->getSourceRange();
      else
        Diag(AttrLoc, diag::err_attribute_argument_type)
          << &TmpAttr << AANT_ArgumentIntegerConstant
          << E->getSourceRange();
      return;
    }

    if (!I->isPowerOf2()) {
      Diag(AttrLoc, diag::err_alignment_not_power_of_two)
        << E->getSourceRange();
      return;
    }

    if (*I > Sema::MaximumAlignment)
      Diag(CI.getLoc(), diag::warn_assume_aligned_too_great)
          << CI.getRange() << Sema::MaximumAlignment;
  }

  if (OE && !OE->isValueDependent() && !OE->isIntegerConstantExpr(Context)) {
    Diag(AttrLoc, diag::err_attribute_argument_n_type)
        << &TmpAttr << 2 << AANT_ArgumentIntegerConstant
        << OE->getSourceRange();
    return;
  }

  D->addAttr(::new (Context) AssumeAlignedAttr(Context, CI, E, OE));
}

void Sema::AddAllocAlignAttr(Decl *D, const AttributeCommonInfo &CI,
                             Expr *ParamExpr) {
  QualType ResultType = getFunctionOrMethodResultType(D);

  AllocAlignAttr TmpAttr(Context, CI, ParamIdx());
  SourceLocation AttrLoc = CI.getLoc();

  if (!ResultType->isDependentType() &&
      !isValidPointerAttrType(ResultType, /* RefOkay */ true)) {
    Diag(AttrLoc, diag::warn_attribute_return_pointers_refs_only)
        << &TmpAttr << CI.getRange() << getFunctionOrMethodResultSourceRange(D);
    return;
  }

  ParamIdx Idx;
  const auto *FuncDecl = cast<FunctionDecl>(D);
  if (!checkFunctionOrMethodParameterIndex(*this, FuncDecl, TmpAttr,
                                           /*AttrArgNum=*/1, ParamExpr, Idx))
    return;

  QualType Ty = getFunctionOrMethodParamType(D, Idx.getASTIndex());
  if (!Ty->isDependentType() && !Ty->isIntegralType(Context) &&
      !Ty->isAlignValT()) {
    Diag(ParamExpr->getBeginLoc(), diag::err_attribute_integers_only)
        << &TmpAttr
        << FuncDecl->getParamDecl(Idx.getASTIndex())->getSourceRange();
    return;
  }

  D->addAttr(::new (Context) AllocAlignAttr(Context, CI, Idx));
}

/// Check if \p AssumptionStr is a known assumption and warn if not.
static void checkOMPAssumeAttr(Sema &S, SourceLocation Loc,
                               StringRef AssumptionStr) {
  if (llvm::KnownAssumptionStrings.count(AssumptionStr))
    return;

  unsigned BestEditDistance = 3;
  StringRef Suggestion;
  for (const auto &KnownAssumptionIt : llvm::KnownAssumptionStrings) {
    unsigned EditDistance =
        AssumptionStr.edit_distance(KnownAssumptionIt.getKey());
    if (EditDistance < BestEditDistance) {
      Suggestion = KnownAssumptionIt.getKey();
      BestEditDistance = EditDistance;
    }
  }

  if (!Suggestion.empty())
    S.Diag(Loc, diag::warn_omp_assume_attribute_string_unknown_suggested)
        << AssumptionStr << Suggestion;
  else
    S.Diag(Loc, diag::warn_omp_assume_attribute_string_unknown)
        << AssumptionStr;
}

static void handleOMPAssumeAttr(Sema &S, Decl *D, const ParsedAttr &AL) {
  // Handle the case where the attribute has a text message.
  StringRef Str;
  SourceLocation AttrStrLoc;
  if (!S.checkStringLiteralArgumentAttr(AL, 0, Str, &AttrStrLoc))
    return;

  checkOMPAssumeAttr(S, AttrStrLoc, Str);

  D->addAttr(::new (S.Context) OMPAssumeAttr(S.Context, AL, Str));
}

/// Normalize the attribute, __foo__ becomes foo.
/// Returns true if normalization was applied.
static bool normalizeName(StringRef &AttrName) {
  if (AttrName.size() > 4 && AttrName.starts_with("__") &&
      AttrName.ends_with("__")) {
    AttrName = AttrName.drop_front(2).drop_back(2);
    return true;
  }
  return false;
}

static void handleOwnershipAttr(Sema &S, Decl *D, const ParsedAttr &AL) {
  // This attribute must be applied to a function declaration. The first
  // argument to the attribute must be an identifier, the name of the resource,
  // for example: malloc. The following arguments must be argument indexes, the
  // arguments must be of integer type for Returns, otherwise of pointer type.
  // The difference between Holds and Takes is that a pointer may still be used
  // after being held. free() should be __attribute((ownership_takes)), whereas
  // a list append function may well be __attribute((ownership_holds)).

  if (!AL.isArgIdent(0)) {
    S.Diag(AL.getLoc(), diag::err_attribute_argument_n_type)
        << AL << 1 << AANT_ArgumentIdentifier;
    return;
  }

  // Figure out our Kind.
  OwnershipAttr::OwnershipKind K =
      OwnershipAttr(S.Context, AL, nullptr, nullptr, 0).getOwnKind();

  // Check arguments.
  switch (K) {
  case OwnershipAttr::Takes:
  case OwnershipAttr::Holds:
    if (AL.getNumArgs() < 2) {
      S.Diag(AL.getLoc(), diag::err_attribute_too_few_arguments) << AL << 2;
      return;
    }
    break;
  case OwnershipAttr::Returns:
    if (AL.getNumArgs() > 2) {
      S.Diag(AL.getLoc(), diag::err_attribute_too_many_arguments) << AL << 1;
      return;
    }
    break;
  }

  IdentifierInfo *Module = AL.getArgAsIdent(0)->Ident;

  StringRef ModuleName = Module->getName();
  if (normalizeName(ModuleName)) {
    Module = &S.PP.getIdentifierTable().get(ModuleName);
  }

  SmallVector<ParamIdx, 8> OwnershipArgs;
  for (unsigned i = 1; i < AL.getNumArgs(); ++i) {
    Expr *Ex = AL.getArgAsExpr(i);
    ParamIdx Idx;
    if (!checkFunctionOrMethodParameterIndex(S, D, AL, i, Ex, Idx))
      return;

    // Is the function argument a pointer type?
    QualType T = getFunctionOrMethodParamType(D, Idx.getASTIndex());
    int Err = -1;  // No error
    switch (K) {
      case OwnershipAttr::Takes:
      case OwnershipAttr::Holds:
        if (!T->isAnyPointerType() && !T->isBlockPointerType())
          Err = 0;
        break;
      case OwnershipAttr::Returns:
        if (!T->isIntegerType())
          Err = 1;
        break;
    }
    if (-1 != Err) {
      S.Diag(AL.getLoc(), diag::err_ownership_type) << AL << Err
                                                    << Ex->getSourceRange();
      return;
    }

    // Check we don't have a conflict with another ownership attribute.
    for (const auto *I : D->specific_attrs<OwnershipAttr>()) {
      // Cannot have two ownership attributes of different kinds for the same
      // index.
      if (I->getOwnKind() != K && llvm::is_contained(I->args(), Idx)) {
          S.Diag(AL.getLoc(), diag::err_attributes_are_not_compatible)
              << AL << I
              << (AL.isRegularKeywordAttribute() ||
                  I->isRegularKeywordAttribute());
          return;
      } else if (K == OwnershipAttr::Returns &&
                 I->getOwnKind() == OwnershipAttr::Returns) {
        // A returns attribute conflicts with any other returns attribute using
        // a different index.
        if (!llvm::is_contained(I->args(), Idx)) {
          S.Diag(I->getLocation(), diag::err_ownership_returns_index_mismatch)
              << I->args_begin()->getSourceIndex();
          if (I->args_size())
            S.Diag(AL.getLoc(), diag::note_ownership_returns_index_mismatch)
                << Idx.getSourceIndex() << Ex->getSourceRange();
          return;
        }
      }
    }
    OwnershipArgs.push_back(Idx);
  }

  ParamIdx *Start = OwnershipArgs.data();
  unsigned Size = OwnershipArgs.size();
  llvm::array_pod_sort(Start, Start + Size);
  D->addAttr(::new (S.Context)
                 OwnershipAttr(S.Context, AL, Module, Start, Size));
}

static void handleWeakRefAttr(Sema &S, Decl *D, const ParsedAttr &AL) {
  // Check the attribute arguments.
  if (AL.getNumArgs() > 1) {
    S.Diag(AL.getLoc(), diag::err_attribute_wrong_number_arguments) << AL << 1;
    return;
  }

  // gcc rejects
  // class c {
  //   static int a __attribute__((weakref ("v2")));
  //   static int b() __attribute__((weakref ("f3")));
  // };
  // and ignores the attributes of
  // void f(void) {
  //   static int a __attribute__((weakref ("v2")));
  // }
  // we reject them
  const DeclContext *Ctx = D->getDeclContext()->getRedeclContext();
  if (!Ctx->isFileContext()) {
    S.Diag(AL.getLoc(), diag::err_attribute_weakref_not_global_context)
        << cast<NamedDecl>(D);
    return;
  }

  // The GCC manual says
  //
  // At present, a declaration to which `weakref' is attached can only
  // be `static'.
  //
  // It also says
  //
  // Without a TARGET,
  // given as an argument to `weakref' or to `alias', `weakref' is
  // equivalent to `weak'.
  //
  // gcc 4.4.1 will accept
  // int a7 __attribute__((weakref));
  // as
  // int a7 __attribute__((weak));
  // This looks like a bug in gcc. We reject that for now. We should revisit
  // it if this behaviour is actually used.

  // GCC rejects
  // static ((alias ("y"), weakref)).
  // Should we? How to check that weakref is before or after alias?

  // FIXME: it would be good for us to keep the WeakRefAttr as-written instead
  // of transforming it into an AliasAttr.  The WeakRefAttr never uses the
  // StringRef parameter it was given anyway.
  StringRef Str;
  if (AL.getNumArgs() && S.checkStringLiteralArgumentAttr(AL, 0, Str))
    // GCC will accept anything as the argument of weakref. Should we
    // check for an existing decl?
    D->addAttr(::new (S.Context) AliasAttr(S.Context, AL, Str));

  D->addAttr(::new (S.Context) WeakRefAttr(S.Context, AL));
}

static void handleIFuncAttr(Sema &S, Decl *D, const ParsedAttr &AL) {
  StringRef Str;
  if (!S.checkStringLiteralArgumentAttr(AL, 0, Str))
    return;

  // Aliases should be on declarations, not definitions.
  const auto *FD = cast<FunctionDecl>(D);
  if (FD->isThisDeclarationADefinition()) {
    S.Diag(AL.getLoc(), diag::err_alias_is_definition) << FD << 1;
    return;
  }

  D->addAttr(::new (S.Context) IFuncAttr(S.Context, AL, Str));
}

static void handleAliasAttr(Sema &S, Decl *D, const ParsedAttr &AL) {
  StringRef Str;
  if (!S.checkStringLiteralArgumentAttr(AL, 0, Str))
    return;

  if (S.Context.getTargetInfo().getTriple().isOSDarwin()) {
    S.Diag(AL.getLoc(), diag::err_alias_not_supported_on_darwin);
    return;
  }

  if (S.Context.getTargetInfo().getTriple().isNVPTX()) {
    CudaVersion Version =
        ToCudaVersion(S.Context.getTargetInfo().getSDKVersion());
    if (Version != CudaVersion::UNKNOWN && Version < CudaVersion::CUDA_100)
      S.Diag(AL.getLoc(), diag::err_alias_not_supported_on_nvptx);
  }

  // Aliases should be on declarations, not definitions.
  if (const auto *FD = dyn_cast<FunctionDecl>(D)) {
    if (FD->isThisDeclarationADefinition()) {
      S.Diag(AL.getLoc(), diag::err_alias_is_definition) << FD << 0;
      return;
    }
  } else {
    const auto *VD = cast<VarDecl>(D);
    if (VD->isThisDeclarationADefinition() && VD->isExternallyVisible()) {
      S.Diag(AL.getLoc(), diag::err_alias_is_definition) << VD << 0;
      return;
    }
  }

  // Mark target used to prevent unneeded-internal-declaration warnings.
  if (!S.LangOpts.CPlusPlus) {
    // FIXME: demangle Str for C++, as the attribute refers to the mangled
    // linkage name, not the pre-mangled identifier.
    const DeclarationNameInfo target(&S.Context.Idents.get(Str), AL.getLoc());
    LookupResult LR(S, target, Sema::LookupOrdinaryName);
    if (S.LookupQualifiedName(LR, S.getCurLexicalContext()))
      for (NamedDecl *ND : LR)
        ND->markUsed(S.Context);
  }

  D->addAttr(::new (S.Context) AliasAttr(S.Context, AL, Str));
}

static void handleTLSModelAttr(Sema &S, Decl *D, const ParsedAttr &AL) {
  StringRef Model;
  SourceLocation LiteralLoc;
  // Check that it is a string.
  if (!S.checkStringLiteralArgumentAttr(AL, 0, Model, &LiteralLoc))
    return;

  // Check that the value.
  if (Model != "global-dynamic" && Model != "local-dynamic"
      && Model != "initial-exec" && Model != "local-exec") {
    S.Diag(LiteralLoc, diag::err_attr_tlsmodel_arg);
    return;
  }

  D->addAttr(::new (S.Context) TLSModelAttr(S.Context, AL, Model));
}

static void handleRestrictAttr(Sema &S, Decl *D, const ParsedAttr &AL) {
  QualType ResultType = getFunctionOrMethodResultType(D);
  if (ResultType->isAnyPointerType() || ResultType->isBlockPointerType()) {
    D->addAttr(::new (S.Context) RestrictAttr(S.Context, AL));
    return;
  }

  S.Diag(AL.getLoc(), diag::warn_attribute_return_pointers_only)
      << AL << getFunctionOrMethodResultSourceRange(D);
}

static void handleCPUSpecificAttr(Sema &S, Decl *D, const ParsedAttr &AL) {
  // Ensure we don't combine these with themselves, since that causes some
  // confusing behavior.
  if (AL.getParsedKind() == ParsedAttr::AT_CPUDispatch) {
    if (checkAttrMutualExclusion<CPUSpecificAttr>(S, D, AL))
      return;

    if (const auto *Other = D->getAttr<CPUDispatchAttr>()) {
      S.Diag(AL.getLoc(), diag::err_disallowed_duplicate_attribute) << AL;
      S.Diag(Other->getLocation(), diag::note_conflicting_attribute);
      return;
    }
  } else if (AL.getParsedKind() == ParsedAttr::AT_CPUSpecific) {
    if (checkAttrMutualExclusion<CPUDispatchAttr>(S, D, AL))
      return;

    if (const auto *Other = D->getAttr<CPUSpecificAttr>()) {
      S.Diag(AL.getLoc(), diag::err_disallowed_duplicate_attribute) << AL;
      S.Diag(Other->getLocation(), diag::note_conflicting_attribute);
      return;
    }
  }

  FunctionDecl *FD = cast<FunctionDecl>(D);

  if (const auto *MD = dyn_cast<CXXMethodDecl>(D)) {
    if (MD->getParent()->isLambda()) {
      S.Diag(AL.getLoc(), diag::err_attribute_dll_lambda) << AL;
      return;
    }
  }

  if (!AL.checkAtLeastNumArgs(S, 1))
    return;

  SmallVector<IdentifierInfo *, 8> CPUs;
  for (unsigned ArgNo = 0; ArgNo < getNumAttributeArgs(AL); ++ArgNo) {
    if (!AL.isArgIdent(ArgNo)) {
      S.Diag(AL.getLoc(), diag::err_attribute_argument_type)
          << AL << AANT_ArgumentIdentifier;
      return;
    }

    IdentifierLoc *CPUArg = AL.getArgAsIdent(ArgNo);
    StringRef CPUName = CPUArg->Ident->getName().trim();

    if (!S.Context.getTargetInfo().validateCPUSpecificCPUDispatch(CPUName)) {
      S.Diag(CPUArg->Loc, diag::err_invalid_cpu_specific_dispatch_value)
          << CPUName << (AL.getKind() == ParsedAttr::AT_CPUDispatch);
      return;
    }

    const TargetInfo &Target = S.Context.getTargetInfo();
    if (llvm::any_of(CPUs, [CPUName, &Target](const IdentifierInfo *Cur) {
          return Target.CPUSpecificManglingCharacter(CPUName) ==
                 Target.CPUSpecificManglingCharacter(Cur->getName());
        })) {
      S.Diag(AL.getLoc(), diag::warn_multiversion_duplicate_entries);
      return;
    }
    CPUs.push_back(CPUArg->Ident);
  }

  FD->setIsMultiVersion(true);
  if (AL.getKind() == ParsedAttr::AT_CPUSpecific)
    D->addAttr(::new (S.Context)
                   CPUSpecificAttr(S.Context, AL, CPUs.data(), CPUs.size()));
  else
    D->addAttr(::new (S.Context)
                   CPUDispatchAttr(S.Context, AL, CPUs.data(), CPUs.size()));
}

static void handleCommonAttr(Sema &S, Decl *D, const ParsedAttr &AL) {
  if (S.LangOpts.CPlusPlus) {
    S.Diag(AL.getLoc(), diag::err_attribute_not_supported_in_lang)
        << AL << AttributeLangSupport::Cpp;
    return;
  }

  D->addAttr(::new (S.Context) CommonAttr(S.Context, AL));
}

static void handleCmseNSEntryAttr(Sema &S, Decl *D, const ParsedAttr &AL) {
  if (S.LangOpts.CPlusPlus && !D->getDeclContext()->isExternCContext()) {
    S.Diag(AL.getLoc(), diag::err_attribute_not_clinkage) << AL;
    return;
  }

  const auto *FD = cast<FunctionDecl>(D);
  if (!FD->isExternallyVisible()) {
    S.Diag(AL.getLoc(), diag::warn_attribute_cmse_entry_static);
    return;
  }

  D->addAttr(::new (S.Context) CmseNSEntryAttr(S.Context, AL));
}

static void handleNakedAttr(Sema &S, Decl *D, const ParsedAttr &AL) {
  if (AL.isDeclspecAttribute()) {
    const auto &Triple = S.getASTContext().getTargetInfo().getTriple();
    const auto &Arch = Triple.getArch();
    if (Arch != llvm::Triple::x86 &&
        (Arch != llvm::Triple::arm && Arch != llvm::Triple::thumb)) {
      S.Diag(AL.getLoc(), diag::err_attribute_not_supported_on_arch)
          << AL << Triple.getArchName();
      return;
    }

    // This form is not allowed to be written on a member function (static or
    // nonstatic) when in Microsoft compatibility mode.
    if (S.getLangOpts().MSVCCompat && isa<CXXMethodDecl>(D)) {
      S.Diag(AL.getLoc(), diag::err_attribute_wrong_decl_type_str)
          << AL << AL.isRegularKeywordAttribute() << "non-member functions";
      return;
    }
  }

  D->addAttr(::new (S.Context) NakedAttr(S.Context, AL));
}

static void handleNoReturnAttr(Sema &S, Decl *D, const ParsedAttr &Attrs) {
  if (hasDeclarator(D)) return;

  if (!isa<ObjCMethodDecl>(D)) {
    S.Diag(Attrs.getLoc(), diag::warn_attribute_wrong_decl_type)
        << Attrs << Attrs.isRegularKeywordAttribute()
        << ExpectedFunctionOrMethod;
    return;
  }

  D->addAttr(::new (S.Context) NoReturnAttr(S.Context, Attrs));
}

static void handleStandardNoReturnAttr(Sema &S, Decl *D, const ParsedAttr &A) {
  // The [[_Noreturn]] spelling is deprecated in C23, so if that was used,
  // issue an appropriate diagnostic. However, don't issue a diagnostic if the
  // attribute name comes from a macro expansion. We don't want to punish users
  // who write [[noreturn]] after including <stdnoreturn.h> (where 'noreturn'
  // is defined as a macro which expands to '_Noreturn').
  if (!S.getLangOpts().CPlusPlus &&
      A.getSemanticSpelling() == CXX11NoReturnAttr::C23_Noreturn &&
      !(A.getLoc().isMacroID() &&
        S.getSourceManager().isInSystemMacro(A.getLoc())))
    S.Diag(A.getLoc(), diag::warn_deprecated_noreturn_spelling) << A.getRange();

  D->addAttr(::new (S.Context) CXX11NoReturnAttr(S.Context, A));
}

static void handleNoCfCheckAttr(Sema &S, Decl *D, const ParsedAttr &Attrs) {
  if (!S.getLangOpts().CFProtectionBranch)
    S.Diag(Attrs.getLoc(), diag::warn_nocf_check_attribute_ignored);
  else
    handleSimpleAttribute<AnyX86NoCfCheckAttr>(S, D, Attrs);
}

bool Sema::CheckAttrNoArgs(const ParsedAttr &Attrs) {
  if (!Attrs.checkExactlyNumArgs(*this, 0)) {
    Attrs.setInvalid();
    return true;
  }

  return false;
}

bool Sema::CheckAttrTarget(const ParsedAttr &AL) {
  // Check whether the attribute is valid on the current target.
  const TargetInfo *Aux = Context.getAuxTargetInfo();
  if (!(AL.existsInTarget(Context.getTargetInfo()) ||
        (Context.getLangOpts().SYCLIsDevice &&
         Aux && AL.existsInTarget(*Aux)))) {
    Diag(AL.getLoc(), AL.isRegularKeywordAttribute()
                          ? diag::err_keyword_not_supported_on_target
                          : diag::warn_unknown_attribute_ignored)
        << AL << AL.getRange();
    AL.setInvalid();
    return true;
  }

  return false;
}

static void handleAnalyzerNoReturnAttr(Sema &S, Decl *D, const ParsedAttr &AL) {

  // The checking path for 'noreturn' and 'analyzer_noreturn' are different
  // because 'analyzer_noreturn' does not impact the type.
  if (!isFunctionOrMethodOrBlock(D)) {
    ValueDecl *VD = dyn_cast<ValueDecl>(D);
    if (!VD || (!VD->getType()->isBlockPointerType() &&
                !VD->getType()->isFunctionPointerType())) {
      S.Diag(AL.getLoc(), AL.isStandardAttributeSyntax()
                              ? diag::err_attribute_wrong_decl_type
                              : diag::warn_attribute_wrong_decl_type)
          << AL << AL.isRegularKeywordAttribute()
          << ExpectedFunctionMethodOrBlock;
      return;
    }
  }

  D->addAttr(::new (S.Context) AnalyzerNoReturnAttr(S.Context, AL));
}

// PS3 PPU-specific.
static void handleVecReturnAttr(Sema &S, Decl *D, const ParsedAttr &AL) {
  /*
    Returning a Vector Class in Registers

    According to the PPU ABI specifications, a class with a single member of
    vector type is returned in memory when used as the return value of a
    function.
    This results in inefficient code when implementing vector classes. To return
    the value in a single vector register, add the vecreturn attribute to the
    class definition. This attribute is also applicable to struct types.

    Example:

    struct Vector
    {
      __vector float xyzw;
    } __attribute__((vecreturn));

    Vector Add(Vector lhs, Vector rhs)
    {
      Vector result;
      result.xyzw = vec_add(lhs.xyzw, rhs.xyzw);
      return result; // This will be returned in a register
    }
  */
  if (VecReturnAttr *A = D->getAttr<VecReturnAttr>()) {
    S.Diag(AL.getLoc(), diag::err_repeat_attribute) << A;
    return;
  }

  const auto *R = cast<RecordDecl>(D);
  int count = 0;

  if (!isa<CXXRecordDecl>(R)) {
    S.Diag(AL.getLoc(), diag::err_attribute_vecreturn_only_vector_member);
    return;
  }

  if (!cast<CXXRecordDecl>(R)->isPOD()) {
    S.Diag(AL.getLoc(), diag::err_attribute_vecreturn_only_pod_record);
    return;
  }

  for (const auto *I : R->fields()) {
    if ((count == 1) || !I->getType()->isVectorType()) {
      S.Diag(AL.getLoc(), diag::err_attribute_vecreturn_only_vector_member);
      return;
    }
    count++;
  }

  D->addAttr(::new (S.Context) VecReturnAttr(S.Context, AL));
}

static void handleDependencyAttr(Sema &S, Scope *Scope, Decl *D,
                                 const ParsedAttr &AL) {
  if (isa<ParmVarDecl>(D)) {
    // [[carries_dependency]] can only be applied to a parameter if it is a
    // parameter of a function declaration or lambda.
    if (!(Scope->getFlags() & clang::Scope::FunctionDeclarationScope)) {
      S.Diag(AL.getLoc(),
             diag::err_carries_dependency_param_not_function_decl);
      return;
    }
  }

  D->addAttr(::new (S.Context) CarriesDependencyAttr(S.Context, AL));
}

static void handleUnusedAttr(Sema &S, Decl *D, const ParsedAttr &AL) {
  bool IsCXX17Attr = AL.isCXX11Attribute() && !AL.getScopeName();

  // If this is spelled as the standard C++17 attribute, but not in C++17, warn
  // about using it as an extension.
  if (!S.getLangOpts().CPlusPlus17 && IsCXX17Attr)
    S.Diag(AL.getLoc(), diag::ext_cxx17_attr) << AL;

  D->addAttr(::new (S.Context) UnusedAttr(S.Context, AL));
}

static void handleConstructorAttr(Sema &S, Decl *D, const ParsedAttr &AL) {
  uint32_t priority = ConstructorAttr::DefaultPriority;
  if (S.getLangOpts().HLSL && AL.getNumArgs()) {
    S.Diag(AL.getLoc(), diag::err_hlsl_init_priority_unsupported);
    return;
  }
  if (AL.getNumArgs() &&
      !checkUInt32Argument(S, AL, AL.getArgAsExpr(0), priority))
    return;

  D->addAttr(::new (S.Context) ConstructorAttr(S.Context, AL, priority));
}

static void handleDestructorAttr(Sema &S, Decl *D, const ParsedAttr &AL) {
  uint32_t priority = DestructorAttr::DefaultPriority;
  if (AL.getNumArgs() &&
      !checkUInt32Argument(S, AL, AL.getArgAsExpr(0), priority))
    return;

  D->addAttr(::new (S.Context) DestructorAttr(S.Context, AL, priority));
}

template <typename AttrTy>
static void handleAttrWithMessage(Sema &S, Decl *D, const ParsedAttr &AL) {
  // Handle the case where the attribute has a text message.
  StringRef Str;
  if (AL.getNumArgs() == 1 && !S.checkStringLiteralArgumentAttr(AL, 0, Str))
    return;

  D->addAttr(::new (S.Context) AttrTy(S.Context, AL, Str));
}

static void handleObjCSuppresProtocolAttr(Sema &S, Decl *D,
                                          const ParsedAttr &AL) {
  if (!cast<ObjCProtocolDecl>(D)->isThisDeclarationADefinition()) {
    S.Diag(AL.getLoc(), diag::err_objc_attr_protocol_requires_definition)
        << AL << AL.getRange();
    return;
  }

  D->addAttr(::new (S.Context) ObjCExplicitProtocolImplAttr(S.Context, AL));
}

static bool checkAvailabilityAttr(Sema &S, SourceRange Range,
                                  IdentifierInfo *Platform,
                                  VersionTuple Introduced,
                                  VersionTuple Deprecated,
                                  VersionTuple Obsoleted) {
  StringRef PlatformName
    = AvailabilityAttr::getPrettyPlatformName(Platform->getName());
  if (PlatformName.empty())
    PlatformName = Platform->getName();

  // Ensure that Introduced <= Deprecated <= Obsoleted (although not all
  // of these steps are needed).
  if (!Introduced.empty() && !Deprecated.empty() &&
      !(Introduced <= Deprecated)) {
    S.Diag(Range.getBegin(), diag::warn_availability_version_ordering)
      << 1 << PlatformName << Deprecated.getAsString()
      << 0 << Introduced.getAsString();
    return true;
  }

  if (!Introduced.empty() && !Obsoleted.empty() &&
      !(Introduced <= Obsoleted)) {
    S.Diag(Range.getBegin(), diag::warn_availability_version_ordering)
      << 2 << PlatformName << Obsoleted.getAsString()
      << 0 << Introduced.getAsString();
    return true;
  }

  if (!Deprecated.empty() && !Obsoleted.empty() &&
      !(Deprecated <= Obsoleted)) {
    S.Diag(Range.getBegin(), diag::warn_availability_version_ordering)
      << 2 << PlatformName << Obsoleted.getAsString()
      << 1 << Deprecated.getAsString();
    return true;
  }

  return false;
}

/// Check whether the two versions match.
///
/// If either version tuple is empty, then they are assumed to match. If
/// \p BeforeIsOkay is true, then \p X can be less than or equal to \p Y.
static bool versionsMatch(const VersionTuple &X, const VersionTuple &Y,
                          bool BeforeIsOkay) {
  if (X.empty() || Y.empty())
    return true;

  if (X == Y)
    return true;

  if (BeforeIsOkay && X < Y)
    return true;

  return false;
}

AvailabilityAttr *Sema::mergeAvailabilityAttr(
    NamedDecl *D, const AttributeCommonInfo &CI, IdentifierInfo *Platform,
    bool Implicit, VersionTuple Introduced, VersionTuple Deprecated,
    VersionTuple Obsoleted, bool IsUnavailable, StringRef Message,
    bool IsStrict, StringRef Replacement, AvailabilityMergeKind AMK,
    int Priority) {
  VersionTuple MergedIntroduced = Introduced;
  VersionTuple MergedDeprecated = Deprecated;
  VersionTuple MergedObsoleted = Obsoleted;
  bool FoundAny = false;
  bool OverrideOrImpl = false;
  switch (AMK) {
  case AMK_None:
  case AMK_Redeclaration:
    OverrideOrImpl = false;
    break;

  case AMK_Override:
  case AMK_ProtocolImplementation:
  case AMK_OptionalProtocolImplementation:
    OverrideOrImpl = true;
    break;
  }

  if (D->hasAttrs()) {
    AttrVec &Attrs = D->getAttrs();
    for (unsigned i = 0, e = Attrs.size(); i != e;) {
      const auto *OldAA = dyn_cast<AvailabilityAttr>(Attrs[i]);
      if (!OldAA) {
        ++i;
        continue;
      }

      IdentifierInfo *OldPlatform = OldAA->getPlatform();
      if (OldPlatform != Platform) {
        ++i;
        continue;
      }

      // If there is an existing availability attribute for this platform that
      // has a lower priority use the existing one and discard the new
      // attribute.
      if (OldAA->getPriority() < Priority)
        return nullptr;

      // If there is an existing attribute for this platform that has a higher
      // priority than the new attribute then erase the old one and continue
      // processing the attributes.
      if (OldAA->getPriority() > Priority) {
        Attrs.erase(Attrs.begin() + i);
        --e;
        continue;
      }

      FoundAny = true;
      VersionTuple OldIntroduced = OldAA->getIntroduced();
      VersionTuple OldDeprecated = OldAA->getDeprecated();
      VersionTuple OldObsoleted = OldAA->getObsoleted();
      bool OldIsUnavailable = OldAA->getUnavailable();

      if (!versionsMatch(OldIntroduced, Introduced, OverrideOrImpl) ||
          !versionsMatch(Deprecated, OldDeprecated, OverrideOrImpl) ||
          !versionsMatch(Obsoleted, OldObsoleted, OverrideOrImpl) ||
          !(OldIsUnavailable == IsUnavailable ||
            (OverrideOrImpl && !OldIsUnavailable && IsUnavailable))) {
        if (OverrideOrImpl) {
          int Which = -1;
          VersionTuple FirstVersion;
          VersionTuple SecondVersion;
          if (!versionsMatch(OldIntroduced, Introduced, OverrideOrImpl)) {
            Which = 0;
            FirstVersion = OldIntroduced;
            SecondVersion = Introduced;
          } else if (!versionsMatch(Deprecated, OldDeprecated, OverrideOrImpl)) {
            Which = 1;
            FirstVersion = Deprecated;
            SecondVersion = OldDeprecated;
          } else if (!versionsMatch(Obsoleted, OldObsoleted, OverrideOrImpl)) {
            Which = 2;
            FirstVersion = Obsoleted;
            SecondVersion = OldObsoleted;
          }

          if (Which == -1) {
            Diag(OldAA->getLocation(),
                 diag::warn_mismatched_availability_override_unavail)
              << AvailabilityAttr::getPrettyPlatformName(Platform->getName())
              << (AMK == AMK_Override);
          } else if (Which != 1 && AMK == AMK_OptionalProtocolImplementation) {
            // Allow different 'introduced' / 'obsoleted' availability versions
            // on a method that implements an optional protocol requirement. It
            // makes less sense to allow this for 'deprecated' as the user can't
            // see if the method is 'deprecated' as 'respondsToSelector' will
            // still return true when the method is deprecated.
            ++i;
            continue;
          } else {
            Diag(OldAA->getLocation(),
                 diag::warn_mismatched_availability_override)
              << Which
              << AvailabilityAttr::getPrettyPlatformName(Platform->getName())
              << FirstVersion.getAsString() << SecondVersion.getAsString()
              << (AMK == AMK_Override);
          }
          if (AMK == AMK_Override)
            Diag(CI.getLoc(), diag::note_overridden_method);
          else
            Diag(CI.getLoc(), diag::note_protocol_method);
        } else {
          Diag(OldAA->getLocation(), diag::warn_mismatched_availability);
          Diag(CI.getLoc(), diag::note_previous_attribute);
        }

        Attrs.erase(Attrs.begin() + i);
        --e;
        continue;
      }

      VersionTuple MergedIntroduced2 = MergedIntroduced;
      VersionTuple MergedDeprecated2 = MergedDeprecated;
      VersionTuple MergedObsoleted2 = MergedObsoleted;

      if (MergedIntroduced2.empty())
        MergedIntroduced2 = OldIntroduced;
      if (MergedDeprecated2.empty())
        MergedDeprecated2 = OldDeprecated;
      if (MergedObsoleted2.empty())
        MergedObsoleted2 = OldObsoleted;

      if (checkAvailabilityAttr(*this, OldAA->getRange(), Platform,
                                MergedIntroduced2, MergedDeprecated2,
                                MergedObsoleted2)) {
        Attrs.erase(Attrs.begin() + i);
        --e;
        continue;
      }

      MergedIntroduced = MergedIntroduced2;
      MergedDeprecated = MergedDeprecated2;
      MergedObsoleted = MergedObsoleted2;
      ++i;
    }
  }

  if (FoundAny &&
      MergedIntroduced == Introduced &&
      MergedDeprecated == Deprecated &&
      MergedObsoleted == Obsoleted)
    return nullptr;

  // Only create a new attribute if !OverrideOrImpl, but we want to do
  // the checking.
  if (!checkAvailabilityAttr(*this, CI.getRange(), Platform, MergedIntroduced,
                             MergedDeprecated, MergedObsoleted) &&
      !OverrideOrImpl) {
    auto *Avail = ::new (Context) AvailabilityAttr(
        Context, CI, Platform, Introduced, Deprecated, Obsoleted, IsUnavailable,
        Message, IsStrict, Replacement, Priority);
    Avail->setImplicit(Implicit);
    return Avail;
  }
  return nullptr;
}

static void handleAvailabilityAttr(Sema &S, Decl *D, const ParsedAttr &AL) {
  if (isa<UsingDecl, UnresolvedUsingTypenameDecl, UnresolvedUsingValueDecl>(
          D)) {
    S.Diag(AL.getRange().getBegin(), diag::warn_deprecated_ignored_on_using)
        << AL;
    return;
  }

  if (!AL.checkExactlyNumArgs(S, 1))
    return;
  IdentifierLoc *Platform = AL.getArgAsIdent(0);

  IdentifierInfo *II = Platform->Ident;
  if (AvailabilityAttr::getPrettyPlatformName(II->getName()).empty())
    S.Diag(Platform->Loc, diag::warn_availability_unknown_platform)
      << Platform->Ident;

  auto *ND = dyn_cast<NamedDecl>(D);
  if (!ND) // We warned about this already, so just return.
    return;

  AvailabilityChange Introduced = AL.getAvailabilityIntroduced();
  AvailabilityChange Deprecated = AL.getAvailabilityDeprecated();
  AvailabilityChange Obsoleted = AL.getAvailabilityObsoleted();
  bool IsUnavailable = AL.getUnavailableLoc().isValid();
  bool IsStrict = AL.getStrictLoc().isValid();
  StringRef Str;
  if (const auto *SE = dyn_cast_if_present<StringLiteral>(AL.getMessageExpr()))
    Str = SE->getString();
  StringRef Replacement;
  if (const auto *SE =
          dyn_cast_if_present<StringLiteral>(AL.getReplacementExpr()))
    Replacement = SE->getString();

  if (II->isStr("swift")) {
    if (Introduced.isValid() || Obsoleted.isValid() ||
        (!IsUnavailable && !Deprecated.isValid())) {
      S.Diag(AL.getLoc(),
             diag::warn_availability_swift_unavailable_deprecated_only);
      return;
    }
  }

  if (II->isStr("fuchsia")) {
    std::optional<unsigned> Min, Sub;
    if ((Min = Introduced.Version.getMinor()) ||
        (Sub = Introduced.Version.getSubminor())) {
      S.Diag(AL.getLoc(), diag::warn_availability_fuchsia_unavailable_minor);
      return;
    }
  }

  int PriorityModifier = AL.isPragmaClangAttribute()
                             ? Sema::AP_PragmaClangAttribute
                             : Sema::AP_Explicit;
  AvailabilityAttr *NewAttr = S.mergeAvailabilityAttr(
      ND, AL, II, false /*Implicit*/, Introduced.Version, Deprecated.Version,
      Obsoleted.Version, IsUnavailable, Str, IsStrict, Replacement,
      Sema::AMK_None, PriorityModifier);
  if (NewAttr)
    D->addAttr(NewAttr);

  // Transcribe "ios" to "watchos" (and add a new attribute) if the versioning
  // matches before the start of the watchOS platform.
  if (S.Context.getTargetInfo().getTriple().isWatchOS()) {
    IdentifierInfo *NewII = nullptr;
    if (II->getName() == "ios")
      NewII = &S.Context.Idents.get("watchos");
    else if (II->getName() == "ios_app_extension")
      NewII = &S.Context.Idents.get("watchos_app_extension");

    if (NewII) {
      const auto *SDKInfo = S.getDarwinSDKInfoForAvailabilityChecking();
      const auto *IOSToWatchOSMapping =
          SDKInfo ? SDKInfo->getVersionMapping(
                        DarwinSDKInfo::OSEnvPair::iOStoWatchOSPair())
                  : nullptr;

      auto adjustWatchOSVersion =
          [IOSToWatchOSMapping](VersionTuple Version) -> VersionTuple {
        if (Version.empty())
          return Version;
        auto MinimumWatchOSVersion = VersionTuple(2, 0);

        if (IOSToWatchOSMapping) {
          if (auto MappedVersion = IOSToWatchOSMapping->map(
                  Version, MinimumWatchOSVersion, std::nullopt)) {
            return *MappedVersion;
          }
        }

        auto Major = Version.getMajor();
        auto NewMajor = Major >= 9 ? Major - 7 : 0;
        if (NewMajor >= 2) {
          if (Version.getMinor()) {
            if (Version.getSubminor())
              return VersionTuple(NewMajor, *Version.getMinor(),
                                  *Version.getSubminor());
            else
              return VersionTuple(NewMajor, *Version.getMinor());
          }
          return VersionTuple(NewMajor);
        }

        return MinimumWatchOSVersion;
      };

      auto NewIntroduced = adjustWatchOSVersion(Introduced.Version);
      auto NewDeprecated = adjustWatchOSVersion(Deprecated.Version);
      auto NewObsoleted = adjustWatchOSVersion(Obsoleted.Version);

      AvailabilityAttr *NewAttr = S.mergeAvailabilityAttr(
          ND, AL, NewII, true /*Implicit*/, NewIntroduced, NewDeprecated,
          NewObsoleted, IsUnavailable, Str, IsStrict, Replacement,
          Sema::AMK_None,
          PriorityModifier + Sema::AP_InferredFromOtherPlatform);
      if (NewAttr)
        D->addAttr(NewAttr);
    }
  } else if (S.Context.getTargetInfo().getTriple().isTvOS()) {
    // Transcribe "ios" to "tvos" (and add a new attribute) if the versioning
    // matches before the start of the tvOS platform.
    IdentifierInfo *NewII = nullptr;
    if (II->getName() == "ios")
      NewII = &S.Context.Idents.get("tvos");
    else if (II->getName() == "ios_app_extension")
      NewII = &S.Context.Idents.get("tvos_app_extension");

    if (NewII) {
      const auto *SDKInfo = S.getDarwinSDKInfoForAvailabilityChecking();
      const auto *IOSToTvOSMapping =
          SDKInfo ? SDKInfo->getVersionMapping(
                        DarwinSDKInfo::OSEnvPair::iOStoTvOSPair())
                  : nullptr;

      auto AdjustTvOSVersion =
          [IOSToTvOSMapping](VersionTuple Version) -> VersionTuple {
        if (Version.empty())
          return Version;

        if (IOSToTvOSMapping) {
          if (auto MappedVersion = IOSToTvOSMapping->map(
                  Version, VersionTuple(0, 0), std::nullopt)) {
            return *MappedVersion;
          }
        }
        return Version;
      };

      auto NewIntroduced = AdjustTvOSVersion(Introduced.Version);
      auto NewDeprecated = AdjustTvOSVersion(Deprecated.Version);
      auto NewObsoleted = AdjustTvOSVersion(Obsoleted.Version);

      AvailabilityAttr *NewAttr = S.mergeAvailabilityAttr(
          ND, AL, NewII, true /*Implicit*/, NewIntroduced, NewDeprecated,
          NewObsoleted, IsUnavailable, Str, IsStrict, Replacement,
          Sema::AMK_None,
          PriorityModifier + Sema::AP_InferredFromOtherPlatform);
      if (NewAttr)
        D->addAttr(NewAttr);
    }
  } else if (S.Context.getTargetInfo().getTriple().getOS() ==
                 llvm::Triple::IOS &&
             S.Context.getTargetInfo().getTriple().isMacCatalystEnvironment()) {
    auto GetSDKInfo = [&]() {
      return S.getDarwinSDKInfoForAvailabilityChecking(AL.getRange().getBegin(),
                                                       "macOS");
    };

    // Transcribe "ios" to "maccatalyst" (and add a new attribute).
    IdentifierInfo *NewII = nullptr;
    if (II->getName() == "ios")
      NewII = &S.Context.Idents.get("maccatalyst");
    else if (II->getName() == "ios_app_extension")
      NewII = &S.Context.Idents.get("maccatalyst_app_extension");
    if (NewII) {
      auto MinMacCatalystVersion = [](const VersionTuple &V) {
        if (V.empty())
          return V;
        if (V.getMajor() < 13 ||
            (V.getMajor() == 13 && V.getMinor() && *V.getMinor() < 1))
          return VersionTuple(13, 1); // The min Mac Catalyst version is 13.1.
        return V;
      };
      AvailabilityAttr *NewAttr = S.mergeAvailabilityAttr(
          ND, AL, NewII, true /*Implicit*/,
          MinMacCatalystVersion(Introduced.Version),
          MinMacCatalystVersion(Deprecated.Version),
          MinMacCatalystVersion(Obsoleted.Version), IsUnavailable, Str,
          IsStrict, Replacement, Sema::AMK_None,
          PriorityModifier + Sema::AP_InferredFromOtherPlatform);
      if (NewAttr)
        D->addAttr(NewAttr);
    } else if (II->getName() == "macos" && GetSDKInfo() &&
               (!Introduced.Version.empty() || !Deprecated.Version.empty() ||
                !Obsoleted.Version.empty())) {
      if (const auto *MacOStoMacCatalystMapping =
              GetSDKInfo()->getVersionMapping(
                  DarwinSDKInfo::OSEnvPair::macOStoMacCatalystPair())) {
        // Infer Mac Catalyst availability from the macOS availability attribute
        // if it has versioned availability. Don't infer 'unavailable'. This
        // inferred availability has lower priority than the other availability
        // attributes that are inferred from 'ios'.
        NewII = &S.Context.Idents.get("maccatalyst");
        auto RemapMacOSVersion =
            [&](const VersionTuple &V) -> std::optional<VersionTuple> {
          if (V.empty())
            return std::nullopt;
          // API_TO_BE_DEPRECATED is 100000.
          if (V.getMajor() == 100000)
            return VersionTuple(100000);
          // The minimum iosmac version is 13.1
          return MacOStoMacCatalystMapping->map(V, VersionTuple(13, 1),
                                                std::nullopt);
        };
        std::optional<VersionTuple> NewIntroduced =
                                        RemapMacOSVersion(Introduced.Version),
                                    NewDeprecated =
                                        RemapMacOSVersion(Deprecated.Version),
                                    NewObsoleted =
                                        RemapMacOSVersion(Obsoleted.Version);
        if (NewIntroduced || NewDeprecated || NewObsoleted) {
          auto VersionOrEmptyVersion =
              [](const std::optional<VersionTuple> &V) -> VersionTuple {
            return V ? *V : VersionTuple();
          };
          AvailabilityAttr *NewAttr = S.mergeAvailabilityAttr(
              ND, AL, NewII, true /*Implicit*/,
              VersionOrEmptyVersion(NewIntroduced),
              VersionOrEmptyVersion(NewDeprecated),
              VersionOrEmptyVersion(NewObsoleted), /*IsUnavailable=*/false, Str,
              IsStrict, Replacement, Sema::AMK_None,
              PriorityModifier + Sema::AP_InferredFromOtherPlatform +
                  Sema::AP_InferredFromOtherPlatform);
          if (NewAttr)
            D->addAttr(NewAttr);
        }
      }
    }
  }
}

static void handleExternalSourceSymbolAttr(Sema &S, Decl *D,
                                           const ParsedAttr &AL) {
  if (!AL.checkAtLeastNumArgs(S, 1) || !AL.checkAtMostNumArgs(S, 4))
    return;

  StringRef Language;
  if (const auto *SE = dyn_cast_if_present<StringLiteral>(AL.getArgAsExpr(0)))
    Language = SE->getString();
  StringRef DefinedIn;
  if (const auto *SE = dyn_cast_if_present<StringLiteral>(AL.getArgAsExpr(1)))
    DefinedIn = SE->getString();
  bool IsGeneratedDeclaration = AL.getArgAsIdent(2) != nullptr;
  StringRef USR;
  if (const auto *SE = dyn_cast_if_present<StringLiteral>(AL.getArgAsExpr(3)))
    USR = SE->getString();

  D->addAttr(::new (S.Context) ExternalSourceSymbolAttr(
      S.Context, AL, Language, DefinedIn, IsGeneratedDeclaration, USR));
}

template <class T>
static T *mergeVisibilityAttr(Sema &S, Decl *D, const AttributeCommonInfo &CI,
                              typename T::VisibilityType value) {
  T *existingAttr = D->getAttr<T>();
  if (existingAttr) {
    typename T::VisibilityType existingValue = existingAttr->getVisibility();
    if (existingValue == value)
      return nullptr;
    S.Diag(existingAttr->getLocation(), diag::err_mismatched_visibility);
    S.Diag(CI.getLoc(), diag::note_previous_attribute);
    D->dropAttr<T>();
  }
  return ::new (S.Context) T(S.Context, CI, value);
}

VisibilityAttr *Sema::mergeVisibilityAttr(Decl *D,
                                          const AttributeCommonInfo &CI,
                                          VisibilityAttr::VisibilityType Vis) {
  return ::mergeVisibilityAttr<VisibilityAttr>(*this, D, CI, Vis);
}

TypeVisibilityAttr *
Sema::mergeTypeVisibilityAttr(Decl *D, const AttributeCommonInfo &CI,
                              TypeVisibilityAttr::VisibilityType Vis) {
  return ::mergeVisibilityAttr<TypeVisibilityAttr>(*this, D, CI, Vis);
}

static void handleVisibilityAttr(Sema &S, Decl *D, const ParsedAttr &AL,
                                 bool isTypeVisibility) {
  // Visibility attributes don't mean anything on a typedef.
  if (isa<TypedefNameDecl>(D)) {
    S.Diag(AL.getRange().getBegin(), diag::warn_attribute_ignored) << AL;
    return;
  }

  // 'type_visibility' can only go on a type or namespace.
  if (isTypeVisibility && !(isa<TagDecl>(D) || isa<ObjCInterfaceDecl>(D) ||
                            isa<NamespaceDecl>(D))) {
    S.Diag(AL.getRange().getBegin(), diag::err_attribute_wrong_decl_type)
        << AL << AL.isRegularKeywordAttribute() << ExpectedTypeOrNamespace;
    return;
  }

  // Check that the argument is a string literal.
  StringRef TypeStr;
  SourceLocation LiteralLoc;
  if (!S.checkStringLiteralArgumentAttr(AL, 0, TypeStr, &LiteralLoc))
    return;

  VisibilityAttr::VisibilityType type;
  if (!VisibilityAttr::ConvertStrToVisibilityType(TypeStr, type)) {
    S.Diag(LiteralLoc, diag::warn_attribute_type_not_supported) << AL
                                                                << TypeStr;
    return;
  }

  // Complain about attempts to use protected visibility on targets
  // (like Darwin) that don't support it.
  if (type == VisibilityAttr::Protected &&
      !S.Context.getTargetInfo().hasProtectedVisibility()) {
    S.Diag(AL.getLoc(), diag::warn_attribute_protected_visibility);
    type = VisibilityAttr::Default;
  }

  Attr *newAttr;
  if (isTypeVisibility) {
    newAttr = S.mergeTypeVisibilityAttr(
        D, AL, (TypeVisibilityAttr::VisibilityType)type);
  } else {
    newAttr = S.mergeVisibilityAttr(D, AL, type);
  }
  if (newAttr)
    D->addAttr(newAttr);
}

static void handleObjCDirectAttr(Sema &S, Decl *D, const ParsedAttr &AL) {
  // objc_direct cannot be set on methods declared in the context of a protocol
  if (isa<ObjCProtocolDecl>(D->getDeclContext())) {
    S.Diag(AL.getLoc(), diag::err_objc_direct_on_protocol) << false;
    return;
  }

  if (S.getLangOpts().ObjCRuntime.allowsDirectDispatch()) {
    handleSimpleAttribute<ObjCDirectAttr>(S, D, AL);
  } else {
    S.Diag(AL.getLoc(), diag::warn_objc_direct_ignored) << AL;
  }
}

static void handleObjCDirectMembersAttr(Sema &S, Decl *D,
                                        const ParsedAttr &AL) {
  if (S.getLangOpts().ObjCRuntime.allowsDirectDispatch()) {
    handleSimpleAttribute<ObjCDirectMembersAttr>(S, D, AL);
  } else {
    S.Diag(AL.getLoc(), diag::warn_objc_direct_ignored) << AL;
  }
}

static void handleObjCMethodFamilyAttr(Sema &S, Decl *D, const ParsedAttr &AL) {
  const auto *M = cast<ObjCMethodDecl>(D);
  if (!AL.isArgIdent(0)) {
    S.Diag(AL.getLoc(), diag::err_attribute_argument_n_type)
        << AL << 1 << AANT_ArgumentIdentifier;
    return;
  }

  IdentifierLoc *IL = AL.getArgAsIdent(0);
  ObjCMethodFamilyAttr::FamilyKind F;
  if (!ObjCMethodFamilyAttr::ConvertStrToFamilyKind(IL->Ident->getName(), F)) {
    S.Diag(IL->Loc, diag::warn_attribute_type_not_supported) << AL << IL->Ident;
    return;
  }

  if (F == ObjCMethodFamilyAttr::OMF_init &&
      !M->getReturnType()->isObjCObjectPointerType()) {
    S.Diag(M->getLocation(), diag::err_init_method_bad_return_type)
        << M->getReturnType();
    // Ignore the attribute.
    return;
  }

  D->addAttr(new (S.Context) ObjCMethodFamilyAttr(S.Context, AL, F));
}

static void handleObjCNSObject(Sema &S, Decl *D, const ParsedAttr &AL) {
  if (const auto *TD = dyn_cast<TypedefNameDecl>(D)) {
    QualType T = TD->getUnderlyingType();
    if (!T->isCARCBridgableType()) {
      S.Diag(TD->getLocation(), diag::err_nsobject_attribute);
      return;
    }
  }
  else if (const auto *PD = dyn_cast<ObjCPropertyDecl>(D)) {
    QualType T = PD->getType();
    if (!T->isCARCBridgableType()) {
      S.Diag(PD->getLocation(), diag::err_nsobject_attribute);
      return;
    }
  }
  else {
    // It is okay to include this attribute on properties, e.g.:
    //
    //  @property (retain, nonatomic) struct Bork *Q __attribute__((NSObject));
    //
    // In this case it follows tradition and suppresses an error in the above
    // case.
    S.Diag(D->getLocation(), diag::warn_nsobject_attribute);
  }
  D->addAttr(::new (S.Context) ObjCNSObjectAttr(S.Context, AL));
}

static void handleObjCIndependentClass(Sema &S, Decl *D, const ParsedAttr &AL) {
  if (const auto *TD = dyn_cast<TypedefNameDecl>(D)) {
    QualType T = TD->getUnderlyingType();
    if (!T->isObjCObjectPointerType()) {
      S.Diag(TD->getLocation(), diag::warn_ptr_independentclass_attribute);
      return;
    }
  } else {
    S.Diag(D->getLocation(), diag::warn_independentclass_attribute);
    return;
  }
  D->addAttr(::new (S.Context) ObjCIndependentClassAttr(S.Context, AL));
}

static void handleBlocksAttr(Sema &S, Decl *D, const ParsedAttr &AL) {
  if (!AL.isArgIdent(0)) {
    S.Diag(AL.getLoc(), diag::err_attribute_argument_n_type)
        << AL << 1 << AANT_ArgumentIdentifier;
    return;
  }

  IdentifierInfo *II = AL.getArgAsIdent(0)->Ident;
  BlocksAttr::BlockType type;
  if (!BlocksAttr::ConvertStrToBlockType(II->getName(), type)) {
    S.Diag(AL.getLoc(), diag::warn_attribute_type_not_supported) << AL << II;
    return;
  }

  D->addAttr(::new (S.Context) BlocksAttr(S.Context, AL, type));
}

static void handleSentinelAttr(Sema &S, Decl *D, const ParsedAttr &AL) {
  unsigned sentinel = (unsigned)SentinelAttr::DefaultSentinel;
  if (AL.getNumArgs() > 0) {
    Expr *E = AL.getArgAsExpr(0);
    std::optional<llvm::APSInt> Idx = llvm::APSInt(32);
    if (E->isTypeDependent() || !(Idx = E->getIntegerConstantExpr(S.Context))) {
      S.Diag(AL.getLoc(), diag::err_attribute_argument_n_type)
          << AL << 1 << AANT_ArgumentIntegerConstant << E->getSourceRange();
      return;
    }

    if (Idx->isSigned() && Idx->isNegative()) {
      S.Diag(AL.getLoc(), diag::err_attribute_sentinel_less_than_zero)
        << E->getSourceRange();
      return;
    }

    sentinel = Idx->getZExtValue();
  }

  unsigned nullPos = (unsigned)SentinelAttr::DefaultNullPos;
  if (AL.getNumArgs() > 1) {
    Expr *E = AL.getArgAsExpr(1);
    std::optional<llvm::APSInt> Idx = llvm::APSInt(32);
    if (E->isTypeDependent() || !(Idx = E->getIntegerConstantExpr(S.Context))) {
      S.Diag(AL.getLoc(), diag::err_attribute_argument_n_type)
          << AL << 2 << AANT_ArgumentIntegerConstant << E->getSourceRange();
      return;
    }
    nullPos = Idx->getZExtValue();

    if ((Idx->isSigned() && Idx->isNegative()) || nullPos > 1) {
      // FIXME: This error message could be improved, it would be nice
      // to say what the bounds actually are.
      S.Diag(AL.getLoc(), diag::err_attribute_sentinel_not_zero_or_one)
        << E->getSourceRange();
      return;
    }
  }

  if (const auto *FD = dyn_cast<FunctionDecl>(D)) {
    const FunctionType *FT = FD->getType()->castAs<FunctionType>();
    if (isa<FunctionNoProtoType>(FT)) {
      S.Diag(AL.getLoc(), diag::warn_attribute_sentinel_named_arguments);
      return;
    }

    if (!cast<FunctionProtoType>(FT)->isVariadic()) {
      S.Diag(AL.getLoc(), diag::warn_attribute_sentinel_not_variadic) << 0;
      return;
    }
  } else if (const auto *MD = dyn_cast<ObjCMethodDecl>(D)) {
    if (!MD->isVariadic()) {
      S.Diag(AL.getLoc(), diag::warn_attribute_sentinel_not_variadic) << 0;
      return;
    }
  } else if (const auto *BD = dyn_cast<BlockDecl>(D)) {
    if (!BD->isVariadic()) {
      S.Diag(AL.getLoc(), diag::warn_attribute_sentinel_not_variadic) << 1;
      return;
    }
  } else if (const auto *V = dyn_cast<VarDecl>(D)) {
    QualType Ty = V->getType();
    if (Ty->isBlockPointerType() || Ty->isFunctionPointerType()) {
      const FunctionType *FT = Ty->isFunctionPointerType()
                                   ? D->getFunctionType()
                                   : Ty->castAs<BlockPointerType>()
                                         ->getPointeeType()
                                         ->castAs<FunctionType>();
      if (!cast<FunctionProtoType>(FT)->isVariadic()) {
        int m = Ty->isFunctionPointerType() ? 0 : 1;
        S.Diag(AL.getLoc(), diag::warn_attribute_sentinel_not_variadic) << m;
        return;
      }
    } else {
      S.Diag(AL.getLoc(), diag::warn_attribute_wrong_decl_type)
          << AL << AL.isRegularKeywordAttribute()
          << ExpectedFunctionMethodOrBlock;
      return;
    }
  } else {
    S.Diag(AL.getLoc(), diag::warn_attribute_wrong_decl_type)
        << AL << AL.isRegularKeywordAttribute()
        << ExpectedFunctionMethodOrBlock;
    return;
  }
  D->addAttr(::new (S.Context) SentinelAttr(S.Context, AL, sentinel, nullPos));
}

static void handleWarnUnusedResult(Sema &S, Decl *D, const ParsedAttr &AL) {
  if (D->getFunctionType() &&
      D->getFunctionType()->getReturnType()->isVoidType() &&
      !isa<CXXConstructorDecl>(D)) {
    S.Diag(AL.getLoc(), diag::warn_attribute_void_function_method) << AL << 0;
    return;
  }
  if (const auto *MD = dyn_cast<ObjCMethodDecl>(D))
    if (MD->getReturnType()->isVoidType()) {
      S.Diag(AL.getLoc(), diag::warn_attribute_void_function_method) << AL << 1;
      return;
    }

  StringRef Str;
  if (AL.isStandardAttributeSyntax() && !AL.getScopeName()) {
    // The standard attribute cannot be applied to variable declarations such
    // as a function pointer.
    if (isa<VarDecl>(D))
      S.Diag(AL.getLoc(), diag::warn_attribute_wrong_decl_type_str)
          << AL << AL.isRegularKeywordAttribute()
          << "functions, classes, or enumerations";

    // If this is spelled as the standard C++17 attribute, but not in C++17,
    // warn about using it as an extension. If there are attribute arguments,
    // then claim it's a C++20 extension instead.
    // FIXME: If WG14 does not seem likely to adopt the same feature, add an
    // extension warning for C23 mode.
    const LangOptions &LO = S.getLangOpts();
    if (AL.getNumArgs() == 1) {
      if (LO.CPlusPlus && !LO.CPlusPlus20)
        S.Diag(AL.getLoc(), diag::ext_cxx20_attr) << AL;

      // Since this is spelled [[nodiscard]], get the optional string
      // literal. If in C++ mode, but not in C++20 mode, diagnose as an
      // extension.
      // FIXME: C23 should support this feature as well, even as an extension.
      if (!S.checkStringLiteralArgumentAttr(AL, 0, Str, nullptr))
        return;
    } else if (LO.CPlusPlus && !LO.CPlusPlus17)
      S.Diag(AL.getLoc(), diag::ext_cxx17_attr) << AL;
  }

  if ((!AL.isGNUAttribute() &&
       !(AL.isStandardAttributeSyntax() && AL.isClangScope())) &&
      isa<TypedefNameDecl>(D)) {
    S.Diag(AL.getLoc(), diag::warn_unused_result_typedef_unsupported_spelling)
        << AL.isGNUScope();
    return;
  }

  D->addAttr(::new (S.Context) WarnUnusedResultAttr(S.Context, AL, Str));
}

static void handleWeakImportAttr(Sema &S, Decl *D, const ParsedAttr &AL) {
  // weak_import only applies to variable & function declarations.
  bool isDef = false;
  if (!D->canBeWeakImported(isDef)) {
    if (isDef)
      S.Diag(AL.getLoc(), diag::warn_attribute_invalid_on_definition)
        << "weak_import";
    else if (isa<ObjCPropertyDecl>(D) || isa<ObjCMethodDecl>(D) ||
             (S.Context.getTargetInfo().getTriple().isOSDarwin() &&
              (isa<ObjCInterfaceDecl>(D) || isa<EnumDecl>(D)))) {
      // Nothing to warn about here.
    } else
      S.Diag(AL.getLoc(), diag::warn_attribute_wrong_decl_type)
          << AL << AL.isRegularKeywordAttribute() << ExpectedVariableOrFunction;

    return;
  }

  D->addAttr(::new (S.Context) WeakImportAttr(S.Context, AL));
}

// Handles reqd_work_group_size and work_group_size_hint.
template <typename WorkGroupAttr>
static void handleWorkGroupSize(Sema &S, Decl *D, const ParsedAttr &AL) {
  if (!AL.checkExactlyNumArgs(S, 3))
    return;

  uint32_t WGSize[3];
  for (unsigned i = 0; i < 3; ++i) {
    const Expr *E = AL.getArgAsExpr(i);
    if (!checkUInt32Argument(S, AL, E, WGSize[i], i,
                             /*StrictlyUnsigned=*/true))
      return;
    if (WGSize[i] == 0) {
      S.Diag(AL.getLoc(), diag::err_attribute_argument_is_zero)
          << AL << E->getSourceRange();
      return;
    }
  }

  WorkGroupAttr *Existing = D->getAttr<WorkGroupAttr>();
  if (Existing && !(Existing->getXDim() == WGSize[0] &&
                    Existing->getYDim() == WGSize[1] &&
                    Existing->getZDim() == WGSize[2]))
    S.Diag(AL.getLoc(), diag::warn_duplicate_attribute) << AL;

  D->addAttr(::new (S.Context)
                 WorkGroupAttr(S.Context, AL, WGSize[0], WGSize[1], WGSize[2]));
}

// Returns a DupArgResult value; Same means the args have the same value,
// Different means the args do not have the same value, and Unknown means that
// the args cannot (yet) be compared.
enum class DupArgResult { Unknown, Same, Different };
static DupArgResult AreArgValuesIdentical(const Expr *LHS, const Expr *RHS) {
  // If both operands are nullptr they are unspecified and are considered the
  // same.
  if (!LHS && !RHS)
    return DupArgResult::Same;

  // Otherwise, if either operand is nullptr they are considered different.
  if (!LHS || !RHS)
    return DupArgResult::Different;

  // Otherwise, if either operand is still value dependent, we can't test
  // anything.
  const auto *LHSCE = dyn_cast<ConstantExpr>(LHS);
  const auto *RHSCE = dyn_cast<ConstantExpr>(RHS);
  if (!LHSCE || !RHSCE)
    return DupArgResult::Unknown;

  // Otherwise, test that the values.
  return LHSCE->getResultAsAPSInt() == RHSCE->getResultAsAPSInt()
             ? DupArgResult::Same
             : DupArgResult::Different;
}

// Returns true if any of the specified dimensions (X,Y,Z) differ between the
// arguments.
bool Sema::AnyWorkGroupSizesDiffer(const Expr *LHSXDim, const Expr *LHSYDim,
                                   const Expr *LHSZDim, const Expr *RHSXDim,
                                   const Expr *RHSYDim, const Expr *RHSZDim) {
  DupArgResult Results[] = {AreArgValuesIdentical(LHSXDim, RHSXDim),
                            AreArgValuesIdentical(LHSYDim, RHSYDim),
                            AreArgValuesIdentical(LHSZDim, RHSZDim)};
  return llvm::is_contained(Results, DupArgResult::Different);
}

// Returns true if all of the specified dimensions (X,Y,Z) are the same between
// the arguments.
bool Sema::AllWorkGroupSizesSame(const Expr *LHSXDim, const Expr *LHSYDim,
                                 const Expr *LHSZDim, const Expr *RHSXDim,
                                 const Expr *RHSYDim, const Expr *RHSZDim) {
  DupArgResult Results[] = {AreArgValuesIdentical(LHSXDim, RHSXDim),
                            AreArgValuesIdentical(LHSYDim, RHSYDim),
                            AreArgValuesIdentical(LHSZDim, RHSZDim)};
  return llvm::all_of(Results,
                      [](DupArgResult V) { return V == DupArgResult::Same; });
}

void Sema::AddSYCLWorkGroupSizeHintAttr(Decl *D, const AttributeCommonInfo &CI,
                                        Expr *XDim, Expr *YDim, Expr *ZDim) {
  // Returns nullptr if diagnosing, otherwise returns the original expression
  // or the original expression converted to a constant expression.
  auto CheckAndConvertArg = [&](Expr *E) -> std::optional<Expr *> {
    // We can only check if the expression is not value dependent.
    if (E && !E->isValueDependent()) {
      llvm::APSInt ArgVal;
      ExprResult Res = VerifyIntegerConstantExpression(E, &ArgVal);
      if (Res.isInvalid())
        return std::nullopt;
      E = Res.get();

      // This attribute requires a strictly positive value.
      if (ArgVal <= 0) {
        Diag(E->getExprLoc(), diag::err_attribute_requires_positive_integer)
            << CI << /*positive*/ 0;
        return std::nullopt;
      }
    }

    return E;
  };

  // Check all three argument values, and if any are bad, bail out. This will
  // convert the given expressions into constant expressions when possible.
  std::optional<Expr *> XDimConvert = CheckAndConvertArg(XDim);
  std::optional<Expr *> YDimConvert = CheckAndConvertArg(YDim);
  std::optional<Expr *> ZDimConvert = CheckAndConvertArg(ZDim);
  if (!XDimConvert || !YDimConvert || !ZDimConvert)
    return;
  XDim = XDimConvert.value();
  YDim = YDimConvert.value();
  ZDim = ZDimConvert.value();

  // If the attribute was already applied with different arguments, then
  // diagnose the second attribute as a duplicate and don't add it.
  if (const auto *Existing = D->getAttr<SYCLWorkGroupSizeHintAttr>()) {
    // If any of the results are known to be different, we can diagnose at this
    // point and drop the attribute.
    if (AnyWorkGroupSizesDiffer(XDim, YDim, ZDim, Existing->getXDim(),
                                Existing->getYDim(), Existing->getZDim())) {
      Diag(CI.getLoc(), diag::warn_duplicate_attribute) << CI;
      Diag(Existing->getLoc(), diag::note_previous_attribute);
      return;
    }
    // If all of the results are known to be the same, we can silently drop the
    // attribute. Otherwise, we have to add the attribute and resolve its
    // differences later.
    if (AllWorkGroupSizesSame(XDim, YDim, ZDim, Existing->getXDim(),
                              Existing->getYDim(), Existing->getZDim()))
      return;
  }

  D->addAttr(::new (Context)
                 SYCLWorkGroupSizeHintAttr(Context, CI, XDim, YDim, ZDim));
}

SYCLWorkGroupSizeHintAttr *
Sema::MergeSYCLWorkGroupSizeHintAttr(Decl *D,
                                     const SYCLWorkGroupSizeHintAttr &A) {
  // Check to see if there's a duplicate attribute already applied.
  if (const auto *DeclAttr = D->getAttr<SYCLWorkGroupSizeHintAttr>()) {
    // If any of the results are known to be different, we can diagnose at this
    // point and drop the attribute.
    if (AnyWorkGroupSizesDiffer(DeclAttr->getXDim(), DeclAttr->getYDim(),
                                DeclAttr->getZDim(), A.getXDim(), A.getYDim(),
                                A.getZDim())) {
      Diag(DeclAttr->getLoc(), diag::warn_duplicate_attribute) << &A;
      Diag(A.getLoc(), diag::note_previous_attribute);
      return nullptr;
    }
    // If all of the results are known to be the same, we can silently drop the
    // attribute. Otherwise, we have to add the attribute and resolve its
    // differences later.
    if (AllWorkGroupSizesSame(DeclAttr->getXDim(), DeclAttr->getYDim(),
                              DeclAttr->getZDim(), A.getXDim(), A.getYDim(),
                              A.getZDim()))
      return nullptr;
  }
  return ::new (Context) SYCLWorkGroupSizeHintAttr(Context, A, A.getXDim(),
                                                   A.getYDim(), A.getZDim());
}

// Handles SYCL work_group_size_hint.
static void handleSYCLWorkGroupSizeHint(Sema &S, Decl *D,
                                        const ParsedAttr &AL) {
  S.CheckDeprecatedSYCLAttributeSpelling(AL);

  // __attribute__((work_group_size_hint) requires exactly three arguments.
  if (AL.getSyntax() == ParsedAttr::AS_GNU || !AL.hasScope() ||
      (AL.hasScope() && !AL.getScopeName()->isStr("sycl"))) {
    if (!AL.checkExactlyNumArgs(S, 3))
      return;
  } else if (!AL.checkAtLeastNumArgs(S, 1) || !AL.checkAtMostNumArgs(S, 3))
    return;

  size_t NumArgs = AL.getNumArgs();
  Expr *XDimExpr = NumArgs > 0 ? AL.getArgAsExpr(0) : nullptr;
  Expr *YDimExpr = NumArgs > 1 ? AL.getArgAsExpr(1) : nullptr;
  Expr *ZDimExpr = NumArgs > 2 ? AL.getArgAsExpr(2) : nullptr;
  S.AddSYCLWorkGroupSizeHintAttr(D, AL, XDimExpr, YDimExpr, ZDimExpr);
}

static void handleWorkGroupSizeHint(Sema &S, Decl *D, const ParsedAttr &AL) {
  // Handle the attribute based on whether we are targeting SYCL or not.
  if (S.getLangOpts().SYCLIsDevice || S.getLangOpts().SYCLIsHost)
    handleSYCLWorkGroupSizeHint(S, D, AL);
  else
    handleWorkGroupSize<WorkGroupSizeHintAttr>(S, D, AL);
}

// Checks correctness of mutual usage of different work_group_size attributes:
// reqd_work_group_size, max_work_group_size, and max_global_work_dim.
//
// If [[intel::max_work_group_size(X, Y, Z)]] or
// [[sycl::reqd_work_group_size(X, Y, Z)]] or
// [[cl::reqd_work_group_size(X, Y, Z)]]
// or __attribute__((reqd_work_group_size)) attribute is specified on a
// declaration along with [[intel::max_global_work_dim()]] attribute, check to
// see if all arguments of 'max_work_group_size' or different spellings of
// 'reqd_work_group_size' attribute hold value 1 in case the argument of
// [[intel::max_global_work_dim()]] attribute value equals to 0.
static bool InvalidWorkGroupSizeAttrs(Sema &S, const Expr *MGValue,
                                      const Expr *XDim, const Expr *YDim,
                                      const Expr *ZDim) {
  // If any of the operand is still value dependent, we can't test anything.
  const auto *MGValueExpr = dyn_cast<ConstantExpr>(MGValue);
  const auto *XDimExpr = dyn_cast<ConstantExpr>(XDim);

  if (!MGValueExpr || !XDimExpr)
    return false;

  // Y and Z may be optional so we allow them to be null and consider them
  // dependent if the original epxression was not null while the result of the
  // cast is.
  const auto *YDimExpr = dyn_cast_or_null<ConstantExpr>(YDim);
  const auto *ZDimExpr = dyn_cast_or_null<ConstantExpr>(ZDim);

  if ((!YDimExpr && YDim) || (!ZDimExpr && ZDim))
    return false;

  // Otherwise, check if the attribute values are equal to one.
  // Y and Z dimensions are optional and are considered trivially 1 if
  // unspecified.
  return (MGValueExpr->getResultAsAPSInt() == 0 &&
          (XDimExpr->getResultAsAPSInt() != 1 ||
           (YDimExpr && YDimExpr->getResultAsAPSInt() != 1) ||
           (ZDimExpr && ZDimExpr->getResultAsAPSInt() != 1)));
}

// Checks correctness of mutual usage of different work_group_size attributes:
// reqd_work_group_size and max_work_group_size.
//
// If the 'reqd_work_group_size' attribute is specified on a declaration along
// with 'max_work_group_size' attribute, check to see if values of
// 'reqd_work_group_size' attribute arguments are equal to or less than values
// of 'max_work_group_size' attribute arguments.
//
// The arguments to reqd_work_group_size are ordered based on which index
// increments the fastest. In OpenCL, the first argument is the index that
// increments the fastest, and in SYCL, the last argument is the index that
// increments the fastest.
//
// __attribute__((reqd_work_group_size)) follows the OpenCL rules in OpenCL
// mode. All spellings of reqd_work_group_size attribute (regardless of
// syntax used) follow the SYCL rules when in SYCL mode.
bool Sema::CheckMaxAllowedWorkGroupSize(
    const Expr *RWGSXDim, const Expr *RWGSYDim, const Expr *RWGSZDim,
    const Expr *MWGSXDim, const Expr *MWGSYDim, const Expr *MWGSZDim) {
  // If any of the operand is still value dependent, we can't test anything.
  const auto *RWGSXDimExpr = dyn_cast<ConstantExpr>(RWGSXDim);
  const auto *MWGSXDimExpr = dyn_cast<ConstantExpr>(MWGSXDim);
  const auto *MWGSYDimExpr = dyn_cast<ConstantExpr>(MWGSYDim);
  const auto *MWGSZDimExpr = dyn_cast<ConstantExpr>(MWGSZDim);

  if (!RWGSXDimExpr || !MWGSXDimExpr || !MWGSYDimExpr || !MWGSZDimExpr)
    return false;

  // Y and Z may be optional so we allow them to be null and consider them
  // dependent if the original epxression was not null while the result of the
  // cast is.
  const auto *RWGSYDimExpr = dyn_cast_or_null<ConstantExpr>(RWGSYDim);
  const auto *RWGSZDimExpr = dyn_cast_or_null<ConstantExpr>(RWGSZDim);

  if ((!RWGSYDimExpr && RWGSYDim) || (!RWGSZDimExpr && RWGSZDim))
    return false;

  // SYCL reorders arguments based on the dimensionality.
  // If we only have the X-dimension, there is no change to the expressions,
  // otherwise the last specified dimension acts as the first dimension in the
  // work-group size.
  const ConstantExpr *FirstRWGDimExpr = RWGSXDimExpr;
  const ConstantExpr *SecondRWGDimExpr = RWGSYDimExpr;
  const ConstantExpr *ThirdRWGDimExpr = RWGSZDimExpr;
  if (getLangOpts().SYCLIsDevice && RWGSYDim)
    std::swap(FirstRWGDimExpr, RWGSZDim ? ThirdRWGDimExpr : SecondRWGDimExpr);

  // Check if values of 'reqd_work_group_size' attribute arguments are greater
  // than values of 'max_work_group_size' attribute arguments.
  bool CheckFirstArgument =
      FirstRWGDimExpr->getResultAsAPSInt().getZExtValue() >
      MWGSZDimExpr->getResultAsAPSInt().getZExtValue();

  bool CheckSecondArgument =
      SecondRWGDimExpr && SecondRWGDimExpr->getResultAsAPSInt().getZExtValue() >
                              MWGSYDimExpr->getResultAsAPSInt().getZExtValue();

  bool CheckThirdArgument =
      ThirdRWGDimExpr && ThirdRWGDimExpr->getResultAsAPSInt().getZExtValue() >
                             MWGSXDimExpr->getResultAsAPSInt().getZExtValue();

  return CheckFirstArgument || CheckSecondArgument || CheckThirdArgument;
}

void Sema::AddSYCLIntelMaxWorkGroupSizeAttr(Decl *D,
                                            const AttributeCommonInfo &CI,
                                            Expr *XDim, Expr *YDim,
                                            Expr *ZDim) {
  // Returns nullptr if diagnosing, otherwise returns the original expression
  // or the original expression converted to a constant expression.
  auto CheckAndConvertArg = [&](Expr *E) -> Expr * {
    // Check if the expression is not value dependent.
    if (!E->isValueDependent()) {
      llvm::APSInt ArgVal;
      ExprResult Res = VerifyIntegerConstantExpression(E, &ArgVal);
      if (Res.isInvalid())
        return nullptr;
      E = Res.get();

      // This attribute requires a strictly positive value.
      if (ArgVal <= 0) {
        Diag(E->getExprLoc(), diag::err_attribute_requires_positive_integer)
            << CI << /*positive*/ 0;
        return nullptr;
      }
    }
    return E;
  };

  // Check all three argument values, and if any are bad, bail out. This will
  // convert the given expressions into constant expressions when possible.
  XDim = CheckAndConvertArg(XDim);
  YDim = CheckAndConvertArg(YDim);
  ZDim = CheckAndConvertArg(ZDim);
  if (!XDim || !YDim || !ZDim)
    return;

  // If the 'max_work_group_size' attribute is specified on a declaration along
  // with 'reqd_work_group_size' attribute, check to see if values of
  // 'reqd_work_group_size' attribute arguments are equal to or less than values
  // of 'max_work_group_size' attribute arguments.
  //
  // We emit diagnostic if values of 'reqd_work_group_size' attribute arguments
  // are greater than values of 'max_work_group_size' attribute arguments.
  if (const auto *DeclAttr = D->getAttr<SYCLReqdWorkGroupSizeAttr>()) {
    if (CheckMaxAllowedWorkGroupSize(DeclAttr->getXDim(), DeclAttr->getYDim(),
                                     DeclAttr->getZDim(), XDim, YDim, ZDim)) {
      Diag(CI.getLoc(), diag::err_conflicting_sycl_function_attributes)
          << CI << DeclAttr;
      Diag(DeclAttr->getLoc(), diag::note_conflicting_attribute);
      return;
    }
  }

  // If the declaration has a SYCLIntelMaxWorkGroupSizeAttr, check to see if
  // the attribute holds values equal to (1, 1, 1) in case the value of
  // SYCLIntelMaxGlobalWorkDimAttr equals to 0.
  if (const auto *DeclAttr = D->getAttr<SYCLIntelMaxGlobalWorkDimAttr>()) {
    if (InvalidWorkGroupSizeAttrs(*this, DeclAttr->getValue(), XDim, YDim,
                                  ZDim)) {
      Diag(CI.getLoc(), diag::err_sycl_x_y_z_arguments_must_be_one)
          << CI << DeclAttr;
      return;
    }
  }

  // If the attribute was already applied with different arguments, then
  // diagnose the second attribute as a duplicate and don't add it.
  if (const auto *Existing = D->getAttr<SYCLIntelMaxWorkGroupSizeAttr>()) {
    // If any of the results are known to be different, we can diagnose at this
    // point and drop the attribute.
    if (AnyWorkGroupSizesDiffer(XDim, YDim, ZDim, Existing->getXDim(),
                                Existing->getYDim(), Existing->getZDim())) {
      Diag(CI.getLoc(), diag::warn_duplicate_attribute) << CI;
      Diag(Existing->getLoc(), diag::note_previous_attribute);
      return;
    }
    // If all of the results are known to be the same, we can silently drop the
    // attribute. Otherwise, we have to add the attribute and resolve its
    // differences later.
    if (AllWorkGroupSizesSame(XDim, YDim, ZDim, Existing->getXDim(),
                              Existing->getYDim(), Existing->getZDim()))
      return;
  }

  D->addAttr(::new (Context)
                 SYCLIntelMaxWorkGroupSizeAttr(Context, CI, XDim, YDim, ZDim));
}

SYCLIntelMaxWorkGroupSizeAttr *Sema::MergeSYCLIntelMaxWorkGroupSizeAttr(
    Decl *D, const SYCLIntelMaxWorkGroupSizeAttr &A) {
  // Check to see if there's a duplicate attribute already applied.
  if (const auto *DeclAttr = D->getAttr<SYCLIntelMaxWorkGroupSizeAttr>()) {
    // If any of the results are known to be different, we can diagnose at this
    // point and drop the attribute.
    if (AnyWorkGroupSizesDiffer(DeclAttr->getXDim(), DeclAttr->getYDim(),
                                DeclAttr->getZDim(), A.getXDim(), A.getYDim(),
                                A.getZDim())) {
      Diag(DeclAttr->getLoc(), diag::warn_duplicate_attribute) << &A;
      Diag(A.getLoc(), diag::note_previous_attribute);
      return nullptr;
    }
    // If all of the results are known to be the same, we can silently drop the
    // attribute. Otherwise, we have to add the attribute and resolve its
    // differences later.
    if (AllWorkGroupSizesSame(DeclAttr->getXDim(), DeclAttr->getYDim(),
                              DeclAttr->getZDim(), A.getXDim(), A.getYDim(),
                              A.getZDim()))
      return nullptr;
  }

  // If the 'max_work_group_size' attribute is specified on a declaration along
  // with 'reqd_work_group_size' attribute, check to see if values of
  // 'reqd_work_group_size' attribute arguments are equal to or less than values
  // of 'max_work_group_size' attribute arguments.
  //
  // We emit diagnostic if values of 'reqd_work_group_size' attribute arguments
  // are greater than values of 'max_work_group_size' attribute arguments.
  if (const auto *DeclAttr = D->getAttr<SYCLReqdWorkGroupSizeAttr>()) {
    if (CheckMaxAllowedWorkGroupSize(DeclAttr->getXDim(), DeclAttr->getYDim(),
                                     DeclAttr->getZDim(), A.getXDim(),
                                     A.getYDim(), A.getZDim())) {
      Diag(DeclAttr->getLoc(), diag::err_conflicting_sycl_function_attributes)
          << DeclAttr << &A;
      Diag(A.getLoc(), diag::note_conflicting_attribute);
      return nullptr;
    }
  }

  // If the declaration has a SYCLIntelMaxWorkGroupSizeAttr, check to see if
  // the attribute holds values equal to (1, 1, 1) in case the value of
  // SYCLIntelMaxGlobalWorkDimAttr equals to 0.
  if (const auto *DeclAttr = D->getAttr<SYCLIntelMaxGlobalWorkDimAttr>()) {
    if (InvalidWorkGroupSizeAttrs(*this, DeclAttr->getValue(), A.getXDim(),
                                  A.getYDim(), A.getZDim())) {
      Diag(A.getLoc(), diag::err_sycl_x_y_z_arguments_must_be_one)
          << &A << DeclAttr;
      return nullptr;
    }
  }

  return ::new (Context) SYCLIntelMaxWorkGroupSizeAttr(
      Context, A, A.getXDim(), A.getYDim(), A.getZDim());
}

// Handles max_work_group_size attribute.
static void handleSYCLIntelMaxWorkGroupSize(Sema &S, Decl *D,
                                            const ParsedAttr &AL) {
  S.AddSYCLIntelMaxWorkGroupSizeAttr(D, AL, AL.getArgAsExpr(0),
                                     AL.getArgAsExpr(1), AL.getArgAsExpr(2));
}

// Handles min_work_groups_per_cu attribute.
static void handleSYCLIntelMinWorkGroupsPerComputeUnit(Sema &S, Decl *D,
                                                       const ParsedAttr &AL) {
  S.AddSYCLIntelMinWorkGroupsPerComputeUnitAttr(D, AL, AL.getArgAsExpr(0));
}

// Handles max_work_groups_per_mp attribute.
static void
handleSYCLIntelMaxWorkGroupsPerMultiprocessor(Sema &S, Decl *D,
                                              const ParsedAttr &AL) {
  S.AddSYCLIntelMaxWorkGroupsPerMultiprocessorAttr(D, AL, AL.getArgAsExpr(0));
}

// Handles reqd_work_group_size.
// If the 'reqd_work_group_size' attribute is specified on a declaration along
// with 'num_simd_work_items' attribute, the required work group size specified
// by 'num_simd_work_items' attribute must evenly divide the index that
// increments fastest in the 'reqd_work_group_size' attribute.
//
// The arguments to reqd_work_group_size are ordered based on which index
// increments the fastest. In OpenCL, the first argument is the index that
// increments the fastest, and in SYCL, the last argument is the index that
// increments the fastest.
//
// __attribute__((reqd_work_group_size)) follows the OpenCL rules in OpenCL
// mode. All spellings of reqd_work_group_size attribute (regardless of
// syntax used) follow the SYCL rules when in SYCL mode.
static bool CheckWorkGroupSize(Sema &S, const Expr *NSWIValue,
                               const Expr *RWGSXDim, const Expr *RWGSYDim,
                               const Expr *RWGSZDim) {
  // If any of the operand is still value dependent, we can't test anything.
  const auto *NSWIValueExpr = dyn_cast<ConstantExpr>(NSWIValue);
  const auto *RWGSXDimExpr = dyn_cast<ConstantExpr>(RWGSXDim);

  if (!NSWIValueExpr || !RWGSXDimExpr)
    return false;

  // Y and Z may be optional so we allow them to be null and consider them
  // dependent if the original epxression was not null while the result of the
  // cast is.
  const auto *RWGSYDimExpr = dyn_cast_or_null<ConstantExpr>(RWGSYDim);
  const auto *RWGSZDimExpr = dyn_cast_or_null<ConstantExpr>(RWGSZDim);

  if ((!RWGSYDimExpr && RWGSYDim) || (!RWGSZDimExpr && RWGSZDim))
    return false;

  // Otherwise, check which argument increments the fastest.
  const ConstantExpr *LastRWGSDimExpr =
      RWGSZDim ? RWGSZDimExpr : (RWGSYDim ? RWGSYDimExpr : RWGSXDimExpr);
  unsigned WorkGroupSize = LastRWGSDimExpr->getResultAsAPSInt().getZExtValue();

  // Check if the required work group size specified by 'num_simd_work_items'
  // attribute evenly divides the index that increments fastest in the
  // 'reqd_work_group_size' attribute.
  return WorkGroupSize % NSWIValueExpr->getResultAsAPSInt().getZExtValue() != 0;
}

void Sema::AddSYCLReqdWorkGroupSizeAttr(Decl *D, const AttributeCommonInfo &CI,
                                        Expr *XDim, Expr *YDim, Expr *ZDim) {
  // Returns nullptr if diagnosing, otherwise returns the original expression
  // or the original expression converted to a constant expression.
  auto CheckAndConvertArg = [&](Expr *E) -> std::optional<Expr *> {
    // Check if the expression is not value dependent.
    if (E && !E->isValueDependent()) {
      llvm::APSInt ArgVal;
      ExprResult Res = VerifyIntegerConstantExpression(E, &ArgVal);
      if (Res.isInvalid())
        return std::nullopt;
      E = Res.get();

      // This attribute requires a strictly positive value.
      if (ArgVal <= 0) {
        Diag(E->getExprLoc(), diag::err_attribute_requires_positive_integer)
            << CI << /*positive*/ 0;
        return std::nullopt;
      }
    }
    return E;
  };

  // Check all three argument values, and if any are bad, bail out. This will
  // convert the given expressions into constant expressions when possible.
  std::optional<Expr *> XDimConvert = CheckAndConvertArg(XDim);
  std::optional<Expr *> YDimConvert = CheckAndConvertArg(YDim);
  std::optional<Expr *> ZDimConvert = CheckAndConvertArg(ZDim);
  if (!XDimConvert || !YDimConvert || !ZDimConvert)
    return;
  XDim = XDimConvert.value();
  YDim = YDimConvert.value();
  ZDim = ZDimConvert.value();

  // If the declaration has a ReqdWorkGroupSizeAttr, check to see if
  // the attribute holds values equal to (1, 1, 1) in case the value of
  // SYCLIntelMaxGlobalWorkDimAttr equals to 0.
  if (const auto *DeclAttr = D->getAttr<SYCLIntelMaxGlobalWorkDimAttr>()) {
    if (InvalidWorkGroupSizeAttrs(*this, DeclAttr->getValue(), XDim, YDim,
                                  ZDim)) {
      Diag(CI.getLoc(), diag::err_sycl_x_y_z_arguments_must_be_one)
          << CI << DeclAttr;
    }
  }

  // If the 'max_work_group_size' attribute is specified on a declaration along
  // with 'reqd_work_group_size' attribute, check to see if values of
  // 'reqd_work_group_size' attribute arguments are equal to or less than values
  // of 'max_work_group_size' attribute arguments.
  //
  // We emit diagnostic if values of 'reqd_work_group_size' attribute arguments
  // are greater than values of 'max_work_group_size' attribute arguments.
  if (const auto *DeclAttr = D->getAttr<SYCLIntelMaxWorkGroupSizeAttr>()) {
    if (CheckMaxAllowedWorkGroupSize(XDim, YDim, ZDim, DeclAttr->getXDim(),
                                     DeclAttr->getYDim(),
                                     DeclAttr->getZDim())) {
      Diag(CI.getLoc(), diag::err_conflicting_sycl_function_attributes)
          << CI << DeclAttr;
      Diag(DeclAttr->getLoc(), diag::note_conflicting_attribute);
      return;
    }
  }

  // If the 'reqd_work_group_size' attribute is specified on a declaration
  // along with 'num_simd_work_items' attribute, the required work group size
  // specified by 'num_simd_work_items' attribute must evenly divide the index
  // that increments fastest in the 'reqd_work_group_size' attribute.
  if (const auto *DeclAttr = D->getAttr<SYCLIntelNumSimdWorkItemsAttr>()) {
    if (CheckWorkGroupSize(*this, DeclAttr->getValue(), XDim, YDim, ZDim)) {
      Diag(DeclAttr->getLoc(), diag::err_sycl_num_kernel_wrong_reqd_wg_size)
          << DeclAttr << CI;
      Diag(CI.getLoc(), diag::note_conflicting_attribute);
      return;
    }
  }

  // If the attribute was already applied with different arguments, then
  // diagnose the second attribute as a duplicate and don't add it.
  if (const auto *Existing = D->getAttr<SYCLReqdWorkGroupSizeAttr>()) {
    // If any of the results are known to be different, we can diagnose at this
    // point and drop the attribute.
    if (AnyWorkGroupSizesDiffer(XDim, YDim, ZDim, Existing->getXDim(),
                                Existing->getYDim(), Existing->getZDim())) {
      Diag(CI.getLoc(), diag::err_duplicate_attribute) << CI;
      Diag(Existing->getLoc(), diag::note_previous_attribute);
      return;
    }

    // If all of the results are known to be the same, we can silently drop the
    // attribute. Otherwise, we have to add the attribute and resolve its
    // differences later.
    if (AllWorkGroupSizesSame(XDim, YDim, ZDim, Existing->getXDim(),
                              Existing->getYDim(), Existing->getZDim()))
      return;
  }

  D->addAttr(::new (Context)
                 SYCLReqdWorkGroupSizeAttr(Context, CI, XDim, YDim, ZDim));
}

SYCLReqdWorkGroupSizeAttr *
Sema::MergeSYCLReqdWorkGroupSizeAttr(Decl *D,
                                     const SYCLReqdWorkGroupSizeAttr &A) {
  // If the declaration has a SYCLReqdWorkGroupSizeAttr, check to see if the
  // attribute holds values equal to (1, 1, 1) in case the value of
  // SYCLIntelMaxGlobalWorkDimAttr equals to 0.
  if (const auto *DeclAttr = D->getAttr<SYCLIntelMaxGlobalWorkDimAttr>()) {
    if (InvalidWorkGroupSizeAttrs(*this, DeclAttr->getValue(), A.getXDim(),
                                  A.getYDim(), A.getZDim())) {
      Diag(A.getLoc(), diag::err_sycl_x_y_z_arguments_must_be_one)
          << &A << DeclAttr;
      return nullptr;
    }
  }

  // If the 'max_work_group_size' attribute is specified on a declaration along
  // with 'reqd_work_group_size' attribute, check to see if values of
  // 'reqd_work_group_size' attribute arguments are equal or less than values
  // of 'max_work_group_size' attribute arguments.
  //
  // We emit diagnostic if values of 'reqd_work_group_size' attribute arguments
  // are greater than values of 'max_work_group_size' attribute arguments.
  if (const auto *DeclAttr = D->getAttr<SYCLIntelMaxWorkGroupSizeAttr>()) {
    if (CheckMaxAllowedWorkGroupSize(A.getXDim(), A.getYDim(), A.getZDim(),
                                     DeclAttr->getXDim(), DeclAttr->getYDim(),
                                     DeclAttr->getZDim())) {
      Diag(DeclAttr->getLoc(), diag::err_conflicting_sycl_function_attributes)
          << DeclAttr << &A;
      Diag(A.getLoc(), diag::note_conflicting_attribute);
      return nullptr;
    }
  }

  // If the 'reqd_work_group_size' attribute is specified on a declaration
  // along with 'num_simd_work_items' attribute, the required work group size
  // specified by 'num_simd_work_items' attribute must evenly divide the index
  // that increments fastest in the 'reqd_work_group_size' attribute.
  if (const auto *DeclAttr = D->getAttr<SYCLIntelNumSimdWorkItemsAttr>()) {
    if (CheckWorkGroupSize(*this, DeclAttr->getValue(), A.getXDim(),
                           A.getYDim(), A.getZDim())) {
      Diag(DeclAttr->getLoc(), diag::err_sycl_num_kernel_wrong_reqd_wg_size)
          << DeclAttr << &A;
      Diag(A.getLoc(), diag::note_conflicting_attribute);
      return nullptr;
    }
  }

  // Check to see if there's a duplicate attribute already applied.
  if (const auto *DeclAttr = D->getAttr<SYCLReqdWorkGroupSizeAttr>()) {
    // If any of the results are known to be different, we can diagnose at this
    // point and drop the attribute.
    if (AnyWorkGroupSizesDiffer(DeclAttr->getXDim(), DeclAttr->getYDim(),
                                DeclAttr->getZDim(), A.getXDim(), A.getYDim(),
                                A.getZDim())) {
      Diag(DeclAttr->getLoc(), diag::err_duplicate_attribute) << &A;
      Diag(A.getLoc(), diag::note_previous_attribute);
      return nullptr;
    }

    // If all of the results are known to be the same, we can silently drop the
    // attribute. Otherwise, we have to add the attribute and resolve its
    // differences later.
    if (AllWorkGroupSizesSame(DeclAttr->getXDim(), DeclAttr->getYDim(),
                              DeclAttr->getZDim(), A.getXDim(), A.getYDim(),
                              A.getZDim()))
      return nullptr;
  }

  return ::new (Context) SYCLReqdWorkGroupSizeAttr(Context, A, A.getXDim(),
                                                   A.getYDim(), A.getZDim());
}

static void handleSYCLReqdWorkGroupSize(Sema &S, Decl *D, const ParsedAttr &AL){
  S.CheckDeprecatedSYCLAttributeSpelling(AL);

  // __attribute__((reqd_work_group_size)) and [[cl::reqd_work_group_size]]
  // all require exactly three arguments.
  if ((AL.getKind() == ParsedAttr::AT_ReqdWorkGroupSize &&
       AL.getAttributeSpellingListIndex() ==
           SYCLReqdWorkGroupSizeAttr::CXX11_cl_reqd_work_group_size) ||
      AL.getSyntax() == ParsedAttr::AS_GNU) {
    if (!AL.checkExactlyNumArgs(S, 3))
      return;
  } else if (!AL.checkAtLeastNumArgs(S, 1) || !AL.checkAtMostNumArgs(S, 3))
    return;

  size_t NumArgs = AL.getNumArgs();
  Expr *XDimExpr = NumArgs > 0 ? AL.getArgAsExpr(0) : nullptr;
  Expr *YDimExpr = NumArgs > 1 ? AL.getArgAsExpr(1) : nullptr;
  Expr *ZDimExpr = NumArgs > 2 ? AL.getArgAsExpr(2) : nullptr;
  S.AddSYCLReqdWorkGroupSizeAttr(D, AL, XDimExpr, YDimExpr, ZDimExpr);
}

static void handleReqdWorkGroupSize(Sema &S, Decl *D, const ParsedAttr &AL) {
  // Handle the attribute based on whether we are targeting SYCL or not.
  if (S.getLangOpts().SYCLIsDevice || S.getLangOpts().SYCLIsHost)
    handleSYCLReqdWorkGroupSize(S, D, AL);
  else
    handleWorkGroupSize<ReqdWorkGroupSizeAttr>(S, D, AL);
}

void Sema::AddIntelReqdSubGroupSize(Decl *D, const AttributeCommonInfo &CI,
                                    Expr *E) {
  if (!E->isValueDependent()) {
    // Validate that we have an integer constant expression and then store the
    // converted constant expression into the semantic attribute so that we
    // don't have to evaluate it again later.
    llvm::APSInt ArgVal;
    ExprResult Res = VerifyIntegerConstantExpression(E, &ArgVal);
    if (Res.isInvalid())
      return;
    E = Res.get();

    // This attribute requires a strictly positive value.
    if (ArgVal <= 0) {
      Diag(E->getExprLoc(), diag::err_attribute_requires_positive_integer)
          << CI << /*positive*/ 0;
      return;
    }
    auto &TI = Context.getTargetInfo();
    if (TI.getTriple().isNVPTX() && ArgVal != 32)
      Diag(E->getExprLoc(), diag::warn_reqd_sub_group_attribute_n)
          << ArgVal.getSExtValue() << TI.getTriple().getArchName() << 32;
    if (TI.getTriple().isAMDGPU()) {
      const auto HasWaveFrontSize64 =
          TI.getTargetOpts().FeatureMap["wavefrontsize64"];
      const auto HasWaveFrontSize32 =
          TI.getTargetOpts().FeatureMap["wavefrontsize32"];

      // CDNA supports only 64 wave front size, for those GPUs allow subgroup
      // size of 64. Some GPUs support both 32 and 64, for those (and the rest)
      // only allow 32. Warn on incompatible sizes.
      const auto SupportedWaveFrontSize =
          HasWaveFrontSize64 && !HasWaveFrontSize32 ? 64 : 32;
      if (ArgVal != SupportedWaveFrontSize)
        Diag(E->getExprLoc(), diag::warn_reqd_sub_group_attribute_n)
            << ArgVal.getSExtValue() << TI.getTriple().getArchName()
            << SupportedWaveFrontSize;
    }

    // Check to see if there's a duplicate attribute with different values
    // already applied to the declaration.
    if (const auto *DeclAttr = D->getAttr<IntelReqdSubGroupSizeAttr>()) {
      // If the other attribute argument is instantiation dependent, we won't
      // have converted it to a constant expression yet and thus we test
      // whether this is a null pointer.
      if (const auto *DeclExpr = dyn_cast<ConstantExpr>(DeclAttr->getValue())) {
        if (ArgVal != DeclExpr->getResultAsAPSInt()) {
          Diag(CI.getLoc(), diag::warn_duplicate_attribute) << CI;
          Diag(DeclAttr->getLoc(), diag::note_previous_attribute);
        }
        // Drop the duplicate attribute.
        return;
      }
    }
  }

  D->addAttr(::new (Context) IntelReqdSubGroupSizeAttr(Context, CI, E));
}

IntelReqdSubGroupSizeAttr *
Sema::MergeIntelReqdSubGroupSizeAttr(Decl *D,
                                     const IntelReqdSubGroupSizeAttr &A) {
  // Check to see if there's a duplicate attribute with different values
  // already applied to the declaration.
  if (const auto *DeclAttr = D->getAttr<IntelReqdSubGroupSizeAttr>()) {
    if (const auto *DeclExpr = dyn_cast<ConstantExpr>(DeclAttr->getValue())) {
      if (const auto *MergeExpr = dyn_cast<ConstantExpr>(A.getValue())) {
        if (DeclExpr->getResultAsAPSInt() != MergeExpr->getResultAsAPSInt()) {
          Diag(DeclAttr->getLoc(), diag::warn_duplicate_attribute) << &A;
          Diag(A.getLoc(), diag::note_previous_attribute);
          return nullptr;
        }
        // Do not add a duplicate attribute.
        return nullptr;
      }
    }
  }
  return ::new (Context) IntelReqdSubGroupSizeAttr(Context, A, A.getValue());
}

static void handleIntelReqdSubGroupSize(Sema &S, Decl *D,
                                        const ParsedAttr &AL) {
  S.CheckDeprecatedSYCLAttributeSpelling(AL);

  Expr *E = AL.getArgAsExpr(0);
  S.AddIntelReqdSubGroupSize(D, AL, E);
}

IntelNamedSubGroupSizeAttr *
Sema::MergeIntelNamedSubGroupSizeAttr(Decl *D,
                                      const IntelNamedSubGroupSizeAttr &A) {
  // Check to see if there's a duplicate attribute with different values
  // already applied to the declaration.
  if (const auto *DeclAttr = D->getAttr<IntelNamedSubGroupSizeAttr>()) {
    if (DeclAttr->getType() != A.getType()) {
      Diag(DeclAttr->getLoc(), diag::warn_duplicate_attribute) << &A;
      Diag(A.getLoc(), diag::note_previous_attribute);
    }
    return nullptr;
  }

  return IntelNamedSubGroupSizeAttr::Create(Context, A.getType(), A);
}

static void handleIntelNamedSubGroupSize(Sema &S, Decl *D,
                                         const ParsedAttr &AL) {
  StringRef SizeStr;
  SourceLocation Loc;
  if (AL.isArgIdent(0)) {
    IdentifierLoc *IL = AL.getArgAsIdent(0);
    SizeStr = IL->Ident->getName();
    Loc = IL->Loc;
  } else if (!S.checkStringLiteralArgumentAttr(AL, 0, SizeStr, &Loc)) {
    return;
  }

  IntelNamedSubGroupSizeAttr::SubGroupSizeType SizeType;
  if (!IntelNamedSubGroupSizeAttr::ConvertStrToSubGroupSizeType(SizeStr,
                                                                SizeType)) {
    S.Diag(Loc, diag::warn_attribute_type_not_supported) << AL << SizeStr;
    return;
  }
  D->addAttr(IntelNamedSubGroupSizeAttr::Create(S.Context, SizeType, AL));
}

void Sema::AddSYCLIntelNumSimdWorkItemsAttr(Decl *D,
                                            const AttributeCommonInfo &CI,
                                            Expr *E) {
  if (!E->isValueDependent()) {
    // Validate that we have an integer constant expression and then store the
    // converted constant expression into the semantic attribute so that we
    // don't have to evaluate it again later.
    llvm::APSInt ArgVal;
    ExprResult Res = VerifyIntegerConstantExpression(E, &ArgVal);
    if (Res.isInvalid())
      return;
    E = Res.get();

    // This attribute requires a strictly positive value.
    if (ArgVal <= 0) {
      Diag(E->getExprLoc(), diag::err_attribute_requires_positive_integer)
          << CI << /*positive*/ 0;
      return;
    }

    // Check to see if there's a duplicate attribute with different values
    // already applied to the declaration.
    if (const auto *DeclAttr = D->getAttr<SYCLIntelNumSimdWorkItemsAttr>()) {
      // If the other attribute argument is instantiation dependent, we won't
      // have converted it to a constant expression yet and thus we test
      // whether this is a null pointer.
      if (const auto *DeclExpr = dyn_cast<ConstantExpr>(DeclAttr->getValue())) {
        if (ArgVal != DeclExpr->getResultAsAPSInt()) {
          Diag(CI.getLoc(), diag::warn_duplicate_attribute) << CI;
          Diag(DeclAttr->getLoc(), diag::note_previous_attribute);
        }
        // Drop the duplicate attribute.
        return;
      }
    }

    // If the 'reqd_work_group_size' attribute is specified on a declaration
    // along with 'num_simd_work_items' attribute, the required work group size
    // specified by 'num_simd_work_items' attribute must evenly divide the index
    // that increments fastest in the 'reqd_work_group_size' attribute.
    if (const auto *DeclAttr = D->getAttr<SYCLReqdWorkGroupSizeAttr>()) {
      if (CheckWorkGroupSize(*this, E, DeclAttr->getXDim(), DeclAttr->getYDim(),
                             DeclAttr->getZDim())) {
        Diag(CI.getLoc(), diag::err_sycl_num_kernel_wrong_reqd_wg_size)
            << CI << DeclAttr;
        Diag(DeclAttr->getLoc(), diag::note_conflicting_attribute);
        return;
      }
    }
  }

  D->addAttr(::new (Context) SYCLIntelNumSimdWorkItemsAttr(Context, CI, E));
}

SYCLIntelNumSimdWorkItemsAttr *Sema::MergeSYCLIntelNumSimdWorkItemsAttr(
    Decl *D, const SYCLIntelNumSimdWorkItemsAttr &A) {
  // Check to see if there's a duplicate attribute with different values
  // already applied to the declaration.
  if (const auto *DeclAttr = D->getAttr<SYCLIntelNumSimdWorkItemsAttr>()) {
    if (const auto *DeclExpr = dyn_cast<ConstantExpr>(DeclAttr->getValue())) {
      if (const auto *MergeExpr = dyn_cast<ConstantExpr>(A.getValue())) {
        if (DeclExpr->getResultAsAPSInt() != MergeExpr->getResultAsAPSInt()) {
          Diag(DeclAttr->getLoc(), diag::warn_duplicate_attribute) << &A;
          Diag(A.getLoc(), diag::note_previous_attribute);
        }
        // Do not add a duplicate attribute.
        return nullptr;
      }
    }
  }

  // If the 'reqd_work_group_size' attribute is specified on a declaration
  // along with 'num_simd_work_items' attribute, the required work group size
  // specified by 'num_simd_work_items' attribute must evenly divide the index
  // that increments fastest in the 'reqd_work_group_size' attribute.
  if (const auto *DeclAttr = D->getAttr<SYCLReqdWorkGroupSizeAttr>()) {
    if (CheckWorkGroupSize(*this, A.getValue(), DeclAttr->getXDim(),
                           DeclAttr->getYDim(), DeclAttr->getZDim())) {
      Diag(A.getLoc(), diag::err_sycl_num_kernel_wrong_reqd_wg_size)
          << &A << DeclAttr;
      Diag(DeclAttr->getLoc(), diag::note_conflicting_attribute);
      return nullptr;
    }
  }

  return ::new (Context)
      SYCLIntelNumSimdWorkItemsAttr(Context, A, A.getValue());
}

static void handleSYCLIntelNumSimdWorkItemsAttr(Sema &S, Decl *D,
                                                const ParsedAttr &A) {
  Expr *E = A.getArgAsExpr(0);
  S.AddSYCLIntelNumSimdWorkItemsAttr(D, A, E);
}

// Handles use_stall_enable_clusters
static void handleSYCLIntelUseStallEnableClustersAttr(Sema &S, Decl *D,
                                                      const ParsedAttr &A) {
  D->addAttr(::new (S.Context)
                 SYCLIntelUseStallEnableClustersAttr(S.Context, A));
}

// Handles initiation_interval attribute.
void Sema::AddSYCLIntelInitiationIntervalAttr(Decl *D,
                                              const AttributeCommonInfo &CI,
                                              Expr *E) {
  if (!E->isValueDependent()) {
    // Validate that we have an integer constant expression and then store the
    // converted constant expression into the semantic attribute so that we
    // don't have to evaluate it again later.
    llvm::APSInt ArgVal;
    ExprResult Res = VerifyIntegerConstantExpression(E, &ArgVal);
    if (Res.isInvalid())
      return;
    E = Res.get();
    // This attribute requires a strictly positive value.
    if (ArgVal <= 0) {
      Diag(E->getExprLoc(), diag::err_attribute_requires_positive_integer)
          << CI << /*positive*/ 0;
      return;
    }
    // Check to see if there's a duplicate attribute with different values
    // already applied to the declaration.
    if (const auto *DeclAttr =
            D->getAttr<SYCLIntelInitiationIntervalAttr>()) {
      // If the other attribute argument is instantiation dependent, we won't
      // have converted it to a constant expression yet and thus we test
      // whether this is a null pointer.
      if (const auto *DeclExpr = dyn_cast<ConstantExpr>(DeclAttr->getNExpr())) {
        if (ArgVal != DeclExpr->getResultAsAPSInt()) {
          Diag(CI.getLoc(), diag::warn_duplicate_attribute) << CI;
          Diag(DeclAttr->getLoc(), diag::note_previous_attribute);
        }
        // Drop the duplicate attribute.
        return;
      }
    }
  }

  D->addAttr(::new (Context)
                 SYCLIntelInitiationIntervalAttr(Context, CI, E));
}

SYCLIntelInitiationIntervalAttr *
Sema::MergeSYCLIntelInitiationIntervalAttr(
    Decl *D, const SYCLIntelInitiationIntervalAttr &A) {
  // Check to see if there's a duplicate attribute with different values
  // already applied to the declaration.
  if (const auto *DeclAttr =
          D->getAttr<SYCLIntelInitiationIntervalAttr>()) {
    if (const auto *DeclExpr = dyn_cast<ConstantExpr>(DeclAttr->getNExpr())) {
      if (const auto *MergeExpr = dyn_cast<ConstantExpr>(A.getNExpr())) {
        if (DeclExpr->getResultAsAPSInt() != MergeExpr->getResultAsAPSInt()) {
          Diag(DeclAttr->getLoc(), diag::warn_duplicate_attribute) << &A;
          Diag(A.getLoc(), diag::note_previous_attribute);
        }
        // Do not add a duplicate attribute.
        return nullptr;
      }
    }
  }

  return ::new (Context)
      SYCLIntelInitiationIntervalAttr(Context, A, A.getNExpr());
}

static void handleSYCLIntelInitiationIntervalAttr(Sema &S, Decl *D,
                                                      const ParsedAttr &A) {
  S.CheckDeprecatedSYCLAttributeSpelling(A);

  S.AddSYCLIntelInitiationIntervalAttr(D, A, A.getArgAsExpr(0));
}

// Handle scheduler_target_fmax_mhz
void Sema::AddSYCLIntelSchedulerTargetFmaxMhzAttr(Decl *D,
                                                  const AttributeCommonInfo &CI,
                                                  Expr *E) {
  if (!E->isValueDependent()) {
    // Validate that we have an integer constant expression and then store the
    // converted constant expression into the semantic attribute so that we
    // don't have to evaluate it again later.
    llvm::APSInt ArgVal;
    ExprResult Res = VerifyIntegerConstantExpression(E, &ArgVal);
    if (Res.isInvalid())
      return;
    E = Res.get();

    // This attribute requires a non-negative value.
    if (ArgVal < 0) {
      Diag(E->getExprLoc(), diag::err_attribute_requires_positive_integer)
          << CI << /*non-negative*/ 1;
      return;
    }
    // Check to see if there's a duplicate attribute with different values
    // already applied to the declaration.
    if (const auto *DeclAttr =
            D->getAttr<SYCLIntelSchedulerTargetFmaxMhzAttr>()) {
      // If the other attribute argument is instantiation dependent, we won't
      // have converted it to a constant expression yet and thus we test
      // whether this is a null pointer.
      if (const auto *DeclExpr = dyn_cast<ConstantExpr>(DeclAttr->getValue())) {
        if (ArgVal != DeclExpr->getResultAsAPSInt()) {
          Diag(CI.getLoc(), diag::warn_duplicate_attribute) << CI;
          Diag(DeclAttr->getLoc(), diag::note_previous_attribute);
        }
        // Drop the duplicate attribute.
        return;
      }
    }
  }

  D->addAttr(::new (Context)
                 SYCLIntelSchedulerTargetFmaxMhzAttr(Context, CI, E));
}

SYCLIntelSchedulerTargetFmaxMhzAttr *
Sema::MergeSYCLIntelSchedulerTargetFmaxMhzAttr(
    Decl *D, const SYCLIntelSchedulerTargetFmaxMhzAttr &A) {
  // Check to see if there's a duplicate attribute with different values
  // already applied to the declaration.
  if (const auto *DeclAttr =
          D->getAttr<SYCLIntelSchedulerTargetFmaxMhzAttr>()) {
    if (const auto *DeclExpr = dyn_cast<ConstantExpr>(DeclAttr->getValue())) {
      if (const auto *MergeExpr = dyn_cast<ConstantExpr>(A.getValue())) {
        if (DeclExpr->getResultAsAPSInt() != MergeExpr->getResultAsAPSInt()) {
          Diag(DeclAttr->getLoc(), diag::warn_duplicate_attribute) << &A;
          Diag(A.getLoc(), diag::note_previous_attribute);
          return nullptr;
        }
        // Do not add a duplicate attribute.
        return nullptr;
      }
    }
  }
  return ::new (Context)
      SYCLIntelSchedulerTargetFmaxMhzAttr(Context, A, A.getValue());
}

static void handleSYCLIntelSchedulerTargetFmaxMhzAttr(Sema &S, Decl *D,
                                                      const ParsedAttr &AL) {
  Expr *E = AL.getArgAsExpr(0);
  S.AddSYCLIntelSchedulerTargetFmaxMhzAttr(D, AL, E);
}

// Handles max_global_work_dim.
// Returns a OneArgResult value; EqualToOne means all argument values are
// equal to one, NotEqualToOne means at least one argument value is not
// equal to one, and Unknown means that at least one of the argument values
// could not be determined.
enum class OneArgResult { Unknown, EqualToOne, NotEqualToOne };
static OneArgResult AreAllArgsOne(const Expr *Args[], size_t Count) {

  for (size_t Idx = 0; Idx < Count; ++Idx) {
    const Expr *Arg = Args[Idx];
    // Optional arguments are considered trivially one.
    if (!Arg)
      return OneArgResult::EqualToOne;
    const auto *CE = dyn_cast<ConstantExpr>(Args[Idx]);
    if (!CE)
      return OneArgResult::Unknown;
    if (CE->getResultAsAPSInt() != 1)
      return OneArgResult::NotEqualToOne;
  }
  return OneArgResult::EqualToOne;
}

// If the declaration has a SYCLIntelMaxWorkGroupSizeAttr or
// ReqdWorkGroupSizeAttr, check to see if they hold equal values
// (1, 1, 1). Returns true if diagnosed.
template <typename AttrTy>
static bool checkWorkGroupSizeAttrExpr(Sema &S, Decl *D,
                                       const AttributeCommonInfo &AL) {
  if (const auto *A = D->getAttr<AttrTy>()) {
    const Expr *Args[3] = {A->getXDim(), A->getYDim(), A->getZDim()};
    if (OneArgResult::NotEqualToOne == AreAllArgsOne(Args, 3)) {
      S.Diag(A->getLocation(), diag::err_sycl_x_y_z_arguments_must_be_one)
          << A << AL;
      return true;
    }
  }
  return false;
}

void Sema::AddSYCLIntelMaxGlobalWorkDimAttr(Decl *D,
                                            const AttributeCommonInfo &CI,
                                            Expr *E) {
  if (!E->isValueDependent()) {
    // Validate that we have an integer constant expression and then store the
    // converted constant expression into the semantic attribute so that we
    // don't have to evaluate it again later.
    llvm::APSInt ArgVal;
    ExprResult Res = VerifyIntegerConstantExpression(E, &ArgVal);
    if (Res.isInvalid())
      return;
    E = Res.get();

    // This attribute must be in the range [0, 3].
    if (ArgVal < 0 || ArgVal > 3) {
      Diag(E->getBeginLoc(), diag::err_attribute_argument_out_of_range)
          << CI << 0 << 3 << E->getSourceRange();
      return;
    }

    // Check to see if there's a duplicate attribute with different values
    // already applied to the declaration.
    if (const auto *DeclAttr = D->getAttr<SYCLIntelMaxGlobalWorkDimAttr>()) {
      // If the other attribute argument is instantiation dependent, we won't
      // have converted it to a constant expression yet and thus we test
      // whether this is a null pointer.
      if (const auto *DeclExpr = dyn_cast<ConstantExpr>(DeclAttr->getValue())) {
        if (ArgVal != DeclExpr->getResultAsAPSInt()) {
          Diag(CI.getLoc(), diag::warn_duplicate_attribute) << CI;
          Diag(DeclAttr->getLoc(), diag::note_previous_attribute);
        }
        // Drop the duplicate attribute.
        return;
      }
    }

    // If the declaration has a SYCLIntelMaxWorkGroupSizeAttr or
    // SYCLReqdWorkGroupSizeAttr, check to see if the attribute holds values
    // equal to (1, 1, 1) in case the value of SYCLIntelMaxGlobalWorkDimAttr
    // equals to 0.
    if (ArgVal == 0) {
      if (checkWorkGroupSizeAttrExpr<SYCLIntelMaxWorkGroupSizeAttr>(*this, D,
                                                                    CI) ||
          checkWorkGroupSizeAttrExpr<SYCLReqdWorkGroupSizeAttr>(*this, D, CI))
        return;
    }
  }

  D->addAttr(::new (Context) SYCLIntelMaxGlobalWorkDimAttr(Context, CI, E));
}

// Check that the value is a non-negative integer constant that can fit in
// 32-bits. Issue correct error message and return false on failure.
bool static check32BitInt(const Expr *E, Sema &S, llvm::APSInt &I,
                          const AttributeCommonInfo &CI) {
  if (!I.isIntN(32)) {
    S.Diag(E->getExprLoc(), diag::err_ice_too_large)
        << llvm::toString(I, 10, false) << 32 << /* Unsigned */ 1;
    return false;
  }

  if (I.isSigned() && I.isNegative()) {
    S.Diag(E->getExprLoc(), diag::err_attribute_requires_positive_integer)
        << CI << /* Non-negative */ 1;
    return false;
  }

  return true;
}

void Sema::AddSYCLIntelMinWorkGroupsPerComputeUnitAttr(
    Decl *D, const AttributeCommonInfo &CI, Expr *E) {
  if (Context.getLangOpts().SYCLIsDevice &&
      !Context.getTargetInfo().getTriple().isNVPTX()) {
    Diag(E->getBeginLoc(), diag::warn_launch_bounds_is_cuda_specific)
        << CI << E->getSourceRange();
    return;
  }
  if (!E->isValueDependent()) {
    // Validate that we have an integer constant expression and then store the
    // converted constant expression into the semantic attribute so that we
    // don't have to evaluate it again later.
    llvm::APSInt ArgVal;
    ExprResult Res = VerifyIntegerConstantExpression(E, &ArgVal);
    if (Res.isInvalid())
      return;
    if (!check32BitInt(E, *this, ArgVal, CI))
      return;
    E = Res.get();

    // Check to see if there's a duplicate attribute with different values
    // already applied to the declaration.
    if (const auto *DeclAttr =
            D->getAttr<SYCLIntelMinWorkGroupsPerComputeUnitAttr>()) {
      // If the other attribute argument is instantiation dependent, we won't
      // have converted it to a constant expression yet and thus we test
      // whether this is a null pointer.
      if (const auto *DeclExpr = dyn_cast<ConstantExpr>(DeclAttr->getValue())) {
        if (ArgVal != DeclExpr->getResultAsAPSInt()) {
          Diag(CI.getLoc(), diag::warn_duplicate_attribute) << CI;
          Diag(DeclAttr->getLoc(), diag::note_previous_attribute);
        }
        // Drop the duplicate attribute.
        return;
      }
    }
  }

  D->addAttr(::new (Context)
                 SYCLIntelMinWorkGroupsPerComputeUnitAttr(Context, CI, E));
}

// Helper to get CudaArch.
static CudaArch getCudaArch(const TargetInfo &TI) {
  if (!TI.getTriple().isNVPTX())
    llvm_unreachable("getCudaArch is only valid for NVPTX triple");
  auto &TO = TI.getTargetOpts();
  return StringToCudaArch(TO.CPU);
}

void Sema::AddSYCLIntelMaxWorkGroupsPerMultiprocessorAttr(
    Decl *D, const AttributeCommonInfo &CI, Expr *E) {
  auto &TI = Context.getTargetInfo();
  if (Context.getLangOpts().SYCLIsDevice) {
    if (!TI.getTriple().isNVPTX()) {
      Diag(E->getBeginLoc(), diag::warn_launch_bounds_is_cuda_specific)
          << CI << E->getSourceRange();
      return;
    }

    // Feature '.maxclusterrank' requires .target sm_90 or higher.
    auto SM = getCudaArch(TI);
    if (SM == CudaArch::UNKNOWN || SM < CudaArch::SM_90) {
      Diag(E->getBeginLoc(), diag::warn_cuda_maxclusterrank_sm_90)
          << CudaArchToString(SM) << CI << E->getSourceRange();
      return;
    }
  }
  if (!E->isValueDependent()) {
    // Validate that we have an integer constant expression and then store the
    // converted constant expression into the semantic attribute so that we
    // don't have to evaluate it again later.
    llvm::APSInt ArgVal;
    ExprResult Res = VerifyIntegerConstantExpression(E, &ArgVal);
    if (Res.isInvalid())
      return;
    if (!check32BitInt(E, *this, ArgVal, CI))
      return;
    E = Res.get();

    // Check to see if there's a duplicate attribute with different values
    // already applied to the declaration.
    if (const auto *DeclAttr =
            D->getAttr<SYCLIntelMaxWorkGroupsPerMultiprocessorAttr>()) {
      // If the other attribute argument is instantiation dependent, we won't
      // have converted it to a constant expression yet and thus we test
      // whether this is a null pointer.
      if (const auto *DeclExpr = dyn_cast<ConstantExpr>(DeclAttr->getValue())) {
        if (ArgVal != DeclExpr->getResultAsAPSInt()) {
          Diag(CI.getLoc(), diag::warn_duplicate_attribute) << CI;
          Diag(DeclAttr->getLoc(), diag::note_previous_attribute);
        }
        // Drop the duplicate attribute.
        return;
      }
    }
  }

  D->addAttr(::new (Context)
                 SYCLIntelMaxWorkGroupsPerMultiprocessorAttr(Context, CI, E));
}

SYCLIntelMaxGlobalWorkDimAttr *Sema::MergeSYCLIntelMaxGlobalWorkDimAttr(
    Decl *D, const SYCLIntelMaxGlobalWorkDimAttr &A) {
  // Check to see if there's a duplicate attribute with different values
  // already applied to the declaration.
  if (const auto *DeclAttr = D->getAttr<SYCLIntelMaxGlobalWorkDimAttr>()) {
    if (const auto *DeclExpr = dyn_cast<ConstantExpr>(DeclAttr->getValue())) {
      if (const auto *MergeExpr = dyn_cast<ConstantExpr>(A.getValue())) {
        if (DeclExpr->getResultAsAPSInt() != MergeExpr->getResultAsAPSInt()) {
          Diag(DeclAttr->getLoc(), diag::warn_duplicate_attribute) << &A;
          Diag(A.getLoc(), diag::note_previous_attribute);
        }
        // Do not add a duplicate attribute.
        return nullptr;
      }
    }
  }

  // If the declaration has a SYCLIntelMaxWorkGroupSizeAttr or
  // SYCLReqdWorkGroupSizeAttr, check to see if the attribute holds values equal
  // to (1, 1, 1) in case the value of SYCLIntelMaxGlobalWorkDimAttr equals to
  // 0.
  const auto *MergeExpr = dyn_cast<ConstantExpr>(A.getValue());
  if (MergeExpr && MergeExpr->getResultAsAPSInt() == 0) {
    if (checkWorkGroupSizeAttrExpr<SYCLIntelMaxWorkGroupSizeAttr>(*this, D,
                                                                  A) ||
        checkWorkGroupSizeAttrExpr<SYCLReqdWorkGroupSizeAttr>(*this, D, A))
      return nullptr;
  }

  return ::new (Context)
      SYCLIntelMaxGlobalWorkDimAttr(Context, A, A.getValue());
}

static void handleSYCLIntelMaxGlobalWorkDimAttr(Sema &S, Decl *D,
                                                const ParsedAttr &AL) {
  Expr *E = AL.getArgAsExpr(0);
  S.AddSYCLIntelMaxGlobalWorkDimAttr(D, AL, E);
}

SYCLIntelMinWorkGroupsPerComputeUnitAttr *
Sema::MergeSYCLIntelMinWorkGroupsPerComputeUnitAttr(
    Decl *D, const SYCLIntelMinWorkGroupsPerComputeUnitAttr &A) {
  // Check to see if there's a duplicate attribute with different values
  // already applied to the declaration.
  if (const auto *DeclAttr =
          D->getAttr<SYCLIntelMinWorkGroupsPerComputeUnitAttr>()) {
    if (const auto *DeclExpr = dyn_cast<ConstantExpr>(DeclAttr->getValue())) {
      if (const auto *MergeExpr = dyn_cast<ConstantExpr>(A.getValue())) {
        if (DeclExpr->getResultAsAPSInt() != MergeExpr->getResultAsAPSInt()) {
          Diag(DeclAttr->getLoc(), diag::warn_duplicate_attribute) << &A;
          Diag(A.getLoc(), diag::note_previous_attribute);
        }
        // Do not add a duplicate attribute.
        return nullptr;
      }
    }
  }

  return ::new (Context)
      SYCLIntelMinWorkGroupsPerComputeUnitAttr(Context, A, A.getValue());
}

SYCLIntelMaxWorkGroupsPerMultiprocessorAttr *
Sema::MergeSYCLIntelMaxWorkGroupsPerMultiprocessorAttr(
    Decl *D, const SYCLIntelMaxWorkGroupsPerMultiprocessorAttr &A) {
  // Check to see if there's a duplicate attribute with different values
  // already applied to the declaration.
  if (const auto *DeclAttr =
          D->getAttr<SYCLIntelMaxWorkGroupsPerMultiprocessorAttr>()) {
    if (const auto *DeclExpr = dyn_cast<ConstantExpr>(DeclAttr->getValue())) {
      if (const auto *MergeExpr = dyn_cast<ConstantExpr>(A.getValue())) {
        if (DeclExpr->getResultAsAPSInt() != MergeExpr->getResultAsAPSInt()) {
          Diag(DeclAttr->getLoc(), diag::warn_duplicate_attribute) << &A;
          Diag(A.getLoc(), diag::note_previous_attribute);
        }
        // Do not add a duplicate attribute.
        return nullptr;
      }
    }
  }

  return ::new (Context)
      SYCLIntelMaxWorkGroupsPerMultiprocessorAttr(Context, A, A.getValue());
}

// Handles [[intel::loop_fuse]] and [[intel::loop_fuse_independent]].
void Sema::AddSYCLIntelLoopFuseAttr(Decl *D, const AttributeCommonInfo &CI,
                                    Expr *E) {
  if (!E->isValueDependent()) {
    // Validate that we have an integer constant expression and then store the
    // converted constant expression into the semantic attribute so that we
    // don't have to evaluate it again later.
    llvm::APSInt ArgVal;
    ExprResult Res = VerifyIntegerConstantExpression(E, &ArgVal);
    if (Res.isInvalid())
      return;
    E = Res.get();

    // This attribute requires a non-negative value.
    if (ArgVal < 0) {
      Diag(E->getExprLoc(), diag::err_attribute_requires_positive_integer)
          << CI << /*non-negative*/ 1;
      return;
    }
    // Check to see if there's a duplicate attribute with different values
    // already applied to the declaration.
    if (const auto *DeclAttr = D->getAttr<SYCLIntelLoopFuseAttr>()) {
      // [[intel::loop_fuse]] and [[intel::loop_fuse_independent]] are
      // incompatible.
      // FIXME: If additional spellings are provided for this attribute,
      // this code will do the wrong thing.
      if (DeclAttr->getAttributeSpellingListIndex() !=
          CI.getAttributeSpellingListIndex()) {
        Diag(CI.getLoc(), diag::err_attributes_are_not_compatible)
            << CI << DeclAttr << CI.isRegularKeywordAttribute();
        Diag(DeclAttr->getLocation(), diag::note_conflicting_attribute);
        return;
      }
      // If the other attribute argument is instantiation dependent, we won't
      // have converted it to a constant expression yet and thus we test
      // whether this is a null pointer.
      if (const auto *DeclExpr = dyn_cast<ConstantExpr>(DeclAttr->getValue())) {
        if (ArgVal != DeclExpr->getResultAsAPSInt()) {
          Diag(CI.getLoc(), diag::warn_duplicate_attribute) << CI;
          Diag(DeclAttr->getLoc(), diag::note_previous_attribute);
        }
        // Drop the duplicate attribute.
        return;
      }
    }
  }

  D->addAttr(::new (Context) SYCLIntelLoopFuseAttr(Context, CI, E));
}

SYCLIntelLoopFuseAttr *
Sema::MergeSYCLIntelLoopFuseAttr(Decl *D, const SYCLIntelLoopFuseAttr &A) {
  // Check to see if there's a duplicate attribute with different values
  // already applied to the declaration.
  if (const auto *DeclAttr = D->getAttr<SYCLIntelLoopFuseAttr>()) {
    // [[intel::loop_fuse]] and [[intel::loop_fuse_independent]] are
    // incompatible.
    // FIXME: If additional spellings are provided for this attribute,
    // this code will do the wrong thing.
    if (DeclAttr->getAttributeSpellingListIndex() !=
        A.getAttributeSpellingListIndex()) {
      Diag(A.getLoc(), diag::err_attributes_are_not_compatible)
          << &A << DeclAttr << A.isRegularKeywordAttribute();
      Diag(DeclAttr->getLoc(), diag::note_conflicting_attribute);
      return nullptr;
    }
    if (const auto *DeclExpr = dyn_cast<ConstantExpr>(DeclAttr->getValue())) {
      if (const auto *MergeExpr = dyn_cast<ConstantExpr>(A.getValue())) {
        if (DeclExpr->getResultAsAPSInt() != MergeExpr->getResultAsAPSInt()) {
          Diag(DeclAttr->getLoc(), diag::warn_duplicate_attribute) << &A;
          Diag(A.getLoc(), diag::note_previous_attribute);
        }
        // Do not add a duplicate attribute.
        return nullptr;
      }
    }
  }

  return ::new (Context) SYCLIntelLoopFuseAttr(Context, A, A.getValue());
}

static void handleSYCLIntelLoopFuseAttr(Sema &S, Decl *D, const ParsedAttr &A) {
  // If no attribute argument is specified, set to default value '1'.
  Expr *E = A.isArgExpr(0)
                ? A.getArgAsExpr(0)
                : IntegerLiteral::Create(S.Context, llvm::APInt(32, 1),
                                         S.Context.IntTy, A.getLoc());

  S.AddSYCLIntelLoopFuseAttr(D, A, E);
}

static void handleVecTypeHint(Sema &S, Decl *D, const ParsedAttr &AL) {
  // This attribute is deprecated without replacement in SYCL 2020 mode.
  // Ignore the attribute in SYCL 2020.
  if (S.LangOpts.getSYCLVersion() > LangOptions::SYCL_2017) {
    S.Diag(AL.getLoc(), diag::warn_attribute_deprecated_ignored) << AL;
    return;
  }

  // If the attribute is used with the [[sycl::vec_type_hint]] spelling in SYCL
  // 2017 mode, we want to warn about using the newer name in the older
  // standard as a compatibility extension.
  if (S.LangOpts.getSYCLVersion() == LangOptions::SYCL_2017 && AL.hasScope())
    S.Diag(AL.getLoc(), diag::ext_sycl_2020_attr_spelling) << AL;

  if (!AL.hasParsedType()) {
    S.Diag(AL.getLoc(), diag::err_attribute_wrong_number_arguments) << AL << 1;
    return;
  }

  TypeSourceInfo *ParmTSI = nullptr;
  QualType ParmType = S.GetTypeFromParser(AL.getTypeArg(), &ParmTSI);
  assert(ParmTSI && "no type source info for attribute argument");

  if (!ParmType->isExtVectorType() && !ParmType->isFloatingType() &&
      (ParmType->isBooleanType() ||
       !ParmType->isIntegralType(S.getASTContext()))) {
    S.Diag(AL.getLoc(), diag::err_attribute_invalid_argument) << 2 << AL;
    return;
  }

  if (VecTypeHintAttr *A = D->getAttr<VecTypeHintAttr>()) {
    if (!S.Context.hasSameType(A->getTypeHint(), ParmType)) {
      S.Diag(AL.getLoc(), diag::warn_duplicate_attribute) << AL;
      return;
    }
  }

  D->addAttr(::new (S.Context) VecTypeHintAttr(S.Context, AL, ParmTSI));
}

SectionAttr *Sema::mergeSectionAttr(Decl *D, const AttributeCommonInfo &CI,
                                    StringRef Name) {
  // Explicit or partial specializations do not inherit
  // the section attribute from the primary template.
  if (const auto *FD = dyn_cast<FunctionDecl>(D)) {
    if (CI.getAttributeSpellingListIndex() == SectionAttr::Declspec_allocate &&
        FD->isFunctionTemplateSpecialization())
      return nullptr;
  }
  if (SectionAttr *ExistingAttr = D->getAttr<SectionAttr>()) {
    if (ExistingAttr->getName() == Name)
      return nullptr;
    Diag(ExistingAttr->getLocation(), diag::warn_mismatched_section)
         << 1 /*section*/;
    Diag(CI.getLoc(), diag::note_previous_attribute);
    return nullptr;
  }
  return ::new (Context) SectionAttr(Context, CI, Name);
}

/// Used to implement to perform semantic checking on
/// attribute((section("foo"))) specifiers.
///
/// In this case, "foo" is passed in to be checked.  If the section
/// specifier is invalid, return an Error that indicates the problem.
///
/// This is a simple quality of implementation feature to catch errors
/// and give good diagnostics in cases when the assembler or code generator
/// would otherwise reject the section specifier.
llvm::Error Sema::isValidSectionSpecifier(StringRef SecName) {
  if (!Context.getTargetInfo().getTriple().isOSDarwin())
    return llvm::Error::success();

  // Let MCSectionMachO validate this.
  StringRef Segment, Section;
  unsigned TAA, StubSize;
  bool HasTAA;
  return llvm::MCSectionMachO::ParseSectionSpecifier(SecName, Segment, Section,
                                                     TAA, HasTAA, StubSize);
}

bool Sema::checkSectionName(SourceLocation LiteralLoc, StringRef SecName) {
  if (llvm::Error E = isValidSectionSpecifier(SecName)) {
    Diag(LiteralLoc, diag::err_attribute_section_invalid_for_target)
        << toString(std::move(E)) << 1 /*'section'*/;
    return false;
  }
  return true;
}

static void handleSectionAttr(Sema &S, Decl *D, const ParsedAttr &AL) {
  // Make sure that there is a string literal as the sections's single
  // argument.
  StringRef Str;
  SourceLocation LiteralLoc;
  if (!S.checkStringLiteralArgumentAttr(AL, 0, Str, &LiteralLoc))
    return;

  if (!S.checkSectionName(LiteralLoc, Str))
    return;

  SectionAttr *NewAttr = S.mergeSectionAttr(D, AL, Str);
  if (NewAttr) {
    D->addAttr(NewAttr);
    if (isa<FunctionDecl, FunctionTemplateDecl, ObjCMethodDecl,
            ObjCPropertyDecl>(D))
      S.UnifySection(NewAttr->getName(),
                     ASTContext::PSF_Execute | ASTContext::PSF_Read,
                     cast<NamedDecl>(D));
  }
}

static void handleCodeModelAttr(Sema &S, Decl *D, const ParsedAttr &AL) {
  StringRef Str;
  SourceLocation LiteralLoc;
  // Check that it is a string.
  if (!S.checkStringLiteralArgumentAttr(AL, 0, Str, &LiteralLoc))
    return;

  llvm::CodeModel::Model CM;
  if (!CodeModelAttr::ConvertStrToModel(Str, CM)) {
    S.Diag(LiteralLoc, diag::err_attr_codemodel_arg) << Str;
    return;
  }

  D->addAttr(::new (S.Context) CodeModelAttr(S.Context, AL, CM));
}

// This is used for `__declspec(code_seg("segname"))` on a decl.
// `#pragma code_seg("segname")` uses checkSectionName() instead.
static bool checkCodeSegName(Sema &S, SourceLocation LiteralLoc,
                             StringRef CodeSegName) {
  if (llvm::Error E = S.isValidSectionSpecifier(CodeSegName)) {
    S.Diag(LiteralLoc, diag::err_attribute_section_invalid_for_target)
        << toString(std::move(E)) << 0 /*'code-seg'*/;
    return false;
  }

  return true;
}

CodeSegAttr *Sema::mergeCodeSegAttr(Decl *D, const AttributeCommonInfo &CI,
                                    StringRef Name) {
  // Explicit or partial specializations do not inherit
  // the code_seg attribute from the primary template.
  if (const auto *FD = dyn_cast<FunctionDecl>(D)) {
    if (FD->isFunctionTemplateSpecialization())
      return nullptr;
  }
  if (const auto *ExistingAttr = D->getAttr<CodeSegAttr>()) {
    if (ExistingAttr->getName() == Name)
      return nullptr;
    Diag(ExistingAttr->getLocation(), diag::warn_mismatched_section)
         << 0 /*codeseg*/;
    Diag(CI.getLoc(), diag::note_previous_attribute);
    return nullptr;
  }
  return ::new (Context) CodeSegAttr(Context, CI, Name);
}

static void handleCodeSegAttr(Sema &S, Decl *D, const ParsedAttr &AL) {
  StringRef Str;
  SourceLocation LiteralLoc;
  if (!S.checkStringLiteralArgumentAttr(AL, 0, Str, &LiteralLoc))
    return;
  if (!checkCodeSegName(S, LiteralLoc, Str))
    return;
  if (const auto *ExistingAttr = D->getAttr<CodeSegAttr>()) {
    if (!ExistingAttr->isImplicit()) {
      S.Diag(AL.getLoc(),
             ExistingAttr->getName() == Str
             ? diag::warn_duplicate_codeseg_attribute
             : diag::err_conflicting_codeseg_attribute);
      return;
    }
    D->dropAttr<CodeSegAttr>();
  }
  if (CodeSegAttr *CSA = S.mergeCodeSegAttr(D, AL, Str))
    D->addAttr(CSA);
}

// Check for things we'd like to warn about. Multiversioning issues are
// handled later in the process, once we know how many exist.
bool Sema::checkTargetAttr(SourceLocation LiteralLoc, StringRef AttrStr) {
  enum FirstParam { Unsupported, Duplicate, Unknown };
  enum SecondParam { None, CPU, Tune };
  enum ThirdParam { Target, TargetClones };
  if (AttrStr.contains("fpmath="))
    return Diag(LiteralLoc, diag::warn_unsupported_target_attribute)
           << Unsupported << None << "fpmath=" << Target;

  // Diagnose use of tune if target doesn't support it.
  if (!Context.getTargetInfo().supportsTargetAttributeTune() &&
      AttrStr.contains("tune="))
    return Diag(LiteralLoc, diag::warn_unsupported_target_attribute)
           << Unsupported << None << "tune=" << Target;

  ParsedTargetAttr ParsedAttrs =
      Context.getTargetInfo().parseTargetAttr(AttrStr);

  if (!ParsedAttrs.CPU.empty() &&
      !Context.getTargetInfo().isValidCPUName(ParsedAttrs.CPU))
    return Diag(LiteralLoc, diag::warn_unsupported_target_attribute)
           << Unknown << CPU << ParsedAttrs.CPU << Target;

  if (!ParsedAttrs.Tune.empty() &&
      !Context.getTargetInfo().isValidCPUName(ParsedAttrs.Tune))
    return Diag(LiteralLoc, diag::warn_unsupported_target_attribute)
           << Unknown << Tune << ParsedAttrs.Tune << Target;

  if (Context.getTargetInfo().getTriple().isRISCV() &&
      ParsedAttrs.Duplicate != "")
    return Diag(LiteralLoc, diag::err_duplicate_target_attribute)
           << Duplicate << None << ParsedAttrs.Duplicate << Target;

  if (ParsedAttrs.Duplicate != "")
    return Diag(LiteralLoc, diag::warn_unsupported_target_attribute)
           << Duplicate << None << ParsedAttrs.Duplicate << Target;

  for (const auto &Feature : ParsedAttrs.Features) {
    auto CurFeature = StringRef(Feature).drop_front(); // remove + or -.
    if (!Context.getTargetInfo().isValidFeatureName(CurFeature))
      return Diag(LiteralLoc, diag::warn_unsupported_target_attribute)
             << Unsupported << None << CurFeature << Target;
  }

  TargetInfo::BranchProtectionInfo BPI;
  StringRef DiagMsg;
  if (ParsedAttrs.BranchProtection.empty())
    return false;
  if (!Context.getTargetInfo().validateBranchProtection(
          ParsedAttrs.BranchProtection, ParsedAttrs.CPU, BPI, DiagMsg)) {
    if (DiagMsg.empty())
      return Diag(LiteralLoc, diag::warn_unsupported_target_attribute)
             << Unsupported << None << "branch-protection" << Target;
    return Diag(LiteralLoc, diag::err_invalid_branch_protection_spec)
           << DiagMsg;
  }
  if (!DiagMsg.empty())
    Diag(LiteralLoc, diag::warn_unsupported_branch_protection_spec) << DiagMsg;

  return false;
}

static bool hasArmStreamingInterface(const FunctionDecl *FD) {
  if (const auto *T = FD->getType()->getAs<FunctionProtoType>())
    if (T->getAArch64SMEAttributes() & FunctionType::SME_PStateSMEnabledMask)
      return true;
  return false;
}

// Check Target Version attrs
bool Sema::checkTargetVersionAttr(SourceLocation LiteralLoc, Decl *D,
                                  StringRef &AttrStr, bool &isDefault) {
  enum FirstParam { Unsupported };
  enum SecondParam { None };
  enum ThirdParam { Target, TargetClones, TargetVersion };
  if (AttrStr.trim() == "default")
    isDefault = true;
  llvm::SmallVector<StringRef, 8> Features;
  AttrStr.split(Features, "+");
  for (auto &CurFeature : Features) {
    CurFeature = CurFeature.trim();
    if (CurFeature == "default")
      continue;
    if (!Context.getTargetInfo().validateCpuSupports(CurFeature))
      return Diag(LiteralLoc, diag::warn_unsupported_target_attribute)
             << Unsupported << None << CurFeature << TargetVersion;
  }
  if (hasArmStreamingInterface(cast<FunctionDecl>(D)))
    return Diag(LiteralLoc, diag::err_sme_streaming_cannot_be_multiversioned);
  return false;
}

static void handleTargetVersionAttr(Sema &S, Decl *D, const ParsedAttr &AL) {
  StringRef Str;
  SourceLocation LiteralLoc;
  bool isDefault = false;
  if (!S.checkStringLiteralArgumentAttr(AL, 0, Str, &LiteralLoc) ||
      S.checkTargetVersionAttr(LiteralLoc, D, Str, isDefault))
    return;
  // Do not create default only target_version attribute
  if (!isDefault) {
    TargetVersionAttr *NewAttr =
        ::new (S.Context) TargetVersionAttr(S.Context, AL, Str);
    D->addAttr(NewAttr);
  }
}

static void handleTargetAttr(Sema &S, Decl *D, const ParsedAttr &AL) {
  StringRef Str;
  SourceLocation LiteralLoc;
  if (!S.checkStringLiteralArgumentAttr(AL, 0, Str, &LiteralLoc) ||
      S.checkTargetAttr(LiteralLoc, Str))
    return;

  TargetAttr *NewAttr = ::new (S.Context) TargetAttr(S.Context, AL, Str);
  D->addAttr(NewAttr);
}

bool Sema::checkTargetClonesAttrString(
    SourceLocation LiteralLoc, StringRef Str, const StringLiteral *Literal,
    Decl *D, bool &HasDefault, bool &HasCommas, bool &HasNotDefault,
    SmallVectorImpl<SmallString<64>> &StringsBuffer) {
  enum FirstParam { Unsupported, Duplicate, Unknown };
  enum SecondParam { None, CPU, Tune };
  enum ThirdParam { Target, TargetClones };
  HasCommas = HasCommas || Str.contains(',');
  const TargetInfo &TInfo = Context.getTargetInfo();
  // Warn on empty at the beginning of a string.
  if (Str.size() == 0)
    return Diag(LiteralLoc, diag::warn_unsupported_target_attribute)
           << Unsupported << None << "" << TargetClones;

  std::pair<StringRef, StringRef> Parts = {{}, Str};
  while (!Parts.second.empty()) {
    Parts = Parts.second.split(',');
    StringRef Cur = Parts.first.trim();
    SourceLocation CurLoc =
        Literal->getLocationOfByte(Cur.data() - Literal->getString().data(),
                                   getSourceManager(), getLangOpts(), TInfo);

    bool DefaultIsDupe = false;
    bool HasCodeGenImpact = false;
    if (Cur.empty())
      return Diag(CurLoc, diag::warn_unsupported_target_attribute)
             << Unsupported << None << "" << TargetClones;

    if (TInfo.getTriple().isAArch64()) {
      // AArch64 target clones specific
      if (Cur == "default") {
        DefaultIsDupe = HasDefault;
        HasDefault = true;
        if (llvm::is_contained(StringsBuffer, Cur) || DefaultIsDupe)
          Diag(CurLoc, diag::warn_target_clone_duplicate_options);
        else
          StringsBuffer.push_back(Cur);
      } else {
        std::pair<StringRef, StringRef> CurParts = {{}, Cur};
        llvm::SmallVector<StringRef, 8> CurFeatures;
        while (!CurParts.second.empty()) {
          CurParts = CurParts.second.split('+');
          StringRef CurFeature = CurParts.first.trim();
          if (!TInfo.validateCpuSupports(CurFeature)) {
            Diag(CurLoc, diag::warn_unsupported_target_attribute)
                << Unsupported << None << CurFeature << TargetClones;
            continue;
          }
          if (TInfo.doesFeatureAffectCodeGen(CurFeature))
            HasCodeGenImpact = true;
          CurFeatures.push_back(CurFeature);
        }
        // Canonize TargetClones Attributes
        llvm::sort(CurFeatures);
        SmallString<64> Res;
        for (auto &CurFeat : CurFeatures) {
          if (!Res.equals(""))
            Res.append("+");
          Res.append(CurFeat);
        }
        if (llvm::is_contained(StringsBuffer, Res) || DefaultIsDupe)
          Diag(CurLoc, diag::warn_target_clone_duplicate_options);
        else if (!HasCodeGenImpact)
          // Ignore features in target_clone attribute that don't impact
          // code generation
          Diag(CurLoc, diag::warn_target_clone_no_impact_options);
        else if (!Res.empty()) {
          StringsBuffer.push_back(Res);
          HasNotDefault = true;
        }
      }
      if (hasArmStreamingInterface(cast<FunctionDecl>(D)))
        return Diag(LiteralLoc,
                    diag::err_sme_streaming_cannot_be_multiversioned);
    } else {
      // Other targets ( currently X86 )
      if (Cur.starts_with("arch=")) {
        if (!Context.getTargetInfo().isValidCPUName(
                Cur.drop_front(sizeof("arch=") - 1)))
          return Diag(CurLoc, diag::warn_unsupported_target_attribute)
                 << Unsupported << CPU << Cur.drop_front(sizeof("arch=") - 1)
                 << TargetClones;
      } else if (Cur == "default") {
        DefaultIsDupe = HasDefault;
        HasDefault = true;
      } else if (!Context.getTargetInfo().isValidFeatureName(Cur))
        return Diag(CurLoc, diag::warn_unsupported_target_attribute)
               << Unsupported << None << Cur << TargetClones;
      if (llvm::is_contained(StringsBuffer, Cur) || DefaultIsDupe)
        Diag(CurLoc, diag::warn_target_clone_duplicate_options);
      // Note: Add even if there are duplicates, since it changes name mangling.
      StringsBuffer.push_back(Cur);
    }
  }

  if (Str.rtrim().ends_with(","))
    return Diag(LiteralLoc, diag::warn_unsupported_target_attribute)
           << Unsupported << None << "" << TargetClones;
  return false;
}

static void handleTargetClonesAttr(Sema &S, Decl *D, const ParsedAttr &AL) {
  if (S.Context.getTargetInfo().getTriple().isAArch64() &&
      !S.Context.getTargetInfo().hasFeature("fmv"))
    return;

  // Ensure we don't combine these with themselves, since that causes some
  // confusing behavior.
  if (const auto *Other = D->getAttr<TargetClonesAttr>()) {
    S.Diag(AL.getLoc(), diag::err_disallowed_duplicate_attribute) << AL;
    S.Diag(Other->getLocation(), diag::note_conflicting_attribute);
    return;
  }
  if (checkAttrMutualExclusion<TargetClonesAttr>(S, D, AL))
    return;

  SmallVector<StringRef, 2> Strings;
  SmallVector<SmallString<64>, 2> StringsBuffer;
  bool HasCommas = false, HasDefault = false, HasNotDefault = false;

  for (unsigned I = 0, E = AL.getNumArgs(); I != E; ++I) {
    StringRef CurStr;
    SourceLocation LiteralLoc;
    if (!S.checkStringLiteralArgumentAttr(AL, I, CurStr, &LiteralLoc) ||
        S.checkTargetClonesAttrString(
            LiteralLoc, CurStr,
            cast<StringLiteral>(AL.getArgAsExpr(I)->IgnoreParenCasts()), D,
            HasDefault, HasCommas, HasNotDefault, StringsBuffer))
      return;
  }

  for (auto &SmallStr : StringsBuffer)
    Strings.push_back(SmallStr.str());

  if (HasCommas && AL.getNumArgs() > 1)
    S.Diag(AL.getLoc(), diag::warn_target_clone_mixed_values);

  if (S.Context.getTargetInfo().getTriple().isAArch64() && !HasDefault) {
    // Add default attribute if there is no one
    HasDefault = true;
    Strings.push_back("default");
  }

  if (!HasDefault) {
    S.Diag(AL.getLoc(), diag::err_target_clone_must_have_default);
    return;
  }

  // FIXME: We could probably figure out how to get this to work for lambdas
  // someday.
  if (const auto *MD = dyn_cast<CXXMethodDecl>(D)) {
    if (MD->getParent()->isLambda()) {
      S.Diag(D->getLocation(), diag::err_multiversion_doesnt_support)
          << static_cast<unsigned>(MultiVersionKind::TargetClones)
          << /*Lambda*/ 9;
      return;
    }
  }

  // No multiversion if we have default version only.
  if (S.Context.getTargetInfo().getTriple().isAArch64() && !HasNotDefault)
    return;

  cast<FunctionDecl>(D)->setIsMultiVersion();
  TargetClonesAttr *NewAttr = ::new (S.Context)
      TargetClonesAttr(S.Context, AL, Strings.data(), Strings.size());
  D->addAttr(NewAttr);
}

static void handleMinVectorWidthAttr(Sema &S, Decl *D, const ParsedAttr &AL) {
  Expr *E = AL.getArgAsExpr(0);
  uint32_t VecWidth;
  if (!checkUInt32Argument(S, AL, E, VecWidth)) {
    AL.setInvalid();
    return;
  }

  MinVectorWidthAttr *Existing = D->getAttr<MinVectorWidthAttr>();
  if (Existing && Existing->getVectorWidth() != VecWidth) {
    S.Diag(AL.getLoc(), diag::warn_duplicate_attribute) << AL;
    return;
  }

  D->addAttr(::new (S.Context) MinVectorWidthAttr(S.Context, AL, VecWidth));
}

static void handleCleanupAttr(Sema &S, Decl *D, const ParsedAttr &AL) {
  Expr *E = AL.getArgAsExpr(0);
  SourceLocation Loc = E->getExprLoc();
  FunctionDecl *FD = nullptr;
  DeclarationNameInfo NI;

  // gcc only allows for simple identifiers. Since we support more than gcc, we
  // will warn the user.
  if (auto *DRE = dyn_cast<DeclRefExpr>(E)) {
    if (DRE->hasQualifier())
      S.Diag(Loc, diag::warn_cleanup_ext);
    FD = dyn_cast<FunctionDecl>(DRE->getDecl());
    NI = DRE->getNameInfo();
    if (!FD) {
      S.Diag(Loc, diag::err_attribute_cleanup_arg_not_function) << 1
        << NI.getName();
      return;
    }
  } else if (auto *ULE = dyn_cast<UnresolvedLookupExpr>(E)) {
    if (ULE->hasExplicitTemplateArgs())
      S.Diag(Loc, diag::warn_cleanup_ext);
    FD = S.ResolveSingleFunctionTemplateSpecialization(ULE, true);
    NI = ULE->getNameInfo();
    if (!FD) {
      S.Diag(Loc, diag::err_attribute_cleanup_arg_not_function) << 2
        << NI.getName();
      if (ULE->getType() == S.Context.OverloadTy)
        S.NoteAllOverloadCandidates(ULE);
      return;
    }
  } else {
    S.Diag(Loc, diag::err_attribute_cleanup_arg_not_function) << 0;
    return;
  }

  if (FD->getNumParams() != 1) {
    S.Diag(Loc, diag::err_attribute_cleanup_func_must_take_one_arg)
      << NI.getName();
    return;
  }

  // We're currently more strict than GCC about what function types we accept.
  // If this ever proves to be a problem it should be easy to fix.
  QualType Ty = S.Context.getPointerType(cast<VarDecl>(D)->getType());
  QualType ParamTy = FD->getParamDecl(0)->getType();
  if (S.CheckAssignmentConstraints(FD->getParamDecl(0)->getLocation(),
                                   ParamTy, Ty) != Sema::Compatible) {
    S.Diag(Loc, diag::err_attribute_cleanup_func_arg_incompatible_type)
      << NI.getName() << ParamTy << Ty;
    return;
  }
  VarDecl *VD = cast<VarDecl>(D);
  // Create a reference to the variable declaration. This is a fake/dummy
  // reference.
  DeclRefExpr *VariableReference = DeclRefExpr::Create(
      S.Context, NestedNameSpecifierLoc{}, FD->getLocation(), VD, false,
      DeclarationNameInfo{VD->getDeclName(), VD->getLocation()}, VD->getType(),
      VK_LValue);

  // Create a unary operator expression that represents taking the address of
  // the variable. This is a fake/dummy expression.
  Expr *AddressOfVariable = UnaryOperator::Create(
      S.Context, VariableReference, UnaryOperatorKind::UO_AddrOf,
      S.Context.getPointerType(VD->getType()), VK_PRValue, OK_Ordinary, Loc,
      +false, FPOptionsOverride{});

  // Create a function call expression. This is a fake/dummy call expression.
  CallExpr *FunctionCallExpression =
      CallExpr::Create(S.Context, E, ArrayRef{AddressOfVariable},
                       S.Context.VoidTy, VK_PRValue, Loc, FPOptionsOverride{});

  if (S.CheckFunctionCall(FD, FunctionCallExpression,
                          FD->getType()->getAs<FunctionProtoType>())) {
    return;
  }

  D->addAttr(::new (S.Context) CleanupAttr(S.Context, AL, FD));
}

static void handleEnumExtensibilityAttr(Sema &S, Decl *D,
                                        const ParsedAttr &AL) {
  if (!AL.isArgIdent(0)) {
    S.Diag(AL.getLoc(), diag::err_attribute_argument_n_type)
        << AL << 0 << AANT_ArgumentIdentifier;
    return;
  }

  EnumExtensibilityAttr::Kind ExtensibilityKind;
  IdentifierInfo *II = AL.getArgAsIdent(0)->Ident;
  if (!EnumExtensibilityAttr::ConvertStrToKind(II->getName(),
                                               ExtensibilityKind)) {
    S.Diag(AL.getLoc(), diag::warn_attribute_type_not_supported) << AL << II;
    return;
  }

  D->addAttr(::new (S.Context)
                 EnumExtensibilityAttr(S.Context, AL, ExtensibilityKind));
}

/// Handle __attribute__((format_arg((idx)))) attribute based on
/// http://gcc.gnu.org/onlinedocs/gcc/Function-Attributes.html
static void handleFormatArgAttr(Sema &S, Decl *D, const ParsedAttr &AL) {
  const Expr *IdxExpr = AL.getArgAsExpr(0);
  ParamIdx Idx;
  if (!checkFunctionOrMethodParameterIndex(S, D, AL, 1, IdxExpr, Idx))
    return;

  // Make sure the format string is really a string.
  QualType Ty = getFunctionOrMethodParamType(D, Idx.getASTIndex());

  bool NotNSStringTy = !isNSStringType(Ty, S.Context);
  if (NotNSStringTy &&
      !isCFStringType(Ty, S.Context) &&
      (!Ty->isPointerType() ||
       !Ty->castAs<PointerType>()->getPointeeType()->isCharType())) {
    S.Diag(AL.getLoc(), diag::err_format_attribute_not)
        << IdxExpr->getSourceRange() << getFunctionOrMethodParamRange(D, 0);
    return;
  }
  Ty = getFunctionOrMethodResultType(D);
  // replace instancetype with the class type
  auto Instancetype = S.Context.getObjCInstanceTypeDecl()->getTypeForDecl();
  if (Ty->getAs<TypedefType>() == Instancetype)
    if (auto *OMD = dyn_cast<ObjCMethodDecl>(D))
      if (auto *Interface = OMD->getClassInterface())
        Ty = S.Context.getObjCObjectPointerType(
            QualType(Interface->getTypeForDecl(), 0));
  if (!isNSStringType(Ty, S.Context, /*AllowNSAttributedString=*/true) &&
      !isCFStringType(Ty, S.Context) &&
      (!Ty->isPointerType() ||
       !Ty->castAs<PointerType>()->getPointeeType()->isCharType())) {
    S.Diag(AL.getLoc(), diag::err_format_attribute_result_not)
        << (NotNSStringTy ? "string type" : "NSString")
        << IdxExpr->getSourceRange() << getFunctionOrMethodParamRange(D, 0);
    return;
  }

  D->addAttr(::new (S.Context) FormatArgAttr(S.Context, AL, Idx));
}

enum FormatAttrKind {
  CFStringFormat,
  NSStringFormat,
  StrftimeFormat,
  SupportedFormat,
  IgnoredFormat,
  InvalidFormat
};

/// getFormatAttrKind - Map from format attribute names to supported format
/// types.
static FormatAttrKind getFormatAttrKind(StringRef Format) {
  return llvm::StringSwitch<FormatAttrKind>(Format)
      // Check for formats that get handled specially.
      .Case("NSString", NSStringFormat)
      .Case("CFString", CFStringFormat)
      .Case("strftime", StrftimeFormat)

      // Otherwise, check for supported formats.
      .Cases("scanf", "printf", "printf0", "strfmon", SupportedFormat)
      .Cases("cmn_err", "vcmn_err", "zcmn_err", SupportedFormat)
      .Case("kprintf", SupportedFormat)         // OpenBSD.
      .Case("freebsd_kprintf", SupportedFormat) // FreeBSD.
      .Case("os_trace", SupportedFormat)
      .Case("os_log", SupportedFormat)

      .Cases("gcc_diag", "gcc_cdiag", "gcc_cxxdiag", "gcc_tdiag", IgnoredFormat)
      .Default(InvalidFormat);
}

/// Handle __attribute__((init_priority(priority))) attributes based on
/// http://gcc.gnu.org/onlinedocs/gcc/C_002b_002b-Attributes.html
static void handleInitPriorityAttr(Sema &S, Decl *D, const ParsedAttr &AL) {
  if (!S.getLangOpts().CPlusPlus) {
    S.Diag(AL.getLoc(), diag::warn_attribute_ignored) << AL;
    return;
  }

  if (S.getLangOpts().HLSL) {
    S.Diag(AL.getLoc(), diag::err_hlsl_init_priority_unsupported);
    return;
  }

  if (S.getCurFunctionOrMethodDecl()) {
    S.Diag(AL.getLoc(), diag::err_init_priority_object_attr);
    AL.setInvalid();
    return;
  }
  QualType T = cast<VarDecl>(D)->getType();
  if (S.Context.getAsArrayType(T))
    T = S.Context.getBaseElementType(T);
  if (!T->getAs<RecordType>()) {
    S.Diag(AL.getLoc(), diag::err_init_priority_object_attr);
    AL.setInvalid();
    return;
  }

  Expr *E = AL.getArgAsExpr(0);
  uint32_t prioritynum;
  if (!checkUInt32Argument(S, AL, E, prioritynum)) {
    AL.setInvalid();
    return;
  }

  // Only perform the priority check if the attribute is outside of a system
  // header. Values <= 100 are reserved for the implementation, and libc++
  // benefits from being able to specify values in that range.
  if ((prioritynum < 101 || prioritynum > 65535) &&
      !S.getSourceManager().isInSystemHeader(AL.getLoc())) {
    S.Diag(AL.getLoc(), diag::err_attribute_argument_out_of_range)
        << E->getSourceRange() << AL << 101 << 65535;
    AL.setInvalid();
    return;
  }
  D->addAttr(::new (S.Context) InitPriorityAttr(S.Context, AL, prioritynum));
}

ErrorAttr *Sema::mergeErrorAttr(Decl *D, const AttributeCommonInfo &CI,
                                StringRef NewUserDiagnostic) {
  if (const auto *EA = D->getAttr<ErrorAttr>()) {
    std::string NewAttr = CI.getNormalizedFullName();
    assert((NewAttr == "error" || NewAttr == "warning") &&
           "unexpected normalized full name");
    bool Match = (EA->isError() && NewAttr == "error") ||
                 (EA->isWarning() && NewAttr == "warning");
    if (!Match) {
      Diag(EA->getLocation(), diag::err_attributes_are_not_compatible)
          << CI << EA
          << (CI.isRegularKeywordAttribute() ||
              EA->isRegularKeywordAttribute());
      Diag(CI.getLoc(), diag::note_conflicting_attribute);
      return nullptr;
    }
    if (EA->getUserDiagnostic() != NewUserDiagnostic) {
      Diag(CI.getLoc(), diag::warn_duplicate_attribute) << EA;
      Diag(EA->getLoc(), diag::note_previous_attribute);
    }
    D->dropAttr<ErrorAttr>();
  }
  return ::new (Context) ErrorAttr(Context, CI, NewUserDiagnostic);
}

FormatAttr *Sema::mergeFormatAttr(Decl *D, const AttributeCommonInfo &CI,
                                  IdentifierInfo *Format, int FormatIdx,
                                  int FirstArg) {
  // Check whether we already have an equivalent format attribute.
  for (auto *F : D->specific_attrs<FormatAttr>()) {
    if (F->getType() == Format &&
        F->getFormatIdx() == FormatIdx &&
        F->getFirstArg() == FirstArg) {
      // If we don't have a valid location for this attribute, adopt the
      // location.
      if (F->getLocation().isInvalid())
        F->setRange(CI.getRange());
      return nullptr;
    }
  }

  return ::new (Context) FormatAttr(Context, CI, Format, FormatIdx, FirstArg);
}

/// Handle __attribute__((format(type,idx,firstarg))) attributes based on
/// http://gcc.gnu.org/onlinedocs/gcc/Function-Attributes.html
static void handleFormatAttr(Sema &S, Decl *D, const ParsedAttr &AL) {
  if (!AL.isArgIdent(0)) {
    S.Diag(AL.getLoc(), diag::err_attribute_argument_n_type)
        << AL << 1 << AANT_ArgumentIdentifier;
    return;
  }

  // In C++ the implicit 'this' function parameter also counts, and they are
  // counted from one.
  bool HasImplicitThisParam = isInstanceMethod(D);
  unsigned NumArgs = getFunctionOrMethodNumParams(D) + HasImplicitThisParam;

  IdentifierInfo *II = AL.getArgAsIdent(0)->Ident;
  StringRef Format = II->getName();

  if (normalizeName(Format)) {
    // If we've modified the string name, we need a new identifier for it.
    II = &S.Context.Idents.get(Format);
  }

  // Check for supported formats.
  FormatAttrKind Kind = getFormatAttrKind(Format);

  if (Kind == IgnoredFormat)
    return;

  if (Kind == InvalidFormat) {
    S.Diag(AL.getLoc(), diag::warn_attribute_type_not_supported)
        << AL << II->getName();
    return;
  }

  // checks for the 2nd argument
  Expr *IdxExpr = AL.getArgAsExpr(1);
  uint32_t Idx;
  if (!checkUInt32Argument(S, AL, IdxExpr, Idx, 2))
    return;

  if (Idx < 1 || Idx > NumArgs) {
    S.Diag(AL.getLoc(), diag::err_attribute_argument_out_of_bounds)
        << AL << 2 << IdxExpr->getSourceRange();
    return;
  }

  // FIXME: Do we need to bounds check?
  unsigned ArgIdx = Idx - 1;

  if (HasImplicitThisParam) {
    if (ArgIdx == 0) {
      S.Diag(AL.getLoc(),
             diag::err_format_attribute_implicit_this_format_string)
        << IdxExpr->getSourceRange();
      return;
    }
    ArgIdx--;
  }

  // make sure the format string is really a string
  QualType Ty = getFunctionOrMethodParamType(D, ArgIdx);

  if (!isNSStringType(Ty, S.Context, true) &&
      !isCFStringType(Ty, S.Context) &&
      (!Ty->isPointerType() ||
       !Ty->castAs<PointerType>()->getPointeeType()->isCharType())) {
    S.Diag(AL.getLoc(), diag::err_format_attribute_not)
      << IdxExpr->getSourceRange() << getFunctionOrMethodParamRange(D, ArgIdx);
    return;
  }

  // check the 3rd argument
  Expr *FirstArgExpr = AL.getArgAsExpr(2);
  uint32_t FirstArg;
  if (!checkUInt32Argument(S, AL, FirstArgExpr, FirstArg, 3))
    return;

  // FirstArg == 0 is is always valid.
  if (FirstArg != 0) {
    if (Kind == StrftimeFormat) {
      // If the kind is strftime, FirstArg must be 0 because strftime does not
      // use any variadic arguments.
      S.Diag(AL.getLoc(), diag::err_format_strftime_third_parameter)
          << FirstArgExpr->getSourceRange()
          << FixItHint::CreateReplacement(FirstArgExpr->getSourceRange(), "0");
      return;
    } else if (isFunctionOrMethodVariadic(D)) {
      // Else, if the function is variadic, then FirstArg must be 0 or the
      // "position" of the ... parameter. It's unusual to use 0 with variadic
      // functions, so the fixit proposes the latter.
      if (FirstArg != NumArgs + 1) {
        S.Diag(AL.getLoc(), diag::err_attribute_argument_out_of_bounds)
            << AL << 3 << FirstArgExpr->getSourceRange()
            << FixItHint::CreateReplacement(FirstArgExpr->getSourceRange(),
                                            std::to_string(NumArgs + 1));
        return;
      }
    } else {
      // Inescapable GCC compatibility diagnostic.
      S.Diag(D->getLocation(), diag::warn_gcc_requires_variadic_function) << AL;
      if (FirstArg <= Idx) {
        // Else, the function is not variadic, and FirstArg must be 0 or any
        // parameter after the format parameter. We don't offer a fixit because
        // there are too many possible good values.
        S.Diag(AL.getLoc(), diag::err_attribute_argument_out_of_bounds)
            << AL << 3 << FirstArgExpr->getSourceRange();
        return;
      }
    }
  }

  FormatAttr *NewAttr = S.mergeFormatAttr(D, AL, II, Idx, FirstArg);
  if (NewAttr)
    D->addAttr(NewAttr);
}

/// Handle __attribute__((callback(CalleeIdx, PayloadIdx0, ...))) attributes.
static void handleCallbackAttr(Sema &S, Decl *D, const ParsedAttr &AL) {
  // The index that identifies the callback callee is mandatory.
  if (AL.getNumArgs() == 0) {
    S.Diag(AL.getLoc(), diag::err_callback_attribute_no_callee)
        << AL.getRange();
    return;
  }

  bool HasImplicitThisParam = isInstanceMethod(D);
  int32_t NumArgs = getFunctionOrMethodNumParams(D);

  FunctionDecl *FD = D->getAsFunction();
  assert(FD && "Expected a function declaration!");

  llvm::StringMap<int> NameIdxMapping;
  NameIdxMapping["__"] = -1;

  NameIdxMapping["this"] = 0;

  int Idx = 1;
  for (const ParmVarDecl *PVD : FD->parameters())
    NameIdxMapping[PVD->getName()] = Idx++;

  auto UnknownName = NameIdxMapping.end();

  SmallVector<int, 8> EncodingIndices;
  for (unsigned I = 0, E = AL.getNumArgs(); I < E; ++I) {
    SourceRange SR;
    int32_t ArgIdx;

    if (AL.isArgIdent(I)) {
      IdentifierLoc *IdLoc = AL.getArgAsIdent(I);
      auto It = NameIdxMapping.find(IdLoc->Ident->getName());
      if (It == UnknownName) {
        S.Diag(AL.getLoc(), diag::err_callback_attribute_argument_unknown)
            << IdLoc->Ident << IdLoc->Loc;
        return;
      }

      SR = SourceRange(IdLoc->Loc);
      ArgIdx = It->second;
    } else if (AL.isArgExpr(I)) {
      Expr *IdxExpr = AL.getArgAsExpr(I);

      // If the expression is not parseable as an int32_t we have a problem.
      if (!checkUInt32Argument(S, AL, IdxExpr, (uint32_t &)ArgIdx, I + 1,
                               false)) {
        S.Diag(AL.getLoc(), diag::err_attribute_argument_out_of_bounds)
            << AL << (I + 1) << IdxExpr->getSourceRange();
        return;
      }

      // Check oob, excluding the special values, 0 and -1.
      if (ArgIdx < -1 || ArgIdx > NumArgs) {
        S.Diag(AL.getLoc(), diag::err_attribute_argument_out_of_bounds)
            << AL << (I + 1) << IdxExpr->getSourceRange();
        return;
      }

      SR = IdxExpr->getSourceRange();
    } else {
      llvm_unreachable("Unexpected ParsedAttr argument type!");
    }

    if (ArgIdx == 0 && !HasImplicitThisParam) {
      S.Diag(AL.getLoc(), diag::err_callback_implicit_this_not_available)
          << (I + 1) << SR;
      return;
    }

    // Adjust for the case we do not have an implicit "this" parameter. In this
    // case we decrease all positive values by 1 to get LLVM argument indices.
    if (!HasImplicitThisParam && ArgIdx > 0)
      ArgIdx -= 1;

    EncodingIndices.push_back(ArgIdx);
  }

  int CalleeIdx = EncodingIndices.front();
  // Check if the callee index is proper, thus not "this" and not "unknown".
  // This means the "CalleeIdx" has to be non-negative if "HasImplicitThisParam"
  // is false and positive if "HasImplicitThisParam" is true.
  if (CalleeIdx < (int)HasImplicitThisParam) {
    S.Diag(AL.getLoc(), diag::err_callback_attribute_invalid_callee)
        << AL.getRange();
    return;
  }

  // Get the callee type, note the index adjustment as the AST doesn't contain
  // the this type (which the callee cannot reference anyway!).
  const Type *CalleeType =
      getFunctionOrMethodParamType(D, CalleeIdx - HasImplicitThisParam)
          .getTypePtr();
  if (!CalleeType || !CalleeType->isFunctionPointerType()) {
    S.Diag(AL.getLoc(), diag::err_callback_callee_no_function_type)
        << AL.getRange();
    return;
  }

  const Type *CalleeFnType =
      CalleeType->getPointeeType()->getUnqualifiedDesugaredType();

  // TODO: Check the type of the callee arguments.

  const auto *CalleeFnProtoType = dyn_cast<FunctionProtoType>(CalleeFnType);
  if (!CalleeFnProtoType) {
    S.Diag(AL.getLoc(), diag::err_callback_callee_no_function_type)
        << AL.getRange();
    return;
  }

  if (CalleeFnProtoType->getNumParams() > EncodingIndices.size() - 1) {
    S.Diag(AL.getLoc(), diag::err_attribute_wrong_number_arguments)
        << AL << (unsigned)(EncodingIndices.size() - 1);
    return;
  }

  if (CalleeFnProtoType->getNumParams() < EncodingIndices.size() - 1) {
    S.Diag(AL.getLoc(), diag::err_attribute_wrong_number_arguments)
        << AL << (unsigned)(EncodingIndices.size() - 1);
    return;
  }

  if (CalleeFnProtoType->isVariadic()) {
    S.Diag(AL.getLoc(), diag::err_callback_callee_is_variadic) << AL.getRange();
    return;
  }

  // Do not allow multiple callback attributes.
  if (D->hasAttr<CallbackAttr>()) {
    S.Diag(AL.getLoc(), diag::err_callback_attribute_multiple) << AL.getRange();
    return;
  }

  D->addAttr(::new (S.Context) CallbackAttr(
      S.Context, AL, EncodingIndices.data(), EncodingIndices.size()));
}

static bool isFunctionLike(const Type &T) {
  // Check for explicit function types.
  // 'called_once' is only supported in Objective-C and it has
  // function pointers and block pointers.
  return T.isFunctionPointerType() || T.isBlockPointerType();
}

/// Handle 'called_once' attribute.
static void handleCalledOnceAttr(Sema &S, Decl *D, const ParsedAttr &AL) {
  // 'called_once' only applies to parameters representing functions.
  QualType T = cast<ParmVarDecl>(D)->getType();

  if (!isFunctionLike(*T)) {
    S.Diag(AL.getLoc(), diag::err_called_once_attribute_wrong_type);
    return;
  }

  D->addAttr(::new (S.Context) CalledOnceAttr(S.Context, AL));
}

static void handleTransparentUnionAttr(Sema &S, Decl *D, const ParsedAttr &AL) {
  // Try to find the underlying union declaration.
  RecordDecl *RD = nullptr;
  const auto *TD = dyn_cast<TypedefNameDecl>(D);
  if (TD && TD->getUnderlyingType()->isUnionType())
    RD = TD->getUnderlyingType()->getAsUnionType()->getDecl();
  else
    RD = dyn_cast<RecordDecl>(D);

  if (!RD || !RD->isUnion()) {
    S.Diag(AL.getLoc(), diag::warn_attribute_wrong_decl_type)
        << AL << AL.isRegularKeywordAttribute() << ExpectedUnion;
    return;
  }

  if (!RD->isCompleteDefinition()) {
    if (!RD->isBeingDefined())
      S.Diag(AL.getLoc(),
             diag::warn_transparent_union_attribute_not_definition);
    return;
  }

  RecordDecl::field_iterator Field = RD->field_begin(),
                          FieldEnd = RD->field_end();
  if (Field == FieldEnd) {
    S.Diag(AL.getLoc(), diag::warn_transparent_union_attribute_zero_fields);
    return;
  }

  FieldDecl *FirstField = *Field;
  QualType FirstType = FirstField->getType();
  if (FirstType->hasFloatingRepresentation() || FirstType->isVectorType()) {
    S.Diag(FirstField->getLocation(),
           diag::warn_transparent_union_attribute_floating)
      << FirstType->isVectorType() << FirstType;
    return;
  }

  if (FirstType->isIncompleteType())
    return;
  uint64_t FirstSize = S.Context.getTypeSize(FirstType);
  uint64_t FirstAlign = S.Context.getTypeAlign(FirstType);
  for (; Field != FieldEnd; ++Field) {
    QualType FieldType = Field->getType();
    if (FieldType->isIncompleteType())
      return;
    // FIXME: this isn't fully correct; we also need to test whether the
    // members of the union would all have the same calling convention as the
    // first member of the union. Checking just the size and alignment isn't
    // sufficient (consider structs passed on the stack instead of in registers
    // as an example).
    if (S.Context.getTypeSize(FieldType) != FirstSize ||
        S.Context.getTypeAlign(FieldType) > FirstAlign) {
      // Warn if we drop the attribute.
      bool isSize = S.Context.getTypeSize(FieldType) != FirstSize;
      unsigned FieldBits = isSize ? S.Context.getTypeSize(FieldType)
                                  : S.Context.getTypeAlign(FieldType);
      S.Diag(Field->getLocation(),
             diag::warn_transparent_union_attribute_field_size_align)
          << isSize << *Field << FieldBits;
      unsigned FirstBits = isSize ? FirstSize : FirstAlign;
      S.Diag(FirstField->getLocation(),
             diag::note_transparent_union_first_field_size_align)
          << isSize << FirstBits;
      return;
    }
  }

  RD->addAttr(::new (S.Context) TransparentUnionAttr(S.Context, AL));
}

void Sema::AddAnnotationAttr(Decl *D, const AttributeCommonInfo &CI,
                             StringRef Str, MutableArrayRef<Expr *> Args) {
  auto *Attr = AnnotateAttr::Create(Context, Str, Args.data(), Args.size(), CI);
  if (ConstantFoldAttrArgs(
          CI, MutableArrayRef<Expr *>(Attr->args_begin(), Attr->args_end()))) {
    D->addAttr(Attr);
  }
}

static void handleAnnotateAttr(Sema &S, Decl *D, const ParsedAttr &AL) {
  // Make sure that there is a string literal as the annotation's first
  // argument.
  StringRef Str;
  if (!S.checkStringLiteralArgumentAttr(AL, 0, Str))
    return;

  llvm::SmallVector<Expr *, 4> Args;
  Args.reserve(AL.getNumArgs() - 1);
  for (unsigned Idx = 1; Idx < AL.getNumArgs(); Idx++) {
    assert(!AL.isArgIdent(Idx));
    Args.push_back(AL.getArgAsExpr(Idx));
  }

  S.AddAnnotationAttr(D, AL, Str, Args);
}

static void handleAlignValueAttr(Sema &S, Decl *D, const ParsedAttr &AL) {
  S.AddAlignValueAttr(D, AL, AL.getArgAsExpr(0));
}

void Sema::AddAlignValueAttr(Decl *D, const AttributeCommonInfo &CI, Expr *E) {
  AlignValueAttr TmpAttr(Context, CI, E);
  SourceLocation AttrLoc = CI.getLoc();

  QualType T;
  if (const auto *TD = dyn_cast<TypedefNameDecl>(D))
    T = TD->getUnderlyingType();
  else if (const auto *VD = dyn_cast<ValueDecl>(D))
    T = VD->getType();
  else
    llvm_unreachable("Unknown decl type for align_value");

  if (!T->isDependentType() && !T->isAnyPointerType() &&
      !T->isReferenceType() && !T->isMemberPointerType()) {
    Diag(AttrLoc, diag::warn_attribute_pointer_or_reference_only)
      << &TmpAttr << T << D->getSourceRange();
    return;
  }

  if (!E->isValueDependent()) {
    llvm::APSInt Alignment;
    ExprResult ICE = VerifyIntegerConstantExpression(
        E, &Alignment, diag::err_align_value_attribute_argument_not_int);
    if (ICE.isInvalid())
      return;

    if (!Alignment.isPowerOf2()) {
      Diag(AttrLoc, diag::err_alignment_not_power_of_two)
        << E->getSourceRange();
      return;
    }

    D->addAttr(::new (Context) AlignValueAttr(Context, CI, ICE.get()));
    return;
  }

  // Save dependent expressions in the AST to be instantiated.
  D->addAttr(::new (Context) AlignValueAttr(Context, CI, E));
}

static void handleAlignedAttr(Sema &S, Decl *D, const ParsedAttr &AL) {
  if (AL.hasParsedType()) {
    const ParsedType &TypeArg = AL.getTypeArg();
    TypeSourceInfo *TInfo;
    (void)S.GetTypeFromParser(
        ParsedType::getFromOpaquePtr(TypeArg.getAsOpaquePtr()), &TInfo);
    if (AL.isPackExpansion() &&
        !TInfo->getType()->containsUnexpandedParameterPack()) {
      S.Diag(AL.getEllipsisLoc(),
             diag::err_pack_expansion_without_parameter_packs);
      return;
    }

    if (!AL.isPackExpansion() &&
        S.DiagnoseUnexpandedParameterPack(TInfo->getTypeLoc().getBeginLoc(),
                                          TInfo, Sema::UPPC_Expression))
      return;

    S.AddAlignedAttr(D, AL, TInfo, AL.isPackExpansion());
    return;
  }

  // check the attribute arguments.
  if (AL.getNumArgs() > 1) {
    S.Diag(AL.getLoc(), diag::err_attribute_wrong_number_arguments) << AL << 1;
    return;
  }

  if (AL.getNumArgs() == 0) {
    D->addAttr(::new (S.Context) AlignedAttr(S.Context, AL, true, nullptr));
    return;
  }

  Expr *E = AL.getArgAsExpr(0);
  if (AL.isPackExpansion() && !E->containsUnexpandedParameterPack()) {
    S.Diag(AL.getEllipsisLoc(),
           diag::err_pack_expansion_without_parameter_packs);
    return;
  }

  if (!AL.isPackExpansion() && S.DiagnoseUnexpandedParameterPack(E))
    return;

  S.AddAlignedAttr(D, AL, E, AL.isPackExpansion());
}

/// Perform checking of type validity
///
/// C++11 [dcl.align]p1:
///   An alignment-specifier may be applied to a variable or to a class
///   data member, but it shall not be applied to a bit-field, a function
///   parameter, the formal parameter of a catch clause, or a variable
///   declared with the register storage class specifier. An
///   alignment-specifier may also be applied to the declaration of a class
///   or enumeration type.
/// CWG 2354:
///   CWG agreed to remove permission for alignas to be applied to
///   enumerations.
/// C11 6.7.5/2:
///   An alignment attribute shall not be specified in a declaration of
///   a typedef, or a bit-field, or a function, or a parameter, or an
///   object declared with the register storage-class specifier.
static bool validateAlignasAppliedType(Sema &S, Decl *D,
                                       const AlignedAttr &Attr,
                                       SourceLocation AttrLoc) {
  int DiagKind = -1;
  if (isa<ParmVarDecl>(D)) {
    DiagKind = 0;
  } else if (const auto *VD = dyn_cast<VarDecl>(D)) {
    if (VD->getStorageClass() == SC_Register)
      DiagKind = 1;
    if (VD->isExceptionVariable())
      DiagKind = 2;
  } else if (const auto *FD = dyn_cast<FieldDecl>(D)) {
    if (FD->isBitField())
      DiagKind = 3;
  } else if (const auto *ED = dyn_cast<EnumDecl>(D)) {
    if (ED->getLangOpts().CPlusPlus)
      DiagKind = 4;
  } else if (!isa<TagDecl>(D)) {
    return S.Diag(AttrLoc, diag::err_attribute_wrong_decl_type)
           << &Attr << Attr.isRegularKeywordAttribute()
           << (Attr.isC11() ? ExpectedVariableOrField
                            : ExpectedVariableFieldOrTag);
  }
  if (DiagKind != -1) {
    return S.Diag(AttrLoc, diag::err_alignas_attribute_wrong_decl_type)
           << &Attr << DiagKind;
  }
  return false;
}

void Sema::AddAlignedAttr(Decl *D, const AttributeCommonInfo &CI, Expr *E,
                          bool IsPackExpansion) {
  AlignedAttr TmpAttr(Context, CI, true, E);
  SourceLocation AttrLoc = CI.getLoc();

  // C++11 alignas(...) and C11 _Alignas(...) have additional requirements.
  if (TmpAttr.isAlignas() &&
      validateAlignasAppliedType(*this, D, TmpAttr, AttrLoc))
    return;

  if (E->isValueDependent()) {
    // We can't support a dependent alignment on a non-dependent type,
    // because we have no way to model that a type is "alignment-dependent"
    // but not dependent in any other way.
    if (const auto *TND = dyn_cast<TypedefNameDecl>(D)) {
      if (!TND->getUnderlyingType()->isDependentType()) {
        Diag(AttrLoc, diag::err_alignment_dependent_typedef_name)
            << E->getSourceRange();
        return;
      }
    }

    // Save dependent expressions in the AST to be instantiated.
    AlignedAttr *AA = ::new (Context) AlignedAttr(Context, CI, true, E);
    AA->setPackExpansion(IsPackExpansion);
    D->addAttr(AA);
    return;
  }

  // FIXME: Cache the number on the AL object?
  llvm::APSInt Alignment;
  ExprResult ICE = VerifyIntegerConstantExpression(
      E, &Alignment, diag::err_aligned_attribute_argument_not_int);
  if (ICE.isInvalid())
    return;

  uint64_t MaximumAlignment = Sema::MaximumAlignment;
  if (Context.getTargetInfo().getTriple().isOSBinFormatCOFF())
    MaximumAlignment = std::min(MaximumAlignment, uint64_t(8192));
  if (Alignment > MaximumAlignment) {
    Diag(AttrLoc, diag::err_attribute_aligned_too_great)
        << MaximumAlignment << E->getSourceRange();
    return;
  }

  uint64_t AlignVal = Alignment.getZExtValue();
  // C++11 [dcl.align]p2:
  //   -- if the constant expression evaluates to zero, the alignment
  //      specifier shall have no effect
  // C11 6.7.5p6:
  //   An alignment specification of zero has no effect.
  if (!(TmpAttr.isAlignas() && !Alignment)) {
    if (!llvm::isPowerOf2_64(AlignVal)) {
      Diag(AttrLoc, diag::err_alignment_not_power_of_two)
        << E->getSourceRange();
      return;
    }
  }

  const auto *VD = dyn_cast<VarDecl>(D);
  if (VD) {
    unsigned MaxTLSAlign =
        Context.toCharUnitsFromBits(Context.getTargetInfo().getMaxTLSAlign())
            .getQuantity();
    if (MaxTLSAlign && AlignVal > MaxTLSAlign &&
        VD->getTLSKind() != VarDecl::TLS_None) {
      Diag(VD->getLocation(), diag::err_tls_var_aligned_over_maximum)
          << (unsigned)AlignVal << VD << MaxTLSAlign;
      return;
    }
  }

  // On AIX, an aligned attribute can not decrease the alignment when applied
  // to a variable declaration with vector type.
  if (VD && Context.getTargetInfo().getTriple().isOSAIX()) {
    const Type *Ty = VD->getType().getTypePtr();
    if (Ty->isVectorType() && AlignVal < 16) {
      Diag(VD->getLocation(), diag::warn_aligned_attr_underaligned)
          << VD->getType() << 16;
      return;
    }
  }

  AlignedAttr *AA = ::new (Context) AlignedAttr(Context, CI, true, ICE.get());
  AA->setPackExpansion(IsPackExpansion);
  AA->setCachedAlignmentValue(
      static_cast<unsigned>(AlignVal * Context.getCharWidth()));
  D->addAttr(AA);
}

void Sema::AddAlignedAttr(Decl *D, const AttributeCommonInfo &CI,
                          TypeSourceInfo *TS, bool IsPackExpansion) {
  AlignedAttr TmpAttr(Context, CI, false, TS);
  SourceLocation AttrLoc = CI.getLoc();

  // C++11 alignas(...) and C11 _Alignas(...) have additional requirements.
  if (TmpAttr.isAlignas() &&
      validateAlignasAppliedType(*this, D, TmpAttr, AttrLoc))
    return;

  if (TS->getType()->isDependentType()) {
    // We can't support a dependent alignment on a non-dependent type,
    // because we have no way to model that a type is "type-dependent"
    // but not dependent in any other way.
    if (const auto *TND = dyn_cast<TypedefNameDecl>(D)) {
      if (!TND->getUnderlyingType()->isDependentType()) {
        Diag(AttrLoc, diag::err_alignment_dependent_typedef_name)
            << TS->getTypeLoc().getSourceRange();
        return;
      }
    }

    AlignedAttr *AA = ::new (Context) AlignedAttr(Context, CI, false, TS);
    AA->setPackExpansion(IsPackExpansion);
    D->addAttr(AA);
    return;
  }

  const auto *VD = dyn_cast<VarDecl>(D);
  unsigned AlignVal = TmpAttr.getAlignment(Context);
  // On AIX, an aligned attribute can not decrease the alignment when applied
  // to a variable declaration with vector type.
  if (VD && Context.getTargetInfo().getTriple().isOSAIX()) {
    const Type *Ty = VD->getType().getTypePtr();
    if (Ty->isVectorType() &&
        Context.toCharUnitsFromBits(AlignVal).getQuantity() < 16) {
      Diag(VD->getLocation(), diag::warn_aligned_attr_underaligned)
          << VD->getType() << 16;
      return;
    }
  }

  AlignedAttr *AA = ::new (Context) AlignedAttr(Context, CI, false, TS);
  AA->setPackExpansion(IsPackExpansion);
  AA->setCachedAlignmentValue(AlignVal);
  D->addAttr(AA);
}

void Sema::CheckAlignasUnderalignment(Decl *D) {
  assert(D->hasAttrs() && "no attributes on decl");

  QualType UnderlyingTy, DiagTy;
  if (const auto *VD = dyn_cast<ValueDecl>(D)) {
    UnderlyingTy = DiagTy = VD->getType();
  } else {
    UnderlyingTy = DiagTy = Context.getTagDeclType(cast<TagDecl>(D));
    if (const auto *ED = dyn_cast<EnumDecl>(D))
      UnderlyingTy = ED->getIntegerType();
  }
  if (DiagTy->isDependentType() || DiagTy->isIncompleteType())
    return;

  // C++11 [dcl.align]p5, C11 6.7.5/4:
  //   The combined effect of all alignment attributes in a declaration shall
  //   not specify an alignment that is less strict than the alignment that
  //   would otherwise be required for the entity being declared.
  AlignedAttr *AlignasAttr = nullptr;
  AlignedAttr *LastAlignedAttr = nullptr;
  unsigned Align = 0;
  for (auto *I : D->specific_attrs<AlignedAttr>()) {
    if (I->isAlignmentDependent())
      return;
    if (I->isAlignas())
      AlignasAttr = I;
    Align = std::max(Align, I->getAlignment(Context));
    LastAlignedAttr = I;
  }

  if (Align && DiagTy->isSizelessType()) {
    Diag(LastAlignedAttr->getLocation(), diag::err_attribute_sizeless_type)
        << LastAlignedAttr << DiagTy;
  } else if (AlignasAttr && Align) {
    CharUnits RequestedAlign = Context.toCharUnitsFromBits(Align);
    CharUnits NaturalAlign = Context.getTypeAlignInChars(UnderlyingTy);
    if (NaturalAlign > RequestedAlign)
      Diag(AlignasAttr->getLocation(), diag::err_alignas_underaligned)
        << DiagTy << (unsigned)NaturalAlign.getQuantity();
  }
}

bool Sema::checkMSInheritanceAttrOnDefinition(
    CXXRecordDecl *RD, SourceRange Range, bool BestCase,
    MSInheritanceModel ExplicitModel) {
  assert(RD->hasDefinition() && "RD has no definition!");

  // We may not have seen base specifiers or any virtual methods yet.  We will
  // have to wait until the record is defined to catch any mismatches.
  if (!RD->getDefinition()->isCompleteDefinition())
    return false;

  // The unspecified model never matches what a definition could need.
  if (ExplicitModel == MSInheritanceModel::Unspecified)
    return false;

  if (BestCase) {
    if (RD->calculateInheritanceModel() == ExplicitModel)
      return false;
  } else {
    if (RD->calculateInheritanceModel() <= ExplicitModel)
      return false;
  }

  Diag(Range.getBegin(), diag::err_mismatched_ms_inheritance)
      << 0 /*definition*/;
  Diag(RD->getDefinition()->getLocation(), diag::note_defined_here) << RD;
  return true;
}

/// parseModeAttrArg - Parses attribute mode string and returns parsed type
/// attribute.
static void parseModeAttrArg(Sema &S, StringRef Str, unsigned &DestWidth,
                             bool &IntegerMode, bool &ComplexMode,
                             FloatModeKind &ExplicitType) {
  IntegerMode = true;
  ComplexMode = false;
  ExplicitType = FloatModeKind::NoFloat;
  switch (Str.size()) {
  case 2:
    switch (Str[0]) {
    case 'Q':
      DestWidth = 8;
      break;
    case 'H':
      DestWidth = 16;
      break;
    case 'S':
      DestWidth = 32;
      break;
    case 'D':
      DestWidth = 64;
      break;
    case 'X':
      DestWidth = 96;
      break;
    case 'K': // KFmode - IEEE quad precision (__float128)
      ExplicitType = FloatModeKind::Float128;
      DestWidth = Str[1] == 'I' ? 0 : 128;
      break;
    case 'T':
      ExplicitType = FloatModeKind::LongDouble;
      DestWidth = 128;
      break;
    case 'I':
      ExplicitType = FloatModeKind::Ibm128;
      DestWidth = Str[1] == 'I' ? 0 : 128;
      break;
    }
    if (Str[1] == 'F') {
      IntegerMode = false;
    } else if (Str[1] == 'C') {
      IntegerMode = false;
      ComplexMode = true;
    } else if (Str[1] != 'I') {
      DestWidth = 0;
    }
    break;
  case 4:
    // FIXME: glibc uses 'word' to define register_t; this is narrower than a
    // pointer on PIC16 and other embedded platforms.
    if (Str == "word")
      DestWidth = S.Context.getTargetInfo().getRegisterWidth();
    else if (Str == "byte")
      DestWidth = S.Context.getTargetInfo().getCharWidth();
    break;
  case 7:
    if (Str == "pointer")
      DestWidth = S.Context.getTargetInfo().getPointerWidth(LangAS::Default);
    break;
  case 11:
    if (Str == "unwind_word")
      DestWidth = S.Context.getTargetInfo().getUnwindWordWidth();
    break;
  }
}

/// handleModeAttr - This attribute modifies the width of a decl with primitive
/// type.
///
/// Despite what would be logical, the mode attribute is a decl attribute, not a
/// type attribute: 'int ** __attribute((mode(HI))) *G;' tries to make 'G' be
/// HImode, not an intermediate pointer.
static void handleModeAttr(Sema &S, Decl *D, const ParsedAttr &AL) {
  // This attribute isn't documented, but glibc uses it.  It changes
  // the width of an int or unsigned int to the specified size.
  if (!AL.isArgIdent(0)) {
    S.Diag(AL.getLoc(), diag::err_attribute_argument_type)
        << AL << AANT_ArgumentIdentifier;
    return;
  }

  IdentifierInfo *Name = AL.getArgAsIdent(0)->Ident;

  S.AddModeAttr(D, AL, Name);
}

void Sema::AddModeAttr(Decl *D, const AttributeCommonInfo &CI,
                       IdentifierInfo *Name, bool InInstantiation) {
  StringRef Str = Name->getName();
  normalizeName(Str);
  SourceLocation AttrLoc = CI.getLoc();

  unsigned DestWidth = 0;
  bool IntegerMode = true;
  bool ComplexMode = false;
  FloatModeKind ExplicitType = FloatModeKind::NoFloat;
  llvm::APInt VectorSize(64, 0);
  if (Str.size() >= 4 && Str[0] == 'V') {
    // Minimal length of vector mode is 4: 'V' + NUMBER(>=1) + TYPE(>=2).
    size_t StrSize = Str.size();
    size_t VectorStringLength = 0;
    while ((VectorStringLength + 1) < StrSize &&
           isdigit(Str[VectorStringLength + 1]))
      ++VectorStringLength;
    if (VectorStringLength &&
        !Str.substr(1, VectorStringLength).getAsInteger(10, VectorSize) &&
        VectorSize.isPowerOf2()) {
      parseModeAttrArg(*this, Str.substr(VectorStringLength + 1), DestWidth,
                       IntegerMode, ComplexMode, ExplicitType);
      // Avoid duplicate warning from template instantiation.
      if (!InInstantiation)
        Diag(AttrLoc, diag::warn_vector_mode_deprecated);
    } else {
      VectorSize = 0;
    }
  }

  if (!VectorSize)
    parseModeAttrArg(*this, Str, DestWidth, IntegerMode, ComplexMode,
                     ExplicitType);

  // FIXME: Sync this with InitializePredefinedMacros; we need to match int8_t
  // and friends, at least with glibc.
  // FIXME: Make sure floating-point mappings are accurate
  // FIXME: Support XF and TF types
  if (!DestWidth) {
    Diag(AttrLoc, diag::err_machine_mode) << 0 /*Unknown*/ << Name;
    return;
  }

  QualType OldTy;
  if (const auto *TD = dyn_cast<TypedefNameDecl>(D))
    OldTy = TD->getUnderlyingType();
  else if (const auto *ED = dyn_cast<EnumDecl>(D)) {
    // Something like 'typedef enum { X } __attribute__((mode(XX))) T;'.
    // Try to get type from enum declaration, default to int.
    OldTy = ED->getIntegerType();
    if (OldTy.isNull())
      OldTy = Context.IntTy;
  } else
    OldTy = cast<ValueDecl>(D)->getType();

  if (OldTy->isDependentType()) {
    D->addAttr(::new (Context) ModeAttr(Context, CI, Name));
    return;
  }

  // Base type can also be a vector type (see PR17453).
  // Distinguish between base type and base element type.
  QualType OldElemTy = OldTy;
  if (const auto *VT = OldTy->getAs<VectorType>())
    OldElemTy = VT->getElementType();

  // GCC allows 'mode' attribute on enumeration types (even incomplete), except
  // for vector modes. So, 'enum X __attribute__((mode(QI)));' forms a complete
  // type, 'enum { A } __attribute__((mode(V4SI)))' is rejected.
  if ((isa<EnumDecl>(D) || OldElemTy->getAs<EnumType>()) &&
      VectorSize.getBoolValue()) {
    Diag(AttrLoc, diag::err_enum_mode_vector_type) << Name << CI.getRange();
    return;
  }
  bool IntegralOrAnyEnumType = (OldElemTy->isIntegralOrEnumerationType() &&
                                !OldElemTy->isBitIntType()) ||
                               OldElemTy->getAs<EnumType>();

  if (!OldElemTy->getAs<BuiltinType>() && !OldElemTy->isComplexType() &&
      !IntegralOrAnyEnumType)
    Diag(AttrLoc, diag::err_mode_not_primitive);
  else if (IntegerMode) {
    if (!IntegralOrAnyEnumType)
      Diag(AttrLoc, diag::err_mode_wrong_type);
  } else if (ComplexMode) {
    if (!OldElemTy->isComplexType())
      Diag(AttrLoc, diag::err_mode_wrong_type);
  } else {
    if (!OldElemTy->isFloatingType())
      Diag(AttrLoc, diag::err_mode_wrong_type);
  }

  QualType NewElemTy;

  if (IntegerMode)
    NewElemTy = Context.getIntTypeForBitwidth(DestWidth,
                                              OldElemTy->isSignedIntegerType());
  else
    NewElemTy = Context.getRealTypeForBitwidth(DestWidth, ExplicitType);

  if (NewElemTy.isNull()) {
    // Only emit diagnostic on host for 128-bit mode attribute
    if (!(DestWidth == 128 && getLangOpts().CUDAIsDevice))
      Diag(AttrLoc, diag::err_machine_mode) << 1 /*Unsupported*/ << Name;
    return;
  }

  if (ComplexMode) {
    NewElemTy = Context.getComplexType(NewElemTy);
  }

  QualType NewTy = NewElemTy;
  if (VectorSize.getBoolValue()) {
    NewTy = Context.getVectorType(NewTy, VectorSize.getZExtValue(),
                                  VectorKind::Generic);
  } else if (const auto *OldVT = OldTy->getAs<VectorType>()) {
    // Complex machine mode does not support base vector types.
    if (ComplexMode) {
      Diag(AttrLoc, diag::err_complex_mode_vector_type);
      return;
    }
    unsigned NumElements = Context.getTypeSize(OldElemTy) *
                           OldVT->getNumElements() /
                           Context.getTypeSize(NewElemTy);
    NewTy =
        Context.getVectorType(NewElemTy, NumElements, OldVT->getVectorKind());
  }

  if (NewTy.isNull()) {
    Diag(AttrLoc, diag::err_mode_wrong_type);
    return;
  }

  // Install the new type.
  if (auto *TD = dyn_cast<TypedefNameDecl>(D))
    TD->setModedTypeSourceInfo(TD->getTypeSourceInfo(), NewTy);
  else if (auto *ED = dyn_cast<EnumDecl>(D))
    ED->setIntegerType(NewTy);
  else
    cast<ValueDecl>(D)->setType(NewTy);

  D->addAttr(::new (Context) ModeAttr(Context, CI, Name));
}

static void handleNoDebugAttr(Sema &S, Decl *D, const ParsedAttr &AL) {
  D->addAttr(::new (S.Context) NoDebugAttr(S.Context, AL));
}

AlwaysInlineAttr *Sema::mergeAlwaysInlineAttr(Decl *D,
                                              const AttributeCommonInfo &CI,
                                              const IdentifierInfo *Ident) {
  if (OptimizeNoneAttr *Optnone = D->getAttr<OptimizeNoneAttr>()) {
    Diag(CI.getLoc(), diag::warn_attribute_ignored) << Ident;
    Diag(Optnone->getLocation(), diag::note_conflicting_attribute);
    return nullptr;
  }

  if (D->hasAttr<AlwaysInlineAttr>())
    return nullptr;

  return ::new (Context) AlwaysInlineAttr(Context, CI);
}

InternalLinkageAttr *Sema::mergeInternalLinkageAttr(Decl *D,
                                                    const ParsedAttr &AL) {
  if (const auto *VD = dyn_cast<VarDecl>(D)) {
    // Attribute applies to Var but not any subclass of it (like ParmVar,
    // ImplicitParm or VarTemplateSpecialization).
    if (VD->getKind() != Decl::Var) {
      Diag(AL.getLoc(), diag::warn_attribute_wrong_decl_type)
          << AL << AL.isRegularKeywordAttribute()
          << (getLangOpts().CPlusPlus ? ExpectedFunctionVariableOrClass
                                      : ExpectedVariableOrFunction);
      return nullptr;
    }
    // Attribute does not apply to non-static local variables.
    if (VD->hasLocalStorage()) {
      Diag(VD->getLocation(), diag::warn_internal_linkage_local_storage);
      return nullptr;
    }
  }

  return ::new (Context) InternalLinkageAttr(Context, AL);
}
InternalLinkageAttr *
Sema::mergeInternalLinkageAttr(Decl *D, const InternalLinkageAttr &AL) {
  if (const auto *VD = dyn_cast<VarDecl>(D)) {
    // Attribute applies to Var but not any subclass of it (like ParmVar,
    // ImplicitParm or VarTemplateSpecialization).
    if (VD->getKind() != Decl::Var) {
      Diag(AL.getLocation(), diag::warn_attribute_wrong_decl_type)
          << &AL << AL.isRegularKeywordAttribute()
          << (getLangOpts().CPlusPlus ? ExpectedFunctionVariableOrClass
                                      : ExpectedVariableOrFunction);
      return nullptr;
    }
    // Attribute does not apply to non-static local variables.
    if (VD->hasLocalStorage()) {
      Diag(VD->getLocation(), diag::warn_internal_linkage_local_storage);
      return nullptr;
    }
  }

  return ::new (Context) InternalLinkageAttr(Context, AL);
}

MinSizeAttr *Sema::mergeMinSizeAttr(Decl *D, const AttributeCommonInfo &CI) {
  if (OptimizeNoneAttr *Optnone = D->getAttr<OptimizeNoneAttr>()) {
    Diag(CI.getLoc(), diag::warn_attribute_ignored) << "'minsize'";
    Diag(Optnone->getLocation(), diag::note_conflicting_attribute);
    return nullptr;
  }

  if (D->hasAttr<MinSizeAttr>())
    return nullptr;

  return ::new (Context) MinSizeAttr(Context, CI);
}

SwiftNameAttr *Sema::mergeSwiftNameAttr(Decl *D, const SwiftNameAttr &SNA,
                                        StringRef Name) {
  if (const auto *PrevSNA = D->getAttr<SwiftNameAttr>()) {
    if (PrevSNA->getName() != Name && !PrevSNA->isImplicit()) {
      Diag(PrevSNA->getLocation(), diag::err_attributes_are_not_compatible)
          << PrevSNA << &SNA
          << (PrevSNA->isRegularKeywordAttribute() ||
              SNA.isRegularKeywordAttribute());
      Diag(SNA.getLoc(), diag::note_conflicting_attribute);
    }

    D->dropAttr<SwiftNameAttr>();
  }
  return ::new (Context) SwiftNameAttr(Context, SNA, Name);
}

OptimizeNoneAttr *Sema::mergeOptimizeNoneAttr(Decl *D,
                                              const AttributeCommonInfo &CI) {
  if (AlwaysInlineAttr *Inline = D->getAttr<AlwaysInlineAttr>()) {
    Diag(Inline->getLocation(), diag::warn_attribute_ignored) << Inline;
    Diag(CI.getLoc(), diag::note_conflicting_attribute);
    D->dropAttr<AlwaysInlineAttr>();
  }
  if (MinSizeAttr *MinSize = D->getAttr<MinSizeAttr>()) {
    Diag(MinSize->getLocation(), diag::warn_attribute_ignored) << MinSize;
    Diag(CI.getLoc(), diag::note_conflicting_attribute);
    D->dropAttr<MinSizeAttr>();
  }

  if (D->hasAttr<OptimizeNoneAttr>())
    return nullptr;

  return ::new (Context) OptimizeNoneAttr(Context, CI);
}

static void handleAlwaysInlineAttr(Sema &S, Decl *D, const ParsedAttr &AL) {
  if (AlwaysInlineAttr *Inline =
          S.mergeAlwaysInlineAttr(D, AL, AL.getAttrName()))
    D->addAttr(Inline);
}

static void handleMinSizeAttr(Sema &S, Decl *D, const ParsedAttr &AL) {
  if (MinSizeAttr *MinSize = S.mergeMinSizeAttr(D, AL))
    D->addAttr(MinSize);
}

static void handleOptimizeNoneAttr(Sema &S, Decl *D, const ParsedAttr &AL) {
  if (OptimizeNoneAttr *Optnone = S.mergeOptimizeNoneAttr(D, AL))
    D->addAttr(Optnone);
}

static void handleSYCLDeviceAttr(Sema &S, Decl *D, const ParsedAttr &AL) {
  auto *ND = cast<NamedDecl>(D);
  if (!ND->isExternallyVisible()) {
    S.Diag(AL.getLoc(), diag::err_sycl_attribute_internal_decl)
        << AL << !isa<FunctionDecl>(ND);
    return;
  }

  if (auto *VD = dyn_cast<VarDecl>(D)) {
    QualType VarType = VD->getType();
    // Diagnose only for non-dependent types since dependent type don't have
    // attributes applied on them ATM.
    if (!VarType->isDependentType() &&
        !S.SYCL().isTypeDecoratedWithDeclAttribute<SYCLDeviceGlobalAttr>(
            VD->getType())) {
      S.Diag(AL.getLoc(), diag::err_sycl_attribute_not_device_global) << AL;
      return;
    }
  }

  handleSimpleAttribute<SYCLDeviceAttr>(S, D, AL);
}

static void handleSYCLDeviceIndirectlyCallableAttr(Sema &S, Decl *D,
                                                   const ParsedAttr &AL) {
  auto *FD = cast<FunctionDecl>(D);
  if (!FD->isExternallyVisible()) {
    S.Diag(AL.getLoc(), diag::err_sycl_attribute_internal_decl)
        << AL << /*function*/ 0;
    return;
  }

  D->addAttr(SYCLDeviceAttr::CreateImplicit(S.Context));
  handleSimpleAttribute<SYCLDeviceIndirectlyCallableAttr>(S, D, AL);
}

static void handleSYCLGlobalVarAttr(Sema &S, Decl *D, const ParsedAttr &AL) {
  if (!S.Context.getSourceManager().isInSystemHeader(D->getLocation())) {
    S.Diag(AL.getLoc(), diag::err_attribute_only_system_header) << AL;
    return;
  }

  handleSimpleAttribute<SYCLGlobalVarAttr>(S, D, AL);
}

static void handleSYCLRegisterNumAttr(Sema &S, Decl *D, const ParsedAttr &AL) {
  if (!AL.checkExactlyNumArgs(S, 1))
    return;
  uint32_t RegNo = 0;
  const Expr *E = AL.getArgAsExpr(0);
  if (!checkUInt32Argument(S, AL, E, RegNo, 0, /*StrictlyUnsigned=*/true))
    return;
  D->addAttr(::new (S.Context) SYCLRegisterNumAttr(S.Context, AL, RegNo));
}

void Sema::AddSYCLIntelESimdVectorizeAttr(Decl *D,
                                          const AttributeCommonInfo &CI,
                                          Expr *E) {
  if (!E->isValueDependent()) {
    // Validate that we have an integer constant expression and then store the
    // converted constant expression into the semantic attribute so that we
    // don't have to evaluate it again later.
    llvm::APSInt ArgVal;
    ExprResult Res = VerifyIntegerConstantExpression(E, &ArgVal);
    if (Res.isInvalid())
      return;
    E = Res.get();

    if (ArgVal != 8 && ArgVal != 16 && ArgVal != 32) {
      Diag(E->getExprLoc(), diag::err_sycl_esimd_vectorize_unsupported_value)
          << CI;
      return;
    }

    // Check to see if there's a duplicate attribute with different values
    // already applied to the declaration.
    if (const auto *DeclAttr = D->getAttr<SYCLIntelESimdVectorizeAttr>()) {
      // If the other attribute argument is instantiation dependent, we won't
      // have converted it to a constant expression yet and thus we test
      // whether this is a null pointer.
      if (const auto *DeclExpr = dyn_cast<ConstantExpr>(DeclAttr->getValue())) {
        if (ArgVal != DeclExpr->getResultAsAPSInt()) {
          Diag(CI.getLoc(), diag::warn_duplicate_attribute) << CI;
          Diag(DeclAttr->getLoc(), diag::note_previous_attribute);
        }
        // Drop the duplicate attribute.
        return;
      }
    }
  }

  D->addAttr(::new (Context) SYCLIntelESimdVectorizeAttr(Context, CI, E));
}

SYCLIntelESimdVectorizeAttr *
Sema::MergeSYCLIntelESimdVectorizeAttr(Decl *D,
                                       const SYCLIntelESimdVectorizeAttr &A) {
  // Check to see if there's a duplicate attribute with different values
  // already applied to the declaration.
  if (const auto *DeclAttr = D->getAttr<SYCLIntelESimdVectorizeAttr>()) {
    if (const auto *DeclExpr = dyn_cast<ConstantExpr>(DeclAttr->getValue())) {
      if (const auto *MergeExpr = dyn_cast<ConstantExpr>(A.getValue())) {
        if (DeclExpr->getResultAsAPSInt() != MergeExpr->getResultAsAPSInt()) {
          Diag(DeclAttr->getLoc(), diag::warn_duplicate_attribute) << &A;
          Diag(A.getLoc(), diag::note_previous_attribute);
        }
        // Do not add a duplicate attribute.
        return nullptr;
      }
    }
  }
  return ::new (Context) SYCLIntelESimdVectorizeAttr(Context, A, A.getValue());
}

static void handleSYCLIntelESimdVectorizeAttr(Sema &S, Decl *D,
                                              const ParsedAttr &A) {
  S.CheckDeprecatedSYCLAttributeSpelling(A);

  Expr *E = A.getArgAsExpr(0);
  S.AddSYCLIntelESimdVectorizeAttr(D, A, E);
}

static void handleConstantAttr(Sema &S, Decl *D, const ParsedAttr &AL) {
  const auto *VD = cast<VarDecl>(D);
  if (VD->hasLocalStorage()) {
    S.Diag(AL.getLoc(), diag::err_cuda_nonstatic_constdev);
    return;
  }
  // constexpr variable may already get an implicit constant attr, which should
  // be replaced by the explicit constant attr.
  if (auto *A = D->getAttr<CUDAConstantAttr>()) {
    if (!A->isImplicit())
      return;
    D->dropAttr<CUDAConstantAttr>();
  }
  D->addAttr(::new (S.Context) CUDAConstantAttr(S.Context, AL));
}

static void handleSharedAttr(Sema &S, Decl *D, const ParsedAttr &AL) {
  const auto *VD = cast<VarDecl>(D);
  // extern __shared__ is only allowed on arrays with no length (e.g.
  // "int x[]").
  if (!S.getLangOpts().GPURelocatableDeviceCode && VD->hasExternalStorage() &&
      !isa<IncompleteArrayType>(VD->getType())) {
    S.Diag(AL.getLoc(), diag::err_cuda_extern_shared) << VD;
    return;
  }
  if (S.getLangOpts().CUDA && VD->hasLocalStorage() &&
      S.CUDADiagIfHostCode(AL.getLoc(), diag::err_cuda_host_shared)
          << llvm::to_underlying(S.CurrentCUDATarget()))
    return;
  D->addAttr(::new (S.Context) CUDASharedAttr(S.Context, AL));
}

static void handleGlobalAttr(Sema &S, Decl *D, const ParsedAttr &AL) {
  const auto *FD = cast<FunctionDecl>(D);
  if (!FD->getReturnType()->isVoidType() &&
      !FD->getReturnType()->getAs<AutoType>() &&
      !FD->getReturnType()->isInstantiationDependentType()) {
    SourceRange RTRange = FD->getReturnTypeSourceRange();
    S.Diag(FD->getTypeSpecStartLoc(), diag::err_kern_type_not_void_return)
        << FD->getType()
        << (RTRange.isValid() ? FixItHint::CreateReplacement(RTRange, "void")
                              : FixItHint());
    return;
  }
  if (const auto *Method = dyn_cast<CXXMethodDecl>(FD)) {
    if (Method->isInstance()) {
      S.Diag(Method->getBeginLoc(), diag::err_kern_is_nonstatic_method)
          << Method;
      return;
    }
    S.Diag(Method->getBeginLoc(), diag::warn_kern_is_method) << Method;
  }
  // Only warn for "inline" when compiling for host, to cut down on noise.
  if (FD->isInlineSpecified() && !S.getLangOpts().CUDAIsDevice)
    S.Diag(FD->getBeginLoc(), diag::warn_kern_is_inline) << FD;

  if (AL.getKind() == ParsedAttr::AT_NVPTXKernel)
    D->addAttr(::new (S.Context) NVPTXKernelAttr(S.Context, AL));
  else
    D->addAttr(::new (S.Context) CUDAGlobalAttr(S.Context, AL));
  // In host compilation the kernel is emitted as a stub function, which is
  // a helper function for launching the kernel. The instructions in the helper
  // function has nothing to do with the source code of the kernel. Do not emit
  // debug info for the stub function to avoid confusing the debugger.
  if (S.LangOpts.HIP && !S.LangOpts.CUDAIsDevice)
    D->addAttr(NoDebugAttr::CreateImplicit(S.Context));
}

static void handleDeviceAttr(Sema &S, Decl *D, const ParsedAttr &AL) {
  if (const auto *VD = dyn_cast<VarDecl>(D)) {
    if (VD->hasLocalStorage()) {
      S.Diag(AL.getLoc(), diag::err_cuda_nonstatic_constdev);
      return;
    }
  }

  if (auto *A = D->getAttr<CUDADeviceAttr>()) {
    if (!A->isImplicit())
      return;
    D->dropAttr<CUDADeviceAttr>();
  }
  D->addAttr(::new (S.Context) CUDADeviceAttr(S.Context, AL));
}

static void handleManagedAttr(Sema &S, Decl *D, const ParsedAttr &AL) {
  if (const auto *VD = dyn_cast<VarDecl>(D)) {
    if (VD->hasLocalStorage()) {
      S.Diag(AL.getLoc(), diag::err_cuda_nonstatic_constdev);
      return;
    }
  }
  if (!D->hasAttr<HIPManagedAttr>())
    D->addAttr(::new (S.Context) HIPManagedAttr(S.Context, AL));
  if (!D->hasAttr<CUDADeviceAttr>())
    D->addAttr(CUDADeviceAttr::CreateImplicit(S.Context));
}

static void handleGNUInlineAttr(Sema &S, Decl *D, const ParsedAttr &AL) {
  const auto *Fn = cast<FunctionDecl>(D);
  if (!Fn->isInlineSpecified()) {
    S.Diag(AL.getLoc(), diag::warn_gnu_inline_attribute_requires_inline);
    return;
  }

  if (S.LangOpts.CPlusPlus && Fn->getStorageClass() != SC_Extern)
    S.Diag(AL.getLoc(), diag::warn_gnu_inline_cplusplus_without_extern);

  D->addAttr(::new (S.Context) GNUInlineAttr(S.Context, AL));
}

static void handleCallConvAttr(Sema &S, Decl *D, const ParsedAttr &AL) {
  if (hasDeclarator(D)) return;

  // Diagnostic is emitted elsewhere: here we store the (valid) AL
  // in the Decl node for syntactic reasoning, e.g., pretty-printing.
  CallingConv CC;
  if (S.CheckCallingConvAttr(AL, CC, /*FD*/ nullptr,
                             S.IdentifyCUDATarget(dyn_cast<FunctionDecl>(D))))
    return;

  if (!isa<ObjCMethodDecl>(D)) {
    S.Diag(AL.getLoc(), diag::warn_attribute_wrong_decl_type)
        << AL << AL.isRegularKeywordAttribute() << ExpectedFunctionOrMethod;
    return;
  }

  switch (AL.getKind()) {
  case ParsedAttr::AT_FastCall:
    D->addAttr(::new (S.Context) FastCallAttr(S.Context, AL));
    return;
  case ParsedAttr::AT_StdCall:
    D->addAttr(::new (S.Context) StdCallAttr(S.Context, AL));
    return;
  case ParsedAttr::AT_ThisCall:
    D->addAttr(::new (S.Context) ThisCallAttr(S.Context, AL));
    return;
  case ParsedAttr::AT_CDecl:
    D->addAttr(::new (S.Context) CDeclAttr(S.Context, AL));
    return;
  case ParsedAttr::AT_Pascal:
    D->addAttr(::new (S.Context) PascalAttr(S.Context, AL));
    return;
  case ParsedAttr::AT_SwiftCall:
    D->addAttr(::new (S.Context) SwiftCallAttr(S.Context, AL));
    return;
  case ParsedAttr::AT_SwiftAsyncCall:
    D->addAttr(::new (S.Context) SwiftAsyncCallAttr(S.Context, AL));
    return;
  case ParsedAttr::AT_VectorCall:
    D->addAttr(::new (S.Context) VectorCallAttr(S.Context, AL));
    return;
  case ParsedAttr::AT_MSABI:
    D->addAttr(::new (S.Context) MSABIAttr(S.Context, AL));
    return;
  case ParsedAttr::AT_SysVABI:
    D->addAttr(::new (S.Context) SysVABIAttr(S.Context, AL));
    return;
  case ParsedAttr::AT_RegCall:
    D->addAttr(::new (S.Context) RegCallAttr(S.Context, AL));
    return;
  case ParsedAttr::AT_Pcs: {
    PcsAttr::PCSType PCS;
    switch (CC) {
    case CC_AAPCS:
      PCS = PcsAttr::AAPCS;
      break;
    case CC_AAPCS_VFP:
      PCS = PcsAttr::AAPCS_VFP;
      break;
    default:
      llvm_unreachable("unexpected calling convention in pcs attribute");
    }

    D->addAttr(::new (S.Context) PcsAttr(S.Context, AL, PCS));
    return;
  }
  case ParsedAttr::AT_AArch64VectorPcs:
    D->addAttr(::new (S.Context) AArch64VectorPcsAttr(S.Context, AL));
    return;
  case ParsedAttr::AT_AArch64SVEPcs:
    D->addAttr(::new (S.Context) AArch64SVEPcsAttr(S.Context, AL));
    return;
  case ParsedAttr::AT_AMDGPUKernelCall:
    D->addAttr(::new (S.Context) AMDGPUKernelCallAttr(S.Context, AL));
    return;
  case ParsedAttr::AT_IntelOclBicc:
    D->addAttr(::new (S.Context) IntelOclBiccAttr(S.Context, AL));
    return;
  case ParsedAttr::AT_PreserveMost:
    D->addAttr(::new (S.Context) PreserveMostAttr(S.Context, AL));
    return;
  case ParsedAttr::AT_PreserveAll:
    D->addAttr(::new (S.Context) PreserveAllAttr(S.Context, AL));
    return;
  case ParsedAttr::AT_M68kRTD:
    D->addAttr(::new (S.Context) M68kRTDAttr(S.Context, AL));
    return;
  case ParsedAttr::AT_PreserveNone:
    D->addAttr(::new (S.Context) PreserveNoneAttr(S.Context, AL));
    return;
  case ParsedAttr::AT_RISCVVectorCC:
    D->addAttr(::new (S.Context) RISCVVectorCCAttr(S.Context, AL));
    return;
  default:
    llvm_unreachable("unexpected attribute kind");
  }
}

static void handleSuppressAttr(Sema &S, Decl *D, const ParsedAttr &AL) {
  if (AL.getAttributeSpellingListIndex() == SuppressAttr::CXX11_gsl_suppress) {
    // Suppression attribute with GSL spelling requires at least 1 argument.
    if (!AL.checkAtLeastNumArgs(S, 1))
      return;
  }

  std::vector<StringRef> DiagnosticIdentifiers;
  for (unsigned I = 0, E = AL.getNumArgs(); I != E; ++I) {
    StringRef RuleName;

    if (!S.checkStringLiteralArgumentAttr(AL, I, RuleName, nullptr))
      return;

    DiagnosticIdentifiers.push_back(RuleName);
  }
  D->addAttr(::new (S.Context)
                 SuppressAttr(S.Context, AL, DiagnosticIdentifiers.data(),
                              DiagnosticIdentifiers.size()));
}

static void handleLifetimeCategoryAttr(Sema &S, Decl *D, const ParsedAttr &AL) {
  TypeSourceInfo *DerefTypeLoc = nullptr;
  QualType ParmType;
  if (AL.hasParsedType()) {
    ParmType = S.GetTypeFromParser(AL.getTypeArg(), &DerefTypeLoc);

    unsigned SelectIdx = ~0U;
    if (ParmType->isReferenceType())
      SelectIdx = 0;
    else if (ParmType->isArrayType())
      SelectIdx = 1;

    if (SelectIdx != ~0U) {
      S.Diag(AL.getLoc(), diag::err_attribute_invalid_argument)
          << SelectIdx << AL;
      return;
    }
  }

  // To check if earlier decl attributes do not conflict the newly parsed ones
  // we always add (and check) the attribute to the canonical decl. We need
  // to repeat the check for attribute mutual exclusion because we're attaching
  // all of the attributes to the canonical declaration rather than the current
  // declaration.
  D = D->getCanonicalDecl();
  if (AL.getKind() == ParsedAttr::AT_Owner) {
    if (checkAttrMutualExclusion<PointerAttr>(S, D, AL))
      return;
    if (const auto *OAttr = D->getAttr<OwnerAttr>()) {
      const Type *ExistingDerefType = OAttr->getDerefTypeLoc()
                                          ? OAttr->getDerefType().getTypePtr()
                                          : nullptr;
      if (ExistingDerefType != ParmType.getTypePtrOrNull()) {
        S.Diag(AL.getLoc(), diag::err_attributes_are_not_compatible)
            << AL << OAttr
            << (AL.isRegularKeywordAttribute() ||
                OAttr->isRegularKeywordAttribute());
        S.Diag(OAttr->getLocation(), diag::note_conflicting_attribute);
      }
      return;
    }
    for (Decl *Redecl : D->redecls()) {
      Redecl->addAttr(::new (S.Context) OwnerAttr(S.Context, AL, DerefTypeLoc));
    }
  } else {
    if (checkAttrMutualExclusion<OwnerAttr>(S, D, AL))
      return;
    if (const auto *PAttr = D->getAttr<PointerAttr>()) {
      const Type *ExistingDerefType = PAttr->getDerefTypeLoc()
                                          ? PAttr->getDerefType().getTypePtr()
                                          : nullptr;
      if (ExistingDerefType != ParmType.getTypePtrOrNull()) {
        S.Diag(AL.getLoc(), diag::err_attributes_are_not_compatible)
            << AL << PAttr
            << (AL.isRegularKeywordAttribute() ||
                PAttr->isRegularKeywordAttribute());
        S.Diag(PAttr->getLocation(), diag::note_conflicting_attribute);
      }
      return;
    }
    for (Decl *Redecl : D->redecls()) {
      Redecl->addAttr(::new (S.Context)
                          PointerAttr(S.Context, AL, DerefTypeLoc));
    }
  }
}

static void handleRandomizeLayoutAttr(Sema &S, Decl *D, const ParsedAttr &AL) {
  if (checkAttrMutualExclusion<NoRandomizeLayoutAttr>(S, D, AL))
    return;
  if (!D->hasAttr<RandomizeLayoutAttr>())
    D->addAttr(::new (S.Context) RandomizeLayoutAttr(S.Context, AL));
}

static void handleNoRandomizeLayoutAttr(Sema &S, Decl *D,
                                        const ParsedAttr &AL) {
  if (checkAttrMutualExclusion<RandomizeLayoutAttr>(S, D, AL))
    return;
  if (!D->hasAttr<NoRandomizeLayoutAttr>())
    D->addAttr(::new (S.Context) NoRandomizeLayoutAttr(S.Context, AL));
}

bool Sema::CheckCallingConvAttr(const ParsedAttr &Attrs, CallingConv &CC,
                                const FunctionDecl *FD,
                                CUDAFunctionTarget CFT) {
  if (Attrs.isInvalid())
    return true;

  if (Attrs.hasProcessingCache()) {
    CC = (CallingConv) Attrs.getProcessingCache();
    return false;
  }

  unsigned ReqArgs = Attrs.getKind() == ParsedAttr::AT_Pcs ? 1 : 0;
  if (!Attrs.checkExactlyNumArgs(*this, ReqArgs)) {
    Attrs.setInvalid();
    return true;
  }

  const TargetInfo &TI = Context.getTargetInfo();
  // TODO: diagnose uses of these conventions on the wrong target.
  switch (Attrs.getKind()) {
  case ParsedAttr::AT_CDecl:
    CC = TI.getDefaultCallingConv();
    break;
  case ParsedAttr::AT_FastCall:
    CC = CC_X86FastCall;
    break;
  case ParsedAttr::AT_StdCall:
    CC = CC_X86StdCall;
    break;
  case ParsedAttr::AT_ThisCall:
    CC = CC_X86ThisCall;
    break;
  case ParsedAttr::AT_Pascal:
    CC = CC_X86Pascal;
    break;
  case ParsedAttr::AT_SwiftCall:
    CC = CC_Swift;
    break;
  case ParsedAttr::AT_SwiftAsyncCall:
    CC = CC_SwiftAsync;
    break;
  case ParsedAttr::AT_VectorCall:
    CC = CC_X86VectorCall;
    break;
  case ParsedAttr::AT_AArch64VectorPcs:
    CC = CC_AArch64VectorCall;
    break;
  case ParsedAttr::AT_AArch64SVEPcs:
    CC = CC_AArch64SVEPCS;
    break;
  case ParsedAttr::AT_AMDGPUKernelCall:
    CC = CC_AMDGPUKernelCall;
    break;
  case ParsedAttr::AT_RegCall:
    CC = CC_X86RegCall;
    break;
  case ParsedAttr::AT_MSABI:
    CC = Context.getTargetInfo().getTriple().isOSWindows() ? CC_C :
                                                             CC_Win64;
    break;
  case ParsedAttr::AT_SysVABI:
    CC = Context.getTargetInfo().getTriple().isOSWindows() ? CC_X86_64SysV :
                                                             CC_C;
    break;
  case ParsedAttr::AT_Pcs: {
    StringRef StrRef;
    if (!checkStringLiteralArgumentAttr(Attrs, 0, StrRef)) {
      Attrs.setInvalid();
      return true;
    }
    if (StrRef == "aapcs") {
      CC = CC_AAPCS;
      break;
    } else if (StrRef == "aapcs-vfp") {
      CC = CC_AAPCS_VFP;
      break;
    }

    Attrs.setInvalid();
    Diag(Attrs.getLoc(), diag::err_invalid_pcs);
    return true;
  }
  case ParsedAttr::AT_IntelOclBicc:
    CC = CC_IntelOclBicc;
    break;
  case ParsedAttr::AT_PreserveMost:
    CC = CC_PreserveMost;
    break;
  case ParsedAttr::AT_PreserveAll:
    CC = CC_PreserveAll;
    break;
  case ParsedAttr::AT_M68kRTD:
    CC = CC_M68kRTD;
    break;
  case ParsedAttr::AT_PreserveNone:
    CC = CC_PreserveNone;
    break;
  case ParsedAttr::AT_RISCVVectorCC:
    CC = CC_RISCVVectorCall;
    break;
  default: llvm_unreachable("unexpected attribute kind");
  }

  TargetInfo::CallingConvCheckResult A = TargetInfo::CCCR_OK;
  // CUDA functions may have host and/or device attributes which indicate
  // their targeted execution environment, therefore the calling convention
  // of functions in CUDA should be checked against the target deduced based
  // on their host/device attributes.
  if (LangOpts.CUDA) {
    auto *Aux = Context.getAuxTargetInfo();
    assert(FD || CFT != CUDAFunctionTarget::InvalidTarget);
    auto CudaTarget = FD ? IdentifyCUDATarget(FD) : CFT;
    bool CheckHost = false, CheckDevice = false;
    switch (CudaTarget) {
    case CUDAFunctionTarget::HostDevice:
      CheckHost = true;
      CheckDevice = true;
      break;
    case CUDAFunctionTarget::Host:
      CheckHost = true;
      break;
    case CUDAFunctionTarget::Device:
    case CUDAFunctionTarget::Global:
      CheckDevice = true;
      break;
    case CUDAFunctionTarget::InvalidTarget:
      llvm_unreachable("unexpected cuda target");
    }
    auto *HostTI = LangOpts.CUDAIsDevice ? Aux : &TI;
    auto *DeviceTI = LangOpts.CUDAIsDevice ? &TI : Aux;
    if (CheckHost && HostTI)
      A = HostTI->checkCallingConvention(CC);
    if (A == TargetInfo::CCCR_OK && CheckDevice && DeviceTI)
      A = DeviceTI->checkCallingConvention(CC);
  } else {
    A = TI.checkCallingConvention(CC);
  }

  switch (A) {
  case TargetInfo::CCCR_OK:
    break;

  case TargetInfo::CCCR_Ignore:
    // Treat an ignored convention as if it was an explicit C calling convention
    // attribute. For example, __stdcall on Win x64 functions as __cdecl, so
    // that command line flags that change the default convention to
    // __vectorcall don't affect declarations marked __stdcall.
    CC = CC_C;
    break;

  case TargetInfo::CCCR_Error:
    Diag(Attrs.getLoc(), diag::error_cconv_unsupported)
        << Attrs << (int)CallingConventionIgnoredReason::ForThisTarget;
    break;

  case TargetInfo::CCCR_Warning: {
    Diag(Attrs.getLoc(), diag::warn_cconv_unsupported)
        << Attrs << (int)CallingConventionIgnoredReason::ForThisTarget;

    // This convention is not valid for the target. Use the default function or
    // method calling convention.
    bool IsCXXMethod = false, IsVariadic = false;
    if (FD) {
      IsCXXMethod = FD->isCXXInstanceMember();
      IsVariadic = FD->isVariadic();
    }
    CC = Context.getDefaultCallingConvention(IsVariadic, IsCXXMethod);
    break;
  }
  }

  Attrs.setProcessingCache((unsigned) CC);
  return false;
}

/// Pointer-like types in the default address space.
static bool isValidSwiftContextType(QualType Ty) {
  if (!Ty->hasPointerRepresentation())
    return Ty->isDependentType();
  return Ty->getPointeeType().getAddressSpace() == LangAS::Default;
}

/// Pointers and references in the default address space.
static bool isValidSwiftIndirectResultType(QualType Ty) {
  if (const auto *PtrType = Ty->getAs<PointerType>()) {
    Ty = PtrType->getPointeeType();
  } else if (const auto *RefType = Ty->getAs<ReferenceType>()) {
    Ty = RefType->getPointeeType();
  } else {
    return Ty->isDependentType();
  }
  return Ty.getAddressSpace() == LangAS::Default;
}

/// Pointers and references to pointers in the default address space.
static bool isValidSwiftErrorResultType(QualType Ty) {
  if (const auto *PtrType = Ty->getAs<PointerType>()) {
    Ty = PtrType->getPointeeType();
  } else if (const auto *RefType = Ty->getAs<ReferenceType>()) {
    Ty = RefType->getPointeeType();
  } else {
    return Ty->isDependentType();
  }
  if (!Ty.getQualifiers().empty())
    return false;
  return isValidSwiftContextType(Ty);
}

void Sema::AddParameterABIAttr(Decl *D, const AttributeCommonInfo &CI,
                               ParameterABI abi) {

  QualType type = cast<ParmVarDecl>(D)->getType();

  if (auto existingAttr = D->getAttr<ParameterABIAttr>()) {
    if (existingAttr->getABI() != abi) {
      Diag(CI.getLoc(), diag::err_attributes_are_not_compatible)
          << getParameterABISpelling(abi) << existingAttr
          << (CI.isRegularKeywordAttribute() ||
              existingAttr->isRegularKeywordAttribute());
      Diag(existingAttr->getLocation(), diag::note_conflicting_attribute);
      return;
    }
  }

  switch (abi) {
  case ParameterABI::Ordinary:
    llvm_unreachable("explicit attribute for ordinary parameter ABI?");

  case ParameterABI::SwiftContext:
    if (!isValidSwiftContextType(type)) {
      Diag(CI.getLoc(), diag::err_swift_abi_parameter_wrong_type)
          << getParameterABISpelling(abi) << /*pointer to pointer */ 0 << type;
    }
    D->addAttr(::new (Context) SwiftContextAttr(Context, CI));
    return;

  case ParameterABI::SwiftAsyncContext:
    if (!isValidSwiftContextType(type)) {
      Diag(CI.getLoc(), diag::err_swift_abi_parameter_wrong_type)
          << getParameterABISpelling(abi) << /*pointer to pointer */ 0 << type;
    }
    D->addAttr(::new (Context) SwiftAsyncContextAttr(Context, CI));
    return;

  case ParameterABI::SwiftErrorResult:
    if (!isValidSwiftErrorResultType(type)) {
      Diag(CI.getLoc(), diag::err_swift_abi_parameter_wrong_type)
          << getParameterABISpelling(abi) << /*pointer to pointer */ 1 << type;
    }
    D->addAttr(::new (Context) SwiftErrorResultAttr(Context, CI));
    return;

  case ParameterABI::SwiftIndirectResult:
    if (!isValidSwiftIndirectResultType(type)) {
      Diag(CI.getLoc(), diag::err_swift_abi_parameter_wrong_type)
          << getParameterABISpelling(abi) << /*pointer*/ 0 << type;
    }
    D->addAttr(::new (Context) SwiftIndirectResultAttr(Context, CI));
    return;
  }
  llvm_unreachable("bad parameter ABI attribute");
}

/// Checks a regparm attribute, returning true if it is ill-formed and
/// otherwise setting numParams to the appropriate value.
bool Sema::CheckRegparmAttr(const ParsedAttr &AL, unsigned &numParams) {
  if (AL.isInvalid())
    return true;

  if (!AL.checkExactlyNumArgs(*this, 1)) {
    AL.setInvalid();
    return true;
  }

  uint32_t NP;
  Expr *NumParamsExpr = AL.getArgAsExpr(0);
  if (!checkUInt32Argument(*this, AL, NumParamsExpr, NP)) {
    AL.setInvalid();
    return true;
  }

  if (Context.getTargetInfo().getRegParmMax() == 0) {
    Diag(AL.getLoc(), diag::err_attribute_regparm_wrong_platform)
      << NumParamsExpr->getSourceRange();
    AL.setInvalid();
    return true;
  }

  numParams = NP;
  if (numParams > Context.getTargetInfo().getRegParmMax()) {
    Diag(AL.getLoc(), diag::err_attribute_regparm_invalid_number)
      << Context.getTargetInfo().getRegParmMax() << NumParamsExpr->getSourceRange();
    AL.setInvalid();
    return true;
  }

  return false;
}

// Checks whether an argument of launch_bounds attribute is
// acceptable, performs implicit conversion to Rvalue, and returns
// non-nullptr Expr result on success. Otherwise, it returns nullptr
// and may output an error.
static Expr *makeLaunchBoundsArgExpr(Sema &S, Expr *E,
                                     const CUDALaunchBoundsAttr &AL,
                                     const unsigned Idx) {
  if (S.DiagnoseUnexpandedParameterPack(E))
    return nullptr;

  // Accept template arguments for now as they depend on something else.
  // We'll get to check them when they eventually get instantiated.
  if (E->isValueDependent())
    return E;

  std::optional<llvm::APSInt> I = llvm::APSInt(64);
  if (!(I = E->getIntegerConstantExpr(S.Context))) {
    S.Diag(E->getExprLoc(), diag::err_attribute_argument_n_type)
        << &AL << Idx << AANT_ArgumentIntegerConstant << E->getSourceRange();
    return nullptr;
  }
  // Make sure we can fit it in 32 bits.
  if (!I->isIntN(32)) {
    S.Diag(E->getExprLoc(), diag::err_ice_too_large)
        << toString(*I, 10, false) << 32 << /* Unsigned */ 1;
    return nullptr;
  }
  if (*I < 0)
    S.Diag(E->getExprLoc(), diag::warn_attribute_argument_n_negative)
        << &AL << Idx << E->getSourceRange();

  // We may need to perform implicit conversion of the argument.
  InitializedEntity Entity = InitializedEntity::InitializeParameter(
      S.Context, S.Context.getConstType(S.Context.IntTy), /*consume*/ false);
  ExprResult ValArg = S.PerformCopyInitialization(Entity, SourceLocation(), E);
  assert(!ValArg.isInvalid() &&
         "Unexpected PerformCopyInitialization() failure.");

  return ValArg.getAs<Expr>();
}

CUDALaunchBoundsAttr *
Sema::CreateLaunchBoundsAttr(const AttributeCommonInfo &CI, Expr *MaxThreads,
                             Expr *MinBlocks, Expr *MaxBlocks) {
  CUDALaunchBoundsAttr TmpAttr(Context, CI, MaxThreads, MinBlocks, MaxBlocks);
  MaxThreads = makeLaunchBoundsArgExpr(*this, MaxThreads, TmpAttr, 0);
  if (!MaxThreads)
    return nullptr;

  if (MinBlocks) {
    MinBlocks = makeLaunchBoundsArgExpr(*this, MinBlocks, TmpAttr, 1);
    if (!MinBlocks)
      return nullptr;
  }

  if (MaxBlocks) {
    // '.maxclusterrank' ptx directive requires .target sm_90 or higher.
    auto SM = getCudaArch(Context.getTargetInfo());
    if (SM == CudaArch::UNKNOWN || SM < CudaArch::SM_90) {
      Diag(MaxBlocks->getBeginLoc(), diag::warn_cuda_maxclusterrank_sm_90)
          << CudaArchToString(SM) << CI << MaxBlocks->getSourceRange();
      // Ignore it by setting MaxBlocks to null;
      MaxBlocks = nullptr;
    } else {
      MaxBlocks = makeLaunchBoundsArgExpr(*this, MaxBlocks, TmpAttr, 2);
      if (!MaxBlocks)
        return nullptr;
    }
  }

  return ::new (Context)
      CUDALaunchBoundsAttr(Context, CI, MaxThreads, MinBlocks, MaxBlocks);
}

void Sema::AddLaunchBoundsAttr(Decl *D, const AttributeCommonInfo &CI,
                               Expr *MaxThreads, Expr *MinBlocks,
                               Expr *MaxBlocks) {
  if (auto *Attr = CreateLaunchBoundsAttr(CI, MaxThreads, MinBlocks, MaxBlocks))
    D->addAttr(Attr);
}

static void handleLaunchBoundsAttr(Sema &S, Decl *D, const ParsedAttr &AL) {
  if (!AL.checkAtLeastNumArgs(S, 1) || !AL.checkAtMostNumArgs(S, 3))
    return;

  S.AddLaunchBoundsAttr(D, AL, AL.getArgAsExpr(0),
                        AL.getNumArgs() > 1 ? AL.getArgAsExpr(1) : nullptr,
                        AL.getNumArgs() > 2 ? AL.getArgAsExpr(2) : nullptr);
}

static void handleArgumentWithTypeTagAttr(Sema &S, Decl *D,
                                          const ParsedAttr &AL) {
  if (!AL.isArgIdent(0)) {
    S.Diag(AL.getLoc(), diag::err_attribute_argument_n_type)
        << AL << /* arg num = */ 1 << AANT_ArgumentIdentifier;
    return;
  }

  ParamIdx ArgumentIdx;
  if (!checkFunctionOrMethodParameterIndex(S, D, AL, 2, AL.getArgAsExpr(1),
                                           ArgumentIdx))
    return;

  ParamIdx TypeTagIdx;
  if (!checkFunctionOrMethodParameterIndex(S, D, AL, 3, AL.getArgAsExpr(2),
                                           TypeTagIdx))
    return;

  bool IsPointer = AL.getAttrName()->getName() == "pointer_with_type_tag";
  if (IsPointer) {
    // Ensure that buffer has a pointer type.
    unsigned ArgumentIdxAST = ArgumentIdx.getASTIndex();
    if (ArgumentIdxAST >= getFunctionOrMethodNumParams(D) ||
        !getFunctionOrMethodParamType(D, ArgumentIdxAST)->isPointerType())
      S.Diag(AL.getLoc(), diag::err_attribute_pointers_only) << AL << 0;
  }

  D->addAttr(::new (S.Context) ArgumentWithTypeTagAttr(
      S.Context, AL, AL.getArgAsIdent(0)->Ident, ArgumentIdx, TypeTagIdx,
      IsPointer));
}

static void handleTypeTagForDatatypeAttr(Sema &S, Decl *D,
                                         const ParsedAttr &AL) {
  if (!AL.isArgIdent(0)) {
    S.Diag(AL.getLoc(), diag::err_attribute_argument_n_type)
        << AL << 1 << AANT_ArgumentIdentifier;
    return;
  }

  if (!AL.checkExactlyNumArgs(S, 1))
    return;

  if (!isa<VarDecl>(D)) {
    S.Diag(AL.getLoc(), diag::err_attribute_wrong_decl_type)
        << AL << AL.isRegularKeywordAttribute() << ExpectedVariable;
    return;
  }

  IdentifierInfo *PointerKind = AL.getArgAsIdent(0)->Ident;
  TypeSourceInfo *MatchingCTypeLoc = nullptr;
  S.GetTypeFromParser(AL.getMatchingCType(), &MatchingCTypeLoc);
  assert(MatchingCTypeLoc && "no type source info for attribute argument");

  D->addAttr(::new (S.Context) TypeTagForDatatypeAttr(
      S.Context, AL, PointerKind, MatchingCTypeLoc, AL.getLayoutCompatible(),
      AL.getMustBeNull()));
}

/// Give a warning for duplicate attributes, return true if duplicate.
template <typename AttrType>
static bool checkForDuplicateAttribute(Sema &S, Decl *D,
                                       const ParsedAttr &Attr) {
  // Give a warning for duplicates but not if it's one we've implicitly added.
  auto *A = D->getAttr<AttrType>();
  if (A && !A->isImplicit()) {
    S.Diag(Attr.getLoc(), diag::warn_duplicate_attribute_exact) << A;
    return true;
  }
  return false;
}

// Checks if FPGA memory attributes apply on valid variables.
// Returns true if an error occured.
static bool CheckValidFPGAMemoryAttributesVar(Sema &S, Decl *D) {
  if (const auto *VD = dyn_cast<VarDecl>(D)) {
    if (!(isa<FieldDecl>(D) ||
          (VD->getKind() != Decl::ImplicitParam &&
           VD->getKind() != Decl::NonTypeTemplateParm &&
           (S.SYCL().isTypeDecoratedWithDeclAttribute<SYCLDeviceGlobalAttr>(
                VD->getType()) ||
            VD->getType().isConstQualified() ||
            VD->getType().getAddressSpace() == LangAS::opencl_constant ||
            VD->getStorageClass() == SC_Static || VD->hasLocalStorage())))) {
      return true;
    }
  }
  return false;
}

void Sema::AddSYCLIntelNoGlobalWorkOffsetAttr(Decl *D,
                                              const AttributeCommonInfo &CI,
                                              Expr *E) {
  if (!E->isValueDependent()) {
    // Validate that we have an integer constant expression and then store the
    // converted constant expression into the semantic attribute so that we
    // don't have to evaluate it again later.
    llvm::APSInt ArgVal;
    ExprResult Res = VerifyIntegerConstantExpression(E, &ArgVal);
    if (Res.isInvalid())
      return;
    E = Res.get();

    // Check to see if there's a duplicate attribute with different values
    // already applied to the declaration.
    if (const auto *DeclAttr = D->getAttr<SYCLIntelNoGlobalWorkOffsetAttr>()) {
      // If the other attribute argument is instantiation dependent, we won't
      // have converted it to a constant expression yet and thus we test
      // whether this is a null pointer.
      if (const auto *DeclExpr = dyn_cast<ConstantExpr>(DeclAttr->getValue())) {
        if (ArgVal != DeclExpr->getResultAsAPSInt()) {
          Diag(CI.getLoc(), diag::warn_duplicate_attribute) << CI;
          Diag(DeclAttr->getLoc(), diag::note_previous_attribute);
        }
        // Drop the duplicate attribute.
        return;
      }
    }
  }
<<<<<<< HEAD

  D->addAttr(::new (Context) SYCLIntelNoGlobalWorkOffsetAttr(Context, CI, E));
=======
  if (S.getLangOpts().CUDA && VD->hasLocalStorage() &&
      S.CUDA().DiagIfHostCode(AL.getLoc(), diag::err_cuda_host_shared)
          << llvm::to_underlying(S.CUDA().CurrentTarget()))
    return;
  D->addAttr(::new (S.Context) CUDASharedAttr(S.Context, AL));
>>>>>>> 0a6f6df5
}

SYCLIntelNoGlobalWorkOffsetAttr *Sema::MergeSYCLIntelNoGlobalWorkOffsetAttr(
    Decl *D, const SYCLIntelNoGlobalWorkOffsetAttr &A) {
  // Check to see if there's a duplicate attribute with different values
  // already applied to the declaration.
  if (const auto *DeclAttr = D->getAttr<SYCLIntelNoGlobalWorkOffsetAttr>()) {
    if (const auto *DeclExpr = dyn_cast<ConstantExpr>(DeclAttr->getValue())) {
      if (const auto *MergeExpr = dyn_cast<ConstantExpr>(A.getValue())) {
        if (DeclExpr->getResultAsAPSInt() != MergeExpr->getResultAsAPSInt()) {
          Diag(DeclAttr->getLoc(), diag::warn_duplicate_attribute) << &A;
          Diag(A.getLoc(), diag::note_previous_attribute);
        }
        // Do not add a duplicate attribute.
        return nullptr;
      }
    }
  }
  return ::new (Context)
      SYCLIntelNoGlobalWorkOffsetAttr(Context, A, A.getValue());
}

static void handleSYCLIntelNoGlobalWorkOffsetAttr(Sema &S, Decl *D,
                                                  const ParsedAttr &A) {
  // If no attribute argument is specified, set to default value '1'.
  Expr *E = A.isArgExpr(0)
                ? A.getArgAsExpr(0)
                : IntegerLiteral::Create(S.Context, llvm::APInt(32, 1),
                                         S.Context.IntTy, A.getLoc());

  S.AddSYCLIntelNoGlobalWorkOffsetAttr(D, A, E);
}

/// Handle the [[intel::singlepump]] attribute.
static void handleSYCLIntelSinglePumpAttr(Sema &S, Decl *D,
                                          const ParsedAttr &AL) {
  // 'singlepump' Attribute does not take any argument. Give a warning for
  // duplicate attributes but not if it's one we've implicitly added and drop
  // any duplicates.
  if (const auto *ExistingAttr = D->getAttr<SYCLIntelSinglePumpAttr>()) {
    if (ExistingAttr && !ExistingAttr->isImplicit()) {
      S.Diag(AL.getLoc(), diag::warn_duplicate_attribute_exact) << &AL;
      S.Diag(ExistingAttr->getLoc(), diag::note_previous_attribute);
      return;
    }
  }

  // Check attribute applies to field, constant variables, local variables,
  // static variables, non-static data members, and device_global variables
  // for the device compilation.
  if (S.Context.getLangOpts().SYCLIsDevice &&
      ((D->getKind() == Decl::ParmVar) ||
       CheckValidFPGAMemoryAttributesVar(S, D))) {
    S.Diag(AL.getLoc(), diag::err_fpga_attribute_incorrect_variable)
        << AL << /*agent memory arguments*/ 0;
    return;
  }

  // If the declaration does not have an [[intel::fpga_memory]]
  // attribute, this creates one as an implicit attribute.
  if (!D->hasAttr<SYCLIntelMemoryAttr>())
    D->addAttr(SYCLIntelMemoryAttr::CreateImplicit(
        S.Context, SYCLIntelMemoryAttr::Default));

  D->addAttr(::new (S.Context) SYCLIntelSinglePumpAttr(S.Context, AL));
}

/// Handle the [[intel::doublepump]] attribute.
static void handleSYCLIntelDoublePumpAttr(Sema &S, Decl *D,
                                          const ParsedAttr &AL) {
  // 'doublepump' Attribute does not take any argument. Give a warning for
  // duplicate attributes but not if it's one we've implicitly added and drop
  // any duplicates.
  if (const auto *ExistingAttr = D->getAttr<SYCLIntelDoublePumpAttr>()) {
    if (ExistingAttr && !ExistingAttr->isImplicit()) {
      S.Diag(AL.getLoc(), diag::warn_duplicate_attribute_exact) << &AL;
      S.Diag(ExistingAttr->getLoc(), diag::note_previous_attribute);
      return;
    }
  }

  // Check attribute applies to field, constant variables, local variables,
  // static variables, non-static data members, and device_global variables
  // for the device compilation.
  if (S.Context.getLangOpts().SYCLIsDevice &&
      ((D->getKind() == Decl::ParmVar) ||
       CheckValidFPGAMemoryAttributesVar(S, D))) {
    S.Diag(AL.getLoc(), diag::err_fpga_attribute_incorrect_variable)
        << AL << /*agent memory arguments*/ 0;
    return;
  }

  // If the declaration does not have an [[intel::fpga_memory]]
  // attribute, this creates one as an implicit attribute.
  if (!D->hasAttr<SYCLIntelMemoryAttr>())
    D->addAttr(SYCLIntelMemoryAttr::CreateImplicit(
        S.Context, SYCLIntelMemoryAttr::Default));

  D->addAttr(::new (S.Context) SYCLIntelDoublePumpAttr(S.Context, AL));
}

/// Handle the [[intel::fpga_memory]] attribute.
/// This is incompatible with the [[intel::fpga_register]] attribute.
static void handleSYCLIntelMemoryAttr(Sema &S, Decl *D, const ParsedAttr &AL) {
  SYCLIntelMemoryAttr::MemoryKind Kind;
  if (AL.getNumArgs() == 0)
    Kind = SYCLIntelMemoryAttr::Default;
  else {
    StringRef Str;
    if (!S.checkStringLiteralArgumentAttr(AL, 0, Str))
      return;
    if (Str.empty() ||
        !SYCLIntelMemoryAttr::ConvertStrToMemoryKind(Str, Kind)) {
      SmallString<256> ValidStrings;
      SYCLIntelMemoryAttr::generateValidStrings(ValidStrings);
      S.Diag(AL.getLoc(), diag::err_intel_fpga_memory_arg_invalid)
          << AL << ValidStrings;
      return;
    }
  }

<<<<<<< HEAD
  if (auto *MA = D->getAttr<SYCLIntelMemoryAttr>()) {
    // Check to see if there's a duplicate memory attribute with different
    // values already applied to the declaration.
    if (!MA->isImplicit()) {
      if (MA->getKind() != Kind) {
        S.Diag(AL.getLoc(), diag::warn_duplicate_attribute) << &AL;
        S.Diag(MA->getLocation(), diag::note_previous_attribute);
      }
      // Drop the duplicate attribute.
      return;
    }
    // We are adding a user memory attribute, drop any implicit default.
    D->dropAttr<SYCLIntelMemoryAttr>();
  }
=======
  // Diagnostic is emitted elsewhere: here we store the (valid) AL
  // in the Decl node for syntactic reasoning, e.g., pretty-printing.
  CallingConv CC;
  if (S.CheckCallingConvAttr(
          AL, CC, /*FD*/ nullptr,
          S.CUDA().IdentifyTarget(dyn_cast<FunctionDecl>(D))))
    return;
>>>>>>> 0a6f6df5

  // Check attribute applies to field, constant variables, local variables,
  // static variables, agent memory arguments, non-static data members,
  // and device_global variables for the device compilation.
  if (S.Context.getLangOpts().SYCLIsDevice &&
      CheckValidFPGAMemoryAttributesVar(S, D)) {
    S.Diag(AL.getLoc(), diag::err_fpga_attribute_incorrect_variable)
        << AL << /*agent memory arguments*/ 1;
    return;
  }

  D->addAttr(::new (S.Context) SYCLIntelMemoryAttr(S.Context, AL, Kind));
}

/// Handle the [[intel::fpga_register]] attribute.
/// This is incompatible with most of the other memory attributes.
static void handleSYCLIntelRegisterAttr(Sema &S, Decl *D,
		                        const ParsedAttr &A) {

  // 'fpga_register' Attribute does not take any argument. Give a warning for
  // duplicate attributes but not if it's one we've implicitly added and drop
  // any duplicates.
  if (const auto *ExistingAttr = D->getAttr<SYCLIntelRegisterAttr>()) {
    if (ExistingAttr && !ExistingAttr->isImplicit()) {
      S.Diag(A.getLoc(), diag::warn_duplicate_attribute_exact) << &A;
      S.Diag(ExistingAttr->getLoc(), diag::note_previous_attribute);
      return;
    }
  }

  // Check attribute applies to field, constant variables, local variables,
  // static variables, non-static data members, and device_global variables
  // for the device compilation.
  if (S.Context.getLangOpts().SYCLIsDevice &&
      ((D->getKind() == Decl::ParmVar) ||
       CheckValidFPGAMemoryAttributesVar(S, D))) {
    S.Diag(A.getLoc(), diag::err_fpga_attribute_incorrect_variable)
        << A << /*agent memory arguments*/ 0;
    return;
  }

  D->addAttr(::new (S.Context) SYCLIntelRegisterAttr(S.Context, A));
}

/// Handle the [[intel::bankwidth]] and [[intel::numbanks]] attributes.
/// These require a single constant power of two greater than zero.
/// These are incompatible with the register attribute.
/// The numbanks and bank_bits attributes are related.  If bank_bits exists
/// when handling numbanks they are checked for consistency.

void Sema::AddSYCLIntelBankWidthAttr(Decl *D, const AttributeCommonInfo &CI,
                                     Expr *E) {
  if (!E->isValueDependent()) {
    // Validate that we have an integer constant expression and then store the
    // converted constant expression into the semantic attribute so that we
    // don't have to evaluate it again later.
    llvm::APSInt ArgVal;
    ExprResult Res = VerifyIntegerConstantExpression(E, &ArgVal);
    if (Res.isInvalid())
      return;
    E = Res.get();

    // This attribute requires a strictly positive value.
    if (ArgVal <= 0) {
      Diag(E->getExprLoc(), diag::err_attribute_requires_positive_integer)
          << CI << /*positive*/ 0;
      return;
    }

    // This attribute requires a single constant power of two greater than zero.
    if (!ArgVal.isPowerOf2()) {
      Diag(E->getExprLoc(), diag::err_attribute_argument_not_power_of_two)
          << CI;
      return;
    }

    // Check attribute applies to field, constant variables, local variables,
    // static variables, agent memory arguments, non-static data members,
    // and device_global variables for the device compilation.
    if (Context.getLangOpts().SYCLIsDevice &&
        CheckValidFPGAMemoryAttributesVar(*this, D)) {
      Diag(CI.getLoc(), diag::err_fpga_attribute_incorrect_variable)
          << CI << /*agent memory arguments*/ 1;
      return;
    }

    // Check to see if there's a duplicate attribute with different values
    // already applied to the declaration.
    if (const auto *DeclAttr = D->getAttr<SYCLIntelBankWidthAttr>()) {
      // If the other attribute argument is instantiation dependent, we won't
      // have converted it to a constant expression yet and thus we test
      // whether this is a null pointer.
      if (const auto *DeclExpr = dyn_cast<ConstantExpr>(DeclAttr->getValue())) {
        if (ArgVal != DeclExpr->getResultAsAPSInt()) {
          Diag(CI.getLoc(), diag::warn_duplicate_attribute) << CI;
          Diag(DeclAttr->getLoc(), diag::note_previous_attribute);
        }
        // Drop the duplicate attribute.
        return;
      }
    }
  }

  // If the declaration does not have an [[intel::fpga_memory]]
  // attribute, this creates one as an implicit attribute.
  if (!D->hasAttr<SYCLIntelMemoryAttr>())
    D->addAttr(SYCLIntelMemoryAttr::CreateImplicit(
        Context, SYCLIntelMemoryAttr::Default));

  D->addAttr(::new (Context) SYCLIntelBankWidthAttr(Context, CI, E));
}

SYCLIntelBankWidthAttr *
Sema::MergeSYCLIntelBankWidthAttr(Decl *D, const SYCLIntelBankWidthAttr &A) {
  // Check to see if there's a duplicate attribute with different values
  // already applied to the declaration.
  if (const auto *DeclAttr = D->getAttr<SYCLIntelBankWidthAttr>()) {
    const auto *DeclExpr = dyn_cast<ConstantExpr>(DeclAttr->getValue());
    const auto *MergeExpr = dyn_cast<ConstantExpr>(A.getValue());
    if (DeclExpr && MergeExpr &&
        DeclExpr->getResultAsAPSInt() != MergeExpr->getResultAsAPSInt()) {
      Diag(DeclAttr->getLoc(), diag::warn_duplicate_attribute) << &A;
      Diag(A.getLoc(), diag::note_previous_attribute);
      return nullptr;
    }
  }

  return ::new (Context) SYCLIntelBankWidthAttr(Context, A, A.getValue());
}

static void handleSYCLIntelBankWidthAttr(Sema &S, Decl *D,
                                         const ParsedAttr &A) {
  S.AddSYCLIntelBankWidthAttr(D, A, A.getArgAsExpr(0));
}

void Sema::AddSYCLIntelNumBanksAttr(Decl *D, const AttributeCommonInfo &CI,
                                    Expr *E) {
  if (!E->isValueDependent()) {
    // Validate that we have an integer constant expression and then store the
    // converted constant expression into the semantic attribute so that we
    // don't have to evaluate it again later.
    llvm::APSInt ArgVal;
    ExprResult Res = VerifyIntegerConstantExpression(E, &ArgVal);
    if (Res.isInvalid())
      return;
    E = Res.get();

    // This attribute requires a strictly positive value.
    if (ArgVal <= 0) {
      Diag(E->getExprLoc(), diag::err_attribute_requires_positive_integer)
          << CI << /*positive*/ 0;
      return;
    }

    // This attribute requires a single constant power of two greater than zero.
    if (!ArgVal.isPowerOf2()) {
      Diag(E->getExprLoc(), diag::err_attribute_argument_not_power_of_two)
          << CI;
      return;
    }

    // Check or add the related BankBits attribute.
    if (auto *BBA = D->getAttr<SYCLIntelBankBitsAttr>()) {
      unsigned NumBankBits = BBA->args_size();
      if (NumBankBits != ArgVal.ceilLogBase2()) {
        Diag(E->getExprLoc(), diag::err_bankbits_numbanks_conflicting) << CI;
        return;
      }
    }

    // Check attribute applies to constant variables, local variables,
    // static variables, agent memory arguments, non-static data members,
    // and device_global variables for the device compilation.
    if (Context.getLangOpts().SYCLIsDevice &&
        CheckValidFPGAMemoryAttributesVar(*this, D)) {
      Diag(CI.getLoc(), diag::err_fpga_attribute_incorrect_variable)
          << CI << /*agent memory arguments*/ 1;
      return;
    }

    // Check to see if there's a duplicate attribute with different values
    // already applied to the declaration.
    if (const auto *DeclAttr = D->getAttr<SYCLIntelNumBanksAttr>()) {
      // If the other attribute argument is instantiation dependent, we won't
      // have converted it to a constant expression yet and thus we test
      // whether this is a null pointer.
      if (const auto *DeclExpr = dyn_cast<ConstantExpr>(DeclAttr->getValue())) {
        if (ArgVal != DeclExpr->getResultAsAPSInt()) {
          Diag(CI.getLoc(), diag::warn_duplicate_attribute) << CI;
          Diag(DeclAttr->getLoc(), diag::note_previous_attribute);
        }
        // Drop the duplicate attribute.
        return;
      }
    }
  }

  // If the declaration does not have an [[intel::fpga_memory]]
  // attribute, this creates one as an implicit attribute.
  if (!D->hasAttr<SYCLIntelMemoryAttr>())
    D->addAttr(SYCLIntelMemoryAttr::CreateImplicit(
        Context, SYCLIntelMemoryAttr::Default));

  // We are adding a user NumBanks attribute, drop any implicit default.
  if (auto *NBA = D->getAttr<SYCLIntelNumBanksAttr>()) {
    if (NBA->isImplicit())
      D->dropAttr<SYCLIntelNumBanksAttr>();
  }

  D->addAttr(::new (Context) SYCLIntelNumBanksAttr(Context, CI, E));
}

SYCLIntelNumBanksAttr *
Sema::MergeSYCLIntelNumBanksAttr(Decl *D, const SYCLIntelNumBanksAttr &A) {
  // Check to see if there's a duplicate attribute with different values
  // already applied to the declaration.
  if (const auto *DeclAttr = D->getAttr<SYCLIntelNumBanksAttr>()) {
    const auto *DeclExpr = dyn_cast<ConstantExpr>(DeclAttr->getValue());
    const auto *MergeExpr = dyn_cast<ConstantExpr>(A.getValue());
    if (DeclExpr && MergeExpr &&
        DeclExpr->getResultAsAPSInt() != MergeExpr->getResultAsAPSInt()) {
      Diag(DeclAttr->getLoc(), diag::warn_duplicate_attribute) << &A;
      Diag(A.getLoc(), diag::note_previous_attribute);
      return nullptr;
    }
  }

  return ::new (Context) SYCLIntelNumBanksAttr(Context, A, A.getValue());
}

static void handleSYCLIntelNumBanksAttr(Sema &S, Decl *D, const ParsedAttr &A) {
  S.AddSYCLIntelNumBanksAttr(D, A, A.getArgAsExpr(0));
}

static void handleIntelSimpleDualPortAttr(Sema &S, Decl *D,
                                          const ParsedAttr &AL) {
  // 'simple_dual_port' Attribute does not take any argument. Give a warning for
  // duplicate attributes but not if it's one we've implicitly added and drop
  // any duplicates.
  if (const auto *ExistingAttr = D->getAttr<SYCLIntelSimpleDualPortAttr>()) {
    if (ExistingAttr && !ExistingAttr->isImplicit()) {
      S.Diag(AL.getLoc(), diag::warn_duplicate_attribute_exact) << &AL;
      S.Diag(ExistingAttr->getLoc(), diag::note_previous_attribute);
      return;
    }
  }

  // Check attribute applies to field, constant variables, local variables,
  // static variables, agent memory arguments, non-static data members,
  // and device_global variables for the device compilation.
  if (S.Context.getLangOpts().SYCLIsDevice &&
      CheckValidFPGAMemoryAttributesVar(S, D)) {
      S.Diag(AL.getLoc(), diag::err_fpga_attribute_incorrect_variable)
          << AL << /*agent memory arguments*/ 1;
      return;
  }

  if (!D->hasAttr<SYCLIntelMemoryAttr>())
    D->addAttr(SYCLIntelMemoryAttr::CreateImplicit(
        S.Context, SYCLIntelMemoryAttr::Default));

  D->addAttr(::new (S.Context)
                 SYCLIntelSimpleDualPortAttr(S.Context, AL));
}

void Sema::AddSYCLIntelMaxReplicatesAttr(Decl *D, const AttributeCommonInfo &CI,
                                         Expr *E) {
  if (!E->isValueDependent()) {
    // Validate that we have an integer constant expression and then store the
    // converted constant expression into the semantic attribute so that we
    // don't have to evaluate it again later.
    llvm::APSInt ArgVal;
    ExprResult Res = VerifyIntegerConstantExpression(E, &ArgVal);
    if (Res.isInvalid())
      return;
    E = Res.get();
    // This attribute requires a strictly positive value.
    if (ArgVal <= 0) {
      Diag(E->getExprLoc(), diag::err_attribute_requires_positive_integer)
          << CI << /*positive*/ 0;
      return;
    }

    // Check attribute applies to field, constant variables, local variables,
    // static variables, agent memory arguments, non-static data members,
    // and device_global variables for the device compilation.
    if (Context.getLangOpts().SYCLIsDevice &&
        CheckValidFPGAMemoryAttributesVar(*this, D)) {
      Diag(CI.getLoc(), diag::err_fpga_attribute_incorrect_variable)
          << CI << /*agent memory arguments*/ 1;
      return;
    }

    // Check to see if there's a duplicate attribute with different values
    // already applied to the declaration.
    if (const auto *DeclAttr = D->getAttr<SYCLIntelMaxReplicatesAttr>()) {
      // If the other attribute argument is instantiation dependent, we won't
      // have converted it to a constant expression yet and thus we test
      // whether this is a null pointer.
      if (const auto *DeclExpr = dyn_cast<ConstantExpr>(DeclAttr->getValue())) {
        if (ArgVal != DeclExpr->getResultAsAPSInt()) {
          Diag(CI.getLoc(), diag::warn_duplicate_attribute) << CI;
          Diag(DeclAttr->getLoc(), diag::note_previous_attribute);
        }
        // Drop the duplicate attribute.
        return;
      }
    }
  }

  // If the declaration does not have an [[intel::fpga_memory]]
  // attribute, this creates one as an implicit attribute.
  if (!D->hasAttr<SYCLIntelMemoryAttr>())
    D->addAttr(SYCLIntelMemoryAttr::CreateImplicit(
        Context, SYCLIntelMemoryAttr::Default));

  D->addAttr(::new (Context) SYCLIntelMaxReplicatesAttr(Context, CI, E));
}

SYCLIntelMaxReplicatesAttr *
Sema::MergeSYCLIntelMaxReplicatesAttr(Decl *D,
                                      const SYCLIntelMaxReplicatesAttr &A) {
  // Check to see if there's a duplicate attribute with different values
  // already applied to the declaration.
  if (const auto *DeclAttr = D->getAttr<SYCLIntelMaxReplicatesAttr>()) {
    if (const auto *DeclExpr = dyn_cast<ConstantExpr>(DeclAttr->getValue())) {
      if (const auto *MergeExpr = dyn_cast<ConstantExpr>(A.getValue())) {
        if (DeclExpr->getResultAsAPSInt() != MergeExpr->getResultAsAPSInt()) {
          Diag(DeclAttr->getLoc(), diag::warn_duplicate_attribute) << &A;
          Diag(A.getLoc(), diag::note_previous_attribute);
        }
        // Do not add a duplicate attribute.
        return nullptr;
      }
    }
  }

  return ::new (Context) SYCLIntelMaxReplicatesAttr(Context, A, A.getValue());
}

static void handleSYCLIntelMaxReplicatesAttr(Sema &S, Decl *D,
                                          const ParsedAttr &A) {
  S.AddSYCLIntelMaxReplicatesAttr(D, A, A.getArgAsExpr(0));
}

/// Handle the merge attribute.
/// This requires two string arguments.  The first argument is a name, the
/// second is a direction.  The direction must be "depth" or "width".
/// This is incompatible with the register attribute.
static void handleSYCLIntelMergeAttr(Sema &S, Decl *D, const ParsedAttr &AL) {
  SmallVector<StringRef, 2> Results;
  for (int I = 0; I < 2; I++) {
    StringRef Str;
    if (!S.checkStringLiteralArgumentAttr(AL, I, Str))
      return;

    if (I == 1 && Str != "depth" && Str != "width") {
      S.Diag(AL.getLoc(), diag::err_intel_fpga_merge_dir_invalid) << AL;
      return;
    }
    Results.push_back(Str);
  }

<<<<<<< HEAD
  // Warn about duplicate attributes if they have different arguments, no
  // diagnostic is emitted if the arguments match, and drop any duplicate
  // attributes.
  if (const auto *Existing = D->getAttr<SYCLIntelMergeAttr>()) {
    if (Existing && !(Existing->getName() == Results[0] &&
                      Existing->getDirection() == Results[1])) {
      S.Diag(AL.getLoc(), diag::warn_duplicate_attribute) << AL;
      S.Diag(Existing->getLoc(), diag::note_previous_attribute);
=======
  TargetInfo::CallingConvCheckResult A = TargetInfo::CCCR_OK;
  const TargetInfo &TI = Context.getTargetInfo();
  // CUDA functions may have host and/or device attributes which indicate
  // their targeted execution environment, therefore the calling convention
  // of functions in CUDA should be checked against the target deduced based
  // on their host/device attributes.
  if (LangOpts.CUDA) {
    auto *Aux = Context.getAuxTargetInfo();
    assert(FD || CFT != CUDAFunctionTarget::InvalidTarget);
    auto CudaTarget = FD ? CUDA().IdentifyTarget(FD) : CFT;
    bool CheckHost = false, CheckDevice = false;
    switch (CudaTarget) {
    case CUDAFunctionTarget::HostDevice:
      CheckHost = true;
      CheckDevice = true;
      break;
    case CUDAFunctionTarget::Host:
      CheckHost = true;
      break;
    case CUDAFunctionTarget::Device:
    case CUDAFunctionTarget::Global:
      CheckDevice = true;
      break;
    case CUDAFunctionTarget::InvalidTarget:
      llvm_unreachable("unexpected cuda target");
>>>>>>> 0a6f6df5
    }
    // If there is no mismatch, drop any duplicate attributes.
    return;
  }

  // Check attribute applies to field, constant variables, local variables,
  // static variables, non-static data members, and device_global variables
  // for the device compilation.
  if (S.Context.getLangOpts().SYCLIsDevice &&
      ((D->getKind() == Decl::ParmVar) ||
       CheckValidFPGAMemoryAttributesVar(S, D))) {
    S.Diag(AL.getLoc(), diag::err_fpga_attribute_incorrect_variable)
        << AL << /*agent memory arguments*/ 0;
    return;
  }

  if (!D->hasAttr<SYCLIntelMemoryAttr>())
    D->addAttr(SYCLIntelMemoryAttr::CreateImplicit(
        S.Context, SYCLIntelMemoryAttr::Default));

  D->addAttr(::new (S.Context)
                 SYCLIntelMergeAttr(S.Context, AL, Results[0], Results[1]));
}

/// Handle the bank_bits attribute.
/// This attribute accepts a list of values greater than zero.
/// This is incompatible with the register attribute.
/// The numbanks and bank_bits attributes are related. If numbanks exists
/// when handling bank_bits they are checked for consistency. If numbanks
/// hasn't been added yet an implicit one is added with the correct value.
/// If the user later adds a numbanks attribute the implicit one is removed.
/// The values must be consecutive values (i.e. 3,4,5 or 2,1).
static void handleSYCLIntelBankBitsAttr(Sema &S, Decl *D, const ParsedAttr &A) {
  checkForDuplicateAttribute<SYCLIntelBankBitsAttr>(S, D, A);

  if (!A.checkAtLeastNumArgs(S, 1))
    return;

  SmallVector<Expr *, 8> Args;
  for (unsigned I = 0; I < A.getNumArgs(); ++I) {
    Args.push_back(A.getArgAsExpr(I));
  }

  S.AddSYCLIntelBankBitsAttr(D, A, Args.data(), Args.size());
}

void Sema::AddSYCLIntelBankBitsAttr(Decl *D, const AttributeCommonInfo &CI,
                                    Expr **Exprs, unsigned Size) {
  SYCLIntelBankBitsAttr TmpAttr(Context, CI, Exprs, Size);
  SmallVector<Expr *, 8> Args;
  SmallVector<int64_t, 8> Values;
  bool ListIsValueDep = false;
  for (auto *E : TmpAttr.args()) {
    llvm::APSInt Value(32, /*IsUnsigned=*/false);
    Expr::EvalResult Result;
    ListIsValueDep = ListIsValueDep || E->isValueDependent();
    if (!E->isValueDependent()) {
      ExprResult ICE = VerifyIntegerConstantExpression(E, &Value);
      if (ICE.isInvalid())
        return;
      if (!Value.isNonNegative()) {
        Diag(E->getExprLoc(), diag::err_attribute_requires_positive_integer)
            << CI << /*non-negative*/ 1;
        return;
      }
      E = ICE.get();
    }
    Args.push_back(E);
    Values.push_back(Value.getExtValue());
  }

  // Check that the list is consecutive.
  if (!ListIsValueDep && Values.size() > 1) {
    bool ListIsAscending = Values[0] < Values[1];
    for (int I = 0, E = Values.size() - 1; I < E; ++I) {
      if (Values[I + 1] != Values[I] + (ListIsAscending ? 1 : -1)) {
        Diag(CI.getLoc(), diag::err_bankbits_non_consecutive) << &TmpAttr;
        return;
      }
    }
  }

  // Check or add the related numbanks attribute.
  if (auto *NBA = D->getAttr<SYCLIntelNumBanksAttr>()) {
    Expr *E = NBA->getValue();
    if (!E->isValueDependent()) {
      Expr::EvalResult Result;
      E->EvaluateAsInt(Result, Context);
      llvm::APSInt Value = Result.Val.getInt();
      if (Args.size() != Value.ceilLogBase2()) {
        Diag(TmpAttr.getLoc(), diag::err_bankbits_numbanks_conflicting);
        return;
      }
    }
  } else {
    llvm::APInt Num(32, (unsigned)(1 << Args.size()));
    Expr *NBE =
        IntegerLiteral::Create(Context, Num, Context.IntTy, SourceLocation());
    D->addAttr(SYCLIntelNumBanksAttr::CreateImplicit(Context, NBE));
  }

  // Check attribute applies to field, constant variables, local variables,
  // static variables, agent memory arguments, non-static data members,
  // and device_global variables for the device compilation.
  if (Context.getLangOpts().SYCLIsDevice &&
      CheckValidFPGAMemoryAttributesVar(*this, D)) {
    Diag(CI.getLoc(), diag::err_fpga_attribute_incorrect_variable)
        << CI << /*agent memory arguments*/ 1;
    return;
  }

  if (!D->hasAttr<SYCLIntelMemoryAttr>())
    D->addAttr(SYCLIntelMemoryAttr::CreateImplicit(
        Context, SYCLIntelMemoryAttr::Default));

  D->addAttr(::new (Context)
                 SYCLIntelBankBitsAttr(Context, CI, Args.data(), Args.size()));
}

void Sema::AddSYCLIntelPrivateCopiesAttr(Decl *D, const AttributeCommonInfo &CI,
                                         Expr *E) {
  if (!E->isValueDependent()) {
    // Validate that we have an integer constant expression and then store the
    // converted constant expression into the semantic attribute so that we
    // don't have to evaluate it again later.
    llvm::APSInt ArgVal;
    ExprResult Res = VerifyIntegerConstantExpression(E, &ArgVal);
    if (Res.isInvalid())
      return;
    E = Res.get();
    // This attribute requires a non-negative value.
    if (ArgVal < 0) {
      Diag(E->getExprLoc(), diag::err_attribute_requires_positive_integer)
          << CI << /*non-negative*/ 1;
      return;
    }

    // Check attribute applies to field as well as const variables, non-static
    // local variables, non-static data members, and device_global variables.
    // for the device compilation.
    if (const auto *VD = dyn_cast<VarDecl>(D)) {
      if (Context.getLangOpts().SYCLIsDevice &&
	  (!(isa<FieldDecl>(D) ||
            (VD->getKind() != Decl::ImplicitParam &&
             VD->getKind() != Decl::NonTypeTemplateParm &&
             VD->getKind() != Decl::ParmVar &&
             (VD->hasLocalStorage() ||
              SYCL().isTypeDecoratedWithDeclAttribute<SYCLDeviceGlobalAttr>(
                  VD->getType())))))) {
        Diag(CI.getLoc(), diag::err_fpga_attribute_invalid_decl) << CI;
        return;
      }
    }

    // Check to see if there's a duplicate attribute with different values
    // already applied to the declaration.
    if (const auto *DeclAttr = D->getAttr<SYCLIntelPrivateCopiesAttr>()) {
      // If the other attribute argument is instantiation dependent, we won't
      // have converted it to a constant expression yet and thus we test
      // whether this is a null pointer.
      if (const auto *DeclExpr = dyn_cast<ConstantExpr>(DeclAttr->getValue())) {
        if (ArgVal != DeclExpr->getResultAsAPSInt()) {
          Diag(CI.getLoc(), diag::warn_duplicate_attribute) << CI;
          Diag(DeclAttr->getLoc(), diag::note_previous_attribute);
        }
        // Drop the duplicate attribute.
        return;
      }
    }
  }

  // If the declaration does not have [[intel::fpga_memory]]
  // attribute, this creates default implicit memory.
  if (!D->hasAttr<SYCLIntelMemoryAttr>())
    D->addAttr(SYCLIntelMemoryAttr::CreateImplicit(
        Context, SYCLIntelMemoryAttr::Default));

  D->addAttr(::new (Context) SYCLIntelPrivateCopiesAttr(Context, CI, E));
}

static void handleSYCLIntelPrivateCopiesAttr(Sema &S, Decl *D,
                                             const ParsedAttr &A) {
  S.AddSYCLIntelPrivateCopiesAttr(D, A, A.getArgAsExpr(0));
}

void Sema::AddSYCLIntelForcePow2DepthAttr(Decl *D,
                                          const AttributeCommonInfo &CI,
                                          Expr *E) {
  if (!E->isValueDependent()) {
    // Validate that we have an integer constant expression and then store the
    // converted constant expression into the semantic attribute so that we
    // don't have to evaluate it again later.
    llvm::APSInt ArgVal;
    ExprResult Res = VerifyIntegerConstantExpression(E, &ArgVal);
    if (Res.isInvalid())
      return;
    E = Res.get();

    // This attribute accepts values 0 and 1 only.
    if (ArgVal < 0 || ArgVal > 1) {
      Diag(E->getBeginLoc(), diag::err_attribute_argument_is_not_valid) << CI;
      return;
    }

    // Check attribute applies to field, constant variables, local variables,
    // static variables, agent memory arguments, non-static data members,
    // and device_global variables for the device compilation.
    if (Context.getLangOpts().SYCLIsDevice &&
        CheckValidFPGAMemoryAttributesVar(*this, D)) {
      Diag(CI.getLoc(), diag::err_fpga_attribute_incorrect_variable)
          << CI << /*agent memory arguments*/ 1;
      return;
    }

    // Check to see if there's a duplicate attribute with different values
    // already applied to the declaration.
    if (const auto *DeclAttr = D->getAttr<SYCLIntelForcePow2DepthAttr>()) {
      // If the other attribute argument is instantiation dependent, we won't
      // have converted it to a constant expression yet and thus we test
      // whether this is a null pointer.
      if (const auto *DeclExpr = dyn_cast<ConstantExpr>(DeclAttr->getValue())) {
        if (ArgVal != DeclExpr->getResultAsAPSInt()) {
          Diag(CI.getLoc(), diag::warn_duplicate_attribute) << CI;
          Diag(DeclAttr->getLoc(), diag::note_previous_attribute);
        }
        // If there is no mismatch, drop any duplicate attributes.
        return;
      }
    }
  }

  // If the declaration does not have an [[intel::fpga_memory]]
  // attribute, this creates one as an implicit attribute.
  if (!D->hasAttr<SYCLIntelMemoryAttr>())
    D->addAttr(SYCLIntelMemoryAttr::CreateImplicit(
        Context, SYCLIntelMemoryAttr::Default));

  D->addAttr(::new (Context) SYCLIntelForcePow2DepthAttr(Context, CI, E));
}

SYCLIntelForcePow2DepthAttr *
Sema::MergeSYCLIntelForcePow2DepthAttr(Decl *D,
                                       const SYCLIntelForcePow2DepthAttr &A) {
  // Check to see if there's a duplicate attribute with different values
  // already applied to the declaration.
  if (const auto *DeclAttr = D->getAttr<SYCLIntelForcePow2DepthAttr>()) {
    if (const auto *DeclExpr = dyn_cast<ConstantExpr>(DeclAttr->getValue())) {
      if (const auto *MergeExpr = dyn_cast<ConstantExpr>(A.getValue())) {
        if (DeclExpr->getResultAsAPSInt() != MergeExpr->getResultAsAPSInt()) {
          Diag(DeclAttr->getLoc(), diag::warn_duplicate_attribute) << &A;
          Diag(A.getLoc(), diag::note_previous_attribute);
        }
        // If there is no mismatch, drop any duplicate attributes.
        return nullptr;
      }
    }
  }

  return ::new (Context) SYCLIntelForcePow2DepthAttr(Context, A, A.getValue());
}

static void handleSYCLIntelForcePow2DepthAttr(Sema &S, Decl *D,
                                              const ParsedAttr &A) {
  S.AddSYCLIntelForcePow2DepthAttr(D, A, A.getArgAsExpr(0));
}

static void handleXRayLogArgsAttr(Sema &S, Decl *D, const ParsedAttr &AL) {
  ParamIdx ArgCount;

  if (!checkFunctionOrMethodParameterIndex(S, D, AL, 1, AL.getArgAsExpr(0),
                                           ArgCount,
                                           true /* CanIndexImplicitThis */))
    return;

  // ArgCount isn't a parameter index [0;n), it's a count [1;n]
  D->addAttr(::new (S.Context)
                 XRayLogArgsAttr(S.Context, AL, ArgCount.getSourceIndex()));
}

static void handlePatchableFunctionEntryAttr(Sema &S, Decl *D,
                                             const ParsedAttr &AL) {
  uint32_t Count = 0, Offset = 0;
  if (!checkUInt32Argument(S, AL, AL.getArgAsExpr(0), Count, 0, true))
    return;
  if (AL.getNumArgs() == 2) {
    Expr *Arg = AL.getArgAsExpr(1);
    if (!checkUInt32Argument(S, AL, Arg, Offset, 1, true))
      return;
    if (Count < Offset) {
      S.Diag(getAttrLoc(AL), diag::err_attribute_argument_out_of_range)
          << &AL << 0 << Count << Arg->getBeginLoc();
      return;
    }
  }
  D->addAttr(::new (S.Context)
                 PatchableFunctionEntryAttr(S.Context, AL, Count, Offset));
}

void Sema::addSYCLIntelPipeIOAttr(Decl *D, const AttributeCommonInfo &CI,
                                  Expr *E) {
  VarDecl *VD = cast<VarDecl>(D);
  QualType Ty = VD->getType();
  // TODO: Applicable only on pipe storages. Currently they are defined
  // as structures inside of SYCL headers. Add a check for pipe_storage_t
  // when it is ready.
  if (!Ty->isStructureType()) {
    Diag(CI.getLoc(), diag::err_attribute_wrong_decl_type_str)
        << CI << CI.isRegularKeywordAttribute()
        << "SYCL pipe storage declaration";
    return;
  }

  if (!E->isValueDependent()) {
    // Validate that we have an integer constant expression and then store the
    // converted constant expression into the semantic attribute so that we
    // don't have to evaluate it again later.
    llvm::APSInt ArgVal;
    ExprResult Res = VerifyIntegerConstantExpression(E, &ArgVal);
    if (Res.isInvalid())
      return;
    E = Res.get();

    // This attribute requires a non-negative value.
    if (ArgVal < 0) {
      Diag(E->getExprLoc(), diag::err_attribute_requires_positive_integer)
          << CI << /*non-negative*/ 1;
      return;
    }

    // Check to see if there's a duplicate attribute with different values
    // already applied to the declaration.
    if (const auto *DeclAttr = D->getAttr<SYCLIntelPipeIOAttr>()) {
      // If the other attribute argument is instantiation dependent, we won't
      // have converted it to a constant expression yet and thus we test
      // whether this is a null pointer.
      if (const auto *DeclExpr = dyn_cast<ConstantExpr>(DeclAttr->getID())) {
        if (ArgVal != DeclExpr->getResultAsAPSInt()) {
          Diag(CI.getLoc(), diag::warn_duplicate_attribute) << CI;
          Diag(DeclAttr->getLoc(), diag::note_previous_attribute);
        }
        // Drop the duplicate attribute.
        return;
      }
    }
  }

  D->addAttr(::new (Context) SYCLIntelPipeIOAttr(Context, CI, E));
}

SYCLIntelPipeIOAttr *
Sema::MergeSYCLIntelPipeIOAttr(Decl *D, const SYCLIntelPipeIOAttr &A) {
  // Check to see if there's a duplicate attribute with different values
  // already applied to the declaration.
  if (const auto *DeclAttr = D->getAttr<SYCLIntelPipeIOAttr>()) {
    if (const auto *DeclExpr = dyn_cast<ConstantExpr>(DeclAttr->getID())) {
      if (const auto *MergeExpr = dyn_cast<ConstantExpr>(A.getID())) {
        if (DeclExpr->getResultAsAPSInt() != MergeExpr->getResultAsAPSInt()) {
          Diag(DeclAttr->getLoc(), diag::err_disallowed_duplicate_attribute)
              << &A;
          Diag(A.getLoc(), diag::note_conflicting_attribute);
        }
        // Do not add a duplicate attribute.
        return nullptr;
      }
    }
  }

  return ::new (Context) SYCLIntelPipeIOAttr(Context, A, A.getID());
}

static void handleSYCLIntelPipeIOAttr(Sema &S, Decl *D, const ParsedAttr &A) {
  Expr *E = A.getArgAsExpr(0);
  S.addSYCLIntelPipeIOAttr(D, A, E);
}

SYCLIntelMaxConcurrencyAttr *Sema::MergeSYCLIntelMaxConcurrencyAttr(
    Decl *D, const SYCLIntelMaxConcurrencyAttr &A) {
  // Check to see if there's a duplicate attribute with different values
  // already applied to the declaration.
  if (const auto *DeclAttr = D->getAttr<SYCLIntelMaxConcurrencyAttr>()) {
    if (const auto *DeclExpr = dyn_cast<ConstantExpr>(DeclAttr->getNExpr())) {
      if (const auto *MergeExpr = dyn_cast<ConstantExpr>(A.getNExpr())) {
        if (DeclExpr->getResultAsAPSInt() != MergeExpr->getResultAsAPSInt()) {
          Diag(DeclAttr->getLoc(), diag::warn_duplicate_attribute) << &A;
          Diag(A.getLoc(), diag::note_previous_attribute);
        }
        // Do not add a duplicate attribute.
        return nullptr;
      }
    }
  }

  return ::new (Context) SYCLIntelMaxConcurrencyAttr(Context, A, A.getNExpr());
}

void Sema::AddSYCLIntelMaxConcurrencyAttr(Decl *D,
                                          const AttributeCommonInfo &CI,
                                          Expr *E) {
  if (!E->isValueDependent()) {
    llvm::APSInt ArgVal;
    ExprResult Res = VerifyIntegerConstantExpression(E, &ArgVal);
    if (Res.isInvalid())
      return;
    E = Res.get();

    // This attribute requires a non-negative value.
    if (ArgVal < 0) {
      Diag(E->getExprLoc(), diag::err_attribute_requires_positive_integer)
          << CI << /*non-negative*/ 1;
      return;
    }

    // Check to see if there's a duplicate attribute with different values
    // already applied to the declaration.
    if (const auto *DeclAttr = D->getAttr<SYCLIntelMaxConcurrencyAttr>()) {
      // If the other attribute argument is instantiation dependent, we won't
      // have converted it to a constant expression yet and thus we test
      // whether this is a null pointer.
      if (const auto *DeclExpr = dyn_cast<ConstantExpr>(DeclAttr->getNExpr())) {
        if (ArgVal != DeclExpr->getResultAsAPSInt()) {
          Diag(CI.getLoc(), diag::warn_duplicate_attribute) << CI;
          Diag(DeclAttr->getLoc(), diag::note_previous_attribute);
        }
        // Drop the duplicate attribute.
        return;
      }
    }
  }

  D->addAttr(::new (Context) SYCLIntelMaxConcurrencyAttr(Context, CI, E));
}

static void handleSYCLIntelMaxConcurrencyAttr(Sema &S, Decl *D,
                                              const ParsedAttr &A) {
  Expr *E = A.getArgAsExpr(0);
  S.AddSYCLIntelMaxConcurrencyAttr(D, A, E);
}

// Checks if an expression is a valid filter list for an add_ir_attributes_*
// attribute. Returns true if an error occured.
static bool checkAddIRAttributesFilterListExpr(Expr *FilterListArg, Sema &S,
                                               const AttributeCommonInfo &CI) {
  const auto *FilterListE = cast<InitListExpr>(FilterListArg);
  for (const Expr *FilterElemE : FilterListE->inits())
    if (!isa<StringLiteral>(FilterElemE))
      return S.Diag(FilterElemE->getBeginLoc(),
                    diag::err_sycl_add_ir_attribute_invalid_filter)
             << CI;
  return false;
}

// Returns true if a type is either an array of char or a pointer to char.
static bool isAddIRAttributesValidStringType(QualType T) {
  if (!T->isArrayType() && !T->isPointerType())
    return false;
  QualType ElemT = T->isArrayType()
                       ? cast<ArrayType>(T.getTypePtr())->getElementType()
                       : T->getPointeeType();
  return ElemT.isConstQualified() && ElemT->isCharType();
}

// Checks if an expression is a valid attribute name for an add_ir_attributes_*
// attribute. Returns true if an error occured.
static bool checkAddIRAttributesNameExpr(Expr *NameArg, Sema &S,
                                         const AttributeCommonInfo &CI) {
  // Only strings and const char * are valid name arguments.
  if (isAddIRAttributesValidStringType(NameArg->getType()))
    return false;

  return S.Diag(NameArg->getBeginLoc(),
                diag::err_sycl_add_ir_attribute_invalid_name)
         << CI;
}

// Checks if an expression is a valid attribute value for an add_ir_attributes_*
// attribute. Returns true if an error occured.
static bool checkAddIRAttributesValueExpr(Expr *ValArg, Sema &S,
                                          const AttributeCommonInfo &CI) {
  QualType ValType = ValArg->getType();
  if (isAddIRAttributesValidStringType(ValType) || ValType->isNullPtrType() ||
      ValType->isIntegralOrEnumerationType() || ValType->isFloatingType())
    return false;

  return S.Diag(ValArg->getBeginLoc(),
                diag::err_sycl_add_ir_attribute_invalid_value)
         << CI;
}

// Checks and evaluates arguments of an add_ir_attributes_* attribute. Returns
// true if an error occured.
static bool evaluateAddIRAttributesArgs(Expr **Args, size_t ArgsSize, Sema &S,
                                        const AttributeCommonInfo &CI) {
  ASTContext &Context = S.getASTContext();

  // Check filter list if it is the first argument.
  bool HasFilter = ArgsSize && isa<InitListExpr>(Args[0]);
  if (HasFilter && checkAddIRAttributesFilterListExpr(Args[0], S, CI))
    return true;

  llvm::SmallVector<PartialDiagnosticAt, 8> Notes;
  bool HasDependentArg = false;
  for (unsigned I = HasFilter; I < ArgsSize; I++) {
    Expr *&E = Args[I];

    if (isa<InitListExpr>(E))
      return S.Diag(E->getBeginLoc(),
                    diag::err_sycl_add_ir_attr_filter_list_invalid_arg)
             << CI;

    if (E->isValueDependent() || E->isTypeDependent()) {
      HasDependentArg = true;
      continue;
    }

    Expr::EvalResult Eval;
    Eval.Diag = &Notes;
    if (!E->EvaluateAsConstantExpr(Eval, Context) || !Notes.empty()) {
      S.Diag(E->getBeginLoc(), diag::err_attribute_argument_n_type)
          << CI << (I + 1) << AANT_ArgumentConstantExpr;
      for (auto &Note : Notes)
        S.Diag(Note.first, Note.second);
      return true;
    }
    assert(Eval.Val.hasValue());
    E = ConstantExpr::Create(Context, E, Eval.Val);
  }

  // If there are no dependent expressions, check for expected number of args.
  if (!HasDependentArg && ArgsSize && (ArgsSize - HasFilter) & 1)
    return S.Diag(CI.getLoc(), diag::err_sycl_add_ir_attribute_must_have_pairs)
           << CI;

  // If there are no dependent expressions, check argument types.
  // First half of the arguments are names, the second half are values.
  unsigned MidArg = (ArgsSize - HasFilter) / 2 + HasFilter;
  if (!HasDependentArg) {
    for (unsigned I = HasFilter; I < ArgsSize; ++I) {
      if ((I < MidArg && checkAddIRAttributesNameExpr(Args[I], S, CI)) ||
          (I >= MidArg && checkAddIRAttributesValueExpr(Args[I], S, CI)))
        return true;
    }
  }
  return false;
}

static bool hasDependentExpr(Expr **Exprs, const size_t ExprsSize) {
  return std::any_of(Exprs, Exprs + ExprsSize, [](const Expr *E) {
    return E->isValueDependent() || E->isTypeDependent();
  });
}

static bool hasSameSYCLAddIRAttributes(
    const SmallVector<std::pair<std::string, std::string>, 4> &LAttrs,
    const SmallVector<std::pair<std::string, std::string>, 4> &RAttrs) {
  std::set<std::pair<std::string, std::string>> LNameValSet{LAttrs.begin(),
                                                            LAttrs.end()};
  std::set<std::pair<std::string, std::string>> RNameValSet{RAttrs.begin(),
                                                            RAttrs.end()};
  return LNameValSet == RNameValSet;
}

template <typename AddIRAttrT>
static bool checkSYCLAddIRAttributesMergeability(const AddIRAttrT &NewAttr,
                                                 const AddIRAttrT &ExistingAttr,
                                                 Sema &S) {
  ASTContext &Context = S.getASTContext();
  // If there are no dependent argument expressions and the filters or the
  // attributes are different, then fail due to differing duplicates.
  if (!hasDependentExpr(NewAttr.args_begin(), NewAttr.args_size()) &&
      !hasDependentExpr(ExistingAttr.args_begin(), ExistingAttr.args_size()) &&
      (NewAttr.getAttributeFilter() != ExistingAttr.getAttributeFilter() ||
       !hasSameSYCLAddIRAttributes(
           NewAttr.getAttributeNameValuePairs(Context),
           ExistingAttr.getAttributeNameValuePairs(Context)))) {
    S.Diag(ExistingAttr.getLoc(), diag::err_duplicate_attribute) << &NewAttr;
    S.Diag(NewAttr.getLoc(), diag::note_conflicting_attribute);
    return true;
  }
  return false;
}

void Sema::CheckSYCLAddIRAttributesFunctionAttrConflicts(Decl *D) {
  const auto *AddIRFuncAttr = D->getAttr<SYCLAddIRAttributesFunctionAttr>();

  // If there is no such attribute there is nothing to check. If there are
  // dependent arguments we cannot know the actual number of arguments so we
  // defer the check.
  if (!AddIRFuncAttr ||
      hasDependentExpr(AddIRFuncAttr->args_begin(), AddIRFuncAttr->args_size()))
    return;

  // If there are no name-value pairs in the attribute it will not have an
  // effect and we can skip the check. The filter is ignored.
  size_t NumArgsWithoutFilter =
      AddIRFuncAttr->args_size() - (AddIRFuncAttr->hasFilterList() ? 1 : 0);
  if (NumArgsWithoutFilter == 0)
    return;

  // "sycl-single-task" is present on all single_task invocations, implicitly
  // added by the SYCL headers. It can only conflict with max_global_work_dim,
  // but the value will be the same so there is no need for a warning.
  if (NumArgsWithoutFilter == 2) {
    auto NameValuePairs = AddIRFuncAttr->getAttributeNameValuePairs(Context);
    if (NameValuePairs.size() > 0 &&
        NameValuePairs[0].first == "sycl-single-task")
      return;
  }

  // If there are potentially conflicting attributes, we issue a warning.
  for (const auto *Attr : std::vector<AttributeCommonInfo *>{
           D->getAttr<SYCLReqdWorkGroupSizeAttr>(),
           D->getAttr<IntelReqdSubGroupSizeAttr>(),
           D->getAttr<SYCLWorkGroupSizeHintAttr>(),
           D->getAttr<SYCLDeviceHasAttr>()})
    if (Attr)
      Diag(Attr->getLoc(), diag::warn_sycl_old_and_new_kernel_attributes)
          << Attr;
}

SYCLAddIRAttributesFunctionAttr *Sema::MergeSYCLAddIRAttributesFunctionAttr(
    Decl *D, const SYCLAddIRAttributesFunctionAttr &A) {
  if (const auto *ExistingAttr =
          D->getAttr<SYCLAddIRAttributesFunctionAttr>()) {
    checkSYCLAddIRAttributesMergeability(A, *ExistingAttr, *this);
    return nullptr;
  }
  return A.clone(Context);
}

void Sema::AddSYCLAddIRAttributesFunctionAttr(Decl *D,
                                              const AttributeCommonInfo &CI,
                                              MutableArrayRef<Expr *> Args) {
  if (const auto *FuncD = dyn_cast<FunctionDecl>(D)) {
    if (FuncD->isDefaulted()) {
      Diag(CI.getLoc(), diag::err_disallow_attribute_on_func) << CI << 0;
      return;
    }
    if (FuncD->isDeleted()) {
      Diag(CI.getLoc(), diag::err_disallow_attribute_on_func) << CI << 1;
      return;
    }
  }

  auto *Attr = SYCLAddIRAttributesFunctionAttr::Create(Context, Args.data(),
                                                       Args.size(), CI);
  if (evaluateAddIRAttributesArgs(Attr->args_begin(), Attr->args_size(), *this,
                                  CI))
    return;
  D->addAttr(Attr);
}

static void handleSYCLAddIRAttributesFunctionAttr(Sema &S, Decl *D,
                                                  const ParsedAttr &A) {
  llvm::SmallVector<Expr *, 4> Args;
  Args.reserve(A.getNumArgs() - 1);
  for (unsigned I = 0; I < A.getNumArgs(); I++) {
    assert(A.isArgExpr(I));
    Args.push_back(A.getArgAsExpr(I));
  }

  S.AddSYCLAddIRAttributesFunctionAttr(D, A, Args);
}

SYCLAddIRAttributesKernelParameterAttr *
Sema::MergeSYCLAddIRAttributesKernelParameterAttr(
    Decl *D, const SYCLAddIRAttributesKernelParameterAttr &A) {
  if (const auto *ExistingAttr =
          D->getAttr<SYCLAddIRAttributesKernelParameterAttr>()) {
    checkSYCLAddIRAttributesMergeability(A, *ExistingAttr, *this);
    return nullptr;
  }
  return A.clone(Context);
}

void Sema::AddSYCLAddIRAttributesKernelParameterAttr(
    Decl *D, const AttributeCommonInfo &CI, MutableArrayRef<Expr *> Args) {
  auto *Attr = SYCLAddIRAttributesKernelParameterAttr::Create(
      Context, Args.data(), Args.size(), CI);
  if (evaluateAddIRAttributesArgs(Attr->args_begin(), Attr->args_size(), *this,
                                  CI))
    return;
  D->addAttr(Attr);
}

static void handleSYCLAddIRAttributesKernelParameterAttr(Sema &S, Decl *D,
                                                         const ParsedAttr &A) {
  llvm::SmallVector<Expr *, 4> Args;
  Args.reserve(A.getNumArgs() - 1);
  for (unsigned I = 0; I < A.getNumArgs(); I++) {
    assert(A.getArgAsExpr(I));
    Args.push_back(A.getArgAsExpr(I));
  }

  S.AddSYCLAddIRAttributesKernelParameterAttr(D, A, Args);
}

SYCLAddIRAttributesGlobalVariableAttr *
Sema::MergeSYCLAddIRAttributesGlobalVariableAttr(
    Decl *D, const SYCLAddIRAttributesGlobalVariableAttr &A) {
  if (const auto *ExistingAttr =
          D->getAttr<SYCLAddIRAttributesGlobalVariableAttr>()) {
    checkSYCLAddIRAttributesMergeability(A, *ExistingAttr, *this);
    return nullptr;
  }
  return A.clone(Context);
}

void Sema::AddSYCLAddIRAttributesGlobalVariableAttr(
    Decl *D, const AttributeCommonInfo &CI, MutableArrayRef<Expr *> Args) {
  auto *Attr = SYCLAddIRAttributesGlobalVariableAttr::Create(
      Context, Args.data(), Args.size(), CI);
  if (evaluateAddIRAttributesArgs(Attr->args_begin(), Attr->args_size(), *this,
                                  CI))
    return;
  D->addAttr(Attr);
}

static void handleSYCLAddIRAttributesGlobalVariableAttr(Sema &S, Decl *D,
                                                        const ParsedAttr &A) {
  llvm::SmallVector<Expr *, 4> Args;
  Args.reserve(A.getNumArgs() - 1);
  for (unsigned I = 0; I < A.getNumArgs(); I++) {
    assert(A.getArgAsExpr(I));
    Args.push_back(A.getArgAsExpr(I));
  }

  S.AddSYCLAddIRAttributesGlobalVariableAttr(D, A, Args);
}

SYCLAddIRAnnotationsMemberAttr *Sema::MergeSYCLAddIRAnnotationsMemberAttr(
    Decl *D, const SYCLAddIRAnnotationsMemberAttr &A) {
  if (const auto *ExistingAttr = D->getAttr<SYCLAddIRAnnotationsMemberAttr>()) {
    checkSYCLAddIRAttributesMergeability(A, *ExistingAttr, *this);
    return nullptr;
  }
  return A.clone(Context);
}

void Sema::AddSYCLAddIRAnnotationsMemberAttr(Decl *D,
                                             const AttributeCommonInfo &CI,
                                             MutableArrayRef<Expr *> Args) {
  auto *Attr = SYCLAddIRAnnotationsMemberAttr::Create(Context, Args.data(),
                                                      Args.size(), CI);
  if (evaluateAddIRAttributesArgs(Attr->args_begin(), Attr->args_size(), *this,
                                  CI))
    return;
  D->addAttr(Attr);
}

static void handleSYCLAddIRAnnotationsMemberAttr(Sema &S, Decl *D,
                                                 const ParsedAttr &A) {
  llvm::SmallVector<Expr *, 4> Args;
  Args.reserve(A.getNumArgs());
  for (unsigned I = 0; I < A.getNumArgs(); I++) {
    assert(A.getArgAsExpr(I));
    Args.push_back(A.getArgAsExpr(I));
  }

  S.AddSYCLAddIRAnnotationsMemberAttr(D, A, Args);
}

namespace {
struct IntrinToName {
  uint32_t Id;
  int32_t FullName;
  int32_t ShortName;
};
} // unnamed namespace

static bool ArmBuiltinAliasValid(unsigned BuiltinID, StringRef AliasName,
                                 ArrayRef<IntrinToName> Map,
                                 const char *IntrinNames) {
  AliasName.consume_front("__arm_");
  const IntrinToName *It =
      llvm::lower_bound(Map, BuiltinID, [](const IntrinToName &L, unsigned Id) {
        return L.Id < Id;
      });
  if (It == Map.end() || It->Id != BuiltinID)
    return false;
  StringRef FullName(&IntrinNames[It->FullName]);
  if (AliasName == FullName)
    return true;
  if (It->ShortName == -1)
    return false;
  StringRef ShortName(&IntrinNames[It->ShortName]);
  return AliasName == ShortName;
}

static bool ArmMveAliasValid(unsigned BuiltinID, StringRef AliasName) {
#include "clang/Basic/arm_mve_builtin_aliases.inc"
  // The included file defines:
  // - ArrayRef<IntrinToName> Map
  // - const char IntrinNames[]
  return ArmBuiltinAliasValid(BuiltinID, AliasName, Map, IntrinNames);
}

static bool ArmCdeAliasValid(unsigned BuiltinID, StringRef AliasName) {
#include "clang/Basic/arm_cde_builtin_aliases.inc"
  return ArmBuiltinAliasValid(BuiltinID, AliasName, Map, IntrinNames);
}

static bool ArmSveAliasValid(ASTContext &Context, unsigned BuiltinID,
                             StringRef AliasName) {
  if (Context.BuiltinInfo.isAuxBuiltinID(BuiltinID))
    BuiltinID = Context.BuiltinInfo.getAuxBuiltinID(BuiltinID);
  return BuiltinID >= AArch64::FirstSVEBuiltin &&
         BuiltinID <= AArch64::LastSVEBuiltin;
}

static bool ArmSmeAliasValid(ASTContext &Context, unsigned BuiltinID,
                             StringRef AliasName) {
  if (Context.BuiltinInfo.isAuxBuiltinID(BuiltinID))
    BuiltinID = Context.BuiltinInfo.getAuxBuiltinID(BuiltinID);
  return BuiltinID >= AArch64::FirstSMEBuiltin &&
         BuiltinID <= AArch64::LastSMEBuiltin;
}

static void handleArmBuiltinAliasAttr(Sema &S, Decl *D, const ParsedAttr &AL) {
  if (!AL.isArgIdent(0)) {
    S.Diag(AL.getLoc(), diag::err_attribute_argument_n_type)
        << AL << 1 << AANT_ArgumentIdentifier;
    return;
  }

  IdentifierInfo *Ident = AL.getArgAsIdent(0)->Ident;
  unsigned BuiltinID = Ident->getBuiltinID();
  StringRef AliasName = cast<FunctionDecl>(D)->getIdentifier()->getName();

  bool IsAArch64 = S.Context.getTargetInfo().getTriple().isAArch64();
  if ((IsAArch64 && !ArmSveAliasValid(S.Context, BuiltinID, AliasName) &&
       !ArmSmeAliasValid(S.Context, BuiltinID, AliasName)) ||
      (!IsAArch64 && !ArmMveAliasValid(BuiltinID, AliasName) &&
       !ArmCdeAliasValid(BuiltinID, AliasName))) {
    S.Diag(AL.getLoc(), diag::err_attribute_arm_builtin_alias);
    return;
  }

  D->addAttr(::new (S.Context) ArmBuiltinAliasAttr(S.Context, AL, Ident));
}

static bool RISCVAliasValid(unsigned BuiltinID, StringRef AliasName) {
  return BuiltinID >= RISCV::FirstRVVBuiltin &&
         BuiltinID <= RISCV::LastRVVBuiltin;
}

static bool SYCLAliasValid(ASTContext &Context, unsigned BuiltinID) {
  constexpr llvm::StringLiteral Prefix = "__builtin_intel_sycl";
  return Context.BuiltinInfo.getName(BuiltinID).starts_with(Prefix);
}

static void handleBuiltinAliasAttr(Sema &S, Decl *D,
                                        const ParsedAttr &AL) {
  if (!AL.isArgIdent(0)) {
    S.Diag(AL.getLoc(), diag::err_attribute_argument_n_type)
        << AL << 1 << AANT_ArgumentIdentifier;
    return;
  }

  IdentifierInfo *Ident = AL.getArgAsIdent(0)->Ident;
  unsigned BuiltinID = Ident->getBuiltinID();
  StringRef AliasName = cast<FunctionDecl>(D)->getIdentifier()->getName();

  bool IsAArch64 = S.Context.getTargetInfo().getTriple().isAArch64();
  bool IsARM = S.Context.getTargetInfo().getTriple().isARM();
  bool IsRISCV = S.Context.getTargetInfo().getTriple().isRISCV();
  bool IsHLSL = S.Context.getLangOpts().HLSL;
  bool IsSYCL = S.Context.getLangOpts().isSYCL();
  if ((IsAArch64 && !ArmSveAliasValid(S.Context, BuiltinID, AliasName)) ||
      (IsARM && !ArmMveAliasValid(BuiltinID, AliasName) &&
       !ArmCdeAliasValid(BuiltinID, AliasName)) ||
      (IsRISCV && !RISCVAliasValid(BuiltinID, AliasName)) ||
      (IsSYCL && !SYCLAliasValid(S.Context, BuiltinID)) ||
      (!IsAArch64 && !IsARM && !IsRISCV && !IsHLSL && !IsSYCL)) {
    S.Diag(AL.getLoc(), diag::err_attribute_builtin_alias) << AL;
    return;
  }

  D->addAttr(::new (S.Context) BuiltinAliasAttr(S.Context, AL, Ident));
}

static void handleNullableTypeAttr(Sema &S, Decl *D, const ParsedAttr &AL) {
  if (AL.isUsedAsTypeAttr())
    return;

  if (auto *CRD = dyn_cast<CXXRecordDecl>(D);
      !CRD || !(CRD->isClass() || CRD->isStruct())) {
    S.Diag(AL.getRange().getBegin(), diag::err_attribute_wrong_decl_type_str)
        << AL << AL.isRegularKeywordAttribute() << "classes";
    return;
  }

  handleSimpleAttribute<TypeNullableAttr>(S, D, AL);
}

static void handlePreferredTypeAttr(Sema &S, Decl *D, const ParsedAttr &AL) {
  if (!AL.hasParsedType()) {
    S.Diag(AL.getLoc(), diag::err_attribute_wrong_number_arguments) << AL << 1;
    return;
  }

  TypeSourceInfo *ParmTSI = nullptr;
  QualType QT = S.GetTypeFromParser(AL.getTypeArg(), &ParmTSI);
  assert(ParmTSI && "no type source info for attribute argument");
  S.RequireCompleteType(ParmTSI->getTypeLoc().getBeginLoc(), QT,
                        diag::err_incomplete_type);

  D->addAttr(::new (S.Context) PreferredTypeAttr(S.Context, AL, ParmTSI));
}

//===----------------------------------------------------------------------===//
// Checker-specific attribute handlers.
//===----------------------------------------------------------------------===//
static bool isValidSubjectOfNSReturnsRetainedAttribute(QualType QT) {
  return QT->isDependentType() || QT->isObjCRetainableType();
}

static bool isValidSubjectOfNSAttribute(QualType QT) {
  return QT->isDependentType() || QT->isObjCObjectPointerType() ||
         QT->isObjCNSObjectType();
}

static bool isValidSubjectOfCFAttribute(QualType QT) {
  return QT->isDependentType() || QT->isPointerType() ||
         isValidSubjectOfNSAttribute(QT);
}

static bool isValidSubjectOfOSAttribute(QualType QT) {
  if (QT->isDependentType())
    return true;
  QualType PT = QT->getPointeeType();
  return !PT.isNull() && PT->getAsCXXRecordDecl() != nullptr;
}

void Sema::AddXConsumedAttr(Decl *D, const AttributeCommonInfo &CI,
                            RetainOwnershipKind K,
                            bool IsTemplateInstantiation) {
  ValueDecl *VD = cast<ValueDecl>(D);
  switch (K) {
  case RetainOwnershipKind::OS:
    handleSimpleAttributeOrDiagnose<OSConsumedAttr>(
        *this, VD, CI, isValidSubjectOfOSAttribute(VD->getType()),
        diag::warn_ns_attribute_wrong_parameter_type,
        /*ExtraArgs=*/CI.getRange(), "os_consumed", /*pointers*/ 1);
    return;
  case RetainOwnershipKind::NS:
    handleSimpleAttributeOrDiagnose<NSConsumedAttr>(
        *this, VD, CI, isValidSubjectOfNSAttribute(VD->getType()),

        // These attributes are normally just advisory, but in ARC, ns_consumed
        // is significant.  Allow non-dependent code to contain inappropriate
        // attributes even in ARC, but require template instantiations to be
        // set up correctly.
        ((IsTemplateInstantiation && getLangOpts().ObjCAutoRefCount)
             ? diag::err_ns_attribute_wrong_parameter_type
             : diag::warn_ns_attribute_wrong_parameter_type),
        /*ExtraArgs=*/CI.getRange(), "ns_consumed", /*objc pointers*/ 0);
    return;
  case RetainOwnershipKind::CF:
    handleSimpleAttributeOrDiagnose<CFConsumedAttr>(
        *this, VD, CI, isValidSubjectOfCFAttribute(VD->getType()),
        diag::warn_ns_attribute_wrong_parameter_type,
        /*ExtraArgs=*/CI.getRange(), "cf_consumed", /*pointers*/ 1);
    return;
  }
}

static Sema::RetainOwnershipKind
parsedAttrToRetainOwnershipKind(const ParsedAttr &AL) {
  switch (AL.getKind()) {
  case ParsedAttr::AT_CFConsumed:
  case ParsedAttr::AT_CFReturnsRetained:
  case ParsedAttr::AT_CFReturnsNotRetained:
    return Sema::RetainOwnershipKind::CF;
  case ParsedAttr::AT_OSConsumesThis:
  case ParsedAttr::AT_OSConsumed:
  case ParsedAttr::AT_OSReturnsRetained:
  case ParsedAttr::AT_OSReturnsNotRetained:
  case ParsedAttr::AT_OSReturnsRetainedOnZero:
  case ParsedAttr::AT_OSReturnsRetainedOnNonZero:
    return Sema::RetainOwnershipKind::OS;
  case ParsedAttr::AT_NSConsumesSelf:
  case ParsedAttr::AT_NSConsumed:
  case ParsedAttr::AT_NSReturnsRetained:
  case ParsedAttr::AT_NSReturnsNotRetained:
  case ParsedAttr::AT_NSReturnsAutoreleased:
    return Sema::RetainOwnershipKind::NS;
  default:
    llvm_unreachable("Wrong argument supplied");
  }
}

bool Sema::checkNSReturnsRetainedReturnType(SourceLocation Loc, QualType QT) {
  if (isValidSubjectOfNSReturnsRetainedAttribute(QT))
    return false;

  Diag(Loc, diag::warn_ns_attribute_wrong_return_type)
      << "'ns_returns_retained'" << 0 << 0;
  return true;
}

/// \return whether the parameter is a pointer to OSObject pointer.
static bool isValidOSObjectOutParameter(const Decl *D) {
  const auto *PVD = dyn_cast<ParmVarDecl>(D);
  if (!PVD)
    return false;
  QualType QT = PVD->getType();
  QualType PT = QT->getPointeeType();
  return !PT.isNull() && isValidSubjectOfOSAttribute(PT);
}

static void handleXReturnsXRetainedAttr(Sema &S, Decl *D,
                                        const ParsedAttr &AL) {
  QualType ReturnType;
  Sema::RetainOwnershipKind K = parsedAttrToRetainOwnershipKind(AL);

  if (const auto *MD = dyn_cast<ObjCMethodDecl>(D)) {
    ReturnType = MD->getReturnType();
  } else if (S.getLangOpts().ObjCAutoRefCount && hasDeclarator(D) &&
             (AL.getKind() == ParsedAttr::AT_NSReturnsRetained)) {
    return; // ignore: was handled as a type attribute
  } else if (const auto *PD = dyn_cast<ObjCPropertyDecl>(D)) {
    ReturnType = PD->getType();
  } else if (const auto *FD = dyn_cast<FunctionDecl>(D)) {
    ReturnType = FD->getReturnType();
  } else if (const auto *Param = dyn_cast<ParmVarDecl>(D)) {
    // Attributes on parameters are used for out-parameters,
    // passed as pointers-to-pointers.
    unsigned DiagID = K == Sema::RetainOwnershipKind::CF
            ? /*pointer-to-CF-pointer*/2
            : /*pointer-to-OSObject-pointer*/3;
    ReturnType = Param->getType()->getPointeeType();
    if (ReturnType.isNull()) {
      S.Diag(D->getBeginLoc(), diag::warn_ns_attribute_wrong_parameter_type)
          << AL << DiagID << AL.getRange();
      return;
    }
  } else if (AL.isUsedAsTypeAttr()) {
    return;
  } else {
    AttributeDeclKind ExpectedDeclKind;
    switch (AL.getKind()) {
    default: llvm_unreachable("invalid ownership attribute");
    case ParsedAttr::AT_NSReturnsRetained:
    case ParsedAttr::AT_NSReturnsAutoreleased:
    case ParsedAttr::AT_NSReturnsNotRetained:
      ExpectedDeclKind = ExpectedFunctionOrMethod;
      break;

    case ParsedAttr::AT_OSReturnsRetained:
    case ParsedAttr::AT_OSReturnsNotRetained:
    case ParsedAttr::AT_CFReturnsRetained:
    case ParsedAttr::AT_CFReturnsNotRetained:
      ExpectedDeclKind = ExpectedFunctionMethodOrParameter;
      break;
    }
    S.Diag(D->getBeginLoc(), diag::warn_attribute_wrong_decl_type)
        << AL.getRange() << AL << AL.isRegularKeywordAttribute()
        << ExpectedDeclKind;
    return;
  }

  bool TypeOK;
  bool Cf;
  unsigned ParmDiagID = 2; // Pointer-to-CF-pointer
  switch (AL.getKind()) {
  default: llvm_unreachable("invalid ownership attribute");
  case ParsedAttr::AT_NSReturnsRetained:
    TypeOK = isValidSubjectOfNSReturnsRetainedAttribute(ReturnType);
    Cf = false;
    break;

  case ParsedAttr::AT_NSReturnsAutoreleased:
  case ParsedAttr::AT_NSReturnsNotRetained:
    TypeOK = isValidSubjectOfNSAttribute(ReturnType);
    Cf = false;
    break;

  case ParsedAttr::AT_CFReturnsRetained:
  case ParsedAttr::AT_CFReturnsNotRetained:
    TypeOK = isValidSubjectOfCFAttribute(ReturnType);
    Cf = true;
    break;

  case ParsedAttr::AT_OSReturnsRetained:
  case ParsedAttr::AT_OSReturnsNotRetained:
    TypeOK = isValidSubjectOfOSAttribute(ReturnType);
    Cf = true;
    ParmDiagID = 3; // Pointer-to-OSObject-pointer
    break;
  }

  if (!TypeOK) {
    if (AL.isUsedAsTypeAttr())
      return;

    if (isa<ParmVarDecl>(D)) {
      S.Diag(D->getBeginLoc(), diag::warn_ns_attribute_wrong_parameter_type)
          << AL << ParmDiagID << AL.getRange();
    } else {
      // Needs to be kept in sync with warn_ns_attribute_wrong_return_type.
      enum : unsigned {
        Function,
        Method,
        Property
      } SubjectKind = Function;
      if (isa<ObjCMethodDecl>(D))
        SubjectKind = Method;
      else if (isa<ObjCPropertyDecl>(D))
        SubjectKind = Property;
      S.Diag(D->getBeginLoc(), diag::warn_ns_attribute_wrong_return_type)
          << AL << SubjectKind << Cf << AL.getRange();
    }
    return;
  }

  switch (AL.getKind()) {
    default:
      llvm_unreachable("invalid ownership attribute");
    case ParsedAttr::AT_NSReturnsAutoreleased:
      handleSimpleAttribute<NSReturnsAutoreleasedAttr>(S, D, AL);
      return;
    case ParsedAttr::AT_CFReturnsNotRetained:
      handleSimpleAttribute<CFReturnsNotRetainedAttr>(S, D, AL);
      return;
    case ParsedAttr::AT_NSReturnsNotRetained:
      handleSimpleAttribute<NSReturnsNotRetainedAttr>(S, D, AL);
      return;
    case ParsedAttr::AT_CFReturnsRetained:
      handleSimpleAttribute<CFReturnsRetainedAttr>(S, D, AL);
      return;
    case ParsedAttr::AT_NSReturnsRetained:
      handleSimpleAttribute<NSReturnsRetainedAttr>(S, D, AL);
      return;
    case ParsedAttr::AT_OSReturnsRetained:
      handleSimpleAttribute<OSReturnsRetainedAttr>(S, D, AL);
      return;
    case ParsedAttr::AT_OSReturnsNotRetained:
      handleSimpleAttribute<OSReturnsNotRetainedAttr>(S, D, AL);
      return;
  };
}

static void handleObjCReturnsInnerPointerAttr(Sema &S, Decl *D,
                                              const ParsedAttr &Attrs) {
  const int EP_ObjCMethod = 1;
  const int EP_ObjCProperty = 2;

  SourceLocation loc = Attrs.getLoc();
  QualType resultType;
  if (isa<ObjCMethodDecl>(D))
    resultType = cast<ObjCMethodDecl>(D)->getReturnType();
  else
    resultType = cast<ObjCPropertyDecl>(D)->getType();

  if (!resultType->isReferenceType() &&
      (!resultType->isPointerType() || resultType->isObjCRetainableType())) {
    S.Diag(D->getBeginLoc(), diag::warn_ns_attribute_wrong_return_type)
        << SourceRange(loc) << Attrs
        << (isa<ObjCMethodDecl>(D) ? EP_ObjCMethod : EP_ObjCProperty)
        << /*non-retainable pointer*/ 2;

    // Drop the attribute.
    return;
  }

  D->addAttr(::new (S.Context) ObjCReturnsInnerPointerAttr(S.Context, Attrs));
}

static void handleObjCRequiresSuperAttr(Sema &S, Decl *D,
                                        const ParsedAttr &Attrs) {
  const auto *Method = cast<ObjCMethodDecl>(D);

  const DeclContext *DC = Method->getDeclContext();
  if (const auto *PDecl = dyn_cast_if_present<ObjCProtocolDecl>(DC)) {
    S.Diag(D->getBeginLoc(), diag::warn_objc_requires_super_protocol) << Attrs
                                                                      << 0;
    S.Diag(PDecl->getLocation(), diag::note_protocol_decl);
    return;
  }
  if (Method->getMethodFamily() == OMF_dealloc) {
    S.Diag(D->getBeginLoc(), diag::warn_objc_requires_super_protocol) << Attrs
                                                                      << 1;
    return;
  }

  D->addAttr(::new (S.Context) ObjCRequiresSuperAttr(S.Context, Attrs));
}

static void handleNSErrorDomain(Sema &S, Decl *D, const ParsedAttr &Attr) {
  if (!isa<TagDecl>(D)) {
    S.Diag(D->getBeginLoc(), diag::err_nserrordomain_invalid_decl) << 0;
    return;
  }

  IdentifierLoc *IdentLoc =
      Attr.isArgIdent(0) ? Attr.getArgAsIdent(0) : nullptr;
  if (!IdentLoc || !IdentLoc->Ident) {
    // Try to locate the argument directly.
    SourceLocation Loc = Attr.getLoc();
    if (Attr.isArgExpr(0) && Attr.getArgAsExpr(0))
      Loc = Attr.getArgAsExpr(0)->getBeginLoc();

    S.Diag(Loc, diag::err_nserrordomain_invalid_decl) << 0;
    return;
  }

  // Verify that the identifier is a valid decl in the C decl namespace.
  LookupResult Result(S, DeclarationName(IdentLoc->Ident), SourceLocation(),
                      Sema::LookupNameKind::LookupOrdinaryName);
  if (!S.LookupName(Result, S.TUScope) || !Result.getAsSingle<VarDecl>()) {
    S.Diag(IdentLoc->Loc, diag::err_nserrordomain_invalid_decl)
        << 1 << IdentLoc->Ident;
    return;
  }

  D->addAttr(::new (S.Context)
                 NSErrorDomainAttr(S.Context, Attr, IdentLoc->Ident));
}

static void handleObjCBridgeAttr(Sema &S, Decl *D, const ParsedAttr &AL) {
  IdentifierLoc *Parm = AL.isArgIdent(0) ? AL.getArgAsIdent(0) : nullptr;

  if (!Parm) {
    S.Diag(D->getBeginLoc(), diag::err_objc_attr_not_id) << AL << 0;
    return;
  }

  // Typedefs only allow objc_bridge(id) and have some additional checking.
  if (const auto *TD = dyn_cast<TypedefNameDecl>(D)) {
    if (!Parm->Ident->isStr("id")) {
      S.Diag(AL.getLoc(), diag::err_objc_attr_typedef_not_id) << AL;
      return;
    }

    // Only allow 'cv void *'.
    QualType T = TD->getUnderlyingType();
    if (!T->isVoidPointerType()) {
      S.Diag(AL.getLoc(), diag::err_objc_attr_typedef_not_void_pointer);
      return;
    }
  }

  D->addAttr(::new (S.Context) ObjCBridgeAttr(S.Context, AL, Parm->Ident));
}

static void handleObjCBridgeMutableAttr(Sema &S, Decl *D,
                                        const ParsedAttr &AL) {
  IdentifierLoc *Parm = AL.isArgIdent(0) ? AL.getArgAsIdent(0) : nullptr;

  if (!Parm) {
    S.Diag(D->getBeginLoc(), diag::err_objc_attr_not_id) << AL << 0;
    return;
  }

  D->addAttr(::new (S.Context)
                 ObjCBridgeMutableAttr(S.Context, AL, Parm->Ident));
}

static void handleObjCBridgeRelatedAttr(Sema &S, Decl *D,
                                        const ParsedAttr &AL) {
  IdentifierInfo *RelatedClass =
      AL.isArgIdent(0) ? AL.getArgAsIdent(0)->Ident : nullptr;
  if (!RelatedClass) {
    S.Diag(D->getBeginLoc(), diag::err_objc_attr_not_id) << AL << 0;
    return;
  }
  IdentifierInfo *ClassMethod =
    AL.getArgAsIdent(1) ? AL.getArgAsIdent(1)->Ident : nullptr;
  IdentifierInfo *InstanceMethod =
    AL.getArgAsIdent(2) ? AL.getArgAsIdent(2)->Ident : nullptr;
  D->addAttr(::new (S.Context) ObjCBridgeRelatedAttr(
      S.Context, AL, RelatedClass, ClassMethod, InstanceMethod));
}

static void handleObjCDesignatedInitializer(Sema &S, Decl *D,
                                            const ParsedAttr &AL) {
  DeclContext *Ctx = D->getDeclContext();

  // This attribute can only be applied to methods in interfaces or class
  // extensions.
  if (!isa<ObjCInterfaceDecl>(Ctx) &&
      !(isa<ObjCCategoryDecl>(Ctx) &&
        cast<ObjCCategoryDecl>(Ctx)->IsClassExtension())) {
    S.Diag(D->getLocation(), diag::err_designated_init_attr_non_init);
    return;
  }

  ObjCInterfaceDecl *IFace;
  if (auto *CatDecl = dyn_cast<ObjCCategoryDecl>(Ctx))
    IFace = CatDecl->getClassInterface();
  else
    IFace = cast<ObjCInterfaceDecl>(Ctx);

  if (!IFace)
    return;

  IFace->setHasDesignatedInitializers();
  D->addAttr(::new (S.Context) ObjCDesignatedInitializerAttr(S.Context, AL));
}

static void handleObjCRuntimeName(Sema &S, Decl *D, const ParsedAttr &AL) {
  StringRef MetaDataName;
  if (!S.checkStringLiteralArgumentAttr(AL, 0, MetaDataName))
    return;
  D->addAttr(::new (S.Context)
                 ObjCRuntimeNameAttr(S.Context, AL, MetaDataName));
}

// When a user wants to use objc_boxable with a union or struct
// but they don't have access to the declaration (legacy/third-party code)
// then they can 'enable' this feature with a typedef:
// typedef struct __attribute((objc_boxable)) legacy_struct legacy_struct;
static void handleObjCBoxable(Sema &S, Decl *D, const ParsedAttr &AL) {
  bool notify = false;

  auto *RD = dyn_cast<RecordDecl>(D);
  if (RD && RD->getDefinition()) {
    RD = RD->getDefinition();
    notify = true;
  }

  if (RD) {
    ObjCBoxableAttr *BoxableAttr =
        ::new (S.Context) ObjCBoxableAttr(S.Context, AL);
    RD->addAttr(BoxableAttr);
    if (notify) {
      // we need to notify ASTReader/ASTWriter about
      // modification of existing declaration
      if (ASTMutationListener *L = S.getASTMutationListener())
        L->AddedAttributeToRecord(BoxableAttr, RD);
    }
  }
}

static void handleObjCOwnershipAttr(Sema &S, Decl *D, const ParsedAttr &AL) {
  if (hasDeclarator(D))
    return;

  S.Diag(D->getBeginLoc(), diag::err_attribute_wrong_decl_type)
      << AL.getRange() << AL << AL.isRegularKeywordAttribute()
      << ExpectedVariable;
}

static void handleObjCPreciseLifetimeAttr(Sema &S, Decl *D,
                                          const ParsedAttr &AL) {
  const auto *VD = cast<ValueDecl>(D);
  QualType QT = VD->getType();

  if (!QT->isDependentType() &&
      !QT->isObjCLifetimeType()) {
    S.Diag(AL.getLoc(), diag::err_objc_precise_lifetime_bad_type)
      << QT;
    return;
  }

  Qualifiers::ObjCLifetime Lifetime = QT.getObjCLifetime();

  // If we have no lifetime yet, check the lifetime we're presumably
  // going to infer.
  if (Lifetime == Qualifiers::OCL_None && !QT->isDependentType())
    Lifetime = QT->getObjCARCImplicitLifetime();

  switch (Lifetime) {
  case Qualifiers::OCL_None:
    assert(QT->isDependentType() &&
           "didn't infer lifetime for non-dependent type?");
    break;

  case Qualifiers::OCL_Weak:   // meaningful
  case Qualifiers::OCL_Strong: // meaningful
    break;

  case Qualifiers::OCL_ExplicitNone:
  case Qualifiers::OCL_Autoreleasing:
    S.Diag(AL.getLoc(), diag::warn_objc_precise_lifetime_meaningless)
        << (Lifetime == Qualifiers::OCL_Autoreleasing);
    break;
  }

  D->addAttr(::new (S.Context) ObjCPreciseLifetimeAttr(S.Context, AL));
}

static void handleSwiftAttrAttr(Sema &S, Decl *D, const ParsedAttr &AL) {
  // Make sure that there is a string literal as the annotation's single
  // argument.
  StringRef Str;
  if (!S.checkStringLiteralArgumentAttr(AL, 0, Str))
    return;

  D->addAttr(::new (S.Context) SwiftAttrAttr(S.Context, AL, Str));
}

static void handleSwiftBridge(Sema &S, Decl *D, const ParsedAttr &AL) {
  // Make sure that there is a string literal as the annotation's single
  // argument.
  StringRef BT;
  if (!S.checkStringLiteralArgumentAttr(AL, 0, BT))
    return;

  // Warn about duplicate attributes if they have different arguments, but drop
  // any duplicate attributes regardless.
  if (const auto *Other = D->getAttr<SwiftBridgeAttr>()) {
    if (Other->getSwiftType() != BT)
      S.Diag(AL.getLoc(), diag::warn_duplicate_attribute) << AL;
    return;
  }

  D->addAttr(::new (S.Context) SwiftBridgeAttr(S.Context, AL, BT));
}

static bool isErrorParameter(Sema &S, QualType QT) {
  const auto *PT = QT->getAs<PointerType>();
  if (!PT)
    return false;

  QualType Pointee = PT->getPointeeType();

  // Check for NSError**.
  if (const auto *OPT = Pointee->getAs<ObjCObjectPointerType>())
    if (const auto *ID = OPT->getInterfaceDecl())
      if (ID->getIdentifier() == S.getNSErrorIdent())
        return true;

  // Check for CFError**.
  if (const auto *PT = Pointee->getAs<PointerType>())
    if (const auto *RT = PT->getPointeeType()->getAs<RecordType>())
      if (S.isCFError(RT->getDecl()))
        return true;

  return false;
}

static void handleSwiftError(Sema &S, Decl *D, const ParsedAttr &AL) {
  auto hasErrorParameter = [](Sema &S, Decl *D, const ParsedAttr &AL) -> bool {
    for (unsigned I = 0, E = getFunctionOrMethodNumParams(D); I != E; ++I) {
      if (isErrorParameter(S, getFunctionOrMethodParamType(D, I)))
        return true;
    }

    S.Diag(AL.getLoc(), diag::err_attr_swift_error_no_error_parameter)
        << AL << isa<ObjCMethodDecl>(D);
    return false;
  };

  auto hasPointerResult = [](Sema &S, Decl *D, const ParsedAttr &AL) -> bool {
    // - C, ObjC, and block pointers are definitely okay.
    // - References are definitely not okay.
    // - nullptr_t is weird, but acceptable.
    QualType RT = getFunctionOrMethodResultType(D);
    if (RT->hasPointerRepresentation() && !RT->isReferenceType())
      return true;

    S.Diag(AL.getLoc(), diag::err_attr_swift_error_return_type)
        << AL << AL.getArgAsIdent(0)->Ident->getName() << isa<ObjCMethodDecl>(D)
        << /*pointer*/ 1;
    return false;
  };

  auto hasIntegerResult = [](Sema &S, Decl *D, const ParsedAttr &AL) -> bool {
    QualType RT = getFunctionOrMethodResultType(D);
    if (RT->isIntegralType(S.Context))
      return true;

    S.Diag(AL.getLoc(), diag::err_attr_swift_error_return_type)
        << AL << AL.getArgAsIdent(0)->Ident->getName() << isa<ObjCMethodDecl>(D)
        << /*integral*/ 0;
    return false;
  };

  if (D->isInvalidDecl())
    return;

  IdentifierLoc *Loc = AL.getArgAsIdent(0);
  SwiftErrorAttr::ConventionKind Convention;
  if (!SwiftErrorAttr::ConvertStrToConventionKind(Loc->Ident->getName(),
                                                  Convention)) {
    S.Diag(AL.getLoc(), diag::warn_attribute_type_not_supported)
        << AL << Loc->Ident;
    return;
  }

  switch (Convention) {
  case SwiftErrorAttr::None:
    // No additional validation required.
    break;

  case SwiftErrorAttr::NonNullError:
    if (!hasErrorParameter(S, D, AL))
      return;
    break;

  case SwiftErrorAttr::NullResult:
    if (!hasErrorParameter(S, D, AL) || !hasPointerResult(S, D, AL))
      return;
    break;

  case SwiftErrorAttr::NonZeroResult:
  case SwiftErrorAttr::ZeroResult:
    if (!hasErrorParameter(S, D, AL) || !hasIntegerResult(S, D, AL))
      return;
    break;
  }

  D->addAttr(::new (S.Context) SwiftErrorAttr(S.Context, AL, Convention));
}

static void checkSwiftAsyncErrorBlock(Sema &S, Decl *D,
                                      const SwiftAsyncErrorAttr *ErrorAttr,
                                      const SwiftAsyncAttr *AsyncAttr) {
  if (AsyncAttr->getKind() == SwiftAsyncAttr::None) {
    if (ErrorAttr->getConvention() != SwiftAsyncErrorAttr::None) {
      S.Diag(AsyncAttr->getLocation(),
             diag::err_swift_async_error_without_swift_async)
          << AsyncAttr << isa<ObjCMethodDecl>(D);
    }
    return;
  }

  const ParmVarDecl *HandlerParam = getFunctionOrMethodParam(
      D, AsyncAttr->getCompletionHandlerIndex().getASTIndex());
  // handleSwiftAsyncAttr already verified the type is correct, so no need to
  // double-check it here.
  const auto *FuncTy = HandlerParam->getType()
                           ->castAs<BlockPointerType>()
                           ->getPointeeType()
                           ->getAs<FunctionProtoType>();
  ArrayRef<QualType> BlockParams;
  if (FuncTy)
    BlockParams = FuncTy->getParamTypes();

  switch (ErrorAttr->getConvention()) {
  case SwiftAsyncErrorAttr::ZeroArgument:
  case SwiftAsyncErrorAttr::NonZeroArgument: {
    uint32_t ParamIdx = ErrorAttr->getHandlerParamIdx();
    if (ParamIdx == 0 || ParamIdx > BlockParams.size()) {
      S.Diag(ErrorAttr->getLocation(),
             diag::err_attribute_argument_out_of_bounds) << ErrorAttr << 2;
      return;
    }
    QualType ErrorParam = BlockParams[ParamIdx - 1];
    if (!ErrorParam->isIntegralType(S.Context)) {
      StringRef ConvStr =
          ErrorAttr->getConvention() == SwiftAsyncErrorAttr::ZeroArgument
              ? "zero_argument"
              : "nonzero_argument";
      S.Diag(ErrorAttr->getLocation(), diag::err_swift_async_error_non_integral)
          << ErrorAttr << ConvStr << ParamIdx << ErrorParam;
      return;
    }
    break;
  }
  case SwiftAsyncErrorAttr::NonNullError: {
    bool AnyErrorParams = false;
    for (QualType Param : BlockParams) {
      // Check for NSError *.
      if (const auto *ObjCPtrTy = Param->getAs<ObjCObjectPointerType>()) {
        if (const auto *ID = ObjCPtrTy->getInterfaceDecl()) {
          if (ID->getIdentifier() == S.getNSErrorIdent()) {
            AnyErrorParams = true;
            break;
          }
        }
      }
      // Check for CFError *.
      if (const auto *PtrTy = Param->getAs<PointerType>()) {
        if (const auto *RT = PtrTy->getPointeeType()->getAs<RecordType>()) {
          if (S.isCFError(RT->getDecl())) {
            AnyErrorParams = true;
            break;
          }
        }
      }
    }

    if (!AnyErrorParams) {
      S.Diag(ErrorAttr->getLocation(),
             diag::err_swift_async_error_no_error_parameter)
          << ErrorAttr << isa<ObjCMethodDecl>(D);
      return;
    }
    break;
  }
  case SwiftAsyncErrorAttr::None:
    break;
  }
}

static void handleSwiftAsyncError(Sema &S, Decl *D, const ParsedAttr &AL) {
  IdentifierLoc *IDLoc = AL.getArgAsIdent(0);
  SwiftAsyncErrorAttr::ConventionKind ConvKind;
  if (!SwiftAsyncErrorAttr::ConvertStrToConventionKind(IDLoc->Ident->getName(),
                                                       ConvKind)) {
    S.Diag(AL.getLoc(), diag::warn_attribute_type_not_supported)
        << AL << IDLoc->Ident;
    return;
  }

  uint32_t ParamIdx = 0;
  switch (ConvKind) {
  case SwiftAsyncErrorAttr::ZeroArgument:
  case SwiftAsyncErrorAttr::NonZeroArgument: {
    if (!AL.checkExactlyNumArgs(S, 2))
      return;

    Expr *IdxExpr = AL.getArgAsExpr(1);
    if (!checkUInt32Argument(S, AL, IdxExpr, ParamIdx))
      return;
    break;
  }
  case SwiftAsyncErrorAttr::NonNullError:
  case SwiftAsyncErrorAttr::None: {
    if (!AL.checkExactlyNumArgs(S, 1))
      return;
    break;
  }
  }

  auto *ErrorAttr =
      ::new (S.Context) SwiftAsyncErrorAttr(S.Context, AL, ConvKind, ParamIdx);
  D->addAttr(ErrorAttr);

  if (auto *AsyncAttr = D->getAttr<SwiftAsyncAttr>())
    checkSwiftAsyncErrorBlock(S, D, ErrorAttr, AsyncAttr);
}

// For a function, this will validate a compound Swift name, e.g.
// <code>init(foo:bar:baz:)</code> or <code>controllerForName(_:)</code>, and
// the function will output the number of parameter names, and whether this is a
// single-arg initializer.
//
// For a type, enum constant, property, or variable declaration, this will
// validate either a simple identifier, or a qualified
// <code>context.identifier</code> name.
static bool
validateSwiftFunctionName(Sema &S, const ParsedAttr &AL, SourceLocation Loc,
                          StringRef Name, unsigned &SwiftParamCount,
                          bool &IsSingleParamInit) {
  SwiftParamCount = 0;
  IsSingleParamInit = false;

  // Check whether this will be mapped to a getter or setter of a property.
  bool IsGetter = false, IsSetter = false;
  if (Name.consume_front("getter:"))
    IsGetter = true;
  else if (Name.consume_front("setter:"))
    IsSetter = true;

  if (Name.back() != ')') {
    S.Diag(Loc, diag::warn_attr_swift_name_function) << AL;
    return false;
  }

  bool IsMember = false;
  StringRef ContextName, BaseName, Parameters;

  std::tie(BaseName, Parameters) = Name.split('(');

  // Split at the first '.', if it exists, which separates the context name
  // from the base name.
  std::tie(ContextName, BaseName) = BaseName.split('.');
  if (BaseName.empty()) {
    BaseName = ContextName;
    ContextName = StringRef();
  } else if (ContextName.empty() || !isValidAsciiIdentifier(ContextName)) {
    S.Diag(Loc, diag::warn_attr_swift_name_invalid_identifier)
        << AL << /*context*/ 1;
    return false;
  } else {
    IsMember = true;
  }

  if (!isValidAsciiIdentifier(BaseName) || BaseName == "_") {
    S.Diag(Loc, diag::warn_attr_swift_name_invalid_identifier)
        << AL << /*basename*/ 0;
    return false;
  }

  bool IsSubscript = BaseName == "subscript";
  // A subscript accessor must be a getter or setter.
  if (IsSubscript && !IsGetter && !IsSetter) {
    S.Diag(Loc, diag::warn_attr_swift_name_subscript_invalid_parameter)
        << AL << /* getter or setter */ 0;
    return false;
  }

  if (Parameters.empty()) {
    S.Diag(Loc, diag::warn_attr_swift_name_missing_parameters) << AL;
    return false;
  }

  assert(Parameters.back() == ')' && "expected ')'");
  Parameters = Parameters.drop_back(); // ')'

  if (Parameters.empty()) {
    // Setters and subscripts must have at least one parameter.
    if (IsSubscript) {
      S.Diag(Loc, diag::warn_attr_swift_name_subscript_invalid_parameter)
          << AL << /* have at least one parameter */1;
      return false;
    }

    if (IsSetter) {
      S.Diag(Loc, diag::warn_attr_swift_name_setter_parameters) << AL;
      return false;
    }

    return true;
  }

  if (Parameters.back() != ':') {
    S.Diag(Loc, diag::warn_attr_swift_name_function) << AL;
    return false;
  }

  StringRef CurrentParam;
  std::optional<unsigned> SelfLocation;
  unsigned NewValueCount = 0;
  std::optional<unsigned> NewValueLocation;
  do {
    std::tie(CurrentParam, Parameters) = Parameters.split(':');

    if (!isValidAsciiIdentifier(CurrentParam)) {
      S.Diag(Loc, diag::warn_attr_swift_name_invalid_identifier)
          << AL << /*parameter*/2;
      return false;
    }

    if (IsMember && CurrentParam == "self") {
      // "self" indicates the "self" argument for a member.

      // More than one "self"?
      if (SelfLocation) {
        S.Diag(Loc, diag::warn_attr_swift_name_multiple_selfs) << AL;
        return false;
      }

      // The "self" location is the current parameter.
      SelfLocation = SwiftParamCount;
    } else if (CurrentParam == "newValue") {
      // "newValue" indicates the "newValue" argument for a setter.

      // There should only be one 'newValue', but it's only significant for
      // subscript accessors, so don't error right away.
      ++NewValueCount;

      NewValueLocation = SwiftParamCount;
    }

    ++SwiftParamCount;
  } while (!Parameters.empty());

  // Only instance subscripts are currently supported.
  if (IsSubscript && !SelfLocation) {
    S.Diag(Loc, diag::warn_attr_swift_name_subscript_invalid_parameter)
        << AL << /*have a 'self:' parameter*/2;
    return false;
  }

  IsSingleParamInit =
        SwiftParamCount == 1 && BaseName == "init" && CurrentParam != "_";

  // Check the number of parameters for a getter/setter.
  if (IsGetter || IsSetter) {
    // Setters have one parameter for the new value.
    unsigned NumExpectedParams = IsGetter ? 0 : 1;
    unsigned ParamDiag =
        IsGetter ? diag::warn_attr_swift_name_getter_parameters
                 : diag::warn_attr_swift_name_setter_parameters;

    // Instance methods have one parameter for "self".
    if (SelfLocation)
      ++NumExpectedParams;

    // Subscripts may have additional parameters beyond the expected params for
    // the index.
    if (IsSubscript) {
      if (SwiftParamCount < NumExpectedParams) {
        S.Diag(Loc, ParamDiag) << AL;
        return false;
      }

      // A subscript setter must explicitly label its newValue parameter to
      // distinguish it from index parameters.
      if (IsSetter) {
        if (!NewValueLocation) {
          S.Diag(Loc, diag::warn_attr_swift_name_subscript_setter_no_newValue)
              << AL;
          return false;
        }
        if (NewValueCount > 1) {
          S.Diag(Loc, diag::warn_attr_swift_name_subscript_setter_multiple_newValues)
              << AL;
          return false;
        }
      } else {
        // Subscript getters should have no 'newValue:' parameter.
        if (NewValueLocation) {
          S.Diag(Loc, diag::warn_attr_swift_name_subscript_getter_newValue)
              << AL;
          return false;
        }
      }
    } else {
      // Property accessors must have exactly the number of expected params.
      if (SwiftParamCount != NumExpectedParams) {
        S.Diag(Loc, ParamDiag) << AL;
        return false;
      }
    }
  }

  return true;
}

bool Sema::DiagnoseSwiftName(Decl *D, StringRef Name, SourceLocation Loc,
                             const ParsedAttr &AL, bool IsAsync) {
  if (isa<ObjCMethodDecl>(D) || isa<FunctionDecl>(D)) {
    ArrayRef<ParmVarDecl*> Params;
    unsigned ParamCount;

    if (const auto *Method = dyn_cast<ObjCMethodDecl>(D)) {
      ParamCount = Method->getSelector().getNumArgs();
      Params = Method->parameters().slice(0, ParamCount);
    } else {
      const auto *F = cast<FunctionDecl>(D);

      ParamCount = F->getNumParams();
      Params = F->parameters();

      if (!F->hasWrittenPrototype()) {
        Diag(Loc, diag::warn_attribute_wrong_decl_type)
            << AL << AL.isRegularKeywordAttribute()
            << ExpectedFunctionWithProtoType;
        return false;
      }
    }

    // The async name drops the last callback parameter.
    if (IsAsync) {
      if (ParamCount == 0) {
        Diag(Loc, diag::warn_attr_swift_name_decl_missing_params)
            << AL << isa<ObjCMethodDecl>(D);
        return false;
      }
      ParamCount -= 1;
    }

    unsigned SwiftParamCount;
    bool IsSingleParamInit;
    if (!validateSwiftFunctionName(*this, AL, Loc, Name,
                                   SwiftParamCount, IsSingleParamInit))
      return false;

    bool ParamCountValid;
    if (SwiftParamCount == ParamCount) {
      ParamCountValid = true;
    } else if (SwiftParamCount > ParamCount) {
      ParamCountValid = IsSingleParamInit && ParamCount == 0;
    } else {
      // We have fewer Swift parameters than Objective-C parameters, but that
      // might be because we've transformed some of them. Check for potential
      // "out" parameters and err on the side of not warning.
      unsigned MaybeOutParamCount =
          llvm::count_if(Params, [](const ParmVarDecl *Param) -> bool {
            QualType ParamTy = Param->getType();
            if (ParamTy->isReferenceType() || ParamTy->isPointerType())
              return !ParamTy->getPointeeType().isConstQualified();
            return false;
          });

      ParamCountValid = SwiftParamCount + MaybeOutParamCount >= ParamCount;
    }

    if (!ParamCountValid) {
      Diag(Loc, diag::warn_attr_swift_name_num_params)
          << (SwiftParamCount > ParamCount) << AL << ParamCount
          << SwiftParamCount;
      return false;
    }
  } else if ((isa<EnumConstantDecl>(D) || isa<ObjCProtocolDecl>(D) ||
              isa<ObjCInterfaceDecl>(D) || isa<ObjCPropertyDecl>(D) ||
              isa<VarDecl>(D) || isa<TypedefNameDecl>(D) || isa<TagDecl>(D) ||
              isa<IndirectFieldDecl>(D) || isa<FieldDecl>(D)) &&
             !IsAsync) {
    StringRef ContextName, BaseName;

    std::tie(ContextName, BaseName) = Name.split('.');
    if (BaseName.empty()) {
      BaseName = ContextName;
      ContextName = StringRef();
    } else if (!isValidAsciiIdentifier(ContextName)) {
      Diag(Loc, diag::warn_attr_swift_name_invalid_identifier) << AL
          << /*context*/1;
      return false;
    }

    if (!isValidAsciiIdentifier(BaseName)) {
      Diag(Loc, diag::warn_attr_swift_name_invalid_identifier) << AL
          << /*basename*/0;
      return false;
    }
  } else {
    Diag(Loc, diag::warn_attr_swift_name_decl_kind) << AL;
    return false;
  }
  return true;
}

static void handleSwiftName(Sema &S, Decl *D, const ParsedAttr &AL) {
  StringRef Name;
  SourceLocation Loc;
  if (!S.checkStringLiteralArgumentAttr(AL, 0, Name, &Loc))
    return;

  if (!S.DiagnoseSwiftName(D, Name, Loc, AL, /*IsAsync=*/false))
    return;

  D->addAttr(::new (S.Context) SwiftNameAttr(S.Context, AL, Name));
}

static void handleSwiftAsyncName(Sema &S, Decl *D, const ParsedAttr &AL) {
  StringRef Name;
  SourceLocation Loc;
  if (!S.checkStringLiteralArgumentAttr(AL, 0, Name, &Loc))
    return;

  if (!S.DiagnoseSwiftName(D, Name, Loc, AL, /*IsAsync=*/true))
    return;

  D->addAttr(::new (S.Context) SwiftAsyncNameAttr(S.Context, AL, Name));
}

static void handleSwiftNewType(Sema &S, Decl *D, const ParsedAttr &AL) {
  // Make sure that there is an identifier as the annotation's single argument.
  if (!AL.checkExactlyNumArgs(S, 1))
    return;

  if (!AL.isArgIdent(0)) {
    S.Diag(AL.getLoc(), diag::err_attribute_argument_type)
        << AL << AANT_ArgumentIdentifier;
    return;
  }

  SwiftNewTypeAttr::NewtypeKind Kind;
  IdentifierInfo *II = AL.getArgAsIdent(0)->Ident;
  if (!SwiftNewTypeAttr::ConvertStrToNewtypeKind(II->getName(), Kind)) {
    S.Diag(AL.getLoc(), diag::warn_attribute_type_not_supported) << AL << II;
    return;
  }

  if (!isa<TypedefNameDecl>(D)) {
    S.Diag(AL.getLoc(), diag::warn_attribute_wrong_decl_type_str)
        << AL << AL.isRegularKeywordAttribute() << "typedefs";
    return;
  }

  D->addAttr(::new (S.Context) SwiftNewTypeAttr(S.Context, AL, Kind));
}

static void handleSwiftAsyncAttr(Sema &S, Decl *D, const ParsedAttr &AL) {
  if (!AL.isArgIdent(0)) {
    S.Diag(AL.getLoc(), diag::err_attribute_argument_n_type)
        << AL << 1 << AANT_ArgumentIdentifier;
    return;
  }

  SwiftAsyncAttr::Kind Kind;
  IdentifierInfo *II = AL.getArgAsIdent(0)->Ident;
  if (!SwiftAsyncAttr::ConvertStrToKind(II->getName(), Kind)) {
    S.Diag(AL.getLoc(), diag::err_swift_async_no_access) << AL << II;
    return;
  }

  ParamIdx Idx;
  if (Kind == SwiftAsyncAttr::None) {
    // If this is 'none', then there shouldn't be any additional arguments.
    if (!AL.checkExactlyNumArgs(S, 1))
      return;
  } else {
    // Non-none swift_async requires a completion handler index argument.
    if (!AL.checkExactlyNumArgs(S, 2))
      return;

    Expr *HandlerIdx = AL.getArgAsExpr(1);
    if (!checkFunctionOrMethodParameterIndex(S, D, AL, 2, HandlerIdx, Idx))
      return;

    const ParmVarDecl *CompletionBlock =
        getFunctionOrMethodParam(D, Idx.getASTIndex());
    QualType CompletionBlockType = CompletionBlock->getType();
    if (!CompletionBlockType->isBlockPointerType()) {
      S.Diag(CompletionBlock->getLocation(),
             diag::err_swift_async_bad_block_type)
          << CompletionBlock->getType();
      return;
    }
    QualType BlockTy =
        CompletionBlockType->castAs<BlockPointerType>()->getPointeeType();
    if (!BlockTy->castAs<FunctionType>()->getReturnType()->isVoidType()) {
      S.Diag(CompletionBlock->getLocation(),
             diag::err_swift_async_bad_block_type)
          << CompletionBlock->getType();
      return;
    }
  }

  auto *AsyncAttr =
      ::new (S.Context) SwiftAsyncAttr(S.Context, AL, Kind, Idx);
  D->addAttr(AsyncAttr);

  if (auto *ErrorAttr = D->getAttr<SwiftAsyncErrorAttr>())
    checkSwiftAsyncErrorBlock(S, D, ErrorAttr, AsyncAttr);
}

//===----------------------------------------------------------------------===//
// Microsoft specific attribute handlers.
//===----------------------------------------------------------------------===//

UuidAttr *Sema::mergeUuidAttr(Decl *D, const AttributeCommonInfo &CI,
                              StringRef UuidAsWritten, MSGuidDecl *GuidDecl) {
  if (const auto *UA = D->getAttr<UuidAttr>()) {
    if (declaresSameEntity(UA->getGuidDecl(), GuidDecl))
      return nullptr;
    if (!UA->getGuid().empty()) {
      Diag(UA->getLocation(), diag::err_mismatched_uuid);
      Diag(CI.getLoc(), diag::note_previous_uuid);
      D->dropAttr<UuidAttr>();
    }
  }

  return ::new (Context) UuidAttr(Context, CI, UuidAsWritten, GuidDecl);
}

static void handleUuidAttr(Sema &S, Decl *D, const ParsedAttr &AL) {
  if (!S.LangOpts.CPlusPlus) {
    S.Diag(AL.getLoc(), diag::err_attribute_not_supported_in_lang)
        << AL << AttributeLangSupport::C;
    return;
  }

  StringRef OrigStrRef;
  SourceLocation LiteralLoc;
  if (!S.checkStringLiteralArgumentAttr(AL, 0, OrigStrRef, &LiteralLoc))
    return;

  // GUID format is "XXXXXXXX-XXXX-XXXX-XXXX-XXXXXXXXXXXX" or
  // "{XXXXXXXX-XXXX-XXXX-XXXX-XXXXXXXXXXXX}", normalize to the former.
  StringRef StrRef = OrigStrRef;
  if (StrRef.size() == 38 && StrRef.front() == '{' && StrRef.back() == '}')
    StrRef = StrRef.drop_front().drop_back();

  // Validate GUID length.
  if (StrRef.size() != 36) {
    S.Diag(LiteralLoc, diag::err_attribute_uuid_malformed_guid);
    return;
  }

  for (unsigned i = 0; i < 36; ++i) {
    if (i == 8 || i == 13 || i == 18 || i == 23) {
      if (StrRef[i] != '-') {
        S.Diag(LiteralLoc, diag::err_attribute_uuid_malformed_guid);
        return;
      }
    } else if (!isHexDigit(StrRef[i])) {
      S.Diag(LiteralLoc, diag::err_attribute_uuid_malformed_guid);
      return;
    }
  }

  // Convert to our parsed format and canonicalize.
  MSGuidDecl::Parts Parsed;
  StrRef.substr(0, 8).getAsInteger(16, Parsed.Part1);
  StrRef.substr(9, 4).getAsInteger(16, Parsed.Part2);
  StrRef.substr(14, 4).getAsInteger(16, Parsed.Part3);
  for (unsigned i = 0; i != 8; ++i)
    StrRef.substr(19 + 2 * i + (i >= 2 ? 1 : 0), 2)
        .getAsInteger(16, Parsed.Part4And5[i]);
  MSGuidDecl *Guid = S.Context.getMSGuidDecl(Parsed);

  // FIXME: It'd be nice to also emit a fixit removing uuid(...) (and, if it's
  // the only thing in the [] list, the [] too), and add an insertion of
  // __declspec(uuid(...)).  But sadly, neither the SourceLocs of the commas
  // separating attributes nor of the [ and the ] are in the AST.
  // Cf "SourceLocations of attribute list delimiters - [[ ... , ... ]] etc"
  // on cfe-dev.
  if (AL.isMicrosoftAttribute()) // Check for [uuid(...)] spelling.
    S.Diag(AL.getLoc(), diag::warn_atl_uuid_deprecated);

  UuidAttr *UA = S.mergeUuidAttr(D, AL, OrigStrRef, Guid);
  if (UA)
    D->addAttr(UA);
}

static void handleHLSLNumThreadsAttr(Sema &S, Decl *D, const ParsedAttr &AL) {
  llvm::VersionTuple SMVersion =
      S.Context.getTargetInfo().getTriple().getOSVersion();
  uint32_t ZMax = 1024;
  uint32_t ThreadMax = 1024;
  if (SMVersion.getMajor() <= 4) {
    ZMax = 1;
    ThreadMax = 768;
  } else if (SMVersion.getMajor() == 5) {
    ZMax = 64;
    ThreadMax = 1024;
  }

  uint32_t X;
  if (!checkUInt32Argument(S, AL, AL.getArgAsExpr(0), X))
    return;
  if (X > 1024) {
    S.Diag(AL.getArgAsExpr(0)->getExprLoc(),
           diag::err_hlsl_numthreads_argument_oor) << 0 << 1024;
    return;
  }
  uint32_t Y;
  if (!checkUInt32Argument(S, AL, AL.getArgAsExpr(1), Y))
    return;
  if (Y > 1024) {
    S.Diag(AL.getArgAsExpr(1)->getExprLoc(),
           diag::err_hlsl_numthreads_argument_oor) << 1 << 1024;
    return;
  }
  uint32_t Z;
  if (!checkUInt32Argument(S, AL, AL.getArgAsExpr(2), Z))
    return;
  if (Z > ZMax) {
    S.Diag(AL.getArgAsExpr(2)->getExprLoc(),
           diag::err_hlsl_numthreads_argument_oor) << 2 << ZMax;
    return;
  }

  if (X * Y * Z > ThreadMax) {
    S.Diag(AL.getLoc(), diag::err_hlsl_numthreads_invalid) << ThreadMax;
    return;
  }

  HLSLNumThreadsAttr *NewAttr = S.HLSL().mergeNumThreadsAttr(D, AL, X, Y, Z);
  if (NewAttr)
    D->addAttr(NewAttr);
}

static bool isLegalTypeForHLSLSV_DispatchThreadID(QualType T) {
  if (!T->hasUnsignedIntegerRepresentation())
    return false;
  if (const auto *VT = T->getAs<VectorType>())
    return VT->getNumElements() <= 3;
  return true;
}

static void handleHLSLSV_DispatchThreadIDAttr(Sema &S, Decl *D,
                                              const ParsedAttr &AL) {
  // FIXME: support semantic on field.
  // See https://github.com/llvm/llvm-project/issues/57889.
  if (isa<FieldDecl>(D)) {
    S.Diag(AL.getLoc(), diag::err_hlsl_attr_invalid_ast_node)
        << AL << "parameter";
    return;
  }

  auto *VD = cast<ValueDecl>(D);
  if (!isLegalTypeForHLSLSV_DispatchThreadID(VD->getType())) {
    S.Diag(AL.getLoc(), diag::err_hlsl_attr_invalid_type)
        << AL << "uint/uint2/uint3";
    return;
  }

  D->addAttr(::new (S.Context) HLSLSV_DispatchThreadIDAttr(S.Context, AL));
}

static void handleHLSLShaderAttr(Sema &S, Decl *D, const ParsedAttr &AL) {
  StringRef Str;
  SourceLocation ArgLoc;
  if (!S.checkStringLiteralArgumentAttr(AL, 0, Str, &ArgLoc))
    return;

  HLSLShaderAttr::ShaderType ShaderType;
  if (!HLSLShaderAttr::ConvertStrToShaderType(Str, ShaderType)) {
    S.Diag(AL.getLoc(), diag::warn_attribute_type_not_supported)
        << AL << Str << ArgLoc;
    return;
  }

  // FIXME: check function match the shader stage.

  HLSLShaderAttr *NewAttr = S.HLSL().mergeShaderAttr(D, AL, ShaderType);
  if (NewAttr)
    D->addAttr(NewAttr);
}

static void handleHLSLResourceBindingAttr(Sema &S, Decl *D,
                                          const ParsedAttr &AL) {
  StringRef Space = "space0";
  StringRef Slot = "";

  if (!AL.isArgIdent(0)) {
    S.Diag(AL.getLoc(), diag::err_attribute_argument_type)
        << AL << AANT_ArgumentIdentifier;
    return;
  }

  IdentifierLoc *Loc = AL.getArgAsIdent(0);
  StringRef Str = Loc->Ident->getName();
  SourceLocation ArgLoc = Loc->Loc;

  SourceLocation SpaceArgLoc;
  if (AL.getNumArgs() == 2) {
    Slot = Str;
    if (!AL.isArgIdent(1)) {
      S.Diag(AL.getLoc(), diag::err_attribute_argument_type)
          << AL << AANT_ArgumentIdentifier;
      return;
    }

    IdentifierLoc *Loc = AL.getArgAsIdent(1);
    Space = Loc->Ident->getName();
    SpaceArgLoc = Loc->Loc;
  } else {
    Slot = Str;
  }

  // Validate.
  if (!Slot.empty()) {
    switch (Slot[0]) {
    case 'u':
    case 'b':
    case 's':
    case 't':
      break;
    default:
      S.Diag(ArgLoc, diag::err_hlsl_unsupported_register_type)
          << Slot.substr(0, 1);
      return;
    }

    StringRef SlotNum = Slot.substr(1);
    unsigned Num = 0;
    if (SlotNum.getAsInteger(10, Num)) {
      S.Diag(ArgLoc, diag::err_hlsl_unsupported_register_number);
      return;
    }
  }

  if (!Space.starts_with("space")) {
    S.Diag(SpaceArgLoc, diag::err_hlsl_expected_space) << Space;
    return;
  }
  StringRef SpaceNum = Space.substr(5);
  unsigned Num = 0;
  if (SpaceNum.getAsInteger(10, Num)) {
    S.Diag(SpaceArgLoc, diag::err_hlsl_expected_space) << Space;
    return;
  }

  // FIXME: check reg type match decl. Issue
  // https://github.com/llvm/llvm-project/issues/57886.
  HLSLResourceBindingAttr *NewAttr =
      HLSLResourceBindingAttr::Create(S.getASTContext(), Slot, Space, AL);
  if (NewAttr)
    D->addAttr(NewAttr);
}

static void handleHLSLParamModifierAttr(Sema &S, Decl *D,
                                        const ParsedAttr &AL) {
  HLSLParamModifierAttr *NewAttr = S.HLSL().mergeParamModifierAttr(
      D, AL,
      static_cast<HLSLParamModifierAttr::Spelling>(AL.getSemanticSpelling()));
  if (NewAttr)
    D->addAttr(NewAttr);
}

static void handleMSInheritanceAttr(Sema &S, Decl *D, const ParsedAttr &AL) {
  if (!S.LangOpts.CPlusPlus) {
    S.Diag(AL.getLoc(), diag::err_attribute_not_supported_in_lang)
        << AL << AttributeLangSupport::C;
    return;
  }
  MSInheritanceAttr *IA = S.mergeMSInheritanceAttr(
      D, AL, /*BestCase=*/true, (MSInheritanceModel)AL.getSemanticSpelling());
  if (IA) {
    D->addAttr(IA);
    S.Consumer.AssignInheritanceModel(cast<CXXRecordDecl>(D));
  }
}

static void handleDeclspecThreadAttr(Sema &S, Decl *D, const ParsedAttr &AL) {
  const auto *VD = cast<VarDecl>(D);
  if (!S.Context.getTargetInfo().isTLSSupported()) {
    S.Diag(AL.getLoc(), diag::err_thread_unsupported);
    return;
  }
  if (VD->getTSCSpec() != TSCS_unspecified) {
    S.Diag(AL.getLoc(), diag::err_declspec_thread_on_thread_variable);
    return;
  }
  if (VD->hasLocalStorage()) {
    S.Diag(AL.getLoc(), diag::err_thread_non_global) << "__declspec(thread)";
    return;
  }
  D->addAttr(::new (S.Context) ThreadAttr(S.Context, AL));
}

static void handleMSConstexprAttr(Sema &S, Decl *D, const ParsedAttr &AL) {
  if (!S.getLangOpts().isCompatibleWithMSVC(LangOptions::MSVC2022_3)) {
    S.Diag(AL.getLoc(), diag::warn_unknown_attribute_ignored)
        << AL << AL.getRange();
    return;
  }
  auto *FD = cast<FunctionDecl>(D);
  if (FD->isConstexprSpecified() || FD->isConsteval()) {
    S.Diag(AL.getLoc(), diag::err_ms_constexpr_cannot_be_applied)
        << FD->isConsteval() << FD;
    return;
  }
  if (auto *MD = dyn_cast<CXXMethodDecl>(FD)) {
    if (!S.getLangOpts().CPlusPlus20 && MD->isVirtual()) {
      S.Diag(AL.getLoc(), diag::err_ms_constexpr_cannot_be_applied)
          << /*virtual*/ 2 << MD;
      return;
    }
  }
  D->addAttr(::new (S.Context) MSConstexprAttr(S.Context, AL));
}

static void handleAbiTagAttr(Sema &S, Decl *D, const ParsedAttr &AL) {
  SmallVector<StringRef, 4> Tags;
  for (unsigned I = 0, E = AL.getNumArgs(); I != E; ++I) {
    StringRef Tag;
    if (!S.checkStringLiteralArgumentAttr(AL, I, Tag))
      return;
    Tags.push_back(Tag);
  }

  if (const auto *NS = dyn_cast<NamespaceDecl>(D)) {
    if (!NS->isInline()) {
      S.Diag(AL.getLoc(), diag::warn_attr_abi_tag_namespace) << 0;
      return;
    }
    if (NS->isAnonymousNamespace()) {
      S.Diag(AL.getLoc(), diag::warn_attr_abi_tag_namespace) << 1;
      return;
    }
    if (AL.getNumArgs() == 0)
      Tags.push_back(NS->getName());
  } else if (!AL.checkAtLeastNumArgs(S, 1))
    return;

  // Store tags sorted and without duplicates.
  llvm::sort(Tags);
  Tags.erase(std::unique(Tags.begin(), Tags.end()), Tags.end());

  D->addAttr(::new (S.Context)
                 AbiTagAttr(S.Context, AL, Tags.data(), Tags.size()));
}

static void handleARMInterruptAttr(Sema &S, Decl *D, const ParsedAttr &AL) {
  // Check the attribute arguments.
  if (AL.getNumArgs() > 1) {
    S.Diag(AL.getLoc(), diag::err_attribute_too_many_arguments) << AL << 1;
    return;
  }

  StringRef Str;
  SourceLocation ArgLoc;

  if (AL.getNumArgs() == 0)
    Str = "";
  else if (!S.checkStringLiteralArgumentAttr(AL, 0, Str, &ArgLoc))
    return;

  ARMInterruptAttr::InterruptType Kind;
  if (!ARMInterruptAttr::ConvertStrToInterruptType(Str, Kind)) {
    S.Diag(AL.getLoc(), diag::warn_attribute_type_not_supported) << AL << Str
                                                                 << ArgLoc;
    return;
  }

  D->addAttr(::new (S.Context) ARMInterruptAttr(S.Context, AL, Kind));
}

static void handleMSP430InterruptAttr(Sema &S, Decl *D, const ParsedAttr &AL) {
  // MSP430 'interrupt' attribute is applied to
  // a function with no parameters and void return type.
  if (!isFunctionOrMethod(D)) {
    S.Diag(D->getLocation(), diag::warn_attribute_wrong_decl_type)
        << AL << AL.isRegularKeywordAttribute() << ExpectedFunctionOrMethod;
    return;
  }

  if (hasFunctionProto(D) && getFunctionOrMethodNumParams(D) != 0) {
    S.Diag(D->getLocation(), diag::warn_interrupt_attribute_invalid)
        << /*MSP430*/ 1 << 0;
    return;
  }

  if (!getFunctionOrMethodResultType(D)->isVoidType()) {
    S.Diag(D->getLocation(), diag::warn_interrupt_attribute_invalid)
        << /*MSP430*/ 1 << 1;
    return;
  }

  // The attribute takes one integer argument.
  if (!AL.checkExactlyNumArgs(S, 1))
    return;

  if (!AL.isArgExpr(0)) {
    S.Diag(AL.getLoc(), diag::err_attribute_argument_type)
        << AL << AANT_ArgumentIntegerConstant;
    return;
  }

  Expr *NumParamsExpr = static_cast<Expr *>(AL.getArgAsExpr(0));
  std::optional<llvm::APSInt> NumParams = llvm::APSInt(32);
  if (!(NumParams = NumParamsExpr->getIntegerConstantExpr(S.Context))) {
    S.Diag(AL.getLoc(), diag::err_attribute_argument_type)
        << AL << AANT_ArgumentIntegerConstant
        << NumParamsExpr->getSourceRange();
    return;
  }
  // The argument should be in range 0..63.
  unsigned Num = NumParams->getLimitedValue(255);
  if (Num > 63) {
    S.Diag(AL.getLoc(), diag::err_attribute_argument_out_of_bounds)
        << AL << (int)NumParams->getSExtValue()
        << NumParamsExpr->getSourceRange();
    return;
  }

  D->addAttr(::new (S.Context) MSP430InterruptAttr(S.Context, AL, Num));
  D->addAttr(UsedAttr::CreateImplicit(S.Context));
}

static void handleMipsInterruptAttr(Sema &S, Decl *D, const ParsedAttr &AL) {
  // Only one optional argument permitted.
  if (AL.getNumArgs() > 1) {
    S.Diag(AL.getLoc(), diag::err_attribute_too_many_arguments) << AL << 1;
    return;
  }

  StringRef Str;
  SourceLocation ArgLoc;

  if (AL.getNumArgs() == 0)
    Str = "";
  else if (!S.checkStringLiteralArgumentAttr(AL, 0, Str, &ArgLoc))
    return;

  // Semantic checks for a function with the 'interrupt' attribute for MIPS:
  // a) Must be a function.
  // b) Must have no parameters.
  // c) Must have the 'void' return type.
  // d) Cannot have the 'mips16' attribute, as that instruction set
  //    lacks the 'eret' instruction.
  // e) The attribute itself must either have no argument or one of the
  //    valid interrupt types, see [MipsInterruptDocs].

  if (!isFunctionOrMethod(D)) {
    S.Diag(D->getLocation(), diag::warn_attribute_wrong_decl_type)
        << AL << AL.isRegularKeywordAttribute() << ExpectedFunctionOrMethod;
    return;
  }

  if (hasFunctionProto(D) && getFunctionOrMethodNumParams(D) != 0) {
    S.Diag(D->getLocation(), diag::warn_interrupt_attribute_invalid)
        << /*MIPS*/ 0 << 0;
    return;
  }

  if (!getFunctionOrMethodResultType(D)->isVoidType()) {
    S.Diag(D->getLocation(), diag::warn_interrupt_attribute_invalid)
        << /*MIPS*/ 0 << 1;
    return;
  }

  // We still have to do this manually because the Interrupt attributes are
  // a bit special due to sharing their spellings across targets.
  if (checkAttrMutualExclusion<Mips16Attr>(S, D, AL))
    return;

  MipsInterruptAttr::InterruptType Kind;
  if (!MipsInterruptAttr::ConvertStrToInterruptType(Str, Kind)) {
    S.Diag(AL.getLoc(), diag::warn_attribute_type_not_supported)
        << AL << "'" + std::string(Str) + "'";
    return;
  }

  D->addAttr(::new (S.Context) MipsInterruptAttr(S.Context, AL, Kind));
}

static void handleM68kInterruptAttr(Sema &S, Decl *D, const ParsedAttr &AL) {
  if (!AL.checkExactlyNumArgs(S, 1))
    return;

  if (!AL.isArgExpr(0)) {
    S.Diag(AL.getLoc(), diag::err_attribute_argument_type)
        << AL << AANT_ArgumentIntegerConstant;
    return;
  }

  // FIXME: Check for decl - it should be void ()(void).

  Expr *NumParamsExpr = static_cast<Expr *>(AL.getArgAsExpr(0));
  auto MaybeNumParams = NumParamsExpr->getIntegerConstantExpr(S.Context);
  if (!MaybeNumParams) {
    S.Diag(AL.getLoc(), diag::err_attribute_argument_type)
        << AL << AANT_ArgumentIntegerConstant
        << NumParamsExpr->getSourceRange();
    return;
  }

  unsigned Num = MaybeNumParams->getLimitedValue(255);
  if ((Num & 1) || Num > 30) {
    S.Diag(AL.getLoc(), diag::err_attribute_argument_out_of_bounds)
        << AL << (int)MaybeNumParams->getSExtValue()
        << NumParamsExpr->getSourceRange();
    return;
  }

  D->addAttr(::new (S.Context) M68kInterruptAttr(S.Context, AL, Num));
  D->addAttr(UsedAttr::CreateImplicit(S.Context));
}

static void handleAnyX86InterruptAttr(Sema &S, Decl *D, const ParsedAttr &AL) {
  // Semantic checks for a function with the 'interrupt' attribute.
  // a) Must be a function.
  // b) Must have the 'void' return type.
  // c) Must take 1 or 2 arguments.
  // d) The 1st argument must be a pointer.
  // e) The 2nd argument (if any) must be an unsigned integer.
  if (!isFunctionOrMethod(D) || !hasFunctionProto(D) || isInstanceMethod(D) ||
      CXXMethodDecl::isStaticOverloadedOperator(
          cast<NamedDecl>(D)->getDeclName().getCXXOverloadedOperator())) {
    S.Diag(AL.getLoc(), diag::warn_attribute_wrong_decl_type)
        << AL << AL.isRegularKeywordAttribute()
        << ExpectedFunctionWithProtoType;
    return;
  }
  // Interrupt handler must have void return type.
  if (!getFunctionOrMethodResultType(D)->isVoidType()) {
    S.Diag(getFunctionOrMethodResultSourceRange(D).getBegin(),
           diag::err_anyx86_interrupt_attribute)
        << (S.Context.getTargetInfo().getTriple().getArch() == llvm::Triple::x86
                ? 0
                : 1)
        << 0;
    return;
  }
  // Interrupt handler must have 1 or 2 parameters.
  unsigned NumParams = getFunctionOrMethodNumParams(D);
  if (NumParams < 1 || NumParams > 2) {
    S.Diag(D->getBeginLoc(), diag::err_anyx86_interrupt_attribute)
        << (S.Context.getTargetInfo().getTriple().getArch() == llvm::Triple::x86
                ? 0
                : 1)
        << 1;
    return;
  }
  // The first argument must be a pointer.
  if (!getFunctionOrMethodParamType(D, 0)->isPointerType()) {
    S.Diag(getFunctionOrMethodParamRange(D, 0).getBegin(),
           diag::err_anyx86_interrupt_attribute)
        << (S.Context.getTargetInfo().getTriple().getArch() == llvm::Triple::x86
                ? 0
                : 1)
        << 2;
    return;
  }
  // The second argument, if present, must be an unsigned integer.
  unsigned TypeSize =
      S.Context.getTargetInfo().getTriple().getArch() == llvm::Triple::x86_64
          ? 64
          : 32;
  if (NumParams == 2 &&
      (!getFunctionOrMethodParamType(D, 1)->isUnsignedIntegerType() ||
       S.Context.getTypeSize(getFunctionOrMethodParamType(D, 1)) != TypeSize)) {
    S.Diag(getFunctionOrMethodParamRange(D, 1).getBegin(),
           diag::err_anyx86_interrupt_attribute)
        << (S.Context.getTargetInfo().getTriple().getArch() == llvm::Triple::x86
                ? 0
                : 1)
        << 3 << S.Context.getIntTypeForBitwidth(TypeSize, /*Signed=*/false);
    return;
  }
  D->addAttr(::new (S.Context) AnyX86InterruptAttr(S.Context, AL));
  D->addAttr(UsedAttr::CreateImplicit(S.Context));
}

static void handleAVRInterruptAttr(Sema &S, Decl *D, const ParsedAttr &AL) {
  if (!isFunctionOrMethod(D)) {
    S.Diag(D->getLocation(), diag::warn_attribute_wrong_decl_type)
        << AL << AL.isRegularKeywordAttribute() << ExpectedFunction;
    return;
  }

  if (!AL.checkExactlyNumArgs(S, 0))
    return;

  handleSimpleAttribute<AVRInterruptAttr>(S, D, AL);
}

static void handleAVRSignalAttr(Sema &S, Decl *D, const ParsedAttr &AL) {
  if (!isFunctionOrMethod(D)) {
    S.Diag(D->getLocation(), diag::warn_attribute_wrong_decl_type)
        << AL << AL.isRegularKeywordAttribute() << ExpectedFunction;
    return;
  }

  if (!AL.checkExactlyNumArgs(S, 0))
    return;

  handleSimpleAttribute<AVRSignalAttr>(S, D, AL);
}

static void handleBPFPreserveAIRecord(Sema &S, RecordDecl *RD) {
  // Add preserve_access_index attribute to all fields and inner records.
  for (auto *D : RD->decls()) {
    if (D->hasAttr<BPFPreserveAccessIndexAttr>())
      continue;

    D->addAttr(BPFPreserveAccessIndexAttr::CreateImplicit(S.Context));
    if (auto *Rec = dyn_cast<RecordDecl>(D))
      handleBPFPreserveAIRecord(S, Rec);
  }
}

static void handleBPFPreserveAccessIndexAttr(Sema &S, Decl *D,
    const ParsedAttr &AL) {
  auto *Rec = cast<RecordDecl>(D);
  handleBPFPreserveAIRecord(S, Rec);
  Rec->addAttr(::new (S.Context) BPFPreserveAccessIndexAttr(S.Context, AL));
}

static bool hasBTFDeclTagAttr(Decl *D, StringRef Tag) {
  for (const auto *I : D->specific_attrs<BTFDeclTagAttr>()) {
    if (I->getBTFDeclTag() == Tag)
      return true;
  }
  return false;
}

static void handleBTFDeclTagAttr(Sema &S, Decl *D, const ParsedAttr &AL) {
  StringRef Str;
  if (!S.checkStringLiteralArgumentAttr(AL, 0, Str))
    return;
  if (hasBTFDeclTagAttr(D, Str))
    return;

  D->addAttr(::new (S.Context) BTFDeclTagAttr(S.Context, AL, Str));
}

BTFDeclTagAttr *Sema::mergeBTFDeclTagAttr(Decl *D, const BTFDeclTagAttr &AL) {
  if (hasBTFDeclTagAttr(D, AL.getBTFDeclTag()))
    return nullptr;
  return ::new (Context) BTFDeclTagAttr(Context, AL, AL.getBTFDeclTag());
}

static void handleWebAssemblyExportNameAttr(Sema &S, Decl *D,
                                            const ParsedAttr &AL) {
  if (!isFunctionOrMethod(D)) {
    S.Diag(D->getLocation(), diag::warn_attribute_wrong_decl_type)
        << AL << AL.isRegularKeywordAttribute() << ExpectedFunction;
    return;
  }

  auto *FD = cast<FunctionDecl>(D);
  if (FD->isThisDeclarationADefinition()) {
    S.Diag(D->getLocation(), diag::err_alias_is_definition) << FD << 0;
    return;
  }

  StringRef Str;
  SourceLocation ArgLoc;
  if (!S.checkStringLiteralArgumentAttr(AL, 0, Str, &ArgLoc))
    return;

  D->addAttr(::new (S.Context) WebAssemblyExportNameAttr(S.Context, AL, Str));
  D->addAttr(UsedAttr::CreateImplicit(S.Context));
}

WebAssemblyImportModuleAttr *
Sema::mergeImportModuleAttr(Decl *D, const WebAssemblyImportModuleAttr &AL) {
  auto *FD = cast<FunctionDecl>(D);

  if (const auto *ExistingAttr = FD->getAttr<WebAssemblyImportModuleAttr>()) {
    if (ExistingAttr->getImportModule() == AL.getImportModule())
      return nullptr;
    Diag(ExistingAttr->getLocation(), diag::warn_mismatched_import) << 0
      << ExistingAttr->getImportModule() << AL.getImportModule();
    Diag(AL.getLoc(), diag::note_previous_attribute);
    return nullptr;
  }
  if (FD->hasBody()) {
    Diag(AL.getLoc(), diag::warn_import_on_definition) << 0;
    return nullptr;
  }
  return ::new (Context) WebAssemblyImportModuleAttr(Context, AL,
                                                     AL.getImportModule());
}

WebAssemblyImportNameAttr *
Sema::mergeImportNameAttr(Decl *D, const WebAssemblyImportNameAttr &AL) {
  auto *FD = cast<FunctionDecl>(D);

  if (const auto *ExistingAttr = FD->getAttr<WebAssemblyImportNameAttr>()) {
    if (ExistingAttr->getImportName() == AL.getImportName())
      return nullptr;
    Diag(ExistingAttr->getLocation(), diag::warn_mismatched_import) << 1
      << ExistingAttr->getImportName() << AL.getImportName();
    Diag(AL.getLoc(), diag::note_previous_attribute);
    return nullptr;
  }
  if (FD->hasBody()) {
    Diag(AL.getLoc(), diag::warn_import_on_definition) << 1;
    return nullptr;
  }
  return ::new (Context) WebAssemblyImportNameAttr(Context, AL,
                                                   AL.getImportName());
}

static void
handleWebAssemblyImportModuleAttr(Sema &S, Decl *D, const ParsedAttr &AL) {
  auto *FD = cast<FunctionDecl>(D);

  StringRef Str;
  SourceLocation ArgLoc;
  if (!S.checkStringLiteralArgumentAttr(AL, 0, Str, &ArgLoc))
    return;
  if (FD->hasBody()) {
    S.Diag(AL.getLoc(), diag::warn_import_on_definition) << 0;
    return;
  }

  FD->addAttr(::new (S.Context)
                  WebAssemblyImportModuleAttr(S.Context, AL, Str));
}

static void
handleWebAssemblyImportNameAttr(Sema &S, Decl *D, const ParsedAttr &AL) {
  auto *FD = cast<FunctionDecl>(D);

  StringRef Str;
  SourceLocation ArgLoc;
  if (!S.checkStringLiteralArgumentAttr(AL, 0, Str, &ArgLoc))
    return;
  if (FD->hasBody()) {
    S.Diag(AL.getLoc(), diag::warn_import_on_definition) << 1;
    return;
  }

  FD->addAttr(::new (S.Context) WebAssemblyImportNameAttr(S.Context, AL, Str));
}

static void handleRISCVInterruptAttr(Sema &S, Decl *D,
                                     const ParsedAttr &AL) {
  // Warn about repeated attributes.
  if (const auto *A = D->getAttr<RISCVInterruptAttr>()) {
    S.Diag(AL.getRange().getBegin(),
      diag::warn_riscv_repeated_interrupt_attribute);
    S.Diag(A->getLocation(), diag::note_riscv_repeated_interrupt_attribute);
    return;
  }

  // Check the attribute argument. Argument is optional.
  if (!AL.checkAtMostNumArgs(S, 1))
    return;

  StringRef Str;
  SourceLocation ArgLoc;

  // 'machine'is the default interrupt mode.
  if (AL.getNumArgs() == 0)
    Str = "machine";
  else if (!S.checkStringLiteralArgumentAttr(AL, 0, Str, &ArgLoc))
    return;

  // Semantic checks for a function with the 'interrupt' attribute:
  // - Must be a function.
  // - Must have no parameters.
  // - Must have the 'void' return type.
  // - The attribute itself must either have no argument or one of the
  //   valid interrupt types, see [RISCVInterruptDocs].

  if (D->getFunctionType() == nullptr) {
    S.Diag(D->getLocation(), diag::warn_attribute_wrong_decl_type)
        << AL << AL.isRegularKeywordAttribute() << ExpectedFunction;
    return;
  }

  if (hasFunctionProto(D) && getFunctionOrMethodNumParams(D) != 0) {
    S.Diag(D->getLocation(), diag::warn_interrupt_attribute_invalid)
      << /*RISC-V*/ 2 << 0;
    return;
  }

  if (!getFunctionOrMethodResultType(D)->isVoidType()) {
    S.Diag(D->getLocation(), diag::warn_interrupt_attribute_invalid)
      << /*RISC-V*/ 2 << 1;
    return;
  }

  RISCVInterruptAttr::InterruptType Kind;
  if (!RISCVInterruptAttr::ConvertStrToInterruptType(Str, Kind)) {
    S.Diag(AL.getLoc(), diag::warn_attribute_type_not_supported) << AL << Str
                                                                 << ArgLoc;
    return;
  }

  D->addAttr(::new (S.Context) RISCVInterruptAttr(S.Context, AL, Kind));
}

static void handleInterruptAttr(Sema &S, Decl *D, const ParsedAttr &AL) {
  // Dispatch the interrupt attribute based on the current target.
  switch (S.Context.getTargetInfo().getTriple().getArch()) {
  case llvm::Triple::msp430:
    handleMSP430InterruptAttr(S, D, AL);
    break;
  case llvm::Triple::mipsel:
  case llvm::Triple::mips:
    handleMipsInterruptAttr(S, D, AL);
    break;
  case llvm::Triple::m68k:
    handleM68kInterruptAttr(S, D, AL);
    break;
  case llvm::Triple::x86:
  case llvm::Triple::x86_64:
    handleAnyX86InterruptAttr(S, D, AL);
    break;
  case llvm::Triple::avr:
    handleAVRInterruptAttr(S, D, AL);
    break;
  case llvm::Triple::riscv32:
  case llvm::Triple::riscv64:
    handleRISCVInterruptAttr(S, D, AL);
    break;
  default:
    handleARMInterruptAttr(S, D, AL);
    break;
  }
}

static bool
checkAMDGPUFlatWorkGroupSizeArguments(Sema &S, Expr *MinExpr, Expr *MaxExpr,
                                      const AMDGPUFlatWorkGroupSizeAttr &Attr) {
  // Accept template arguments for now as they depend on something else.
  // We'll get to check them when they eventually get instantiated.
  if (MinExpr->isValueDependent() || MaxExpr->isValueDependent())
    return false;

  uint32_t Min = 0;
  if (!checkUInt32Argument(S, Attr, MinExpr, Min, 0))
    return true;

  uint32_t Max = 0;
  if (!checkUInt32Argument(S, Attr, MaxExpr, Max, 1))
    return true;

  if (Min == 0 && Max != 0) {
    S.Diag(Attr.getLocation(), diag::err_attribute_argument_invalid)
        << &Attr << 0;
    return true;
  }
  if (Min > Max) {
    S.Diag(Attr.getLocation(), diag::err_attribute_argument_invalid)
        << &Attr << 1;
    return true;
  }

  return false;
}

AMDGPUFlatWorkGroupSizeAttr *
Sema::CreateAMDGPUFlatWorkGroupSizeAttr(const AttributeCommonInfo &CI,
                                        Expr *MinExpr, Expr *MaxExpr) {
  AMDGPUFlatWorkGroupSizeAttr TmpAttr(Context, CI, MinExpr, MaxExpr);

  if (checkAMDGPUFlatWorkGroupSizeArguments(*this, MinExpr, MaxExpr, TmpAttr))
    return nullptr;
  return ::new (Context)
      AMDGPUFlatWorkGroupSizeAttr(Context, CI, MinExpr, MaxExpr);
}

void Sema::addAMDGPUFlatWorkGroupSizeAttr(Decl *D,
                                          const AttributeCommonInfo &CI,
                                          Expr *MinExpr, Expr *MaxExpr) {
  if (auto *Attr = CreateAMDGPUFlatWorkGroupSizeAttr(CI, MinExpr, MaxExpr))
    D->addAttr(Attr);
}

static void handleAMDGPUFlatWorkGroupSizeAttr(Sema &S, Decl *D,
                                              const ParsedAttr &AL) {
  Expr *MinExpr = AL.getArgAsExpr(0);
  Expr *MaxExpr = AL.getArgAsExpr(1);

  S.addAMDGPUFlatWorkGroupSizeAttr(D, AL, MinExpr, MaxExpr);
}

static bool checkAMDGPUWavesPerEUArguments(Sema &S, Expr *MinExpr,
                                           Expr *MaxExpr,
                                           const AMDGPUWavesPerEUAttr &Attr) {
  if (S.DiagnoseUnexpandedParameterPack(MinExpr) ||
      (MaxExpr && S.DiagnoseUnexpandedParameterPack(MaxExpr)))
    return true;

  // Accept template arguments for now as they depend on something else.
  // We'll get to check them when they eventually get instantiated.
  if (MinExpr->isValueDependent() || (MaxExpr && MaxExpr->isValueDependent()))
    return false;

  uint32_t Min = 0;
  if (!checkUInt32Argument(S, Attr, MinExpr, Min, 0))
    return true;

  uint32_t Max = 0;
  if (MaxExpr && !checkUInt32Argument(S, Attr, MaxExpr, Max, 1))
    return true;

  if (Min == 0 && Max != 0) {
    S.Diag(Attr.getLocation(), diag::err_attribute_argument_invalid)
        << &Attr << 0;
    return true;
  }
  if (Max != 0 && Min > Max) {
    S.Diag(Attr.getLocation(), diag::err_attribute_argument_invalid)
        << &Attr << 1;
    return true;
  }

  return false;
}

AMDGPUWavesPerEUAttr *
Sema::CreateAMDGPUWavesPerEUAttr(const AttributeCommonInfo &CI, Expr *MinExpr,
                                 Expr *MaxExpr) {
  AMDGPUWavesPerEUAttr TmpAttr(Context, CI, MinExpr, MaxExpr);

  if (checkAMDGPUWavesPerEUArguments(*this, MinExpr, MaxExpr, TmpAttr))
    return nullptr;

  return ::new (Context) AMDGPUWavesPerEUAttr(Context, CI, MinExpr, MaxExpr);
}

void Sema::addAMDGPUWavesPerEUAttr(Decl *D, const AttributeCommonInfo &CI,
                                   Expr *MinExpr, Expr *MaxExpr) {
  if (auto *Attr = CreateAMDGPUWavesPerEUAttr(CI, MinExpr, MaxExpr))
    D->addAttr(Attr);
}

static void handleAMDGPUWavesPerEUAttr(Sema &S, Decl *D, const ParsedAttr &AL) {
  if (!AL.checkAtLeastNumArgs(S, 1) || !AL.checkAtMostNumArgs(S, 2))
    return;

  Expr *MinExpr = AL.getArgAsExpr(0);
  Expr *MaxExpr = (AL.getNumArgs() > 1) ? AL.getArgAsExpr(1) : nullptr;

  S.addAMDGPUWavesPerEUAttr(D, AL, MinExpr, MaxExpr);
}

static void handleAMDGPUNumSGPRAttr(Sema &S, Decl *D, const ParsedAttr &AL) {
  uint32_t NumSGPR = 0;
  Expr *NumSGPRExpr = AL.getArgAsExpr(0);
  if (!checkUInt32Argument(S, AL, NumSGPRExpr, NumSGPR))
    return;

  D->addAttr(::new (S.Context) AMDGPUNumSGPRAttr(S.Context, AL, NumSGPR));
}

static void handleAMDGPUNumVGPRAttr(Sema &S, Decl *D, const ParsedAttr &AL) {
  uint32_t NumVGPR = 0;
  Expr *NumVGPRExpr = AL.getArgAsExpr(0);
  if (!checkUInt32Argument(S, AL, NumVGPRExpr, NumVGPR))
    return;

  D->addAttr(::new (S.Context) AMDGPUNumVGPRAttr(S.Context, AL, NumVGPR));
}

static bool
checkAMDGPUMaxNumWorkGroupsArguments(Sema &S, Expr *XExpr, Expr *YExpr,
                                     Expr *ZExpr,
                                     const AMDGPUMaxNumWorkGroupsAttr &Attr) {
  if (S.DiagnoseUnexpandedParameterPack(XExpr) ||
      (YExpr && S.DiagnoseUnexpandedParameterPack(YExpr)) ||
      (ZExpr && S.DiagnoseUnexpandedParameterPack(ZExpr)))
    return true;

  // Accept template arguments for now as they depend on something else.
  // We'll get to check them when they eventually get instantiated.
  if (XExpr->isValueDependent() || (YExpr && YExpr->isValueDependent()) ||
      (ZExpr && ZExpr->isValueDependent()))
    return false;

  uint32_t NumWG = 0;
  Expr *Exprs[3] = {XExpr, YExpr, ZExpr};
  for (int i = 0; i < 3; i++) {
    if (Exprs[i]) {
      if (!checkUInt32Argument(S, Attr, Exprs[i], NumWG, i,
                               /*StrictlyUnsigned=*/true))
        return true;
      if (NumWG == 0) {
        S.Diag(Attr.getLoc(), diag::err_attribute_argument_is_zero)
            << &Attr << Exprs[i]->getSourceRange();
        return true;
      }
    }
  }

  return false;
}

AMDGPUMaxNumWorkGroupsAttr *
Sema::CreateAMDGPUMaxNumWorkGroupsAttr(const AttributeCommonInfo &CI,
                                       Expr *XExpr, Expr *YExpr, Expr *ZExpr) {
  AMDGPUMaxNumWorkGroupsAttr TmpAttr(Context, CI, XExpr, YExpr, ZExpr);

  if (checkAMDGPUMaxNumWorkGroupsArguments(*this, XExpr, YExpr, ZExpr, TmpAttr))
    return nullptr;

  return ::new (Context)
      AMDGPUMaxNumWorkGroupsAttr(Context, CI, XExpr, YExpr, ZExpr);
}

void Sema::addAMDGPUMaxNumWorkGroupsAttr(Decl *D, const AttributeCommonInfo &CI,
                                         Expr *XExpr, Expr *YExpr,
                                         Expr *ZExpr) {
  if (auto *Attr = CreateAMDGPUMaxNumWorkGroupsAttr(CI, XExpr, YExpr, ZExpr))
    D->addAttr(Attr);
}

static void handleAMDGPUMaxNumWorkGroupsAttr(Sema &S, Decl *D,
                                             const ParsedAttr &AL) {
  Expr *YExpr = (AL.getNumArgs() > 1) ? AL.getArgAsExpr(1) : nullptr;
  Expr *ZExpr = (AL.getNumArgs() > 2) ? AL.getArgAsExpr(2) : nullptr;
  S.addAMDGPUMaxNumWorkGroupsAttr(D, AL, AL.getArgAsExpr(0), YExpr, ZExpr);
}

static void handleX86ForceAlignArgPointerAttr(Sema &S, Decl *D,
                                              const ParsedAttr &AL) {
  // If we try to apply it to a function pointer, don't warn, but don't
  // do anything, either. It doesn't matter anyway, because there's nothing
  // special about calling a force_align_arg_pointer function.
  const auto *VD = dyn_cast<ValueDecl>(D);
  if (VD && VD->getType()->isFunctionPointerType())
    return;
  // Also don't warn on function pointer typedefs.
  const auto *TD = dyn_cast<TypedefNameDecl>(D);
  if (TD && (TD->getUnderlyingType()->isFunctionPointerType() ||
    TD->getUnderlyingType()->isFunctionType()))
    return;
  // Attribute can only be applied to function types.
  if (!isa<FunctionDecl>(D)) {
    S.Diag(AL.getLoc(), diag::warn_attribute_wrong_decl_type)
        << AL << AL.isRegularKeywordAttribute() << ExpectedFunction;
    return;
  }

  D->addAttr(::new (S.Context) X86ForceAlignArgPointerAttr(S.Context, AL));
}

static void handleLayoutVersion(Sema &S, Decl *D, const ParsedAttr &AL) {
  uint32_t Version;
  Expr *VersionExpr = static_cast<Expr *>(AL.getArgAsExpr(0));
  if (!checkUInt32Argument(S, AL, AL.getArgAsExpr(0), Version))
    return;

  // TODO: Investigate what happens with the next major version of MSVC.
  if (Version != LangOptions::MSVC2015 / 100) {
    S.Diag(AL.getLoc(), diag::err_attribute_argument_out_of_bounds)
        << AL << Version << VersionExpr->getSourceRange();
    return;
  }

  // The attribute expects a "major" version number like 19, but new versions of
  // MSVC have moved to updating the "minor", or less significant numbers, so we
  // have to multiply by 100 now.
  Version *= 100;

  D->addAttr(::new (S.Context) LayoutVersionAttr(S.Context, AL, Version));
}

DLLImportAttr *Sema::mergeDLLImportAttr(Decl *D,
                                        const AttributeCommonInfo &CI) {
  if (D->hasAttr<DLLExportAttr>()) {
    Diag(CI.getLoc(), diag::warn_attribute_ignored) << "'dllimport'";
    return nullptr;
  }

  if (D->hasAttr<DLLImportAttr>())
    return nullptr;

  return ::new (Context) DLLImportAttr(Context, CI);
}

DLLExportAttr *Sema::mergeDLLExportAttr(Decl *D,
                                        const AttributeCommonInfo &CI) {
  if (DLLImportAttr *Import = D->getAttr<DLLImportAttr>()) {
    Diag(Import->getLocation(), diag::warn_attribute_ignored) << Import;
    D->dropAttr<DLLImportAttr>();
  }

  if (D->hasAttr<DLLExportAttr>())
    return nullptr;

  return ::new (Context) DLLExportAttr(Context, CI);
}

static void handleDLLAttr(Sema &S, Decl *D, const ParsedAttr &A) {
  if (isa<ClassTemplatePartialSpecializationDecl>(D) &&
      (S.Context.getTargetInfo().shouldDLLImportComdatSymbols())) {
    S.Diag(A.getRange().getBegin(), diag::warn_attribute_ignored) << A;
    return;
  }

  if (const auto *FD = dyn_cast<FunctionDecl>(D)) {
    if (FD->isInlined() && A.getKind() == ParsedAttr::AT_DLLImport &&
        !(S.Context.getTargetInfo().shouldDLLImportComdatSymbols())) {
      // MinGW doesn't allow dllimport on inline functions.
      S.Diag(A.getRange().getBegin(), diag::warn_attribute_ignored_on_inline)
          << A;
      return;
    }
  }

  if (const auto *MD = dyn_cast<CXXMethodDecl>(D)) {
    if ((S.Context.getTargetInfo().shouldDLLImportComdatSymbols()) &&
        MD->getParent()->isLambda()) {
      S.Diag(A.getRange().getBegin(), diag::err_attribute_dll_lambda) << A;
      return;
    }
  }

  Attr *NewAttr = A.getKind() == ParsedAttr::AT_DLLExport
                      ? (Attr *)S.mergeDLLExportAttr(D, A)
                      : (Attr *)S.mergeDLLImportAttr(D, A);
  if (NewAttr)
    D->addAttr(NewAttr);
}

MSInheritanceAttr *
Sema::mergeMSInheritanceAttr(Decl *D, const AttributeCommonInfo &CI,
                             bool BestCase,
                             MSInheritanceModel Model) {
  if (MSInheritanceAttr *IA = D->getAttr<MSInheritanceAttr>()) {
    if (IA->getInheritanceModel() == Model)
      return nullptr;
    Diag(IA->getLocation(), diag::err_mismatched_ms_inheritance)
        << 1 /*previous declaration*/;
    Diag(CI.getLoc(), diag::note_previous_ms_inheritance);
    D->dropAttr<MSInheritanceAttr>();
  }

  auto *RD = cast<CXXRecordDecl>(D);
  if (RD->hasDefinition()) {
    if (checkMSInheritanceAttrOnDefinition(RD, CI.getRange(), BestCase,
                                           Model)) {
      return nullptr;
    }
  } else {
    if (isa<ClassTemplatePartialSpecializationDecl>(RD)) {
      Diag(CI.getLoc(), diag::warn_ignored_ms_inheritance)
          << 1 /*partial specialization*/;
      return nullptr;
    }
    if (RD->getDescribedClassTemplate()) {
      Diag(CI.getLoc(), diag::warn_ignored_ms_inheritance)
          << 0 /*primary template*/;
      return nullptr;
    }
  }

  return ::new (Context) MSInheritanceAttr(Context, CI, BestCase);
}

static void handleCapabilityAttr(Sema &S, Decl *D, const ParsedAttr &AL) {
  // The capability attributes take a single string parameter for the name of
  // the capability they represent. The lockable attribute does not take any
  // parameters. However, semantically, both attributes represent the same
  // concept, and so they use the same semantic attribute. Eventually, the
  // lockable attribute will be removed.
  //
  // For backward compatibility, any capability which has no specified string
  // literal will be considered a "mutex."
  StringRef N("mutex");
  SourceLocation LiteralLoc;
  if (AL.getKind() == ParsedAttr::AT_Capability &&
      !S.checkStringLiteralArgumentAttr(AL, 0, N, &LiteralLoc))
    return;

  D->addAttr(::new (S.Context) CapabilityAttr(S.Context, AL, N));
}

static void handleAssertCapabilityAttr(Sema &S, Decl *D, const ParsedAttr &AL) {
  SmallVector<Expr*, 1> Args;
  if (!checkLockFunAttrCommon(S, D, AL, Args))
    return;

  D->addAttr(::new (S.Context)
                 AssertCapabilityAttr(S.Context, AL, Args.data(), Args.size()));
}

static void handleAcquireCapabilityAttr(Sema &S, Decl *D,
                                        const ParsedAttr &AL) {
  SmallVector<Expr*, 1> Args;
  if (!checkLockFunAttrCommon(S, D, AL, Args))
    return;

  D->addAttr(::new (S.Context) AcquireCapabilityAttr(S.Context, AL, Args.data(),
                                                     Args.size()));
}

static void handleTryAcquireCapabilityAttr(Sema &S, Decl *D,
                                           const ParsedAttr &AL) {
  SmallVector<Expr*, 2> Args;
  if (!checkTryLockFunAttrCommon(S, D, AL, Args))
    return;

  D->addAttr(::new (S.Context) TryAcquireCapabilityAttr(
      S.Context, AL, AL.getArgAsExpr(0), Args.data(), Args.size()));
}

static void handleReleaseCapabilityAttr(Sema &S, Decl *D,
                                        const ParsedAttr &AL) {
  // Check that all arguments are lockable objects.
  SmallVector<Expr *, 1> Args;
  checkAttrArgsAreCapabilityObjs(S, D, AL, Args, 0, true);

  D->addAttr(::new (S.Context) ReleaseCapabilityAttr(S.Context, AL, Args.data(),
                                                     Args.size()));
}

static void handleRequiresCapabilityAttr(Sema &S, Decl *D,
                                         const ParsedAttr &AL) {
  if (!AL.checkAtLeastNumArgs(S, 1))
    return;

  // check that all arguments are lockable objects
  SmallVector<Expr*, 1> Args;
  checkAttrArgsAreCapabilityObjs(S, D, AL, Args);
  if (Args.empty())
    return;

  RequiresCapabilityAttr *RCA = ::new (S.Context)
      RequiresCapabilityAttr(S.Context, AL, Args.data(), Args.size());

  D->addAttr(RCA);
}

static void handleDeprecatedAttr(Sema &S, Decl *D, const ParsedAttr &AL) {
  if (const auto *NSD = dyn_cast<NamespaceDecl>(D)) {
    if (NSD->isAnonymousNamespace()) {
      S.Diag(AL.getLoc(), diag::warn_deprecated_anonymous_namespace);
      // Do not want to attach the attribute to the namespace because that will
      // cause confusing diagnostic reports for uses of declarations within the
      // namespace.
      return;
    }
  } else if (isa<UsingDecl, UnresolvedUsingTypenameDecl,
                 UnresolvedUsingValueDecl>(D)) {
    S.Diag(AL.getRange().getBegin(), diag::warn_deprecated_ignored_on_using)
        << AL;
    return;
  }

  // Handle the cases where the attribute has a text message.
  StringRef Str, Replacement;
  if (AL.isArgExpr(0) && AL.getArgAsExpr(0) &&
      !S.checkStringLiteralArgumentAttr(AL, 0, Str))
    return;

  // Support a single optional message only for Declspec and [[]] spellings.
  if (AL.isDeclspecAttribute() || AL.isStandardAttributeSyntax())
    AL.checkAtMostNumArgs(S, 1);
  else if (AL.isArgExpr(1) && AL.getArgAsExpr(1) &&
           !S.checkStringLiteralArgumentAttr(AL, 1, Replacement))
    return;

  if (!S.getLangOpts().CPlusPlus14 && AL.isCXX11Attribute() && !AL.isGNUScope())
    S.Diag(AL.getLoc(), diag::ext_cxx14_attr) << AL;

  D->addAttr(::new (S.Context) DeprecatedAttr(S.Context, AL, Str, Replacement));
}

static bool isGlobalVar(const Decl *D) {
  if (const auto *S = dyn_cast<VarDecl>(D))
    return S->hasGlobalStorage();
  return false;
}

static bool isSanitizerAttributeAllowedOnGlobals(StringRef Sanitizer) {
  return Sanitizer == "address" || Sanitizer == "hwaddress" ||
         Sanitizer == "memtag";
}

static void handleNoSanitizeAttr(Sema &S, Decl *D, const ParsedAttr &AL) {
  if (!AL.checkAtLeastNumArgs(S, 1))
    return;

  std::vector<StringRef> Sanitizers;

  for (unsigned I = 0, E = AL.getNumArgs(); I != E; ++I) {
    StringRef SanitizerName;
    SourceLocation LiteralLoc;

    if (!S.checkStringLiteralArgumentAttr(AL, I, SanitizerName, &LiteralLoc))
      return;

    if (parseSanitizerValue(SanitizerName, /*AllowGroups=*/true) ==
            SanitizerMask() &&
        SanitizerName != "coverage")
      S.Diag(LiteralLoc, diag::warn_unknown_sanitizer_ignored) << SanitizerName;
    else if (isGlobalVar(D) && !isSanitizerAttributeAllowedOnGlobals(SanitizerName))
      S.Diag(D->getLocation(), diag::warn_attribute_type_not_supported_global)
          << AL << SanitizerName;
    Sanitizers.push_back(SanitizerName);
  }

  D->addAttr(::new (S.Context) NoSanitizeAttr(S.Context, AL, Sanitizers.data(),
                                              Sanitizers.size()));
}

static void handleNoSanitizeSpecificAttr(Sema &S, Decl *D,
                                         const ParsedAttr &AL) {
  StringRef AttrName = AL.getAttrName()->getName();
  normalizeName(AttrName);
  StringRef SanitizerName = llvm::StringSwitch<StringRef>(AttrName)
                                .Case("no_address_safety_analysis", "address")
                                .Case("no_sanitize_address", "address")
                                .Case("no_sanitize_thread", "thread")
                                .Case("no_sanitize_memory", "memory");
  if (isGlobalVar(D) && SanitizerName != "address")
    S.Diag(D->getLocation(), diag::err_attribute_wrong_decl_type)
        << AL << AL.isRegularKeywordAttribute() << ExpectedFunction;

  // FIXME: Rather than create a NoSanitizeSpecificAttr, this creates a
  // NoSanitizeAttr object; but we need to calculate the correct spelling list
  // index rather than incorrectly assume the index for NoSanitizeSpecificAttr
  // has the same spellings as the index for NoSanitizeAttr. We don't have a
  // general way to "translate" between the two, so this hack attempts to work
  // around the issue with hard-coded indices. This is critical for calling
  // getSpelling() or prettyPrint() on the resulting semantic attribute object
  // without failing assertions.
  unsigned TranslatedSpellingIndex = 0;
  if (AL.isStandardAttributeSyntax())
    TranslatedSpellingIndex = 1;

  AttributeCommonInfo Info = AL;
  Info.setAttributeSpellingListIndex(TranslatedSpellingIndex);
  D->addAttr(::new (S.Context)
                 NoSanitizeAttr(S.Context, Info, &SanitizerName, 1));
}

static void handleInternalLinkageAttr(Sema &S, Decl *D, const ParsedAttr &AL) {
  if (InternalLinkageAttr *Internal = S.mergeInternalLinkageAttr(D, AL))
    D->addAttr(Internal);
}

static void handleOpenCLNoSVMAttr(Sema &S, Decl *D, const ParsedAttr &AL) {
  if (S.LangOpts.getOpenCLCompatibleVersion() < 200)
    S.Diag(AL.getLoc(), diag::err_attribute_requires_opencl_version)
        << AL << "2.0" << 1;
  else
    S.Diag(AL.getLoc(), diag::warn_opencl_attr_deprecated_ignored)
        << AL << S.LangOpts.getOpenCLVersionString();
}

static void handleOpenCLAccessAttr(Sema &S, Decl *D, const ParsedAttr &AL) {
  if (D->isInvalidDecl())
    return;

  // Check if there is only one access qualifier.
  if (D->hasAttr<OpenCLAccessAttr>()) {
    if (D->getAttr<OpenCLAccessAttr>()->getSemanticSpelling() ==
        AL.getSemanticSpelling()) {
      S.Diag(AL.getLoc(), diag::warn_duplicate_declspec)
          << AL.getAttrName()->getName() << AL.getRange();
    } else {
      S.Diag(AL.getLoc(), diag::err_opencl_multiple_access_qualifiers)
          << D->getSourceRange();
      D->setInvalidDecl(true);
      return;
    }
  }

  // OpenCL v2.0 s6.6 - read_write can be used for image types to specify that
  // an image object can be read and written. OpenCL v2.0 s6.13.6 - A kernel
  // cannot read from and write to the same pipe object. Using the read_write
  // (or __read_write) qualifier with the pipe qualifier is a compilation error.
  // OpenCL v3.0 s6.8 - For OpenCL C 2.0, or with the
  // __opencl_c_read_write_images feature, image objects specified as arguments
  // to a kernel can additionally be declared to be read-write.
  // C++ for OpenCL 1.0 inherits rule from OpenCL C v2.0.
  // C++ for OpenCL 2021 inherits rule from OpenCL C v3.0.
  if (const auto *PDecl = dyn_cast<ParmVarDecl>(D)) {
    const Type *DeclTy = PDecl->getType().getCanonicalType().getTypePtr();
    if (AL.getAttrName()->getName().contains("read_write")) {
      bool ReadWriteImagesUnsupported =
          (S.getLangOpts().getOpenCLCompatibleVersion() < 200) ||
          (S.getLangOpts().getOpenCLCompatibleVersion() == 300 &&
           !S.getOpenCLOptions().isSupported("__opencl_c_read_write_images",
                                             S.getLangOpts()));
      if (ReadWriteImagesUnsupported || DeclTy->isPipeType()) {
        S.Diag(AL.getLoc(), diag::err_opencl_invalid_read_write)
            << AL << PDecl->getType() << DeclTy->isImageType();
        D->setInvalidDecl(true);
        return;
      }
    }
  }

  D->addAttr(::new (S.Context) OpenCLAccessAttr(S.Context, AL));
}

static void handleZeroCallUsedRegsAttr(Sema &S, Decl *D, const ParsedAttr &AL) {
  // Check that the argument is a string literal.
  StringRef KindStr;
  SourceLocation LiteralLoc;
  if (!S.checkStringLiteralArgumentAttr(AL, 0, KindStr, &LiteralLoc))
    return;

  ZeroCallUsedRegsAttr::ZeroCallUsedRegsKind Kind;
  if (!ZeroCallUsedRegsAttr::ConvertStrToZeroCallUsedRegsKind(KindStr, Kind)) {
    S.Diag(LiteralLoc, diag::warn_attribute_type_not_supported)
        << AL << KindStr;
    return;
  }

  D->dropAttr<ZeroCallUsedRegsAttr>();
  D->addAttr(ZeroCallUsedRegsAttr::Create(S.Context, Kind, AL));
}

static const RecordDecl *GetEnclosingNamedOrTopAnonRecord(const FieldDecl *FD) {
  const auto *RD = FD->getParent();
  // An unnamed struct is anonymous struct only if it's not instantiated.
  // However, the struct may not be fully processed yet to determine
  // whether it's anonymous or not. In that case, this function treats it as
  // an anonymous struct and tries to find a named parent.
  while (RD && (RD->isAnonymousStructOrUnion() ||
                (!RD->isCompleteDefinition() && RD->getName().empty()))) {
    const auto *Parent = dyn_cast<RecordDecl>(RD->getParent());
    if (!Parent)
      break;
    RD = Parent;
  }
  return RD;
}

static bool
CheckCountExpr(Sema &S, FieldDecl *FD, Expr *E,
               llvm::SmallVectorImpl<TypeCoupledDeclRefInfo> &Decls) {
  if (FD->getParent()->isUnion()) {
    S.Diag(FD->getBeginLoc(), diag::err_counted_by_attr_in_union)
        << FD->getSourceRange();
    return true;
  }

  if (!E->getType()->isIntegerType() || E->getType()->isBooleanType()) {
    S.Diag(E->getBeginLoc(), diag::err_counted_by_attr_argument_not_integer)
        << E->getSourceRange();
    return true;
  }

  LangOptions::StrictFlexArraysLevelKind StrictFlexArraysLevel =
      LangOptions::StrictFlexArraysLevelKind::IncompleteOnly;

  if (!Decl::isFlexibleArrayMemberLike(S.getASTContext(), FD, FD->getType(),
                                       StrictFlexArraysLevel, true)) {
    // The "counted_by" attribute must be on a flexible array member.
    SourceRange SR = FD->getLocation();
    S.Diag(SR.getBegin(),
           diag::err_counted_by_attr_not_on_flexible_array_member)
        << SR;
    return true;
  }

  auto *DRE = dyn_cast<DeclRefExpr>(E);
  if (!DRE) {
    S.Diag(E->getBeginLoc(),
           diag::err_counted_by_attr_only_support_simple_decl_reference)
        << E->getSourceRange();
    return true;
  }

  auto *CountDecl = DRE->getDecl();
  FieldDecl *CountFD = dyn_cast<FieldDecl>(CountDecl);
  if (auto *IFD = dyn_cast<IndirectFieldDecl>(CountDecl)) {
    CountFD = IFD->getAnonField();
  }
  if (!CountFD) {
    S.Diag(E->getBeginLoc(), diag::err_counted_by_must_be_in_structure)
        << CountDecl << E->getSourceRange();

    S.Diag(CountDecl->getBeginLoc(),
           diag::note_flexible_array_counted_by_attr_field)
        << CountDecl << CountDecl->getSourceRange();
    return true;
  }

  if (FD->getParent() != CountFD->getParent()) {
    if (CountFD->getParent()->isUnion()) {
      S.Diag(CountFD->getBeginLoc(), diag::err_counted_by_attr_refer_to_union)
          << CountFD->getSourceRange();
      return true;
    }
    // Whether CountRD is an anonymous struct is not determined at this
    // point. Thus, an additional diagnostic in case it's not anonymous struct
    // is done later in `Parser::ParseStructDeclaration`.
    auto *RD = GetEnclosingNamedOrTopAnonRecord(FD);
    auto *CountRD = GetEnclosingNamedOrTopAnonRecord(CountFD);

    if (RD != CountRD) {
      S.Diag(E->getBeginLoc(),
             diag::err_flexible_array_count_not_in_same_struct)
          << CountFD << E->getSourceRange();
      S.Diag(CountFD->getBeginLoc(),
             diag::note_flexible_array_counted_by_attr_field)
          << CountFD << CountFD->getSourceRange();
      return true;
    }
  }

  Decls.push_back(TypeCoupledDeclRefInfo(CountFD, /*IsDref*/ false));
  return false;
}

static void handleCountedByAttrField(Sema &S, Decl *D, const ParsedAttr &AL) {
  auto *FD = dyn_cast<FieldDecl>(D);
  assert(FD);

  auto *CountExpr = AL.getArgAsExpr(0);
  if (!CountExpr)
    return;

  llvm::SmallVector<TypeCoupledDeclRefInfo, 1> Decls;
  if (CheckCountExpr(S, FD, CountExpr, Decls))
    return;

  QualType CAT = S.BuildCountAttributedArrayType(FD->getType(), CountExpr);
  FD->setType(CAT);
}

static void handleFunctionReturnThunksAttr(Sema &S, Decl *D,
                                           const ParsedAttr &AL) {
  StringRef KindStr;
  SourceLocation LiteralLoc;
  if (!S.checkStringLiteralArgumentAttr(AL, 0, KindStr, &LiteralLoc))
    return;

  FunctionReturnThunksAttr::Kind Kind;
  if (!FunctionReturnThunksAttr::ConvertStrToKind(KindStr, Kind)) {
    S.Diag(LiteralLoc, diag::warn_attribute_type_not_supported)
        << AL << KindStr;
    return;
  }
  // FIXME: it would be good to better handle attribute merging rather than
  // silently replacing the existing attribute, so long as it does not break
  // the expected codegen tests.
  D->dropAttr<FunctionReturnThunksAttr>();
  D->addAttr(FunctionReturnThunksAttr::Create(S.Context, Kind, AL));
}

bool isDeviceAspectType(const QualType Ty) {
  const EnumType *ET = Ty->getAs<EnumType>();
  if (!ET)
    return false;

  if (const auto *Attr = ET->getDecl()->getAttr<SYCLTypeAttr>())
    return Attr->getType() == SYCLTypeAttr::aspect;

  return false;
}

SYCLDeviceHasAttr *Sema::MergeSYCLDeviceHasAttr(Decl *D,
                                                const SYCLDeviceHasAttr &A) {
  if (const auto *ExistingAttr = D->getAttr<SYCLDeviceHasAttr>()) {
    Diag(ExistingAttr->getLoc(), diag::warn_duplicate_attribute_exact) << &A;
    Diag(A.getLoc(), diag::note_previous_attribute);
    return nullptr;
  }

  SmallVector<Expr *, 5> Args;
  for (auto *E : A.aspects())
    Args.push_back(E);
  return ::new (Context)
      SYCLDeviceHasAttr(Context, A, Args.data(), Args.size());
}

void Sema::AddSYCLDeviceHasAttr(Decl *D, const AttributeCommonInfo &CI,
                                Expr **Exprs, unsigned Size) {

  SYCLDeviceHasAttr TmpAttr(Context, CI, Exprs, Size);
  SmallVector<Expr *, 5> Aspects;
  for (auto *E : TmpAttr.aspects())
    if (!isa<PackExpansionExpr>(E) && !isDeviceAspectType(E->getType()))
      Diag(E->getExprLoc(), diag::err_sycl_invalid_aspect_argument) << CI;

  if (const auto *ExistingAttr = D->getAttr<SYCLDeviceHasAttr>()) {
    Diag(CI.getLoc(), diag::warn_duplicate_attribute_exact) << CI;
    Diag(ExistingAttr->getLoc(), diag::note_previous_attribute);
    return;
  }

  D->addAttr(::new (Context) SYCLDeviceHasAttr(Context, CI, Exprs, Size));
}

static void handleSYCLDeviceHasAttr(Sema &S, Decl *D, const ParsedAttr &A) {
  // Ignore the attribute if compiling for the host side because aspects may not
  // be marked properly for such compilation
  if (!S.Context.getLangOpts().SYCLIsDevice)
    return;

  SmallVector<Expr *, 5> Args;
  for (unsigned I = 0; I < A.getNumArgs(); ++I)
    Args.push_back(A.getArgAsExpr(I));

  S.AddSYCLDeviceHasAttr(D, A, Args.data(), Args.size());
}

SYCLUsesAspectsAttr *
Sema::MergeSYCLUsesAspectsAttr(Decl *D, const SYCLUsesAspectsAttr &A) {
  if (const auto *ExistingAttr = D->getAttr<SYCLUsesAspectsAttr>()) {
    Diag(ExistingAttr->getLoc(), diag::warn_duplicate_attribute_exact) << &A;
    Diag(A.getLoc(), diag::note_previous_attribute);
    return nullptr;
  }

  SmallVector<Expr *, 5> Args;
  for (auto *E : A.aspects())
    Args.push_back(E);
  return ::new (Context)
      SYCLUsesAspectsAttr(Context, A, Args.data(), Args.size());
}

void Sema::AddSYCLUsesAspectsAttr(Decl *D, const AttributeCommonInfo &CI,
                                  Expr **Exprs, unsigned Size) {

  SYCLUsesAspectsAttr TmpAttr(Context, CI, Exprs, Size);
  SmallVector<Expr *, 5> Aspects;
  for (auto *E : TmpAttr.aspects())
    if (!isDeviceAspectType(E->getType()))
      Diag(E->getExprLoc(), diag::err_sycl_invalid_aspect_argument) << CI;

  if (const auto *ExistingAttr = D->getAttr<SYCLUsesAspectsAttr>()) {
    Diag(CI.getLoc(), diag::warn_duplicate_attribute_exact) << CI;
    Diag(ExistingAttr->getLoc(), diag::note_previous_attribute);
    return;
  }

  D->addAttr(::new (Context) SYCLUsesAspectsAttr(Context, CI, Exprs, Size));
}

static void handleSYCLUsesAspectsAttr(Sema &S, Decl *D, const ParsedAttr &A) {
  // Ignore the attribute if compiling for the host because aspects may not be
  // marked properly for such compilation
  if (!S.Context.getLangOpts().SYCLIsDevice)
    return;

  SmallVector<Expr *, 5> Args;
  for (unsigned I = 0; I < A.getNumArgs(); ++I)
    Args.push_back(A.getArgAsExpr(I));

  S.AddSYCLUsesAspectsAttr(D, A, Args.data(), Args.size());
}

static void handleAvailableOnlyInDefaultEvalMethod(Sema &S, Decl *D,
                                                   const ParsedAttr &AL) {
  assert(isa<TypedefNameDecl>(D) && "This attribute only applies to a typedef");
  handleSimpleAttribute<AvailableOnlyInDefaultEvalMethodAttr>(S, D, AL);
}

static void handleNoMergeAttr(Sema &S, Decl *D, const ParsedAttr &AL) {
  auto *VDecl = dyn_cast<VarDecl>(D);
  if (VDecl && !VDecl->isFunctionPointerType()) {
    S.Diag(AL.getLoc(), diag::warn_attribute_ignored_non_function_pointer)
        << AL << VDecl;
    return;
  }
  D->addAttr(NoMergeAttr::Create(S.Context, AL));
}

static void handleNoUniqueAddressAttr(Sema &S, Decl *D, const ParsedAttr &AL) {
  D->addAttr(NoUniqueAddressAttr::Create(S.Context, AL));
}

static void handleSYCLKernelAttr(Sema &S, Decl *D, const ParsedAttr &AL) {
  // The 'sycl_kernel' attribute applies only to function templates.
  const auto *FD = cast<FunctionDecl>(D);
  const FunctionTemplateDecl *FT = FD->getDescribedFunctionTemplate();
  assert(FT && "Function template is expected");

  // Function template must have at least two template parameters so it
  // can be used in OpenCL kernel generation.
  const TemplateParameterList *TL = FT->getTemplateParameters();
  if (TL->size() < 2) {
    S.Diag(FT->getLocation(), diag::warn_sycl_kernel_num_of_template_params);
    return;
  }

  // The first two template parameters must be typenames.
  for (unsigned I = 0; I < 2 && I < TL->size(); ++I) {
    const NamedDecl *TParam = TL->getParam(I);
    if (isa<NonTypeTemplateParmDecl>(TParam)) {
      S.Diag(FT->getLocation(),
             diag::warn_sycl_kernel_invalid_template_param_type);
      return;
    }
  }

  // Function must have at least one parameter.
  if (getFunctionOrMethodNumParams(D) < 1) {
    S.Diag(FT->getLocation(), diag::warn_sycl_kernel_num_of_function_params);
    return;
  }

  // Function must return void.
  QualType RetTy = getFunctionOrMethodResultType(D);
  if (!RetTy->isVoidType()) {
    S.Diag(FT->getLocation(), diag::warn_sycl_kernel_return_type);
    return;
  }

  handleSimpleAttribute<SYCLKernelAttr>(S, D, AL);
}

SYCLTypeAttr *Sema::MergeSYCLTypeAttr(Decl *D, const AttributeCommonInfo &CI,
                                      SYCLTypeAttr::SYCLType TypeName) {
  if (const auto *ExistingAttr = D->getAttr<SYCLTypeAttr>()) {
    if (ExistingAttr->getType() != TypeName) {
      Diag(ExistingAttr->getLoc(), diag::err_duplicate_attribute)
          << ExistingAttr;
      Diag(CI.getLoc(), diag::note_previous_attribute);
    }
    // Do not add duplicate attribute
    return nullptr;
  }
  return ::new (Context) SYCLTypeAttr(Context, CI, TypeName);
}

static void handleSYCLTypeAttr(Sema &S, Decl *D, const ParsedAttr &AL) {
  if (!AL.isArgIdent(0)) {
    S.Diag(AL.getLoc(), diag::err_attribute_argument_type)
        << AL << AANT_ArgumentIdentifier;
    return;
  }

  IdentifierInfo *II = AL.getArgAsIdent(0)->Ident;
  SYCLTypeAttr::SYCLType Type;

  if (!SYCLTypeAttr::ConvertStrToSYCLType(II->getName(), Type)) {
    S.Diag(AL.getLoc(), diag::err_attribute_argument_not_supported) << AL << II;
    return;
  }

  if (SYCLTypeAttr *NewAttr = S.MergeSYCLTypeAttr(D, AL, Type))
    D->addAttr(NewAttr);
}

static void handleDestroyAttr(Sema &S, Decl *D, const ParsedAttr &A) {
  if (!cast<VarDecl>(D)->hasGlobalStorage()) {
    S.Diag(D->getLocation(), diag::err_destroy_attr_on_non_static_var)
        << (A.getKind() == ParsedAttr::AT_AlwaysDestroy);
    return;
  }

  if (A.getKind() == ParsedAttr::AT_AlwaysDestroy)
    handleSimpleAttribute<AlwaysDestroyAttr>(S, D, A);
  else
    handleSimpleAttribute<NoDestroyAttr>(S, D, A);
}

static void handleUninitializedAttr(Sema &S, Decl *D, const ParsedAttr &AL) {
  assert(cast<VarDecl>(D)->getStorageDuration() == SD_Automatic &&
         "uninitialized is only valid on automatic duration variables");
  D->addAttr(::new (S.Context) UninitializedAttr(S.Context, AL));
}

static bool tryMakeVariablePseudoStrong(Sema &S, VarDecl *VD,
                                        bool DiagnoseFailure) {
  QualType Ty = VD->getType();
  if (!Ty->isObjCRetainableType()) {
    if (DiagnoseFailure) {
      S.Diag(VD->getBeginLoc(), diag::warn_ignored_objc_externally_retained)
          << 0;
    }
    return false;
  }

  Qualifiers::ObjCLifetime LifetimeQual = Ty.getQualifiers().getObjCLifetime();

  // Sema::inferObjCARCLifetime must run after processing decl attributes
  // (because __block lowers to an attribute), so if the lifetime hasn't been
  // explicitly specified, infer it locally now.
  if (LifetimeQual == Qualifiers::OCL_None)
    LifetimeQual = Ty->getObjCARCImplicitLifetime();

  // The attributes only really makes sense for __strong variables; ignore any
  // attempts to annotate a parameter with any other lifetime qualifier.
  if (LifetimeQual != Qualifiers::OCL_Strong) {
    if (DiagnoseFailure) {
      S.Diag(VD->getBeginLoc(), diag::warn_ignored_objc_externally_retained)
          << 1;
    }
    return false;
  }

  // Tampering with the type of a VarDecl here is a bit of a hack, but we need
  // to ensure that the variable is 'const' so that we can error on
  // modification, which can otherwise over-release.
  VD->setType(Ty.withConst());
  VD->setARCPseudoStrong(true);
  return true;
}

static void handleObjCExternallyRetainedAttr(Sema &S, Decl *D,
                                             const ParsedAttr &AL) {
  if (auto *VD = dyn_cast<VarDecl>(D)) {
    assert(!isa<ParmVarDecl>(VD) && "should be diagnosed automatically");
    if (!VD->hasLocalStorage()) {
      S.Diag(D->getBeginLoc(), diag::warn_ignored_objc_externally_retained)
          << 0;
      return;
    }

    if (!tryMakeVariablePseudoStrong(S, VD, /*DiagnoseFailure=*/true))
      return;

    handleSimpleAttribute<ObjCExternallyRetainedAttr>(S, D, AL);
    return;
  }

  // If D is a function-like declaration (method, block, or function), then we
  // make every parameter psuedo-strong.
  unsigned NumParams =
      hasFunctionProto(D) ? getFunctionOrMethodNumParams(D) : 0;
  for (unsigned I = 0; I != NumParams; ++I) {
    auto *PVD = const_cast<ParmVarDecl *>(getFunctionOrMethodParam(D, I));
    QualType Ty = PVD->getType();

    // If a user wrote a parameter with __strong explicitly, then assume they
    // want "real" strong semantics for that parameter. This works because if
    // the parameter was written with __strong, then the strong qualifier will
    // be non-local.
    if (Ty.getLocalUnqualifiedType().getQualifiers().getObjCLifetime() ==
        Qualifiers::OCL_Strong)
      continue;

    tryMakeVariablePseudoStrong(S, PVD, /*DiagnoseFailure=*/false);
  }
  handleSimpleAttribute<ObjCExternallyRetainedAttr>(S, D, AL);
}

static void handleMIGServerRoutineAttr(Sema &S, Decl *D, const ParsedAttr &AL) {
  // Check that the return type is a `typedef int kern_return_t` or a typedef
  // around it, because otherwise MIG convention checks make no sense.
  // BlockDecl doesn't store a return type, so it's annoying to check,
  // so let's skip it for now.
  if (!isa<BlockDecl>(D)) {
    QualType T = getFunctionOrMethodResultType(D);
    bool IsKernReturnT = false;
    while (const auto *TT = T->getAs<TypedefType>()) {
      IsKernReturnT = (TT->getDecl()->getName() == "kern_return_t");
      T = TT->desugar();
    }
    if (!IsKernReturnT || T.getCanonicalType() != S.getASTContext().IntTy) {
      S.Diag(D->getBeginLoc(),
             diag::warn_mig_server_routine_does_not_return_kern_return_t);
      return;
    }
  }

  handleSimpleAttribute<MIGServerRoutineAttr>(S, D, AL);
}

static void handleMSAllocatorAttr(Sema &S, Decl *D, const ParsedAttr &AL) {
  // Warn if the return type is not a pointer or reference type.
  if (auto *FD = dyn_cast<FunctionDecl>(D)) {
    QualType RetTy = FD->getReturnType();
    if (!RetTy->isPointerType() && !RetTy->isReferenceType()) {
      S.Diag(AL.getLoc(), diag::warn_declspec_allocator_nonpointer)
          << AL.getRange() << RetTy;
      return;
    }
  }

  handleSimpleAttribute<MSAllocatorAttr>(S, D, AL);
}

static void handleAcquireHandleAttr(Sema &S, Decl *D, const ParsedAttr &AL) {
  if (AL.isUsedAsTypeAttr())
    return;
  // Warn if the parameter is definitely not an output parameter.
  if (const auto *PVD = dyn_cast<ParmVarDecl>(D)) {
    if (PVD->getType()->isIntegerType()) {
      S.Diag(AL.getLoc(), diag::err_attribute_output_parameter)
          << AL.getRange();
      return;
    }
  }
  StringRef Argument;
  if (!S.checkStringLiteralArgumentAttr(AL, 0, Argument))
    return;
  D->addAttr(AcquireHandleAttr::Create(S.Context, Argument, AL));
}

template<typename Attr>
static void handleHandleAttr(Sema &S, Decl *D, const ParsedAttr &AL) {
  StringRef Argument;
  if (!S.checkStringLiteralArgumentAttr(AL, 0, Argument))
    return;
  D->addAttr(Attr::Create(S.Context, Argument, AL));
}

template<typename Attr>
static void handleUnsafeBufferUsage(Sema &S, Decl *D, const ParsedAttr &AL) {
  D->addAttr(Attr::Create(S.Context, AL));
}

static void handleCFGuardAttr(Sema &S, Decl *D, const ParsedAttr &AL) {
  // The guard attribute takes a single identifier argument.

  if (!AL.isArgIdent(0)) {
    S.Diag(AL.getLoc(), diag::err_attribute_argument_type)
        << AL << AANT_ArgumentIdentifier;
    return;
  }

  CFGuardAttr::GuardArg Arg;
  IdentifierInfo *II = AL.getArgAsIdent(0)->Ident;
  if (!CFGuardAttr::ConvertStrToGuardArg(II->getName(), Arg)) {
    S.Diag(AL.getLoc(), diag::warn_attribute_type_not_supported) << AL << II;
    return;
  }

  D->addAttr(::new (S.Context) CFGuardAttr(S.Context, AL, Arg));
}


template <typename AttrTy>
static const AttrTy *findEnforceTCBAttrByName(Decl *D, StringRef Name) {
  auto Attrs = D->specific_attrs<AttrTy>();
  auto I = llvm::find_if(Attrs,
                         [Name](const AttrTy *A) {
                           return A->getTCBName() == Name;
                         });
  return I == Attrs.end() ? nullptr : *I;
}

template <typename AttrTy, typename ConflictingAttrTy>
static void handleEnforceTCBAttr(Sema &S, Decl *D, const ParsedAttr &AL) {
  StringRef Argument;
  if (!S.checkStringLiteralArgumentAttr(AL, 0, Argument))
    return;

  // A function cannot be have both regular and leaf membership in the same TCB.
  if (const ConflictingAttrTy *ConflictingAttr =
      findEnforceTCBAttrByName<ConflictingAttrTy>(D, Argument)) {
    // We could attach a note to the other attribute but in this case
    // there's no need given how the two are very close to each other.
    S.Diag(AL.getLoc(), diag::err_tcb_conflicting_attributes)
      << AL.getAttrName()->getName() << ConflictingAttr->getAttrName()->getName()
      << Argument;

    // Error recovery: drop the non-leaf attribute so that to suppress
    // all future warnings caused by erroneous attributes. The leaf attribute
    // needs to be kept because it can only suppresses warnings, not cause them.
    D->dropAttr<EnforceTCBAttr>();
    return;
  }

  D->addAttr(AttrTy::Create(S.Context, Argument, AL));
}

template <typename AttrTy, typename ConflictingAttrTy>
static AttrTy *mergeEnforceTCBAttrImpl(Sema &S, Decl *D, const AttrTy &AL) {
  // Check if the new redeclaration has different leaf-ness in the same TCB.
  StringRef TCBName = AL.getTCBName();
  if (const ConflictingAttrTy *ConflictingAttr =
      findEnforceTCBAttrByName<ConflictingAttrTy>(D, TCBName)) {
    S.Diag(ConflictingAttr->getLoc(), diag::err_tcb_conflicting_attributes)
      << ConflictingAttr->getAttrName()->getName()
      << AL.getAttrName()->getName() << TCBName;

    // Add a note so that the user could easily find the conflicting attribute.
    S.Diag(AL.getLoc(), diag::note_conflicting_attribute);

    // More error recovery.
    D->dropAttr<EnforceTCBAttr>();
    return nullptr;
  }

  ASTContext &Context = S.getASTContext();
  return ::new(Context) AttrTy(Context, AL, AL.getTCBName());
}

EnforceTCBAttr *Sema::mergeEnforceTCBAttr(Decl *D, const EnforceTCBAttr &AL) {
  return mergeEnforceTCBAttrImpl<EnforceTCBAttr, EnforceTCBLeafAttr>(
      *this, D, AL);
}

EnforceTCBLeafAttr *Sema::mergeEnforceTCBLeafAttr(
    Decl *D, const EnforceTCBLeafAttr &AL) {
  return mergeEnforceTCBAttrImpl<EnforceTCBLeafAttr, EnforceTCBAttr>(
      *this, D, AL);
}

//===----------------------------------------------------------------------===//
// Top Level Sema Entry Points
//===----------------------------------------------------------------------===//

static bool IsDeclLambdaCallOperator(Decl *D) {
  if (const auto *MD = dyn_cast<CXXMethodDecl>(D))
    return MD->getParent()->isLambda() &&
           MD->getOverloadedOperator() == OverloadedOperatorKind::OO_Call;
  return false;
}

// Returns true if the attribute must delay setting its arguments until after
// template instantiation, and false otherwise.
static bool MustDelayAttributeArguments(const ParsedAttr &AL) {
  // Only attributes that accept expression parameter packs can delay arguments.
  if (!AL.acceptsExprPack())
    return false;

  bool AttrHasVariadicArg = AL.hasVariadicArg();
  unsigned AttrNumArgs = AL.getNumArgMembers();
  for (size_t I = 0; I < std::min(AL.getNumArgs(), AttrNumArgs); ++I) {
    bool IsLastAttrArg = I == (AttrNumArgs - 1);
    // If the argument is the last argument and it is variadic it can contain
    // any expression.
    if (IsLastAttrArg && AttrHasVariadicArg)
      return false;
    Expr *E = AL.getArgAsExpr(I);
    bool ArgMemberCanHoldExpr = AL.isParamExpr(I);
    // If the expression is a pack expansion then arguments must be delayed
    // unless the argument is an expression and it is the last argument of the
    // attribute.
    if (isa<PackExpansionExpr>(E))
      return !(IsLastAttrArg && ArgMemberCanHoldExpr);
    // Last case is if the expression is value dependent then it must delay
    // arguments unless the corresponding argument is able to hold the
    // expression.
    if (E->isValueDependent() && !ArgMemberCanHoldExpr)
      return true;
  }
  return false;
}

static bool checkArmNewAttrMutualExclusion(
    Sema &S, const ParsedAttr &AL, const FunctionProtoType *FPT,
    FunctionType::ArmStateValue CurrentState, StringRef StateName) {
  auto CheckForIncompatibleAttr =
      [&](FunctionType::ArmStateValue IncompatibleState,
          StringRef IncompatibleStateName) {
        if (CurrentState == IncompatibleState) {
          S.Diag(AL.getLoc(), diag::err_attributes_are_not_compatible)
              << (std::string("'__arm_new(\"") + StateName.str() + "\")'")
              << (std::string("'") + IncompatibleStateName.str() + "(\"" +
                  StateName.str() + "\")'")
              << true;
          AL.setInvalid();
        }
      };

  CheckForIncompatibleAttr(FunctionType::ARM_In, "__arm_in");
  CheckForIncompatibleAttr(FunctionType::ARM_Out, "__arm_out");
  CheckForIncompatibleAttr(FunctionType::ARM_InOut, "__arm_inout");
  CheckForIncompatibleAttr(FunctionType::ARM_Preserves, "__arm_preserves");
  return AL.isInvalid();
}

static void handleArmNewAttr(Sema &S, Decl *D, const ParsedAttr &AL) {
  if (!AL.getNumArgs()) {
    S.Diag(AL.getLoc(), diag::err_missing_arm_state) << AL;
    AL.setInvalid();
    return;
  }

  std::vector<StringRef> NewState;
  if (const auto *ExistingAttr = D->getAttr<ArmNewAttr>()) {
    for (StringRef S : ExistingAttr->newArgs())
      NewState.push_back(S);
  }

  bool HasZA = false;
  bool HasZT0 = false;
  for (unsigned I = 0, E = AL.getNumArgs(); I != E; ++I) {
    StringRef StateName;
    SourceLocation LiteralLoc;
    if (!S.checkStringLiteralArgumentAttr(AL, I, StateName, &LiteralLoc))
      return;

    if (StateName == "za")
      HasZA = true;
    else if (StateName == "zt0")
      HasZT0 = true;
    else {
      S.Diag(LiteralLoc, diag::err_unknown_arm_state) << StateName;
      AL.setInvalid();
      return;
    }

    if (!llvm::is_contained(NewState, StateName)) // Avoid adding duplicates.
      NewState.push_back(StateName);
  }

  if (auto *FPT = dyn_cast<FunctionProtoType>(D->getFunctionType())) {
    FunctionType::ArmStateValue ZAState =
        FunctionType::getArmZAState(FPT->getAArch64SMEAttributes());
    if (HasZA && ZAState != FunctionType::ARM_None &&
        checkArmNewAttrMutualExclusion(S, AL, FPT, ZAState, "za"))
      return;
    FunctionType::ArmStateValue ZT0State =
        FunctionType::getArmZT0State(FPT->getAArch64SMEAttributes());
    if (HasZT0 && ZT0State != FunctionType::ARM_None &&
        checkArmNewAttrMutualExclusion(S, AL, FPT, ZT0State, "zt0"))
      return;
  }

  D->dropAttr<ArmNewAttr>();
  D->addAttr(::new (S.Context)
                 ArmNewAttr(S.Context, AL, NewState.data(), NewState.size()));
}

/// ProcessDeclAttribute - Apply the specific attribute to the specified decl if
/// the attribute applies to decls.  If the attribute is a type attribute, just
/// silently ignore it if a GNU attribute.
static void
ProcessDeclAttribute(Sema &S, Scope *scope, Decl *D, const ParsedAttr &AL,
                     const Sema::ProcessDeclAttributeOptions &Options) {
  if (AL.isInvalid() || AL.getKind() == ParsedAttr::IgnoredAttribute)
    return;

  // Ignore C++11 attributes on declarator chunks: they appertain to the type
  // instead.
  if (AL.isCXX11Attribute() && !Options.IncludeCXX11Attributes &&
      (!IsDeclLambdaCallOperator(D) || !AL.supportsNonconformingLambdaSyntax()))
    return;

  // Unknown attributes are automatically warned on. Target-specific attributes
  // which do not apply to the current target architecture are treated as
  // though they were unknown attributes.
  const TargetInfo *Aux = S.Context.getAuxTargetInfo();
  if (AL.getKind() == ParsedAttr::UnknownAttribute ||
      !(AL.existsInTarget(S.Context.getTargetInfo()) ||
        (S.Context.getLangOpts().SYCLIsDevice &&
         Aux && AL.existsInTarget(*Aux)))) {
    S.Diag(AL.getLoc(),
           AL.isRegularKeywordAttribute()
               ? (unsigned)diag::err_keyword_not_supported_on_target
           : AL.isDeclspecAttribute()
               ? (unsigned)diag::warn_unhandled_ms_attribute_ignored
               : (unsigned)diag::warn_unknown_attribute_ignored)
        << AL << AL.getRange();
    return;
  }

  // Check if argument population must delayed to after template instantiation.
  bool MustDelayArgs = MustDelayAttributeArguments(AL);

  // Argument number check must be skipped if arguments are delayed.
  if (S.checkCommonAttributeFeatures(D, AL, MustDelayArgs))
    return;

  if (MustDelayArgs) {
    AL.handleAttrWithDelayedArgs(S, D);
    return;
  }

  switch (AL.getKind()) {
  default:
    if (AL.getInfo().handleDeclAttribute(S, D, AL) != ParsedAttrInfo::NotHandled)
      break;
    if (!AL.isStmtAttr()) {
      assert(AL.isTypeAttr() && "Non-type attribute not handled");
    }
    if (AL.isTypeAttr()) {
      if (Options.IgnoreTypeAttributes)
        break;
      if (!AL.isStandardAttributeSyntax() && !AL.isRegularKeywordAttribute()) {
        // Non-[[]] type attributes are handled in processTypeAttrs(); silently
        // move on.
        break;
      }

      // According to the C and C++ standards, we should never see a
      // [[]] type attribute on a declaration. However, we have in the past
      // allowed some type attributes to "slide" to the `DeclSpec`, so we need
      // to continue to support this legacy behavior. We only do this, however,
      // if
      // - we actually have a `DeclSpec`, i.e. if we're looking at a
      //   `DeclaratorDecl`, or
      // - we are looking at an alias-declaration, where historically we have
      //   allowed type attributes after the identifier to slide to the type.
      if (AL.slidesFromDeclToDeclSpecLegacyBehavior() &&
          isa<DeclaratorDecl, TypeAliasDecl>(D)) {
        // Suggest moving the attribute to the type instead, but only for our
        // own vendor attributes; moving other vendors' attributes might hurt
        // portability.
        if (AL.isClangScope()) {
          S.Diag(AL.getLoc(), diag::warn_type_attribute_deprecated_on_decl)
              << AL << D->getLocation();
        }

        // Allow this type attribute to be handled in processTypeAttrs();
        // silently move on.
        break;
      }

      if (AL.getKind() == ParsedAttr::AT_Regparm) {
        // `regparm` is a special case: It's a type attribute but we still want
        // to treat it as if it had been written on the declaration because that
        // way we'll be able to handle it directly in `processTypeAttr()`.
        // If we treated `regparm` it as if it had been written on the
        // `DeclSpec`, the logic in `distributeFunctionTypeAttrFromDeclSepc()`
        // would try to move it to the declarator, but that doesn't work: We
        // can't remove the attribute from the list of declaration attributes
        // because it might be needed by other declarators in the same
        // declaration.
        break;
      }

      if (AL.getKind() == ParsedAttr::AT_VectorSize) {
        // `vector_size` is a special case: It's a type attribute semantically,
        // but GCC expects the [[]] syntax to be written on the declaration (and
        // warns that the attribute has no effect if it is placed on the
        // decl-specifier-seq).
        // Silently move on and allow the attribute to be handled in
        // processTypeAttr().
        break;
      }

      if (AL.getKind() == ParsedAttr::AT_NoDeref) {
        // FIXME: `noderef` currently doesn't work correctly in [[]] syntax.
        // See https://github.com/llvm/llvm-project/issues/55790 for details.
        // We allow processTypeAttrs() to emit a warning and silently move on.
        break;
      }
    }
    // N.B., ClangAttrEmitter.cpp emits a diagnostic helper that ensures a
    // statement attribute is not written on a declaration, but this code is
    // needed for type attributes as well as statement attributes in Attr.td
    // that do not list any subjects.
    S.Diag(AL.getLoc(), diag::err_attribute_invalid_on_decl)
        << AL << AL.isRegularKeywordAttribute() << D->getLocation();
    break;
  case ParsedAttr::AT_Interrupt:
    handleInterruptAttr(S, D, AL);
    break;
  case ParsedAttr::AT_X86ForceAlignArgPointer:
    handleX86ForceAlignArgPointerAttr(S, D, AL);
    break;
  case ParsedAttr::AT_ReadOnlyPlacement:
    handleSimpleAttribute<ReadOnlyPlacementAttr>(S, D, AL);
    break;
  case ParsedAttr::AT_DLLExport:
  case ParsedAttr::AT_DLLImport:
    handleDLLAttr(S, D, AL);
    break;
  case ParsedAttr::AT_AMDGPUFlatWorkGroupSize:
    handleAMDGPUFlatWorkGroupSizeAttr(S, D, AL);
    break;
  case ParsedAttr::AT_AMDGPUWavesPerEU:
    handleAMDGPUWavesPerEUAttr(S, D, AL);
    break;
  case ParsedAttr::AT_AMDGPUNumSGPR:
    handleAMDGPUNumSGPRAttr(S, D, AL);
    break;
  case ParsedAttr::AT_AMDGPUNumVGPR:
    handleAMDGPUNumVGPRAttr(S, D, AL);
    break;
  case ParsedAttr::AT_AMDGPUMaxNumWorkGroups:
    handleAMDGPUMaxNumWorkGroupsAttr(S, D, AL);
    break;
  case ParsedAttr::AT_AVRSignal:
    handleAVRSignalAttr(S, D, AL);
    break;
  case ParsedAttr::AT_BPFPreserveAccessIndex:
    handleBPFPreserveAccessIndexAttr(S, D, AL);
    break;
  case ParsedAttr::AT_BPFPreserveStaticOffset:
    handleSimpleAttribute<BPFPreserveStaticOffsetAttr>(S, D, AL);
    break;
  case ParsedAttr::AT_BTFDeclTag:
    handleBTFDeclTagAttr(S, D, AL);
    break;
  case ParsedAttr::AT_WebAssemblyExportName:
    handleWebAssemblyExportNameAttr(S, D, AL);
    break;
  case ParsedAttr::AT_WebAssemblyImportModule:
    handleWebAssemblyImportModuleAttr(S, D, AL);
    break;
  case ParsedAttr::AT_WebAssemblyImportName:
    handleWebAssemblyImportNameAttr(S, D, AL);
    break;
  case ParsedAttr::AT_IBOutlet:
    handleIBOutlet(S, D, AL);
    break;
  case ParsedAttr::AT_IBOutletCollection:
    handleIBOutletCollection(S, D, AL);
    break;
  case ParsedAttr::AT_IFunc:
    handleIFuncAttr(S, D, AL);
    break;
  case ParsedAttr::AT_Alias:
    handleAliasAttr(S, D, AL);
    break;
  case ParsedAttr::AT_Aligned:
    handleAlignedAttr(S, D, AL);
    break;
  case ParsedAttr::AT_AlignValue:
    handleAlignValueAttr(S, D, AL);
    break;
  case ParsedAttr::AT_AllocSize:
    handleAllocSizeAttr(S, D, AL);
    break;
  case ParsedAttr::AT_AlwaysInline:
    handleAlwaysInlineAttr(S, D, AL);
    break;
  case ParsedAttr::AT_AnalyzerNoReturn:
    handleAnalyzerNoReturnAttr(S, D, AL);
    break;
  case ParsedAttr::AT_TLSModel:
    handleTLSModelAttr(S, D, AL);
    break;
  case ParsedAttr::AT_Annotate:
    handleAnnotateAttr(S, D, AL);
    break;
  case ParsedAttr::AT_Availability:
    handleAvailabilityAttr(S, D, AL);
    break;
  case ParsedAttr::AT_CarriesDependency:
    handleDependencyAttr(S, scope, D, AL);
    break;
  case ParsedAttr::AT_CPUDispatch:
  case ParsedAttr::AT_CPUSpecific:
    handleCPUSpecificAttr(S, D, AL);
    break;
  case ParsedAttr::AT_Common:
    handleCommonAttr(S, D, AL);
    break;
  case ParsedAttr::AT_CUDAConstant:
    handleConstantAttr(S, D, AL);
    break;
  case ParsedAttr::AT_PassObjectSize:
    handlePassObjectSizeAttr(S, D, AL);
    break;
  case ParsedAttr::AT_Constructor:
      handleConstructorAttr(S, D, AL);
    break;
  case ParsedAttr::AT_Deprecated:
    handleDeprecatedAttr(S, D, AL);
    break;
  case ParsedAttr::AT_Destructor:
      handleDestructorAttr(S, D, AL);
    break;
  case ParsedAttr::AT_EnableIf:
    handleEnableIfAttr(S, D, AL);
    break;
  case ParsedAttr::AT_Error:
    handleErrorAttr(S, D, AL);
    break;
  case ParsedAttr::AT_DiagnoseIf:
    handleDiagnoseIfAttr(S, D, AL);
    break;
  case ParsedAttr::AT_DiagnoseAsBuiltin:
    handleDiagnoseAsBuiltinAttr(S, D, AL);
    break;
  case ParsedAttr::AT_NoBuiltin:
    handleNoBuiltinAttr(S, D, AL);
    break;
  case ParsedAttr::AT_ExtVectorType:
    handleExtVectorTypeAttr(S, D, AL);
    break;
  case ParsedAttr::AT_ExternalSourceSymbol:
    handleExternalSourceSymbolAttr(S, D, AL);
    break;
  case ParsedAttr::AT_MinSize:
    handleMinSizeAttr(S, D, AL);
    break;
  case ParsedAttr::AT_OptimizeNone:
    handleOptimizeNoneAttr(S, D, AL);
    break;
  case ParsedAttr::AT_EnumExtensibility:
    handleEnumExtensibilityAttr(S, D, AL);
    break;
  case ParsedAttr::AT_SYCLKernel:
    handleSYCLKernelAttr(S, D, AL);
    break;
  case ParsedAttr::AT_SYCLSimd:
    handleSimpleAttribute<SYCLSimdAttr>(S, D, AL);
    break;
  case ParsedAttr::AT_SYCLSpecialClass:
    handleSimpleAttribute<SYCLSpecialClassAttr>(S, D, AL);
    break;
  case ParsedAttr::AT_SYCLType:
    handleSYCLTypeAttr(S, D, AL);
    break;
  case ParsedAttr::AT_SYCLDevice:
    handleSYCLDeviceAttr(S, D, AL);
    break;
  case ParsedAttr::AT_SYCLDeviceIndirectlyCallable:
    handleSYCLDeviceIndirectlyCallableAttr(S, D, AL);
    break;
  case ParsedAttr::AT_SYCLGlobalVar:
    handleSYCLGlobalVarAttr(S, D, AL);
    break;
  case ParsedAttr::AT_SYCLRegisterNum:
    handleSYCLRegisterNumAttr(S, D, AL);
    break;
  case ParsedAttr::AT_SYCLIntelESimdVectorize:
    handleSYCLIntelESimdVectorizeAttr(S, D, AL);
    break;
  case ParsedAttr::AT_SYCLDeviceHas:
    handleSYCLDeviceHasAttr(S, D, AL);
    break;
  case ParsedAttr::AT_SYCLUsesAspects:
    handleSYCLUsesAspectsAttr(S, D, AL);
    break;
  case ParsedAttr::AT_Format:
    handleFormatAttr(S, D, AL);
    break;
  case ParsedAttr::AT_FormatArg:
    handleFormatArgAttr(S, D, AL);
    break;
  case ParsedAttr::AT_Callback:
    handleCallbackAttr(S, D, AL);
    break;
  case ParsedAttr::AT_CalledOnce:
    handleCalledOnceAttr(S, D, AL);
    break;
  case ParsedAttr::AT_NVPTXKernel:
  case ParsedAttr::AT_CUDAGlobal:
    handleGlobalAttr(S, D, AL);
    break;
  case ParsedAttr::AT_CUDADevice:
    handleDeviceAttr(S, D, AL);
    break;
  case ParsedAttr::AT_HIPManaged:
    handleManagedAttr(S, D, AL);
    break;
  case ParsedAttr::AT_GNUInline:
    handleGNUInlineAttr(S, D, AL);
    break;
  case ParsedAttr::AT_CUDALaunchBounds:
    handleLaunchBoundsAttr(S, D, AL);
    break;
  case ParsedAttr::AT_Restrict:
    handleRestrictAttr(S, D, AL);
    break;
  case ParsedAttr::AT_Mode:
    handleModeAttr(S, D, AL);
    break;
  case ParsedAttr::AT_NonNull:
    if (auto *PVD = dyn_cast<ParmVarDecl>(D))
      handleNonNullAttrParameter(S, PVD, AL);
    else
      handleNonNullAttr(S, D, AL);
    break;
  case ParsedAttr::AT_ReturnsNonNull:
    handleReturnsNonNullAttr(S, D, AL);
    break;
  case ParsedAttr::AT_NoEscape:
    handleNoEscapeAttr(S, D, AL);
    break;
  case ParsedAttr::AT_MaybeUndef:
    handleSimpleAttribute<MaybeUndefAttr>(S, D, AL);
    break;
  case ParsedAttr::AT_AssumeAligned:
    handleAssumeAlignedAttr(S, D, AL);
    break;
  case ParsedAttr::AT_AllocAlign:
    handleAllocAlignAttr(S, D, AL);
    break;
  case ParsedAttr::AT_Ownership:
    handleOwnershipAttr(S, D, AL);
    break;
  case ParsedAttr::AT_Naked:
    handleNakedAttr(S, D, AL);
    break;
  case ParsedAttr::AT_NoReturn:
    handleNoReturnAttr(S, D, AL);
    break;
  case ParsedAttr::AT_CXX11NoReturn:
    handleStandardNoReturnAttr(S, D, AL);
    break;
  case ParsedAttr::AT_AnyX86NoCfCheck:
    handleNoCfCheckAttr(S, D, AL);
    break;
  case ParsedAttr::AT_NoThrow:
    if (!AL.isUsedAsTypeAttr())
      handleSimpleAttribute<NoThrowAttr>(S, D, AL);
    break;
  case ParsedAttr::AT_CUDAShared:
    handleSharedAttr(S, D, AL);
    break;
  case ParsedAttr::AT_VecReturn:
    handleVecReturnAttr(S, D, AL);
    break;
  case ParsedAttr::AT_ObjCOwnership:
    handleObjCOwnershipAttr(S, D, AL);
    break;
  case ParsedAttr::AT_ObjCPreciseLifetime:
    handleObjCPreciseLifetimeAttr(S, D, AL);
    break;
  case ParsedAttr::AT_ObjCReturnsInnerPointer:
    handleObjCReturnsInnerPointerAttr(S, D, AL);
    break;
  case ParsedAttr::AT_ObjCRequiresSuper:
    handleObjCRequiresSuperAttr(S, D, AL);
    break;
  case ParsedAttr::AT_ObjCBridge:
    handleObjCBridgeAttr(S, D, AL);
    break;
  case ParsedAttr::AT_ObjCBridgeMutable:
    handleObjCBridgeMutableAttr(S, D, AL);
    break;
  case ParsedAttr::AT_ObjCBridgeRelated:
    handleObjCBridgeRelatedAttr(S, D, AL);
    break;
  case ParsedAttr::AT_ObjCDesignatedInitializer:
    handleObjCDesignatedInitializer(S, D, AL);
    break;
  case ParsedAttr::AT_ObjCRuntimeName:
    handleObjCRuntimeName(S, D, AL);
    break;
  case ParsedAttr::AT_ObjCBoxable:
    handleObjCBoxable(S, D, AL);
    break;
  case ParsedAttr::AT_NSErrorDomain:
    handleNSErrorDomain(S, D, AL);
    break;
  case ParsedAttr::AT_CFConsumed:
  case ParsedAttr::AT_NSConsumed:
  case ParsedAttr::AT_OSConsumed:
    S.AddXConsumedAttr(D, AL, parsedAttrToRetainOwnershipKind(AL),
                       /*IsTemplateInstantiation=*/false);
    break;
  case ParsedAttr::AT_OSReturnsRetainedOnZero:
    handleSimpleAttributeOrDiagnose<OSReturnsRetainedOnZeroAttr>(
        S, D, AL, isValidOSObjectOutParameter(D),
        diag::warn_ns_attribute_wrong_parameter_type,
        /*Extra Args=*/AL, /*pointer-to-OSObject-pointer*/ 3, AL.getRange());
    break;
  case ParsedAttr::AT_OSReturnsRetainedOnNonZero:
    handleSimpleAttributeOrDiagnose<OSReturnsRetainedOnNonZeroAttr>(
        S, D, AL, isValidOSObjectOutParameter(D),
        diag::warn_ns_attribute_wrong_parameter_type,
        /*Extra Args=*/AL, /*pointer-to-OSObject-poointer*/ 3, AL.getRange());
    break;
  case ParsedAttr::AT_NSReturnsAutoreleased:
  case ParsedAttr::AT_NSReturnsNotRetained:
  case ParsedAttr::AT_NSReturnsRetained:
  case ParsedAttr::AT_CFReturnsNotRetained:
  case ParsedAttr::AT_CFReturnsRetained:
  case ParsedAttr::AT_OSReturnsNotRetained:
  case ParsedAttr::AT_OSReturnsRetained:
    handleXReturnsXRetainedAttr(S, D, AL);
    break;
  case ParsedAttr::AT_WorkGroupSizeHint:
    handleWorkGroupSizeHint(S, D, AL);
    break;
  case ParsedAttr::AT_ReqdWorkGroupSize:
    handleReqdWorkGroupSize(S, D, AL);
    break;
  case ParsedAttr::AT_SYCLIntelMaxWorkGroupSize:
    handleSYCLIntelMaxWorkGroupSize(S, D, AL);
    break;
  case ParsedAttr::AT_SYCLIntelMinWorkGroupsPerComputeUnit:
    handleSYCLIntelMinWorkGroupsPerComputeUnit(S, D, AL);
    break;
  case ParsedAttr::AT_SYCLIntelMaxWorkGroupsPerMultiprocessor:
    handleSYCLIntelMaxWorkGroupsPerMultiprocessor(S, D, AL);
    break;
  case ParsedAttr::AT_IntelReqdSubGroupSize:
    handleIntelReqdSubGroupSize(S, D, AL);
    break;
  case ParsedAttr::AT_IntelNamedSubGroupSize:
    handleIntelNamedSubGroupSize(S, D, AL);
    break;
  case ParsedAttr::AT_SYCLIntelNumSimdWorkItems:
    handleSYCLIntelNumSimdWorkItemsAttr(S, D, AL);
    break;
  case ParsedAttr::AT_SYCLIntelSchedulerTargetFmaxMhz:
    handleSYCLIntelSchedulerTargetFmaxMhzAttr(S, D, AL);
    break;
  case ParsedAttr::AT_SYCLIntelMaxGlobalWorkDim:
    handleSYCLIntelMaxGlobalWorkDimAttr(S, D, AL);
    break;
  case ParsedAttr::AT_SYCLIntelNoGlobalWorkOffset:
    handleSYCLIntelNoGlobalWorkOffsetAttr(S, D, AL);
    break;
  case ParsedAttr::AT_SYCLIntelUseStallEnableClusters:
    handleSYCLIntelUseStallEnableClustersAttr(S, D, AL);
    break;
  case ParsedAttr::AT_SYCLIntelLoopFuse:
    handleSYCLIntelLoopFuseAttr(S, D, AL);
    break;
  case ParsedAttr::AT_SYCLIntelInitiationInterval:
    handleSYCLIntelInitiationIntervalAttr(S, D, AL);
    break;
  case ParsedAttr::AT_VecTypeHint:
    handleVecTypeHint(S, D, AL);
    break;
  case ParsedAttr::AT_InitPriority:
      handleInitPriorityAttr(S, D, AL);
    break;
  case ParsedAttr::AT_Packed:
    handlePackedAttr(S, D, AL);
    break;
  case ParsedAttr::AT_PreferredName:
    handlePreferredName(S, D, AL);
    break;
  case ParsedAttr::AT_Section:
    handleSectionAttr(S, D, AL);
    break;
  case ParsedAttr::AT_CodeModel:
    handleCodeModelAttr(S, D, AL);
    break;
  case ParsedAttr::AT_RandomizeLayout:
    handleRandomizeLayoutAttr(S, D, AL);
    break;
  case ParsedAttr::AT_NoRandomizeLayout:
    handleNoRandomizeLayoutAttr(S, D, AL);
    break;
  case ParsedAttr::AT_CodeSeg:
    handleCodeSegAttr(S, D, AL);
    break;
  case ParsedAttr::AT_Target:
    handleTargetAttr(S, D, AL);
    break;
  case ParsedAttr::AT_TargetVersion:
    handleTargetVersionAttr(S, D, AL);
    break;
  case ParsedAttr::AT_TargetClones:
    handleTargetClonesAttr(S, D, AL);
    break;
  case ParsedAttr::AT_MinVectorWidth:
    handleMinVectorWidthAttr(S, D, AL);
    break;
  case ParsedAttr::AT_Unavailable:
    handleAttrWithMessage<UnavailableAttr>(S, D, AL);
    break;
  case ParsedAttr::AT_OMPAssume:
    handleOMPAssumeAttr(S, D, AL);
    break;
  case ParsedAttr::AT_ObjCDirect:
    handleObjCDirectAttr(S, D, AL);
    break;
  case ParsedAttr::AT_ObjCDirectMembers:
    handleObjCDirectMembersAttr(S, D, AL);
    handleSimpleAttribute<ObjCDirectMembersAttr>(S, D, AL);
    break;
  case ParsedAttr::AT_ObjCExplicitProtocolImpl:
    handleObjCSuppresProtocolAttr(S, D, AL);
    break;
  case ParsedAttr::AT_Unused:
    handleUnusedAttr(S, D, AL);
    break;
  case ParsedAttr::AT_Visibility:
    handleVisibilityAttr(S, D, AL, false);
    break;
  case ParsedAttr::AT_TypeVisibility:
    handleVisibilityAttr(S, D, AL, true);
    break;
  case ParsedAttr::AT_WarnUnusedResult:
    handleWarnUnusedResult(S, D, AL);
    break;
  case ParsedAttr::AT_WeakRef:
    handleWeakRefAttr(S, D, AL);
    break;
  case ParsedAttr::AT_WeakImport:
    handleWeakImportAttr(S, D, AL);
    break;
  case ParsedAttr::AT_TransparentUnion:
    handleTransparentUnionAttr(S, D, AL);
    break;
  case ParsedAttr::AT_ObjCMethodFamily:
    handleObjCMethodFamilyAttr(S, D, AL);
    break;
  case ParsedAttr::AT_ObjCNSObject:
    handleObjCNSObject(S, D, AL);
    break;
  case ParsedAttr::AT_ObjCIndependentClass:
    handleObjCIndependentClass(S, D, AL);
    break;
  case ParsedAttr::AT_Blocks:
    handleBlocksAttr(S, D, AL);
    break;
  case ParsedAttr::AT_Sentinel:
    handleSentinelAttr(S, D, AL);
    break;
  case ParsedAttr::AT_Cleanup:
    handleCleanupAttr(S, D, AL);
    break;
  case ParsedAttr::AT_NoDebug:
    handleNoDebugAttr(S, D, AL);
    break;
  case ParsedAttr::AT_CmseNSEntry:
    handleCmseNSEntryAttr(S, D, AL);
    break;
  case ParsedAttr::AT_StdCall:
  case ParsedAttr::AT_CDecl:
  case ParsedAttr::AT_FastCall:
  case ParsedAttr::AT_ThisCall:
  case ParsedAttr::AT_Pascal:
  case ParsedAttr::AT_RegCall:
  case ParsedAttr::AT_SwiftCall:
  case ParsedAttr::AT_SwiftAsyncCall:
  case ParsedAttr::AT_VectorCall:
  case ParsedAttr::AT_MSABI:
  case ParsedAttr::AT_SysVABI:
  case ParsedAttr::AT_Pcs:
  case ParsedAttr::AT_IntelOclBicc:
  case ParsedAttr::AT_PreserveMost:
  case ParsedAttr::AT_PreserveAll:
  case ParsedAttr::AT_AArch64VectorPcs:
  case ParsedAttr::AT_AArch64SVEPcs:
  case ParsedAttr::AT_AMDGPUKernelCall:
  case ParsedAttr::AT_M68kRTD:
  case ParsedAttr::AT_PreserveNone:
  case ParsedAttr::AT_RISCVVectorCC:
    handleCallConvAttr(S, D, AL);
    break;
  case ParsedAttr::AT_Suppress:
    handleSuppressAttr(S, D, AL);
    break;
  case ParsedAttr::AT_Owner:
  case ParsedAttr::AT_Pointer:
    handleLifetimeCategoryAttr(S, D, AL);
    break;
  case ParsedAttr::AT_OpenCLAccess:
    handleOpenCLAccessAttr(S, D, AL);
    break;
  case ParsedAttr::AT_OpenCLNoSVM:
    handleOpenCLNoSVMAttr(S, D, AL);
    break;
  case ParsedAttr::AT_SwiftContext:
    S.AddParameterABIAttr(D, AL, ParameterABI::SwiftContext);
    break;
  case ParsedAttr::AT_SwiftAsyncContext:
    S.AddParameterABIAttr(D, AL, ParameterABI::SwiftAsyncContext);
    break;
  case ParsedAttr::AT_SwiftErrorResult:
    S.AddParameterABIAttr(D, AL, ParameterABI::SwiftErrorResult);
    break;
  case ParsedAttr::AT_SwiftIndirectResult:
    S.AddParameterABIAttr(D, AL, ParameterABI::SwiftIndirectResult);
    break;
  case ParsedAttr::AT_InternalLinkage:
    handleInternalLinkageAttr(S, D, AL);
    break;
  case ParsedAttr::AT_ZeroCallUsedRegs:
    handleZeroCallUsedRegsAttr(S, D, AL);
    break;
  case ParsedAttr::AT_FunctionReturnThunks:
    handleFunctionReturnThunksAttr(S, D, AL);
    break;
  case ParsedAttr::AT_NoMerge:
    handleNoMergeAttr(S, D, AL);
    break;
  case ParsedAttr::AT_NoUniqueAddress:
    handleNoUniqueAddressAttr(S, D, AL);
    break;

  case ParsedAttr::AT_AvailableOnlyInDefaultEvalMethod:
    handleAvailableOnlyInDefaultEvalMethod(S, D, AL);
    break;

  case ParsedAttr::AT_CountedBy:
    handleCountedByAttrField(S, D, AL);
    break;

  // Microsoft attributes:
  case ParsedAttr::AT_LayoutVersion:
    handleLayoutVersion(S, D, AL);
    break;
  case ParsedAttr::AT_Uuid:
    handleUuidAttr(S, D, AL);
    break;
  case ParsedAttr::AT_MSInheritance:
    handleMSInheritanceAttr(S, D, AL);
    break;
  case ParsedAttr::AT_Thread:
    handleDeclspecThreadAttr(S, D, AL);
    break;
  case ParsedAttr::AT_MSConstexpr:
    handleMSConstexprAttr(S, D, AL);
    break;

  // HLSL attributes:
  case ParsedAttr::AT_HLSLNumThreads:
    handleHLSLNumThreadsAttr(S, D, AL);
    break;
  case ParsedAttr::AT_HLSLSV_GroupIndex:
    handleSimpleAttribute<HLSLSV_GroupIndexAttr>(S, D, AL);
    break;
  case ParsedAttr::AT_HLSLSV_DispatchThreadID:
    handleHLSLSV_DispatchThreadIDAttr(S, D, AL);
    break;
  case ParsedAttr::AT_HLSLShader:
    handleHLSLShaderAttr(S, D, AL);
    break;
  case ParsedAttr::AT_HLSLResourceBinding:
    handleHLSLResourceBindingAttr(S, D, AL);
    break;
  case ParsedAttr::AT_HLSLParamModifier:
    handleHLSLParamModifierAttr(S, D, AL);
    break;

  case ParsedAttr::AT_AbiTag:
    handleAbiTagAttr(S, D, AL);
    break;
  case ParsedAttr::AT_CFGuard:
    handleCFGuardAttr(S, D, AL);
    break;

  // Thread safety attributes:
  case ParsedAttr::AT_AssertExclusiveLock:
    handleAssertExclusiveLockAttr(S, D, AL);
    break;
  case ParsedAttr::AT_AssertSharedLock:
    handleAssertSharedLockAttr(S, D, AL);
    break;
  case ParsedAttr::AT_PtGuardedVar:
    handlePtGuardedVarAttr(S, D, AL);
    break;
  case ParsedAttr::AT_NoSanitize:
    handleNoSanitizeAttr(S, D, AL);
    break;
  case ParsedAttr::AT_NoSanitizeSpecific:
    handleNoSanitizeSpecificAttr(S, D, AL);
    break;
  case ParsedAttr::AT_GuardedBy:
    handleGuardedByAttr(S, D, AL);
    break;
  case ParsedAttr::AT_PtGuardedBy:
    handlePtGuardedByAttr(S, D, AL);
    break;
  case ParsedAttr::AT_ExclusiveTrylockFunction:
    handleExclusiveTrylockFunctionAttr(S, D, AL);
    break;
  case ParsedAttr::AT_LockReturned:
    handleLockReturnedAttr(S, D, AL);
    break;
  case ParsedAttr::AT_LocksExcluded:
    handleLocksExcludedAttr(S, D, AL);
    break;
  case ParsedAttr::AT_SharedTrylockFunction:
    handleSharedTrylockFunctionAttr(S, D, AL);
    break;
  case ParsedAttr::AT_AcquiredBefore:
    handleAcquiredBeforeAttr(S, D, AL);
    break;
  case ParsedAttr::AT_AcquiredAfter:
    handleAcquiredAfterAttr(S, D, AL);
    break;

  // Capability analysis attributes.
  case ParsedAttr::AT_Capability:
  case ParsedAttr::AT_Lockable:
    handleCapabilityAttr(S, D, AL);
    break;
  case ParsedAttr::AT_RequiresCapability:
    handleRequiresCapabilityAttr(S, D, AL);
    break;

  case ParsedAttr::AT_AssertCapability:
    handleAssertCapabilityAttr(S, D, AL);
    break;
  case ParsedAttr::AT_AcquireCapability:
    handleAcquireCapabilityAttr(S, D, AL);
    break;
  case ParsedAttr::AT_ReleaseCapability:
    handleReleaseCapabilityAttr(S, D, AL);
    break;
  case ParsedAttr::AT_TryAcquireCapability:
    handleTryAcquireCapabilityAttr(S, D, AL);
    break;

  // Consumed analysis attributes.
  case ParsedAttr::AT_Consumable:
    handleConsumableAttr(S, D, AL);
    break;
  case ParsedAttr::AT_CallableWhen:
    handleCallableWhenAttr(S, D, AL);
    break;
  case ParsedAttr::AT_ParamTypestate:
    handleParamTypestateAttr(S, D, AL);
    break;
  case ParsedAttr::AT_ReturnTypestate:
    handleReturnTypestateAttr(S, D, AL);
    break;
  case ParsedAttr::AT_SetTypestate:
    handleSetTypestateAttr(S, D, AL);
    break;
  case ParsedAttr::AT_TestTypestate:
    handleTestTypestateAttr(S, D, AL);
    break;

  // Type safety attributes.
  case ParsedAttr::AT_ArgumentWithTypeTag:
    handleArgumentWithTypeTagAttr(S, D, AL);
    break;
  case ParsedAttr::AT_TypeTagForDatatype:
    handleTypeTagForDatatypeAttr(S, D, AL);
    break;

  // Intel FPGA specific attributes
  case ParsedAttr::AT_SYCLIntelDoublePump:
    handleSYCLIntelDoublePumpAttr(S, D, AL);
    break;
  case ParsedAttr::AT_SYCLIntelSinglePump:
    handleSYCLIntelSinglePumpAttr(S, D, AL);
    break;
  case ParsedAttr::AT_SYCLIntelMemory:
    handleSYCLIntelMemoryAttr(S, D, AL);
    break;
  case ParsedAttr::AT_SYCLIntelRegister:
    handleSYCLIntelRegisterAttr(S, D, AL);
    break;
  case ParsedAttr::AT_SYCLIntelBankWidth:
    handleSYCLIntelBankWidthAttr(S, D, AL);
    break;
  case ParsedAttr::AT_SYCLIntelNumBanks:
    handleSYCLIntelNumBanksAttr(S, D, AL);
    break;
  case ParsedAttr::AT_SYCLIntelPrivateCopies:
    handleSYCLIntelPrivateCopiesAttr(S, D, AL);
    break;
  case ParsedAttr::AT_SYCLIntelMaxReplicates:
    handleSYCLIntelMaxReplicatesAttr(S, D, AL);
    break;
  case ParsedAttr::AT_SYCLIntelSimpleDualPort:
    handleIntelSimpleDualPortAttr(S, D, AL);
    break;
  case ParsedAttr::AT_SYCLIntelMerge:
    handleSYCLIntelMergeAttr(S, D, AL);
    break;
  case ParsedAttr::AT_SYCLIntelBankBits:
    handleSYCLIntelBankBitsAttr(S, D, AL);
    break;
  case ParsedAttr::AT_SYCLIntelForcePow2Depth:
    handleSYCLIntelForcePow2DepthAttr(S, D, AL);
    break;
  case ParsedAttr::AT_SYCLIntelPipeIO:
    handleSYCLIntelPipeIOAttr(S, D, AL);
    break;
  case ParsedAttr::AT_SYCLIntelMaxConcurrency:
    handleSYCLIntelMaxConcurrencyAttr(S, D, AL);
    break;
  case ParsedAttr::AT_SYCLAddIRAttributesFunction:
    handleSYCLAddIRAttributesFunctionAttr(S, D, AL);
    break;
  case ParsedAttr::AT_SYCLAddIRAttributesKernelParameter:
    handleSYCLAddIRAttributesKernelParameterAttr(S, D, AL);
    break;
  case ParsedAttr::AT_SYCLAddIRAttributesGlobalVariable:
    handleSYCLAddIRAttributesGlobalVariableAttr(S, D, AL);
    break;
  case ParsedAttr::AT_SYCLAddIRAnnotationsMember:
    handleSYCLAddIRAnnotationsMemberAttr(S, D, AL);
    break;

  // Swift attributes.
  case ParsedAttr::AT_SwiftAsyncName:
    handleSwiftAsyncName(S, D, AL);
    break;
  case ParsedAttr::AT_SwiftAttr:
    handleSwiftAttrAttr(S, D, AL);
    break;
  case ParsedAttr::AT_SwiftBridge:
    handleSwiftBridge(S, D, AL);
    break;
  case ParsedAttr::AT_SwiftError:
    handleSwiftError(S, D, AL);
    break;
  case ParsedAttr::AT_SwiftName:
    handleSwiftName(S, D, AL);
    break;
  case ParsedAttr::AT_SwiftNewType:
    handleSwiftNewType(S, D, AL);
    break;
  case ParsedAttr::AT_SwiftAsync:
    handleSwiftAsyncAttr(S, D, AL);
    break;
  case ParsedAttr::AT_SwiftAsyncError:
    handleSwiftAsyncError(S, D, AL);
    break;

  // XRay attributes.
  case ParsedAttr::AT_XRayLogArgs:
    handleXRayLogArgsAttr(S, D, AL);
    break;

  case ParsedAttr::AT_PatchableFunctionEntry:
    handlePatchableFunctionEntryAttr(S, D, AL);
    break;

  case ParsedAttr::AT_AlwaysDestroy:
  case ParsedAttr::AT_NoDestroy:
    handleDestroyAttr(S, D, AL);
    break;

  case ParsedAttr::AT_Uninitialized:
    handleUninitializedAttr(S, D, AL);
    break;

  case ParsedAttr::AT_ObjCExternallyRetained:
    handleObjCExternallyRetainedAttr(S, D, AL);
    break;

  case ParsedAttr::AT_MIGServerRoutine:
    handleMIGServerRoutineAttr(S, D, AL);
    break;

  case ParsedAttr::AT_MSAllocator:
    handleMSAllocatorAttr(S, D, AL);
    break;

  case ParsedAttr::AT_ArmBuiltinAlias:
    handleArmBuiltinAliasAttr(S, D, AL);
    break;

  case ParsedAttr::AT_ArmLocallyStreaming:
    handleSimpleAttribute<ArmLocallyStreamingAttr>(S, D, AL);
    break;

  case ParsedAttr::AT_ArmNew:
    handleArmNewAttr(S, D, AL);
    break;

  case ParsedAttr::AT_AcquireHandle:
    handleAcquireHandleAttr(S, D, AL);
    break;

  case ParsedAttr::AT_ReleaseHandle:
    handleHandleAttr<ReleaseHandleAttr>(S, D, AL);
    break;

  case ParsedAttr::AT_UnsafeBufferUsage:
    handleUnsafeBufferUsage<UnsafeBufferUsageAttr>(S, D, AL);
    break;

  case ParsedAttr::AT_UseHandle:
    handleHandleAttr<UseHandleAttr>(S, D, AL);
    break;

  case ParsedAttr::AT_EnforceTCB:
    handleEnforceTCBAttr<EnforceTCBAttr, EnforceTCBLeafAttr>(S, D, AL);
    break;

  case ParsedAttr::AT_EnforceTCBLeaf:
    handleEnforceTCBAttr<EnforceTCBLeafAttr, EnforceTCBAttr>(S, D, AL);
    break;

  case ParsedAttr::AT_BuiltinAlias:
    handleBuiltinAliasAttr(S, D, AL);
    break;

  case ParsedAttr::AT_PreferredType:
    handlePreferredTypeAttr(S, D, AL);
    break;

  case ParsedAttr::AT_UsingIfExists:
    handleSimpleAttribute<UsingIfExistsAttr>(S, D, AL);
    break;

  case ParsedAttr::AT_TypeNullable:
    handleNullableTypeAttr(S, D, AL);
    break;
  }
}

/// ProcessDeclAttributeList - Apply all the decl attributes in the specified
/// attribute list to the specified decl, ignoring any type attributes.
void Sema::ProcessDeclAttributeList(
    Scope *S, Decl *D, const ParsedAttributesView &AttrList,
    const ProcessDeclAttributeOptions &Options) {
  if (AttrList.empty())
    return;

  for (const ParsedAttr &AL : AttrList)
    ProcessDeclAttribute(*this, S, D, AL, Options);

  // FIXME: We should be able to handle these cases in TableGen.
  // GCC accepts
  // static int a9 __attribute__((weakref));
  // but that looks really pointless. We reject it.
  if (D->hasAttr<WeakRefAttr>() && !D->hasAttr<AliasAttr>()) {
    Diag(AttrList.begin()->getLoc(), diag::err_attribute_weakref_without_alias)
        << cast<NamedDecl>(D);
    D->dropAttr<WeakRefAttr>();
    return;
  }

  // FIXME: We should be able to handle this in TableGen as well. It would be
  // good to have a way to specify "these attributes must appear as a group",
  // for these. Additionally, it would be good to have a way to specify "these
  // attribute must never appear as a group" for attributes like cold and hot.
  if (!(D->hasAttr<OpenCLKernelAttr>() ||
        LangOpts.SYCLIsDevice || LangOpts.SYCLIsHost)) {
    // These attributes cannot be applied to a non-kernel function.
    if (const auto *A = D->getAttr<ReqdWorkGroupSizeAttr>()) {
      // FIXME: This emits a different error message than
      // diag::err_attribute_wrong_decl_type + ExpectedKernelFunction.
      Diag(D->getLocation(), diag::err_opencl_kernel_attr) << A;
      D->setInvalidDecl();
    } else if (const auto *A = D->getAttr<WorkGroupSizeHintAttr>()) {
      Diag(D->getLocation(), diag::err_opencl_kernel_attr) << A;
      D->setInvalidDecl();
    } else if (const auto *A = D->getAttr<SYCLReqdWorkGroupSizeAttr>()) {
      Diag(D->getLocation(), diag::err_opencl_kernel_attr) << A;
      D->setInvalidDecl();
    } else if (const auto *A = D->getAttr<SYCLWorkGroupSizeHintAttr>()) {
      Diag(D->getLocation(), diag::err_opencl_kernel_attr) << A;
      D->setInvalidDecl();
    } else if (const auto *A = D->getAttr<SYCLIntelMaxWorkGroupSizeAttr>()) {
      Diag(D->getLocation(), diag::err_opencl_kernel_attr) << A;
      D->setInvalidDecl();
    } else if (const auto *A =
                   D->getAttr<SYCLIntelMinWorkGroupsPerComputeUnitAttr>()) {
      Diag(D->getLocation(), diag::err_opencl_kernel_attr) << A;
      D->setInvalidDecl();
    } else if (const auto *A =
                   D->getAttr<SYCLIntelMaxWorkGroupsPerMultiprocessorAttr>()) {
      Diag(D->getLocation(), diag::err_opencl_kernel_attr) << A;
      D->setInvalidDecl();
    } else if (const auto *A = D->getAttr<SYCLIntelNoGlobalWorkOffsetAttr>()) {
      Diag(D->getLocation(), diag::err_opencl_kernel_attr) << A;
      D->setInvalidDecl();
    } else if (const auto *A = D->getAttr<VecTypeHintAttr>()) {
      Diag(D->getLocation(), diag::err_opencl_kernel_attr) << A;
      D->setInvalidDecl();
    } else if (const auto *A = D->getAttr<IntelReqdSubGroupSizeAttr>()) {
      Diag(D->getLocation(), diag::err_opencl_kernel_attr) << A;
      D->setInvalidDecl();
    } else if (!D->hasAttr<CUDAGlobalAttr>()) {
      if (const auto *A = D->getAttr<AMDGPUFlatWorkGroupSizeAttr>()) {
        Diag(D->getLocation(), diag::err_attribute_wrong_decl_type)
            << A << A->isRegularKeywordAttribute() << ExpectedKernelFunction;
        D->setInvalidDecl();
      } else if (const auto *A = D->getAttr<AMDGPUWavesPerEUAttr>()) {
        Diag(D->getLocation(), diag::err_attribute_wrong_decl_type)
            << A << A->isRegularKeywordAttribute() << ExpectedKernelFunction;
        D->setInvalidDecl();
      } else if (const auto *A = D->getAttr<AMDGPUNumSGPRAttr>()) {
        Diag(D->getLocation(), diag::err_attribute_wrong_decl_type)
            << A << A->isRegularKeywordAttribute() << ExpectedKernelFunction;
        D->setInvalidDecl();
      } else if (const auto *A = D->getAttr<AMDGPUNumVGPRAttr>()) {
        Diag(D->getLocation(), diag::err_attribute_wrong_decl_type)
            << A << A->isRegularKeywordAttribute() << ExpectedKernelFunction;
        D->setInvalidDecl();
      }
    }
  }

  // Do this check after processing D's attributes because the attribute
  // objc_method_family can change whether the given method is in the init
  // family, and it can be applied after objc_designated_initializer. This is a
  // bit of a hack, but we need it to be compatible with versions of clang that
  // processed the attribute list in the wrong order.
  if (D->hasAttr<ObjCDesignatedInitializerAttr>() &&
      cast<ObjCMethodDecl>(D)->getMethodFamily() != OMF_init) {
    Diag(D->getLocation(), diag::err_designated_init_attr_non_init);
    D->dropAttr<ObjCDesignatedInitializerAttr>();
  }
}

// Helper for delayed processing TransparentUnion or BPFPreserveAccessIndexAttr
// attribute.
void Sema::ProcessDeclAttributeDelayed(Decl *D,
                                       const ParsedAttributesView &AttrList) {
  for (const ParsedAttr &AL : AttrList)
    if (AL.getKind() == ParsedAttr::AT_TransparentUnion) {
      handleTransparentUnionAttr(*this, D, AL);
      break;
    }

  // For BPFPreserveAccessIndexAttr, we want to populate the attributes
  // to fields and inner records as well.
  if (D && D->hasAttr<BPFPreserveAccessIndexAttr>())
    handleBPFPreserveAIRecord(*this, cast<RecordDecl>(D));
}

// Annotation attributes are the only attributes allowed after an access
// specifier.
bool Sema::ProcessAccessDeclAttributeList(
    AccessSpecDecl *ASDecl, const ParsedAttributesView &AttrList) {
  for (const ParsedAttr &AL : AttrList) {
    if (AL.getKind() == ParsedAttr::AT_Annotate) {
      ProcessDeclAttribute(*this, nullptr, ASDecl, AL,
                           ProcessDeclAttributeOptions());
    } else {
      Diag(AL.getLoc(), diag::err_only_annotate_after_access_spec);
      return true;
    }
  }
  return false;
}

/// checkUnusedDeclAttributes - Check a list of attributes to see if it
/// contains any decl attributes that we should warn about.
static void checkUnusedDeclAttributes(Sema &S, const ParsedAttributesView &A) {
  for (const ParsedAttr &AL : A) {
    // Only warn if the attribute is an unignored, non-type attribute.
    if (AL.isUsedAsTypeAttr() || AL.isInvalid())
      continue;
    if (AL.getKind() == ParsedAttr::IgnoredAttribute)
      continue;

    if (AL.getKind() == ParsedAttr::UnknownAttribute) {
      S.Diag(AL.getLoc(), diag::warn_unknown_attribute_ignored)
          << AL << AL.getRange();
    } else {
      S.Diag(AL.getLoc(), diag::warn_attribute_not_on_decl) << AL
                                                            << AL.getRange();
    }
  }
}

/// checkUnusedDeclAttributes - Given a declarator which is not being
/// used to build a declaration, complain about any decl attributes
/// which might be lying around on it.
void Sema::checkUnusedDeclAttributes(Declarator &D) {
  ::checkUnusedDeclAttributes(*this, D.getDeclarationAttributes());
  ::checkUnusedDeclAttributes(*this, D.getDeclSpec().getAttributes());
  ::checkUnusedDeclAttributes(*this, D.getAttributes());
  for (unsigned i = 0, e = D.getNumTypeObjects(); i != e; ++i)
    ::checkUnusedDeclAttributes(*this, D.getTypeObject(i).getAttrs());
}

/// DeclClonePragmaWeak - clone existing decl (maybe definition),
/// \#pragma weak needs a non-definition decl and source may not have one.
NamedDecl *Sema::DeclClonePragmaWeak(NamedDecl *ND, const IdentifierInfo *II,
                                     SourceLocation Loc) {
  assert(isa<FunctionDecl>(ND) || isa<VarDecl>(ND));
  NamedDecl *NewD = nullptr;
  if (auto *FD = dyn_cast<FunctionDecl>(ND)) {
    FunctionDecl *NewFD;
    // FIXME: Missing call to CheckFunctionDeclaration().
    // FIXME: Mangling?
    // FIXME: Is the qualifier info correct?
    // FIXME: Is the DeclContext correct?
    NewFD = FunctionDecl::Create(
        FD->getASTContext(), FD->getDeclContext(), Loc, Loc,
        DeclarationName(II), FD->getType(), FD->getTypeSourceInfo(), SC_None,
        getCurFPFeatures().isFPConstrained(), false /*isInlineSpecified*/,
        FD->hasPrototype(), ConstexprSpecKind::Unspecified,
        FD->getTrailingRequiresClause());
    NewD = NewFD;

    if (FD->getQualifier())
      NewFD->setQualifierInfo(FD->getQualifierLoc());

    // Fake up parameter variables; they are declared as if this were
    // a typedef.
    QualType FDTy = FD->getType();
    if (const auto *FT = FDTy->getAs<FunctionProtoType>()) {
      SmallVector<ParmVarDecl*, 16> Params;
      for (const auto &AI : FT->param_types()) {
        ParmVarDecl *Param = BuildParmVarDeclForTypedef(NewFD, Loc, AI);
        Param->setScopeInfo(0, Params.size());
        Params.push_back(Param);
      }
      NewFD->setParams(Params);
    }
  } else if (auto *VD = dyn_cast<VarDecl>(ND)) {
    NewD = VarDecl::Create(VD->getASTContext(), VD->getDeclContext(),
                           VD->getInnerLocStart(), VD->getLocation(), II,
                           VD->getType(), VD->getTypeSourceInfo(),
                           VD->getStorageClass());
    if (VD->getQualifier())
      cast<VarDecl>(NewD)->setQualifierInfo(VD->getQualifierLoc());
  }
  return NewD;
}

/// DeclApplyPragmaWeak - A declaration (maybe definition) needs \#pragma weak
/// applied to it, possibly with an alias.
void Sema::DeclApplyPragmaWeak(Scope *S, NamedDecl *ND, const WeakInfo &W) {
  if (W.getAlias()) { // clone decl, impersonate __attribute(weak,alias(...))
    IdentifierInfo *NDId = ND->getIdentifier();
    NamedDecl *NewD = DeclClonePragmaWeak(ND, W.getAlias(), W.getLocation());
    NewD->addAttr(
        AliasAttr::CreateImplicit(Context, NDId->getName(), W.getLocation()));
    NewD->addAttr(WeakAttr::CreateImplicit(Context, W.getLocation()));
    WeakTopLevelDecl.push_back(NewD);
    // FIXME: "hideous" code from Sema::LazilyCreateBuiltin
    // to insert Decl at TU scope, sorry.
    DeclContext *SavedContext = CurContext;
    CurContext = Context.getTranslationUnitDecl();
    NewD->setDeclContext(CurContext);
    NewD->setLexicalDeclContext(CurContext);
    PushOnScopeChains(NewD, S);
    CurContext = SavedContext;
  } else { // just add weak to existing
    ND->addAttr(WeakAttr::CreateImplicit(Context, W.getLocation()));
  }
}

void Sema::ProcessPragmaWeak(Scope *S, Decl *D) {
  // It's valid to "forward-declare" #pragma weak, in which case we
  // have to do this.
  LoadExternalWeakUndeclaredIdentifiers();
  if (WeakUndeclaredIdentifiers.empty())
    return;
  NamedDecl *ND = nullptr;
  if (auto *VD = dyn_cast<VarDecl>(D))
    if (VD->isExternC())
      ND = VD;
  if (auto *FD = dyn_cast<FunctionDecl>(D))
    if (FD->isExternC())
      ND = FD;
  if (!ND)
    return;
  if (IdentifierInfo *Id = ND->getIdentifier()) {
    auto I = WeakUndeclaredIdentifiers.find(Id);
    if (I != WeakUndeclaredIdentifiers.end()) {
      auto &WeakInfos = I->second;
      for (const auto &W : WeakInfos)
        DeclApplyPragmaWeak(S, ND, W);
      std::remove_reference_t<decltype(WeakInfos)> EmptyWeakInfos;
      WeakInfos.swap(EmptyWeakInfos);
    }
  }
}

/// ProcessDeclAttributes - Given a declarator (PD) with attributes indicated in
/// it, apply them to D.  This is a bit tricky because PD can have attributes
/// specified in many different places, and we need to find and apply them all.
void Sema::ProcessDeclAttributes(Scope *S, Decl *D, const Declarator &PD) {
  // Ordering of attributes can be important, so we take care to process
  // attributes in the order in which they appeared in the source code.

  // First, process attributes that appeared on the declaration itself (but
  // only if they don't have the legacy behavior of "sliding" to the DeclSepc).
  ParsedAttributesView NonSlidingAttrs;
  for (ParsedAttr &AL : PD.getDeclarationAttributes()) {
    if (AL.slidesFromDeclToDeclSpecLegacyBehavior()) {
      // Skip processing the attribute, but do check if it appertains to the
      // declaration. This is needed for the `MatrixType` attribute, which,
      // despite being a type attribute, defines a `SubjectList` that only
      // allows it to be used on typedef declarations.
      AL.diagnoseAppertainsTo(*this, D);
    } else {
      NonSlidingAttrs.addAtEnd(&AL);
    }
  }
  ProcessDeclAttributeList(S, D, NonSlidingAttrs);

  // Apply decl attributes from the DeclSpec if present.
  if (!PD.getDeclSpec().getAttributes().empty()) {
    ProcessDeclAttributeList(S, D, PD.getDeclSpec().getAttributes(),
                             ProcessDeclAttributeOptions()
                                 .WithIncludeCXX11Attributes(false)
                                 .WithIgnoreTypeAttributes(true));
  }

  // Walk the declarator structure, applying decl attributes that were in a type
  // position to the decl itself.  This handles cases like:
  //   int *__attr__(x)** D;
  // when X is a decl attribute.
  for (unsigned i = 0, e = PD.getNumTypeObjects(); i != e; ++i) {
    ProcessDeclAttributeList(S, D, PD.getTypeObject(i).getAttrs(),
                             ProcessDeclAttributeOptions()
                                 .WithIncludeCXX11Attributes(false)
                                 .WithIgnoreTypeAttributes(true));
  }

  // Finally, apply any attributes on the decl itself.
  ProcessDeclAttributeList(S, D, PD.getAttributes());

  // Apply additional attributes specified by '#pragma clang attribute'.
  AddPragmaAttributes(S, D);

  // Look for API notes that map to attributes.
  ProcessAPINotes(D);
}

/// Is the given declaration allowed to use a forbidden type?
/// If so, it'll still be annotated with an attribute that makes it
/// illegal to actually use.
static bool isForbiddenTypeAllowed(Sema &S, Decl *D,
                                   const DelayedDiagnostic &diag,
                                   UnavailableAttr::ImplicitReason &reason) {
  // Private ivars are always okay.  Unfortunately, people don't
  // always properly make their ivars private, even in system headers.
  // Plus we need to make fields okay, too.
  if (!isa<FieldDecl>(D) && !isa<ObjCPropertyDecl>(D) &&
      !isa<FunctionDecl>(D))
    return false;

  // Silently accept unsupported uses of __weak in both user and system
  // declarations when it's been disabled, for ease of integration with
  // -fno-objc-arc files.  We do have to take some care against attempts
  // to define such things;  for now, we've only done that for ivars
  // and properties.
  if ((isa<ObjCIvarDecl>(D) || isa<ObjCPropertyDecl>(D))) {
    if (diag.getForbiddenTypeDiagnostic() == diag::err_arc_weak_disabled ||
        diag.getForbiddenTypeDiagnostic() == diag::err_arc_weak_no_runtime) {
      reason = UnavailableAttr::IR_ForbiddenWeak;
      return true;
    }
  }

  // Allow all sorts of things in system headers.
  if (S.Context.getSourceManager().isInSystemHeader(D->getLocation())) {
    // Currently, all the failures dealt with this way are due to ARC
    // restrictions.
    reason = UnavailableAttr::IR_ARCForbiddenType;
    return true;
  }

  return false;
}

/// Handle a delayed forbidden-type diagnostic.
static void handleDelayedForbiddenType(Sema &S, DelayedDiagnostic &DD,
                                       Decl *D) {
  auto Reason = UnavailableAttr::IR_None;
  if (D && isForbiddenTypeAllowed(S, D, DD, Reason)) {
    assert(Reason && "didn't set reason?");
    D->addAttr(UnavailableAttr::CreateImplicit(S.Context, "", Reason, DD.Loc));
    return;
  }
  if (S.getLangOpts().ObjCAutoRefCount)
    if (const auto *FD = dyn_cast<FunctionDecl>(D)) {
      // FIXME: we may want to suppress diagnostics for all
      // kind of forbidden type messages on unavailable functions.
      if (FD->hasAttr<UnavailableAttr>() &&
          DD.getForbiddenTypeDiagnostic() ==
              diag::err_arc_array_param_no_ownership) {
        DD.Triggered = true;
        return;
      }
    }

  S.Diag(DD.Loc, DD.getForbiddenTypeDiagnostic())
      << DD.getForbiddenTypeOperand() << DD.getForbiddenTypeArgument();
  DD.Triggered = true;
}


void Sema::PopParsingDeclaration(ParsingDeclState state, Decl *decl) {
  assert(DelayedDiagnostics.getCurrentPool());
  DelayedDiagnosticPool &poppedPool = *DelayedDiagnostics.getCurrentPool();
  DelayedDiagnostics.popWithoutEmitting(state);

  // When delaying diagnostics to run in the context of a parsed
  // declaration, we only want to actually emit anything if parsing
  // succeeds.
  if (!decl) return;

  // We emit all the active diagnostics in this pool or any of its
  // parents.  In general, we'll get one pool for the decl spec
  // and a child pool for each declarator; in a decl group like:
  //   deprecated_typedef foo, *bar, baz();
  // only the declarator pops will be passed decls.  This is correct;
  // we really do need to consider delayed diagnostics from the decl spec
  // for each of the different declarations.
  const DelayedDiagnosticPool *pool = &poppedPool;
  do {
    bool AnyAccessFailures = false;
    for (DelayedDiagnosticPool::pool_iterator
           i = pool->pool_begin(), e = pool->pool_end(); i != e; ++i) {
      // This const_cast is a bit lame.  Really, Triggered should be mutable.
      DelayedDiagnostic &diag = const_cast<DelayedDiagnostic&>(*i);
      if (diag.Triggered)
        continue;

      switch (diag.Kind) {
      case DelayedDiagnostic::Availability:
        // Don't bother giving deprecation/unavailable diagnostics if
        // the decl is invalid.
        if (!decl->isInvalidDecl())
          handleDelayedAvailabilityCheck(diag, decl);
        break;

      case DelayedDiagnostic::Access:
        // Only produce one access control diagnostic for a structured binding
        // declaration: we don't need to tell the user that all the fields are
        // inaccessible one at a time.
        if (AnyAccessFailures && isa<DecompositionDecl>(decl))
          continue;
        HandleDelayedAccessCheck(diag, decl);
        if (diag.Triggered)
          AnyAccessFailures = true;
        break;

      case DelayedDiagnostic::ForbiddenType:
        handleDelayedForbiddenType(*this, diag, decl);
        break;
      }
    }
  } while ((pool = pool->getParent()));
}

/// Given a set of delayed diagnostics, re-emit them as if they had
/// been delayed in the current context instead of in the given pool.
/// Essentially, this just moves them to the current pool.
void Sema::redelayDiagnostics(DelayedDiagnosticPool &pool) {
  DelayedDiagnosticPool *curPool = DelayedDiagnostics.getCurrentPool();
  assert(curPool && "re-emitting in undelayed context not supported");
  curPool->steal(pool);
}<|MERGE_RESOLUTION|>--- conflicted
+++ resolved
@@ -6726,8 +6726,8 @@
     return;
   }
   if (S.getLangOpts().CUDA && VD->hasLocalStorage() &&
-      S.CUDADiagIfHostCode(AL.getLoc(), diag::err_cuda_host_shared)
-          << llvm::to_underlying(S.CurrentCUDATarget()))
+      S.CUDA().DiagIfHostCode(AL.getLoc(), diag::err_cuda_host_shared)
+          << llvm::to_underlying(S.CUDA().CurrentTarget()))
     return;
   D->addAttr(::new (S.Context) CUDASharedAttr(S.Context, AL));
 }
@@ -6816,8 +6816,9 @@
   // Diagnostic is emitted elsewhere: here we store the (valid) AL
   // in the Decl node for syntactic reasoning, e.g., pretty-printing.
   CallingConv CC;
-  if (S.CheckCallingConvAttr(AL, CC, /*FD*/ nullptr,
-                             S.IdentifyCUDATarget(dyn_cast<FunctionDecl>(D))))
+  if (S.CheckCallingConvAttr(
+          AL, CC, /*FD*/ nullptr,
+          S.CUDA().IdentifyTarget(dyn_cast<FunctionDecl>(D))))
     return;
 
   if (!isa<ObjCMethodDecl>(D)) {
@@ -7115,940 +7116,6 @@
   }
 
   TargetInfo::CallingConvCheckResult A = TargetInfo::CCCR_OK;
-  // CUDA functions may have host and/or device attributes which indicate
-  // their targeted execution environment, therefore the calling convention
-  // of functions in CUDA should be checked against the target deduced based
-  // on their host/device attributes.
-  if (LangOpts.CUDA) {
-    auto *Aux = Context.getAuxTargetInfo();
-    assert(FD || CFT != CUDAFunctionTarget::InvalidTarget);
-    auto CudaTarget = FD ? IdentifyCUDATarget(FD) : CFT;
-    bool CheckHost = false, CheckDevice = false;
-    switch (CudaTarget) {
-    case CUDAFunctionTarget::HostDevice:
-      CheckHost = true;
-      CheckDevice = true;
-      break;
-    case CUDAFunctionTarget::Host:
-      CheckHost = true;
-      break;
-    case CUDAFunctionTarget::Device:
-    case CUDAFunctionTarget::Global:
-      CheckDevice = true;
-      break;
-    case CUDAFunctionTarget::InvalidTarget:
-      llvm_unreachable("unexpected cuda target");
-    }
-    auto *HostTI = LangOpts.CUDAIsDevice ? Aux : &TI;
-    auto *DeviceTI = LangOpts.CUDAIsDevice ? &TI : Aux;
-    if (CheckHost && HostTI)
-      A = HostTI->checkCallingConvention(CC);
-    if (A == TargetInfo::CCCR_OK && CheckDevice && DeviceTI)
-      A = DeviceTI->checkCallingConvention(CC);
-  } else {
-    A = TI.checkCallingConvention(CC);
-  }
-
-  switch (A) {
-  case TargetInfo::CCCR_OK:
-    break;
-
-  case TargetInfo::CCCR_Ignore:
-    // Treat an ignored convention as if it was an explicit C calling convention
-    // attribute. For example, __stdcall on Win x64 functions as __cdecl, so
-    // that command line flags that change the default convention to
-    // __vectorcall don't affect declarations marked __stdcall.
-    CC = CC_C;
-    break;
-
-  case TargetInfo::CCCR_Error:
-    Diag(Attrs.getLoc(), diag::error_cconv_unsupported)
-        << Attrs << (int)CallingConventionIgnoredReason::ForThisTarget;
-    break;
-
-  case TargetInfo::CCCR_Warning: {
-    Diag(Attrs.getLoc(), diag::warn_cconv_unsupported)
-        << Attrs << (int)CallingConventionIgnoredReason::ForThisTarget;
-
-    // This convention is not valid for the target. Use the default function or
-    // method calling convention.
-    bool IsCXXMethod = false, IsVariadic = false;
-    if (FD) {
-      IsCXXMethod = FD->isCXXInstanceMember();
-      IsVariadic = FD->isVariadic();
-    }
-    CC = Context.getDefaultCallingConvention(IsVariadic, IsCXXMethod);
-    break;
-  }
-  }
-
-  Attrs.setProcessingCache((unsigned) CC);
-  return false;
-}
-
-/// Pointer-like types in the default address space.
-static bool isValidSwiftContextType(QualType Ty) {
-  if (!Ty->hasPointerRepresentation())
-    return Ty->isDependentType();
-  return Ty->getPointeeType().getAddressSpace() == LangAS::Default;
-}
-
-/// Pointers and references in the default address space.
-static bool isValidSwiftIndirectResultType(QualType Ty) {
-  if (const auto *PtrType = Ty->getAs<PointerType>()) {
-    Ty = PtrType->getPointeeType();
-  } else if (const auto *RefType = Ty->getAs<ReferenceType>()) {
-    Ty = RefType->getPointeeType();
-  } else {
-    return Ty->isDependentType();
-  }
-  return Ty.getAddressSpace() == LangAS::Default;
-}
-
-/// Pointers and references to pointers in the default address space.
-static bool isValidSwiftErrorResultType(QualType Ty) {
-  if (const auto *PtrType = Ty->getAs<PointerType>()) {
-    Ty = PtrType->getPointeeType();
-  } else if (const auto *RefType = Ty->getAs<ReferenceType>()) {
-    Ty = RefType->getPointeeType();
-  } else {
-    return Ty->isDependentType();
-  }
-  if (!Ty.getQualifiers().empty())
-    return false;
-  return isValidSwiftContextType(Ty);
-}
-
-void Sema::AddParameterABIAttr(Decl *D, const AttributeCommonInfo &CI,
-                               ParameterABI abi) {
-
-  QualType type = cast<ParmVarDecl>(D)->getType();
-
-  if (auto existingAttr = D->getAttr<ParameterABIAttr>()) {
-    if (existingAttr->getABI() != abi) {
-      Diag(CI.getLoc(), diag::err_attributes_are_not_compatible)
-          << getParameterABISpelling(abi) << existingAttr
-          << (CI.isRegularKeywordAttribute() ||
-              existingAttr->isRegularKeywordAttribute());
-      Diag(existingAttr->getLocation(), diag::note_conflicting_attribute);
-      return;
-    }
-  }
-
-  switch (abi) {
-  case ParameterABI::Ordinary:
-    llvm_unreachable("explicit attribute for ordinary parameter ABI?");
-
-  case ParameterABI::SwiftContext:
-    if (!isValidSwiftContextType(type)) {
-      Diag(CI.getLoc(), diag::err_swift_abi_parameter_wrong_type)
-          << getParameterABISpelling(abi) << /*pointer to pointer */ 0 << type;
-    }
-    D->addAttr(::new (Context) SwiftContextAttr(Context, CI));
-    return;
-
-  case ParameterABI::SwiftAsyncContext:
-    if (!isValidSwiftContextType(type)) {
-      Diag(CI.getLoc(), diag::err_swift_abi_parameter_wrong_type)
-          << getParameterABISpelling(abi) << /*pointer to pointer */ 0 << type;
-    }
-    D->addAttr(::new (Context) SwiftAsyncContextAttr(Context, CI));
-    return;
-
-  case ParameterABI::SwiftErrorResult:
-    if (!isValidSwiftErrorResultType(type)) {
-      Diag(CI.getLoc(), diag::err_swift_abi_parameter_wrong_type)
-          << getParameterABISpelling(abi) << /*pointer to pointer */ 1 << type;
-    }
-    D->addAttr(::new (Context) SwiftErrorResultAttr(Context, CI));
-    return;
-
-  case ParameterABI::SwiftIndirectResult:
-    if (!isValidSwiftIndirectResultType(type)) {
-      Diag(CI.getLoc(), diag::err_swift_abi_parameter_wrong_type)
-          << getParameterABISpelling(abi) << /*pointer*/ 0 << type;
-    }
-    D->addAttr(::new (Context) SwiftIndirectResultAttr(Context, CI));
-    return;
-  }
-  llvm_unreachable("bad parameter ABI attribute");
-}
-
-/// Checks a regparm attribute, returning true if it is ill-formed and
-/// otherwise setting numParams to the appropriate value.
-bool Sema::CheckRegparmAttr(const ParsedAttr &AL, unsigned &numParams) {
-  if (AL.isInvalid())
-    return true;
-
-  if (!AL.checkExactlyNumArgs(*this, 1)) {
-    AL.setInvalid();
-    return true;
-  }
-
-  uint32_t NP;
-  Expr *NumParamsExpr = AL.getArgAsExpr(0);
-  if (!checkUInt32Argument(*this, AL, NumParamsExpr, NP)) {
-    AL.setInvalid();
-    return true;
-  }
-
-  if (Context.getTargetInfo().getRegParmMax() == 0) {
-    Diag(AL.getLoc(), diag::err_attribute_regparm_wrong_platform)
-      << NumParamsExpr->getSourceRange();
-    AL.setInvalid();
-    return true;
-  }
-
-  numParams = NP;
-  if (numParams > Context.getTargetInfo().getRegParmMax()) {
-    Diag(AL.getLoc(), diag::err_attribute_regparm_invalid_number)
-      << Context.getTargetInfo().getRegParmMax() << NumParamsExpr->getSourceRange();
-    AL.setInvalid();
-    return true;
-  }
-
-  return false;
-}
-
-// Checks whether an argument of launch_bounds attribute is
-// acceptable, performs implicit conversion to Rvalue, and returns
-// non-nullptr Expr result on success. Otherwise, it returns nullptr
-// and may output an error.
-static Expr *makeLaunchBoundsArgExpr(Sema &S, Expr *E,
-                                     const CUDALaunchBoundsAttr &AL,
-                                     const unsigned Idx) {
-  if (S.DiagnoseUnexpandedParameterPack(E))
-    return nullptr;
-
-  // Accept template arguments for now as they depend on something else.
-  // We'll get to check them when they eventually get instantiated.
-  if (E->isValueDependent())
-    return E;
-
-  std::optional<llvm::APSInt> I = llvm::APSInt(64);
-  if (!(I = E->getIntegerConstantExpr(S.Context))) {
-    S.Diag(E->getExprLoc(), diag::err_attribute_argument_n_type)
-        << &AL << Idx << AANT_ArgumentIntegerConstant << E->getSourceRange();
-    return nullptr;
-  }
-  // Make sure we can fit it in 32 bits.
-  if (!I->isIntN(32)) {
-    S.Diag(E->getExprLoc(), diag::err_ice_too_large)
-        << toString(*I, 10, false) << 32 << /* Unsigned */ 1;
-    return nullptr;
-  }
-  if (*I < 0)
-    S.Diag(E->getExprLoc(), diag::warn_attribute_argument_n_negative)
-        << &AL << Idx << E->getSourceRange();
-
-  // We may need to perform implicit conversion of the argument.
-  InitializedEntity Entity = InitializedEntity::InitializeParameter(
-      S.Context, S.Context.getConstType(S.Context.IntTy), /*consume*/ false);
-  ExprResult ValArg = S.PerformCopyInitialization(Entity, SourceLocation(), E);
-  assert(!ValArg.isInvalid() &&
-         "Unexpected PerformCopyInitialization() failure.");
-
-  return ValArg.getAs<Expr>();
-}
-
-CUDALaunchBoundsAttr *
-Sema::CreateLaunchBoundsAttr(const AttributeCommonInfo &CI, Expr *MaxThreads,
-                             Expr *MinBlocks, Expr *MaxBlocks) {
-  CUDALaunchBoundsAttr TmpAttr(Context, CI, MaxThreads, MinBlocks, MaxBlocks);
-  MaxThreads = makeLaunchBoundsArgExpr(*this, MaxThreads, TmpAttr, 0);
-  if (!MaxThreads)
-    return nullptr;
-
-  if (MinBlocks) {
-    MinBlocks = makeLaunchBoundsArgExpr(*this, MinBlocks, TmpAttr, 1);
-    if (!MinBlocks)
-      return nullptr;
-  }
-
-  if (MaxBlocks) {
-    // '.maxclusterrank' ptx directive requires .target sm_90 or higher.
-    auto SM = getCudaArch(Context.getTargetInfo());
-    if (SM == CudaArch::UNKNOWN || SM < CudaArch::SM_90) {
-      Diag(MaxBlocks->getBeginLoc(), diag::warn_cuda_maxclusterrank_sm_90)
-          << CudaArchToString(SM) << CI << MaxBlocks->getSourceRange();
-      // Ignore it by setting MaxBlocks to null;
-      MaxBlocks = nullptr;
-    } else {
-      MaxBlocks = makeLaunchBoundsArgExpr(*this, MaxBlocks, TmpAttr, 2);
-      if (!MaxBlocks)
-        return nullptr;
-    }
-  }
-
-  return ::new (Context)
-      CUDALaunchBoundsAttr(Context, CI, MaxThreads, MinBlocks, MaxBlocks);
-}
-
-void Sema::AddLaunchBoundsAttr(Decl *D, const AttributeCommonInfo &CI,
-                               Expr *MaxThreads, Expr *MinBlocks,
-                               Expr *MaxBlocks) {
-  if (auto *Attr = CreateLaunchBoundsAttr(CI, MaxThreads, MinBlocks, MaxBlocks))
-    D->addAttr(Attr);
-}
-
-static void handleLaunchBoundsAttr(Sema &S, Decl *D, const ParsedAttr &AL) {
-  if (!AL.checkAtLeastNumArgs(S, 1) || !AL.checkAtMostNumArgs(S, 3))
-    return;
-
-  S.AddLaunchBoundsAttr(D, AL, AL.getArgAsExpr(0),
-                        AL.getNumArgs() > 1 ? AL.getArgAsExpr(1) : nullptr,
-                        AL.getNumArgs() > 2 ? AL.getArgAsExpr(2) : nullptr);
-}
-
-static void handleArgumentWithTypeTagAttr(Sema &S, Decl *D,
-                                          const ParsedAttr &AL) {
-  if (!AL.isArgIdent(0)) {
-    S.Diag(AL.getLoc(), diag::err_attribute_argument_n_type)
-        << AL << /* arg num = */ 1 << AANT_ArgumentIdentifier;
-    return;
-  }
-
-  ParamIdx ArgumentIdx;
-  if (!checkFunctionOrMethodParameterIndex(S, D, AL, 2, AL.getArgAsExpr(1),
-                                           ArgumentIdx))
-    return;
-
-  ParamIdx TypeTagIdx;
-  if (!checkFunctionOrMethodParameterIndex(S, D, AL, 3, AL.getArgAsExpr(2),
-                                           TypeTagIdx))
-    return;
-
-  bool IsPointer = AL.getAttrName()->getName() == "pointer_with_type_tag";
-  if (IsPointer) {
-    // Ensure that buffer has a pointer type.
-    unsigned ArgumentIdxAST = ArgumentIdx.getASTIndex();
-    if (ArgumentIdxAST >= getFunctionOrMethodNumParams(D) ||
-        !getFunctionOrMethodParamType(D, ArgumentIdxAST)->isPointerType())
-      S.Diag(AL.getLoc(), diag::err_attribute_pointers_only) << AL << 0;
-  }
-
-  D->addAttr(::new (S.Context) ArgumentWithTypeTagAttr(
-      S.Context, AL, AL.getArgAsIdent(0)->Ident, ArgumentIdx, TypeTagIdx,
-      IsPointer));
-}
-
-static void handleTypeTagForDatatypeAttr(Sema &S, Decl *D,
-                                         const ParsedAttr &AL) {
-  if (!AL.isArgIdent(0)) {
-    S.Diag(AL.getLoc(), diag::err_attribute_argument_n_type)
-        << AL << 1 << AANT_ArgumentIdentifier;
-    return;
-  }
-
-  if (!AL.checkExactlyNumArgs(S, 1))
-    return;
-
-  if (!isa<VarDecl>(D)) {
-    S.Diag(AL.getLoc(), diag::err_attribute_wrong_decl_type)
-        << AL << AL.isRegularKeywordAttribute() << ExpectedVariable;
-    return;
-  }
-
-  IdentifierInfo *PointerKind = AL.getArgAsIdent(0)->Ident;
-  TypeSourceInfo *MatchingCTypeLoc = nullptr;
-  S.GetTypeFromParser(AL.getMatchingCType(), &MatchingCTypeLoc);
-  assert(MatchingCTypeLoc && "no type source info for attribute argument");
-
-  D->addAttr(::new (S.Context) TypeTagForDatatypeAttr(
-      S.Context, AL, PointerKind, MatchingCTypeLoc, AL.getLayoutCompatible(),
-      AL.getMustBeNull()));
-}
-
-/// Give a warning for duplicate attributes, return true if duplicate.
-template <typename AttrType>
-static bool checkForDuplicateAttribute(Sema &S, Decl *D,
-                                       const ParsedAttr &Attr) {
-  // Give a warning for duplicates but not if it's one we've implicitly added.
-  auto *A = D->getAttr<AttrType>();
-  if (A && !A->isImplicit()) {
-    S.Diag(Attr.getLoc(), diag::warn_duplicate_attribute_exact) << A;
-    return true;
-  }
-  return false;
-}
-
-// Checks if FPGA memory attributes apply on valid variables.
-// Returns true if an error occured.
-static bool CheckValidFPGAMemoryAttributesVar(Sema &S, Decl *D) {
-  if (const auto *VD = dyn_cast<VarDecl>(D)) {
-    if (!(isa<FieldDecl>(D) ||
-          (VD->getKind() != Decl::ImplicitParam &&
-           VD->getKind() != Decl::NonTypeTemplateParm &&
-           (S.SYCL().isTypeDecoratedWithDeclAttribute<SYCLDeviceGlobalAttr>(
-                VD->getType()) ||
-            VD->getType().isConstQualified() ||
-            VD->getType().getAddressSpace() == LangAS::opencl_constant ||
-            VD->getStorageClass() == SC_Static || VD->hasLocalStorage())))) {
-      return true;
-    }
-  }
-  return false;
-}
-
-void Sema::AddSYCLIntelNoGlobalWorkOffsetAttr(Decl *D,
-                                              const AttributeCommonInfo &CI,
-                                              Expr *E) {
-  if (!E->isValueDependent()) {
-    // Validate that we have an integer constant expression and then store the
-    // converted constant expression into the semantic attribute so that we
-    // don't have to evaluate it again later.
-    llvm::APSInt ArgVal;
-    ExprResult Res = VerifyIntegerConstantExpression(E, &ArgVal);
-    if (Res.isInvalid())
-      return;
-    E = Res.get();
-
-    // Check to see if there's a duplicate attribute with different values
-    // already applied to the declaration.
-    if (const auto *DeclAttr = D->getAttr<SYCLIntelNoGlobalWorkOffsetAttr>()) {
-      // If the other attribute argument is instantiation dependent, we won't
-      // have converted it to a constant expression yet and thus we test
-      // whether this is a null pointer.
-      if (const auto *DeclExpr = dyn_cast<ConstantExpr>(DeclAttr->getValue())) {
-        if (ArgVal != DeclExpr->getResultAsAPSInt()) {
-          Diag(CI.getLoc(), diag::warn_duplicate_attribute) << CI;
-          Diag(DeclAttr->getLoc(), diag::note_previous_attribute);
-        }
-        // Drop the duplicate attribute.
-        return;
-      }
-    }
-  }
-<<<<<<< HEAD
-
-  D->addAttr(::new (Context) SYCLIntelNoGlobalWorkOffsetAttr(Context, CI, E));
-=======
-  if (S.getLangOpts().CUDA && VD->hasLocalStorage() &&
-      S.CUDA().DiagIfHostCode(AL.getLoc(), diag::err_cuda_host_shared)
-          << llvm::to_underlying(S.CUDA().CurrentTarget()))
-    return;
-  D->addAttr(::new (S.Context) CUDASharedAttr(S.Context, AL));
->>>>>>> 0a6f6df5
-}
-
-SYCLIntelNoGlobalWorkOffsetAttr *Sema::MergeSYCLIntelNoGlobalWorkOffsetAttr(
-    Decl *D, const SYCLIntelNoGlobalWorkOffsetAttr &A) {
-  // Check to see if there's a duplicate attribute with different values
-  // already applied to the declaration.
-  if (const auto *DeclAttr = D->getAttr<SYCLIntelNoGlobalWorkOffsetAttr>()) {
-    if (const auto *DeclExpr = dyn_cast<ConstantExpr>(DeclAttr->getValue())) {
-      if (const auto *MergeExpr = dyn_cast<ConstantExpr>(A.getValue())) {
-        if (DeclExpr->getResultAsAPSInt() != MergeExpr->getResultAsAPSInt()) {
-          Diag(DeclAttr->getLoc(), diag::warn_duplicate_attribute) << &A;
-          Diag(A.getLoc(), diag::note_previous_attribute);
-        }
-        // Do not add a duplicate attribute.
-        return nullptr;
-      }
-    }
-  }
-  return ::new (Context)
-      SYCLIntelNoGlobalWorkOffsetAttr(Context, A, A.getValue());
-}
-
-static void handleSYCLIntelNoGlobalWorkOffsetAttr(Sema &S, Decl *D,
-                                                  const ParsedAttr &A) {
-  // If no attribute argument is specified, set to default value '1'.
-  Expr *E = A.isArgExpr(0)
-                ? A.getArgAsExpr(0)
-                : IntegerLiteral::Create(S.Context, llvm::APInt(32, 1),
-                                         S.Context.IntTy, A.getLoc());
-
-  S.AddSYCLIntelNoGlobalWorkOffsetAttr(D, A, E);
-}
-
-/// Handle the [[intel::singlepump]] attribute.
-static void handleSYCLIntelSinglePumpAttr(Sema &S, Decl *D,
-                                          const ParsedAttr &AL) {
-  // 'singlepump' Attribute does not take any argument. Give a warning for
-  // duplicate attributes but not if it's one we've implicitly added and drop
-  // any duplicates.
-  if (const auto *ExistingAttr = D->getAttr<SYCLIntelSinglePumpAttr>()) {
-    if (ExistingAttr && !ExistingAttr->isImplicit()) {
-      S.Diag(AL.getLoc(), diag::warn_duplicate_attribute_exact) << &AL;
-      S.Diag(ExistingAttr->getLoc(), diag::note_previous_attribute);
-      return;
-    }
-  }
-
-  // Check attribute applies to field, constant variables, local variables,
-  // static variables, non-static data members, and device_global variables
-  // for the device compilation.
-  if (S.Context.getLangOpts().SYCLIsDevice &&
-      ((D->getKind() == Decl::ParmVar) ||
-       CheckValidFPGAMemoryAttributesVar(S, D))) {
-    S.Diag(AL.getLoc(), diag::err_fpga_attribute_incorrect_variable)
-        << AL << /*agent memory arguments*/ 0;
-    return;
-  }
-
-  // If the declaration does not have an [[intel::fpga_memory]]
-  // attribute, this creates one as an implicit attribute.
-  if (!D->hasAttr<SYCLIntelMemoryAttr>())
-    D->addAttr(SYCLIntelMemoryAttr::CreateImplicit(
-        S.Context, SYCLIntelMemoryAttr::Default));
-
-  D->addAttr(::new (S.Context) SYCLIntelSinglePumpAttr(S.Context, AL));
-}
-
-/// Handle the [[intel::doublepump]] attribute.
-static void handleSYCLIntelDoublePumpAttr(Sema &S, Decl *D,
-                                          const ParsedAttr &AL) {
-  // 'doublepump' Attribute does not take any argument. Give a warning for
-  // duplicate attributes but not if it's one we've implicitly added and drop
-  // any duplicates.
-  if (const auto *ExistingAttr = D->getAttr<SYCLIntelDoublePumpAttr>()) {
-    if (ExistingAttr && !ExistingAttr->isImplicit()) {
-      S.Diag(AL.getLoc(), diag::warn_duplicate_attribute_exact) << &AL;
-      S.Diag(ExistingAttr->getLoc(), diag::note_previous_attribute);
-      return;
-    }
-  }
-
-  // Check attribute applies to field, constant variables, local variables,
-  // static variables, non-static data members, and device_global variables
-  // for the device compilation.
-  if (S.Context.getLangOpts().SYCLIsDevice &&
-      ((D->getKind() == Decl::ParmVar) ||
-       CheckValidFPGAMemoryAttributesVar(S, D))) {
-    S.Diag(AL.getLoc(), diag::err_fpga_attribute_incorrect_variable)
-        << AL << /*agent memory arguments*/ 0;
-    return;
-  }
-
-  // If the declaration does not have an [[intel::fpga_memory]]
-  // attribute, this creates one as an implicit attribute.
-  if (!D->hasAttr<SYCLIntelMemoryAttr>())
-    D->addAttr(SYCLIntelMemoryAttr::CreateImplicit(
-        S.Context, SYCLIntelMemoryAttr::Default));
-
-  D->addAttr(::new (S.Context) SYCLIntelDoublePumpAttr(S.Context, AL));
-}
-
-/// Handle the [[intel::fpga_memory]] attribute.
-/// This is incompatible with the [[intel::fpga_register]] attribute.
-static void handleSYCLIntelMemoryAttr(Sema &S, Decl *D, const ParsedAttr &AL) {
-  SYCLIntelMemoryAttr::MemoryKind Kind;
-  if (AL.getNumArgs() == 0)
-    Kind = SYCLIntelMemoryAttr::Default;
-  else {
-    StringRef Str;
-    if (!S.checkStringLiteralArgumentAttr(AL, 0, Str))
-      return;
-    if (Str.empty() ||
-        !SYCLIntelMemoryAttr::ConvertStrToMemoryKind(Str, Kind)) {
-      SmallString<256> ValidStrings;
-      SYCLIntelMemoryAttr::generateValidStrings(ValidStrings);
-      S.Diag(AL.getLoc(), diag::err_intel_fpga_memory_arg_invalid)
-          << AL << ValidStrings;
-      return;
-    }
-  }
-
-<<<<<<< HEAD
-  if (auto *MA = D->getAttr<SYCLIntelMemoryAttr>()) {
-    // Check to see if there's a duplicate memory attribute with different
-    // values already applied to the declaration.
-    if (!MA->isImplicit()) {
-      if (MA->getKind() != Kind) {
-        S.Diag(AL.getLoc(), diag::warn_duplicate_attribute) << &AL;
-        S.Diag(MA->getLocation(), diag::note_previous_attribute);
-      }
-      // Drop the duplicate attribute.
-      return;
-    }
-    // We are adding a user memory attribute, drop any implicit default.
-    D->dropAttr<SYCLIntelMemoryAttr>();
-  }
-=======
-  // Diagnostic is emitted elsewhere: here we store the (valid) AL
-  // in the Decl node for syntactic reasoning, e.g., pretty-printing.
-  CallingConv CC;
-  if (S.CheckCallingConvAttr(
-          AL, CC, /*FD*/ nullptr,
-          S.CUDA().IdentifyTarget(dyn_cast<FunctionDecl>(D))))
-    return;
->>>>>>> 0a6f6df5
-
-  // Check attribute applies to field, constant variables, local variables,
-  // static variables, agent memory arguments, non-static data members,
-  // and device_global variables for the device compilation.
-  if (S.Context.getLangOpts().SYCLIsDevice &&
-      CheckValidFPGAMemoryAttributesVar(S, D)) {
-    S.Diag(AL.getLoc(), diag::err_fpga_attribute_incorrect_variable)
-        << AL << /*agent memory arguments*/ 1;
-    return;
-  }
-
-  D->addAttr(::new (S.Context) SYCLIntelMemoryAttr(S.Context, AL, Kind));
-}
-
-/// Handle the [[intel::fpga_register]] attribute.
-/// This is incompatible with most of the other memory attributes.
-static void handleSYCLIntelRegisterAttr(Sema &S, Decl *D,
-		                        const ParsedAttr &A) {
-
-  // 'fpga_register' Attribute does not take any argument. Give a warning for
-  // duplicate attributes but not if it's one we've implicitly added and drop
-  // any duplicates.
-  if (const auto *ExistingAttr = D->getAttr<SYCLIntelRegisterAttr>()) {
-    if (ExistingAttr && !ExistingAttr->isImplicit()) {
-      S.Diag(A.getLoc(), diag::warn_duplicate_attribute_exact) << &A;
-      S.Diag(ExistingAttr->getLoc(), diag::note_previous_attribute);
-      return;
-    }
-  }
-
-  // Check attribute applies to field, constant variables, local variables,
-  // static variables, non-static data members, and device_global variables
-  // for the device compilation.
-  if (S.Context.getLangOpts().SYCLIsDevice &&
-      ((D->getKind() == Decl::ParmVar) ||
-       CheckValidFPGAMemoryAttributesVar(S, D))) {
-    S.Diag(A.getLoc(), diag::err_fpga_attribute_incorrect_variable)
-        << A << /*agent memory arguments*/ 0;
-    return;
-  }
-
-  D->addAttr(::new (S.Context) SYCLIntelRegisterAttr(S.Context, A));
-}
-
-/// Handle the [[intel::bankwidth]] and [[intel::numbanks]] attributes.
-/// These require a single constant power of two greater than zero.
-/// These are incompatible with the register attribute.
-/// The numbanks and bank_bits attributes are related.  If bank_bits exists
-/// when handling numbanks they are checked for consistency.
-
-void Sema::AddSYCLIntelBankWidthAttr(Decl *D, const AttributeCommonInfo &CI,
-                                     Expr *E) {
-  if (!E->isValueDependent()) {
-    // Validate that we have an integer constant expression and then store the
-    // converted constant expression into the semantic attribute so that we
-    // don't have to evaluate it again later.
-    llvm::APSInt ArgVal;
-    ExprResult Res = VerifyIntegerConstantExpression(E, &ArgVal);
-    if (Res.isInvalid())
-      return;
-    E = Res.get();
-
-    // This attribute requires a strictly positive value.
-    if (ArgVal <= 0) {
-      Diag(E->getExprLoc(), diag::err_attribute_requires_positive_integer)
-          << CI << /*positive*/ 0;
-      return;
-    }
-
-    // This attribute requires a single constant power of two greater than zero.
-    if (!ArgVal.isPowerOf2()) {
-      Diag(E->getExprLoc(), diag::err_attribute_argument_not_power_of_two)
-          << CI;
-      return;
-    }
-
-    // Check attribute applies to field, constant variables, local variables,
-    // static variables, agent memory arguments, non-static data members,
-    // and device_global variables for the device compilation.
-    if (Context.getLangOpts().SYCLIsDevice &&
-        CheckValidFPGAMemoryAttributesVar(*this, D)) {
-      Diag(CI.getLoc(), diag::err_fpga_attribute_incorrect_variable)
-          << CI << /*agent memory arguments*/ 1;
-      return;
-    }
-
-    // Check to see if there's a duplicate attribute with different values
-    // already applied to the declaration.
-    if (const auto *DeclAttr = D->getAttr<SYCLIntelBankWidthAttr>()) {
-      // If the other attribute argument is instantiation dependent, we won't
-      // have converted it to a constant expression yet and thus we test
-      // whether this is a null pointer.
-      if (const auto *DeclExpr = dyn_cast<ConstantExpr>(DeclAttr->getValue())) {
-        if (ArgVal != DeclExpr->getResultAsAPSInt()) {
-          Diag(CI.getLoc(), diag::warn_duplicate_attribute) << CI;
-          Diag(DeclAttr->getLoc(), diag::note_previous_attribute);
-        }
-        // Drop the duplicate attribute.
-        return;
-      }
-    }
-  }
-
-  // If the declaration does not have an [[intel::fpga_memory]]
-  // attribute, this creates one as an implicit attribute.
-  if (!D->hasAttr<SYCLIntelMemoryAttr>())
-    D->addAttr(SYCLIntelMemoryAttr::CreateImplicit(
-        Context, SYCLIntelMemoryAttr::Default));
-
-  D->addAttr(::new (Context) SYCLIntelBankWidthAttr(Context, CI, E));
-}
-
-SYCLIntelBankWidthAttr *
-Sema::MergeSYCLIntelBankWidthAttr(Decl *D, const SYCLIntelBankWidthAttr &A) {
-  // Check to see if there's a duplicate attribute with different values
-  // already applied to the declaration.
-  if (const auto *DeclAttr = D->getAttr<SYCLIntelBankWidthAttr>()) {
-    const auto *DeclExpr = dyn_cast<ConstantExpr>(DeclAttr->getValue());
-    const auto *MergeExpr = dyn_cast<ConstantExpr>(A.getValue());
-    if (DeclExpr && MergeExpr &&
-        DeclExpr->getResultAsAPSInt() != MergeExpr->getResultAsAPSInt()) {
-      Diag(DeclAttr->getLoc(), diag::warn_duplicate_attribute) << &A;
-      Diag(A.getLoc(), diag::note_previous_attribute);
-      return nullptr;
-    }
-  }
-
-  return ::new (Context) SYCLIntelBankWidthAttr(Context, A, A.getValue());
-}
-
-static void handleSYCLIntelBankWidthAttr(Sema &S, Decl *D,
-                                         const ParsedAttr &A) {
-  S.AddSYCLIntelBankWidthAttr(D, A, A.getArgAsExpr(0));
-}
-
-void Sema::AddSYCLIntelNumBanksAttr(Decl *D, const AttributeCommonInfo &CI,
-                                    Expr *E) {
-  if (!E->isValueDependent()) {
-    // Validate that we have an integer constant expression and then store the
-    // converted constant expression into the semantic attribute so that we
-    // don't have to evaluate it again later.
-    llvm::APSInt ArgVal;
-    ExprResult Res = VerifyIntegerConstantExpression(E, &ArgVal);
-    if (Res.isInvalid())
-      return;
-    E = Res.get();
-
-    // This attribute requires a strictly positive value.
-    if (ArgVal <= 0) {
-      Diag(E->getExprLoc(), diag::err_attribute_requires_positive_integer)
-          << CI << /*positive*/ 0;
-      return;
-    }
-
-    // This attribute requires a single constant power of two greater than zero.
-    if (!ArgVal.isPowerOf2()) {
-      Diag(E->getExprLoc(), diag::err_attribute_argument_not_power_of_two)
-          << CI;
-      return;
-    }
-
-    // Check or add the related BankBits attribute.
-    if (auto *BBA = D->getAttr<SYCLIntelBankBitsAttr>()) {
-      unsigned NumBankBits = BBA->args_size();
-      if (NumBankBits != ArgVal.ceilLogBase2()) {
-        Diag(E->getExprLoc(), diag::err_bankbits_numbanks_conflicting) << CI;
-        return;
-      }
-    }
-
-    // Check attribute applies to constant variables, local variables,
-    // static variables, agent memory arguments, non-static data members,
-    // and device_global variables for the device compilation.
-    if (Context.getLangOpts().SYCLIsDevice &&
-        CheckValidFPGAMemoryAttributesVar(*this, D)) {
-      Diag(CI.getLoc(), diag::err_fpga_attribute_incorrect_variable)
-          << CI << /*agent memory arguments*/ 1;
-      return;
-    }
-
-    // Check to see if there's a duplicate attribute with different values
-    // already applied to the declaration.
-    if (const auto *DeclAttr = D->getAttr<SYCLIntelNumBanksAttr>()) {
-      // If the other attribute argument is instantiation dependent, we won't
-      // have converted it to a constant expression yet and thus we test
-      // whether this is a null pointer.
-      if (const auto *DeclExpr = dyn_cast<ConstantExpr>(DeclAttr->getValue())) {
-        if (ArgVal != DeclExpr->getResultAsAPSInt()) {
-          Diag(CI.getLoc(), diag::warn_duplicate_attribute) << CI;
-          Diag(DeclAttr->getLoc(), diag::note_previous_attribute);
-        }
-        // Drop the duplicate attribute.
-        return;
-      }
-    }
-  }
-
-  // If the declaration does not have an [[intel::fpga_memory]]
-  // attribute, this creates one as an implicit attribute.
-  if (!D->hasAttr<SYCLIntelMemoryAttr>())
-    D->addAttr(SYCLIntelMemoryAttr::CreateImplicit(
-        Context, SYCLIntelMemoryAttr::Default));
-
-  // We are adding a user NumBanks attribute, drop any implicit default.
-  if (auto *NBA = D->getAttr<SYCLIntelNumBanksAttr>()) {
-    if (NBA->isImplicit())
-      D->dropAttr<SYCLIntelNumBanksAttr>();
-  }
-
-  D->addAttr(::new (Context) SYCLIntelNumBanksAttr(Context, CI, E));
-}
-
-SYCLIntelNumBanksAttr *
-Sema::MergeSYCLIntelNumBanksAttr(Decl *D, const SYCLIntelNumBanksAttr &A) {
-  // Check to see if there's a duplicate attribute with different values
-  // already applied to the declaration.
-  if (const auto *DeclAttr = D->getAttr<SYCLIntelNumBanksAttr>()) {
-    const auto *DeclExpr = dyn_cast<ConstantExpr>(DeclAttr->getValue());
-    const auto *MergeExpr = dyn_cast<ConstantExpr>(A.getValue());
-    if (DeclExpr && MergeExpr &&
-        DeclExpr->getResultAsAPSInt() != MergeExpr->getResultAsAPSInt()) {
-      Diag(DeclAttr->getLoc(), diag::warn_duplicate_attribute) << &A;
-      Diag(A.getLoc(), diag::note_previous_attribute);
-      return nullptr;
-    }
-  }
-
-  return ::new (Context) SYCLIntelNumBanksAttr(Context, A, A.getValue());
-}
-
-static void handleSYCLIntelNumBanksAttr(Sema &S, Decl *D, const ParsedAttr &A) {
-  S.AddSYCLIntelNumBanksAttr(D, A, A.getArgAsExpr(0));
-}
-
-static void handleIntelSimpleDualPortAttr(Sema &S, Decl *D,
-                                          const ParsedAttr &AL) {
-  // 'simple_dual_port' Attribute does not take any argument. Give a warning for
-  // duplicate attributes but not if it's one we've implicitly added and drop
-  // any duplicates.
-  if (const auto *ExistingAttr = D->getAttr<SYCLIntelSimpleDualPortAttr>()) {
-    if (ExistingAttr && !ExistingAttr->isImplicit()) {
-      S.Diag(AL.getLoc(), diag::warn_duplicate_attribute_exact) << &AL;
-      S.Diag(ExistingAttr->getLoc(), diag::note_previous_attribute);
-      return;
-    }
-  }
-
-  // Check attribute applies to field, constant variables, local variables,
-  // static variables, agent memory arguments, non-static data members,
-  // and device_global variables for the device compilation.
-  if (S.Context.getLangOpts().SYCLIsDevice &&
-      CheckValidFPGAMemoryAttributesVar(S, D)) {
-      S.Diag(AL.getLoc(), diag::err_fpga_attribute_incorrect_variable)
-          << AL << /*agent memory arguments*/ 1;
-      return;
-  }
-
-  if (!D->hasAttr<SYCLIntelMemoryAttr>())
-    D->addAttr(SYCLIntelMemoryAttr::CreateImplicit(
-        S.Context, SYCLIntelMemoryAttr::Default));
-
-  D->addAttr(::new (S.Context)
-                 SYCLIntelSimpleDualPortAttr(S.Context, AL));
-}
-
-void Sema::AddSYCLIntelMaxReplicatesAttr(Decl *D, const AttributeCommonInfo &CI,
-                                         Expr *E) {
-  if (!E->isValueDependent()) {
-    // Validate that we have an integer constant expression and then store the
-    // converted constant expression into the semantic attribute so that we
-    // don't have to evaluate it again later.
-    llvm::APSInt ArgVal;
-    ExprResult Res = VerifyIntegerConstantExpression(E, &ArgVal);
-    if (Res.isInvalid())
-      return;
-    E = Res.get();
-    // This attribute requires a strictly positive value.
-    if (ArgVal <= 0) {
-      Diag(E->getExprLoc(), diag::err_attribute_requires_positive_integer)
-          << CI << /*positive*/ 0;
-      return;
-    }
-
-    // Check attribute applies to field, constant variables, local variables,
-    // static variables, agent memory arguments, non-static data members,
-    // and device_global variables for the device compilation.
-    if (Context.getLangOpts().SYCLIsDevice &&
-        CheckValidFPGAMemoryAttributesVar(*this, D)) {
-      Diag(CI.getLoc(), diag::err_fpga_attribute_incorrect_variable)
-          << CI << /*agent memory arguments*/ 1;
-      return;
-    }
-
-    // Check to see if there's a duplicate attribute with different values
-    // already applied to the declaration.
-    if (const auto *DeclAttr = D->getAttr<SYCLIntelMaxReplicatesAttr>()) {
-      // If the other attribute argument is instantiation dependent, we won't
-      // have converted it to a constant expression yet and thus we test
-      // whether this is a null pointer.
-      if (const auto *DeclExpr = dyn_cast<ConstantExpr>(DeclAttr->getValue())) {
-        if (ArgVal != DeclExpr->getResultAsAPSInt()) {
-          Diag(CI.getLoc(), diag::warn_duplicate_attribute) << CI;
-          Diag(DeclAttr->getLoc(), diag::note_previous_attribute);
-        }
-        // Drop the duplicate attribute.
-        return;
-      }
-    }
-  }
-
-  // If the declaration does not have an [[intel::fpga_memory]]
-  // attribute, this creates one as an implicit attribute.
-  if (!D->hasAttr<SYCLIntelMemoryAttr>())
-    D->addAttr(SYCLIntelMemoryAttr::CreateImplicit(
-        Context, SYCLIntelMemoryAttr::Default));
-
-  D->addAttr(::new (Context) SYCLIntelMaxReplicatesAttr(Context, CI, E));
-}
-
-SYCLIntelMaxReplicatesAttr *
-Sema::MergeSYCLIntelMaxReplicatesAttr(Decl *D,
-                                      const SYCLIntelMaxReplicatesAttr &A) {
-  // Check to see if there's a duplicate attribute with different values
-  // already applied to the declaration.
-  if (const auto *DeclAttr = D->getAttr<SYCLIntelMaxReplicatesAttr>()) {
-    if (const auto *DeclExpr = dyn_cast<ConstantExpr>(DeclAttr->getValue())) {
-      if (const auto *MergeExpr = dyn_cast<ConstantExpr>(A.getValue())) {
-        if (DeclExpr->getResultAsAPSInt() != MergeExpr->getResultAsAPSInt()) {
-          Diag(DeclAttr->getLoc(), diag::warn_duplicate_attribute) << &A;
-          Diag(A.getLoc(), diag::note_previous_attribute);
-        }
-        // Do not add a duplicate attribute.
-        return nullptr;
-      }
-    }
-  }
-
-  return ::new (Context) SYCLIntelMaxReplicatesAttr(Context, A, A.getValue());
-}
-
-static void handleSYCLIntelMaxReplicatesAttr(Sema &S, Decl *D,
-                                          const ParsedAttr &A) {
-  S.AddSYCLIntelMaxReplicatesAttr(D, A, A.getArgAsExpr(0));
-}
-
-/// Handle the merge attribute.
-/// This requires two string arguments.  The first argument is a name, the
-/// second is a direction.  The direction must be "depth" or "width".
-/// This is incompatible with the register attribute.
-static void handleSYCLIntelMergeAttr(Sema &S, Decl *D, const ParsedAttr &AL) {
-  SmallVector<StringRef, 2> Results;
-  for (int I = 0; I < 2; I++) {
-    StringRef Str;
-    if (!S.checkStringLiteralArgumentAttr(AL, I, Str))
-      return;
-
-    if (I == 1 && Str != "depth" && Str != "width") {
-      S.Diag(AL.getLoc(), diag::err_intel_fpga_merge_dir_invalid) << AL;
-      return;
-    }
-    Results.push_back(Str);
-  }
-
-<<<<<<< HEAD
-  // Warn about duplicate attributes if they have different arguments, no
-  // diagnostic is emitted if the arguments match, and drop any duplicate
-  // attributes.
-  if (const auto *Existing = D->getAttr<SYCLIntelMergeAttr>()) {
-    if (Existing && !(Existing->getName() == Results[0] &&
-                      Existing->getDirection() == Results[1])) {
-      S.Diag(AL.getLoc(), diag::warn_duplicate_attribute) << AL;
-      S.Diag(Existing->getLoc(), diag::note_previous_attribute);
-=======
-  TargetInfo::CallingConvCheckResult A = TargetInfo::CCCR_OK;
-  const TargetInfo &TI = Context.getTargetInfo();
   // CUDA functions may have host and/or device attributes which indicate
   // their targeted execution environment, therefore the calling convention
   // of functions in CUDA should be checked against the target deduced based
@@ -8072,7 +7139,895 @@
       break;
     case CUDAFunctionTarget::InvalidTarget:
       llvm_unreachable("unexpected cuda target");
->>>>>>> 0a6f6df5
+    }
+    auto *HostTI = LangOpts.CUDAIsDevice ? Aux : &TI;
+    auto *DeviceTI = LangOpts.CUDAIsDevice ? &TI : Aux;
+    if (CheckHost && HostTI)
+      A = HostTI->checkCallingConvention(CC);
+    if (A == TargetInfo::CCCR_OK && CheckDevice && DeviceTI)
+      A = DeviceTI->checkCallingConvention(CC);
+  } else {
+    A = TI.checkCallingConvention(CC);
+  }
+
+  switch (A) {
+  case TargetInfo::CCCR_OK:
+    break;
+
+  case TargetInfo::CCCR_Ignore:
+    // Treat an ignored convention as if it was an explicit C calling convention
+    // attribute. For example, __stdcall on Win x64 functions as __cdecl, so
+    // that command line flags that change the default convention to
+    // __vectorcall don't affect declarations marked __stdcall.
+    CC = CC_C;
+    break;
+
+  case TargetInfo::CCCR_Error:
+    Diag(Attrs.getLoc(), diag::error_cconv_unsupported)
+        << Attrs << (int)CallingConventionIgnoredReason::ForThisTarget;
+    break;
+
+  case TargetInfo::CCCR_Warning: {
+    Diag(Attrs.getLoc(), diag::warn_cconv_unsupported)
+        << Attrs << (int)CallingConventionIgnoredReason::ForThisTarget;
+
+    // This convention is not valid for the target. Use the default function or
+    // method calling convention.
+    bool IsCXXMethod = false, IsVariadic = false;
+    if (FD) {
+      IsCXXMethod = FD->isCXXInstanceMember();
+      IsVariadic = FD->isVariadic();
+    }
+    CC = Context.getDefaultCallingConvention(IsVariadic, IsCXXMethod);
+    break;
+  }
+  }
+
+  Attrs.setProcessingCache((unsigned) CC);
+  return false;
+}
+
+/// Pointer-like types in the default address space.
+static bool isValidSwiftContextType(QualType Ty) {
+  if (!Ty->hasPointerRepresentation())
+    return Ty->isDependentType();
+  return Ty->getPointeeType().getAddressSpace() == LangAS::Default;
+}
+
+/// Pointers and references in the default address space.
+static bool isValidSwiftIndirectResultType(QualType Ty) {
+  if (const auto *PtrType = Ty->getAs<PointerType>()) {
+    Ty = PtrType->getPointeeType();
+  } else if (const auto *RefType = Ty->getAs<ReferenceType>()) {
+    Ty = RefType->getPointeeType();
+  } else {
+    return Ty->isDependentType();
+  }
+  return Ty.getAddressSpace() == LangAS::Default;
+}
+
+/// Pointers and references to pointers in the default address space.
+static bool isValidSwiftErrorResultType(QualType Ty) {
+  if (const auto *PtrType = Ty->getAs<PointerType>()) {
+    Ty = PtrType->getPointeeType();
+  } else if (const auto *RefType = Ty->getAs<ReferenceType>()) {
+    Ty = RefType->getPointeeType();
+  } else {
+    return Ty->isDependentType();
+  }
+  if (!Ty.getQualifiers().empty())
+    return false;
+  return isValidSwiftContextType(Ty);
+}
+
+void Sema::AddParameterABIAttr(Decl *D, const AttributeCommonInfo &CI,
+                               ParameterABI abi) {
+
+  QualType type = cast<ParmVarDecl>(D)->getType();
+
+  if (auto existingAttr = D->getAttr<ParameterABIAttr>()) {
+    if (existingAttr->getABI() != abi) {
+      Diag(CI.getLoc(), diag::err_attributes_are_not_compatible)
+          << getParameterABISpelling(abi) << existingAttr
+          << (CI.isRegularKeywordAttribute() ||
+              existingAttr->isRegularKeywordAttribute());
+      Diag(existingAttr->getLocation(), diag::note_conflicting_attribute);
+      return;
+    }
+  }
+
+  switch (abi) {
+  case ParameterABI::Ordinary:
+    llvm_unreachable("explicit attribute for ordinary parameter ABI?");
+
+  case ParameterABI::SwiftContext:
+    if (!isValidSwiftContextType(type)) {
+      Diag(CI.getLoc(), diag::err_swift_abi_parameter_wrong_type)
+          << getParameterABISpelling(abi) << /*pointer to pointer */ 0 << type;
+    }
+    D->addAttr(::new (Context) SwiftContextAttr(Context, CI));
+    return;
+
+  case ParameterABI::SwiftAsyncContext:
+    if (!isValidSwiftContextType(type)) {
+      Diag(CI.getLoc(), diag::err_swift_abi_parameter_wrong_type)
+          << getParameterABISpelling(abi) << /*pointer to pointer */ 0 << type;
+    }
+    D->addAttr(::new (Context) SwiftAsyncContextAttr(Context, CI));
+    return;
+
+  case ParameterABI::SwiftErrorResult:
+    if (!isValidSwiftErrorResultType(type)) {
+      Diag(CI.getLoc(), diag::err_swift_abi_parameter_wrong_type)
+          << getParameterABISpelling(abi) << /*pointer to pointer */ 1 << type;
+    }
+    D->addAttr(::new (Context) SwiftErrorResultAttr(Context, CI));
+    return;
+
+  case ParameterABI::SwiftIndirectResult:
+    if (!isValidSwiftIndirectResultType(type)) {
+      Diag(CI.getLoc(), diag::err_swift_abi_parameter_wrong_type)
+          << getParameterABISpelling(abi) << /*pointer*/ 0 << type;
+    }
+    D->addAttr(::new (Context) SwiftIndirectResultAttr(Context, CI));
+    return;
+  }
+  llvm_unreachable("bad parameter ABI attribute");
+}
+
+/// Checks a regparm attribute, returning true if it is ill-formed and
+/// otherwise setting numParams to the appropriate value.
+bool Sema::CheckRegparmAttr(const ParsedAttr &AL, unsigned &numParams) {
+  if (AL.isInvalid())
+    return true;
+
+  if (!AL.checkExactlyNumArgs(*this, 1)) {
+    AL.setInvalid();
+    return true;
+  }
+
+  uint32_t NP;
+  Expr *NumParamsExpr = AL.getArgAsExpr(0);
+  if (!checkUInt32Argument(*this, AL, NumParamsExpr, NP)) {
+    AL.setInvalid();
+    return true;
+  }
+
+  if (Context.getTargetInfo().getRegParmMax() == 0) {
+    Diag(AL.getLoc(), diag::err_attribute_regparm_wrong_platform)
+      << NumParamsExpr->getSourceRange();
+    AL.setInvalid();
+    return true;
+  }
+
+  numParams = NP;
+  if (numParams > Context.getTargetInfo().getRegParmMax()) {
+    Diag(AL.getLoc(), diag::err_attribute_regparm_invalid_number)
+      << Context.getTargetInfo().getRegParmMax() << NumParamsExpr->getSourceRange();
+    AL.setInvalid();
+    return true;
+  }
+
+  return false;
+}
+
+// Checks whether an argument of launch_bounds attribute is
+// acceptable, performs implicit conversion to Rvalue, and returns
+// non-nullptr Expr result on success. Otherwise, it returns nullptr
+// and may output an error.
+static Expr *makeLaunchBoundsArgExpr(Sema &S, Expr *E,
+                                     const CUDALaunchBoundsAttr &AL,
+                                     const unsigned Idx) {
+  if (S.DiagnoseUnexpandedParameterPack(E))
+    return nullptr;
+
+  // Accept template arguments for now as they depend on something else.
+  // We'll get to check them when they eventually get instantiated.
+  if (E->isValueDependent())
+    return E;
+
+  std::optional<llvm::APSInt> I = llvm::APSInt(64);
+  if (!(I = E->getIntegerConstantExpr(S.Context))) {
+    S.Diag(E->getExprLoc(), diag::err_attribute_argument_n_type)
+        << &AL << Idx << AANT_ArgumentIntegerConstant << E->getSourceRange();
+    return nullptr;
+  }
+  // Make sure we can fit it in 32 bits.
+  if (!I->isIntN(32)) {
+    S.Diag(E->getExprLoc(), diag::err_ice_too_large)
+        << toString(*I, 10, false) << 32 << /* Unsigned */ 1;
+    return nullptr;
+  }
+  if (*I < 0)
+    S.Diag(E->getExprLoc(), diag::warn_attribute_argument_n_negative)
+        << &AL << Idx << E->getSourceRange();
+
+  // We may need to perform implicit conversion of the argument.
+  InitializedEntity Entity = InitializedEntity::InitializeParameter(
+      S.Context, S.Context.getConstType(S.Context.IntTy), /*consume*/ false);
+  ExprResult ValArg = S.PerformCopyInitialization(Entity, SourceLocation(), E);
+  assert(!ValArg.isInvalid() &&
+         "Unexpected PerformCopyInitialization() failure.");
+
+  return ValArg.getAs<Expr>();
+}
+
+CUDALaunchBoundsAttr *
+Sema::CreateLaunchBoundsAttr(const AttributeCommonInfo &CI, Expr *MaxThreads,
+                             Expr *MinBlocks, Expr *MaxBlocks) {
+  CUDALaunchBoundsAttr TmpAttr(Context, CI, MaxThreads, MinBlocks, MaxBlocks);
+  MaxThreads = makeLaunchBoundsArgExpr(*this, MaxThreads, TmpAttr, 0);
+  if (!MaxThreads)
+    return nullptr;
+
+  if (MinBlocks) {
+    MinBlocks = makeLaunchBoundsArgExpr(*this, MinBlocks, TmpAttr, 1);
+    if (!MinBlocks)
+      return nullptr;
+  }
+
+  if (MaxBlocks) {
+    // '.maxclusterrank' ptx directive requires .target sm_90 or higher.
+    auto SM = getCudaArch(Context.getTargetInfo());
+    if (SM == CudaArch::UNKNOWN || SM < CudaArch::SM_90) {
+      Diag(MaxBlocks->getBeginLoc(), diag::warn_cuda_maxclusterrank_sm_90)
+          << CudaArchToString(SM) << CI << MaxBlocks->getSourceRange();
+      // Ignore it by setting MaxBlocks to null;
+      MaxBlocks = nullptr;
+    } else {
+      MaxBlocks = makeLaunchBoundsArgExpr(*this, MaxBlocks, TmpAttr, 2);
+      if (!MaxBlocks)
+        return nullptr;
+    }
+  }
+
+  return ::new (Context)
+      CUDALaunchBoundsAttr(Context, CI, MaxThreads, MinBlocks, MaxBlocks);
+}
+
+void Sema::AddLaunchBoundsAttr(Decl *D, const AttributeCommonInfo &CI,
+                               Expr *MaxThreads, Expr *MinBlocks,
+                               Expr *MaxBlocks) {
+  if (auto *Attr = CreateLaunchBoundsAttr(CI, MaxThreads, MinBlocks, MaxBlocks))
+    D->addAttr(Attr);
+}
+
+static void handleLaunchBoundsAttr(Sema &S, Decl *D, const ParsedAttr &AL) {
+  if (!AL.checkAtLeastNumArgs(S, 1) || !AL.checkAtMostNumArgs(S, 3))
+    return;
+
+  S.AddLaunchBoundsAttr(D, AL, AL.getArgAsExpr(0),
+                        AL.getNumArgs() > 1 ? AL.getArgAsExpr(1) : nullptr,
+                        AL.getNumArgs() > 2 ? AL.getArgAsExpr(2) : nullptr);
+}
+
+static void handleArgumentWithTypeTagAttr(Sema &S, Decl *D,
+                                          const ParsedAttr &AL) {
+  if (!AL.isArgIdent(0)) {
+    S.Diag(AL.getLoc(), diag::err_attribute_argument_n_type)
+        << AL << /* arg num = */ 1 << AANT_ArgumentIdentifier;
+    return;
+  }
+
+  ParamIdx ArgumentIdx;
+  if (!checkFunctionOrMethodParameterIndex(S, D, AL, 2, AL.getArgAsExpr(1),
+                                           ArgumentIdx))
+    return;
+
+  ParamIdx TypeTagIdx;
+  if (!checkFunctionOrMethodParameterIndex(S, D, AL, 3, AL.getArgAsExpr(2),
+                                           TypeTagIdx))
+    return;
+
+  bool IsPointer = AL.getAttrName()->getName() == "pointer_with_type_tag";
+  if (IsPointer) {
+    // Ensure that buffer has a pointer type.
+    unsigned ArgumentIdxAST = ArgumentIdx.getASTIndex();
+    if (ArgumentIdxAST >= getFunctionOrMethodNumParams(D) ||
+        !getFunctionOrMethodParamType(D, ArgumentIdxAST)->isPointerType())
+      S.Diag(AL.getLoc(), diag::err_attribute_pointers_only) << AL << 0;
+  }
+
+  D->addAttr(::new (S.Context) ArgumentWithTypeTagAttr(
+      S.Context, AL, AL.getArgAsIdent(0)->Ident, ArgumentIdx, TypeTagIdx,
+      IsPointer));
+}
+
+static void handleTypeTagForDatatypeAttr(Sema &S, Decl *D,
+                                         const ParsedAttr &AL) {
+  if (!AL.isArgIdent(0)) {
+    S.Diag(AL.getLoc(), diag::err_attribute_argument_n_type)
+        << AL << 1 << AANT_ArgumentIdentifier;
+    return;
+  }
+
+  if (!AL.checkExactlyNumArgs(S, 1))
+    return;
+
+  if (!isa<VarDecl>(D)) {
+    S.Diag(AL.getLoc(), diag::err_attribute_wrong_decl_type)
+        << AL << AL.isRegularKeywordAttribute() << ExpectedVariable;
+    return;
+  }
+
+  IdentifierInfo *PointerKind = AL.getArgAsIdent(0)->Ident;
+  TypeSourceInfo *MatchingCTypeLoc = nullptr;
+  S.GetTypeFromParser(AL.getMatchingCType(), &MatchingCTypeLoc);
+  assert(MatchingCTypeLoc && "no type source info for attribute argument");
+
+  D->addAttr(::new (S.Context) TypeTagForDatatypeAttr(
+      S.Context, AL, PointerKind, MatchingCTypeLoc, AL.getLayoutCompatible(),
+      AL.getMustBeNull()));
+}
+
+/// Give a warning for duplicate attributes, return true if duplicate.
+template <typename AttrType>
+static bool checkForDuplicateAttribute(Sema &S, Decl *D,
+                                       const ParsedAttr &Attr) {
+  // Give a warning for duplicates but not if it's one we've implicitly added.
+  auto *A = D->getAttr<AttrType>();
+  if (A && !A->isImplicit()) {
+    S.Diag(Attr.getLoc(), diag::warn_duplicate_attribute_exact) << A;
+    return true;
+  }
+  return false;
+}
+
+// Checks if FPGA memory attributes apply on valid variables.
+// Returns true if an error occured.
+static bool CheckValidFPGAMemoryAttributesVar(Sema &S, Decl *D) {
+  if (const auto *VD = dyn_cast<VarDecl>(D)) {
+    if (!(isa<FieldDecl>(D) ||
+          (VD->getKind() != Decl::ImplicitParam &&
+           VD->getKind() != Decl::NonTypeTemplateParm &&
+           (S.SYCL().isTypeDecoratedWithDeclAttribute<SYCLDeviceGlobalAttr>(
+                VD->getType()) ||
+            VD->getType().isConstQualified() ||
+            VD->getType().getAddressSpace() == LangAS::opencl_constant ||
+            VD->getStorageClass() == SC_Static || VD->hasLocalStorage())))) {
+      return true;
+    }
+  }
+  return false;
+}
+
+void Sema::AddSYCLIntelNoGlobalWorkOffsetAttr(Decl *D,
+                                              const AttributeCommonInfo &CI,
+                                              Expr *E) {
+  if (!E->isValueDependent()) {
+    // Validate that we have an integer constant expression and then store the
+    // converted constant expression into the semantic attribute so that we
+    // don't have to evaluate it again later.
+    llvm::APSInt ArgVal;
+    ExprResult Res = VerifyIntegerConstantExpression(E, &ArgVal);
+    if (Res.isInvalid())
+      return;
+    E = Res.get();
+
+    // Check to see if there's a duplicate attribute with different values
+    // already applied to the declaration.
+    if (const auto *DeclAttr = D->getAttr<SYCLIntelNoGlobalWorkOffsetAttr>()) {
+      // If the other attribute argument is instantiation dependent, we won't
+      // have converted it to a constant expression yet and thus we test
+      // whether this is a null pointer.
+      if (const auto *DeclExpr = dyn_cast<ConstantExpr>(DeclAttr->getValue())) {
+        if (ArgVal != DeclExpr->getResultAsAPSInt()) {
+          Diag(CI.getLoc(), diag::warn_duplicate_attribute) << CI;
+          Diag(DeclAttr->getLoc(), diag::note_previous_attribute);
+        }
+        // Drop the duplicate attribute.
+        return;
+      }
+    }
+  }
+
+  D->addAttr(::new (Context) SYCLIntelNoGlobalWorkOffsetAttr(Context, CI, E));
+}
+
+SYCLIntelNoGlobalWorkOffsetAttr *Sema::MergeSYCLIntelNoGlobalWorkOffsetAttr(
+    Decl *D, const SYCLIntelNoGlobalWorkOffsetAttr &A) {
+  // Check to see if there's a duplicate attribute with different values
+  // already applied to the declaration.
+  if (const auto *DeclAttr = D->getAttr<SYCLIntelNoGlobalWorkOffsetAttr>()) {
+    if (const auto *DeclExpr = dyn_cast<ConstantExpr>(DeclAttr->getValue())) {
+      if (const auto *MergeExpr = dyn_cast<ConstantExpr>(A.getValue())) {
+        if (DeclExpr->getResultAsAPSInt() != MergeExpr->getResultAsAPSInt()) {
+          Diag(DeclAttr->getLoc(), diag::warn_duplicate_attribute) << &A;
+          Diag(A.getLoc(), diag::note_previous_attribute);
+        }
+        // Do not add a duplicate attribute.
+        return nullptr;
+      }
+    }
+  }
+  return ::new (Context)
+      SYCLIntelNoGlobalWorkOffsetAttr(Context, A, A.getValue());
+}
+
+static void handleSYCLIntelNoGlobalWorkOffsetAttr(Sema &S, Decl *D,
+                                                  const ParsedAttr &A) {
+  // If no attribute argument is specified, set to default value '1'.
+  Expr *E = A.isArgExpr(0)
+                ? A.getArgAsExpr(0)
+                : IntegerLiteral::Create(S.Context, llvm::APInt(32, 1),
+                                         S.Context.IntTy, A.getLoc());
+
+  S.AddSYCLIntelNoGlobalWorkOffsetAttr(D, A, E);
+}
+
+/// Handle the [[intel::singlepump]] attribute.
+static void handleSYCLIntelSinglePumpAttr(Sema &S, Decl *D,
+                                          const ParsedAttr &AL) {
+  // 'singlepump' Attribute does not take any argument. Give a warning for
+  // duplicate attributes but not if it's one we've implicitly added and drop
+  // any duplicates.
+  if (const auto *ExistingAttr = D->getAttr<SYCLIntelSinglePumpAttr>()) {
+    if (ExistingAttr && !ExistingAttr->isImplicit()) {
+      S.Diag(AL.getLoc(), diag::warn_duplicate_attribute_exact) << &AL;
+      S.Diag(ExistingAttr->getLoc(), diag::note_previous_attribute);
+      return;
+    }
+  }
+
+  // Check attribute applies to field, constant variables, local variables,
+  // static variables, non-static data members, and device_global variables
+  // for the device compilation.
+  if (S.Context.getLangOpts().SYCLIsDevice &&
+      ((D->getKind() == Decl::ParmVar) ||
+       CheckValidFPGAMemoryAttributesVar(S, D))) {
+    S.Diag(AL.getLoc(), diag::err_fpga_attribute_incorrect_variable)
+        << AL << /*agent memory arguments*/ 0;
+    return;
+  }
+
+  // If the declaration does not have an [[intel::fpga_memory]]
+  // attribute, this creates one as an implicit attribute.
+  if (!D->hasAttr<SYCLIntelMemoryAttr>())
+    D->addAttr(SYCLIntelMemoryAttr::CreateImplicit(
+        S.Context, SYCLIntelMemoryAttr::Default));
+
+  D->addAttr(::new (S.Context) SYCLIntelSinglePumpAttr(S.Context, AL));
+}
+
+/// Handle the [[intel::doublepump]] attribute.
+static void handleSYCLIntelDoublePumpAttr(Sema &S, Decl *D,
+                                          const ParsedAttr &AL) {
+  // 'doublepump' Attribute does not take any argument. Give a warning for
+  // duplicate attributes but not if it's one we've implicitly added and drop
+  // any duplicates.
+  if (const auto *ExistingAttr = D->getAttr<SYCLIntelDoublePumpAttr>()) {
+    if (ExistingAttr && !ExistingAttr->isImplicit()) {
+      S.Diag(AL.getLoc(), diag::warn_duplicate_attribute_exact) << &AL;
+      S.Diag(ExistingAttr->getLoc(), diag::note_previous_attribute);
+      return;
+    }
+  }
+
+  // Check attribute applies to field, constant variables, local variables,
+  // static variables, non-static data members, and device_global variables
+  // for the device compilation.
+  if (S.Context.getLangOpts().SYCLIsDevice &&
+      ((D->getKind() == Decl::ParmVar) ||
+       CheckValidFPGAMemoryAttributesVar(S, D))) {
+    S.Diag(AL.getLoc(), diag::err_fpga_attribute_incorrect_variable)
+        << AL << /*agent memory arguments*/ 0;
+    return;
+  }
+
+  // If the declaration does not have an [[intel::fpga_memory]]
+  // attribute, this creates one as an implicit attribute.
+  if (!D->hasAttr<SYCLIntelMemoryAttr>())
+    D->addAttr(SYCLIntelMemoryAttr::CreateImplicit(
+        S.Context, SYCLIntelMemoryAttr::Default));
+
+  D->addAttr(::new (S.Context) SYCLIntelDoublePumpAttr(S.Context, AL));
+}
+
+/// Handle the [[intel::fpga_memory]] attribute.
+/// This is incompatible with the [[intel::fpga_register]] attribute.
+static void handleSYCLIntelMemoryAttr(Sema &S, Decl *D, const ParsedAttr &AL) {
+  SYCLIntelMemoryAttr::MemoryKind Kind;
+  if (AL.getNumArgs() == 0)
+    Kind = SYCLIntelMemoryAttr::Default;
+  else {
+    StringRef Str;
+    if (!S.checkStringLiteralArgumentAttr(AL, 0, Str))
+      return;
+    if (Str.empty() ||
+        !SYCLIntelMemoryAttr::ConvertStrToMemoryKind(Str, Kind)) {
+      SmallString<256> ValidStrings;
+      SYCLIntelMemoryAttr::generateValidStrings(ValidStrings);
+      S.Diag(AL.getLoc(), diag::err_intel_fpga_memory_arg_invalid)
+          << AL << ValidStrings;
+      return;
+    }
+  }
+
+  if (auto *MA = D->getAttr<SYCLIntelMemoryAttr>()) {
+    // Check to see if there's a duplicate memory attribute with different
+    // values already applied to the declaration.
+    if (!MA->isImplicit()) {
+      if (MA->getKind() != Kind) {
+        S.Diag(AL.getLoc(), diag::warn_duplicate_attribute) << &AL;
+        S.Diag(MA->getLocation(), diag::note_previous_attribute);
+      }
+      // Drop the duplicate attribute.
+      return;
+    }
+    // We are adding a user memory attribute, drop any implicit default.
+    D->dropAttr<SYCLIntelMemoryAttr>();
+  }
+
+  // Check attribute applies to field, constant variables, local variables,
+  // static variables, agent memory arguments, non-static data members,
+  // and device_global variables for the device compilation.
+  if (S.Context.getLangOpts().SYCLIsDevice &&
+      CheckValidFPGAMemoryAttributesVar(S, D)) {
+    S.Diag(AL.getLoc(), diag::err_fpga_attribute_incorrect_variable)
+        << AL << /*agent memory arguments*/ 1;
+    return;
+  }
+
+  D->addAttr(::new (S.Context) SYCLIntelMemoryAttr(S.Context, AL, Kind));
+}
+
+/// Handle the [[intel::fpga_register]] attribute.
+/// This is incompatible with most of the other memory attributes.
+static void handleSYCLIntelRegisterAttr(Sema &S, Decl *D,
+		                        const ParsedAttr &A) {
+
+  // 'fpga_register' Attribute does not take any argument. Give a warning for
+  // duplicate attributes but not if it's one we've implicitly added and drop
+  // any duplicates.
+  if (const auto *ExistingAttr = D->getAttr<SYCLIntelRegisterAttr>()) {
+    if (ExistingAttr && !ExistingAttr->isImplicit()) {
+      S.Diag(A.getLoc(), diag::warn_duplicate_attribute_exact) << &A;
+      S.Diag(ExistingAttr->getLoc(), diag::note_previous_attribute);
+      return;
+    }
+  }
+
+  // Check attribute applies to field, constant variables, local variables,
+  // static variables, non-static data members, and device_global variables
+  // for the device compilation.
+  if (S.Context.getLangOpts().SYCLIsDevice &&
+      ((D->getKind() == Decl::ParmVar) ||
+       CheckValidFPGAMemoryAttributesVar(S, D))) {
+    S.Diag(A.getLoc(), diag::err_fpga_attribute_incorrect_variable)
+        << A << /*agent memory arguments*/ 0;
+    return;
+  }
+
+  D->addAttr(::new (S.Context) SYCLIntelRegisterAttr(S.Context, A));
+}
+
+/// Handle the [[intel::bankwidth]] and [[intel::numbanks]] attributes.
+/// These require a single constant power of two greater than zero.
+/// These are incompatible with the register attribute.
+/// The numbanks and bank_bits attributes are related.  If bank_bits exists
+/// when handling numbanks they are checked for consistency.
+
+void Sema::AddSYCLIntelBankWidthAttr(Decl *D, const AttributeCommonInfo &CI,
+                                     Expr *E) {
+  if (!E->isValueDependent()) {
+    // Validate that we have an integer constant expression and then store the
+    // converted constant expression into the semantic attribute so that we
+    // don't have to evaluate it again later.
+    llvm::APSInt ArgVal;
+    ExprResult Res = VerifyIntegerConstantExpression(E, &ArgVal);
+    if (Res.isInvalid())
+      return;
+    E = Res.get();
+
+    // This attribute requires a strictly positive value.
+    if (ArgVal <= 0) {
+      Diag(E->getExprLoc(), diag::err_attribute_requires_positive_integer)
+          << CI << /*positive*/ 0;
+      return;
+    }
+
+    // This attribute requires a single constant power of two greater than zero.
+    if (!ArgVal.isPowerOf2()) {
+      Diag(E->getExprLoc(), diag::err_attribute_argument_not_power_of_two)
+          << CI;
+      return;
+    }
+
+    // Check attribute applies to field, constant variables, local variables,
+    // static variables, agent memory arguments, non-static data members,
+    // and device_global variables for the device compilation.
+    if (Context.getLangOpts().SYCLIsDevice &&
+        CheckValidFPGAMemoryAttributesVar(*this, D)) {
+      Diag(CI.getLoc(), diag::err_fpga_attribute_incorrect_variable)
+          << CI << /*agent memory arguments*/ 1;
+      return;
+    }
+
+    // Check to see if there's a duplicate attribute with different values
+    // already applied to the declaration.
+    if (const auto *DeclAttr = D->getAttr<SYCLIntelBankWidthAttr>()) {
+      // If the other attribute argument is instantiation dependent, we won't
+      // have converted it to a constant expression yet and thus we test
+      // whether this is a null pointer.
+      if (const auto *DeclExpr = dyn_cast<ConstantExpr>(DeclAttr->getValue())) {
+        if (ArgVal != DeclExpr->getResultAsAPSInt()) {
+          Diag(CI.getLoc(), diag::warn_duplicate_attribute) << CI;
+          Diag(DeclAttr->getLoc(), diag::note_previous_attribute);
+        }
+        // Drop the duplicate attribute.
+        return;
+      }
+    }
+  }
+
+  // If the declaration does not have an [[intel::fpga_memory]]
+  // attribute, this creates one as an implicit attribute.
+  if (!D->hasAttr<SYCLIntelMemoryAttr>())
+    D->addAttr(SYCLIntelMemoryAttr::CreateImplicit(
+        Context, SYCLIntelMemoryAttr::Default));
+
+  D->addAttr(::new (Context) SYCLIntelBankWidthAttr(Context, CI, E));
+}
+
+SYCLIntelBankWidthAttr *
+Sema::MergeSYCLIntelBankWidthAttr(Decl *D, const SYCLIntelBankWidthAttr &A) {
+  // Check to see if there's a duplicate attribute with different values
+  // already applied to the declaration.
+  if (const auto *DeclAttr = D->getAttr<SYCLIntelBankWidthAttr>()) {
+    const auto *DeclExpr = dyn_cast<ConstantExpr>(DeclAttr->getValue());
+    const auto *MergeExpr = dyn_cast<ConstantExpr>(A.getValue());
+    if (DeclExpr && MergeExpr &&
+        DeclExpr->getResultAsAPSInt() != MergeExpr->getResultAsAPSInt()) {
+      Diag(DeclAttr->getLoc(), diag::warn_duplicate_attribute) << &A;
+      Diag(A.getLoc(), diag::note_previous_attribute);
+      return nullptr;
+    }
+  }
+
+  return ::new (Context) SYCLIntelBankWidthAttr(Context, A, A.getValue());
+}
+
+static void handleSYCLIntelBankWidthAttr(Sema &S, Decl *D,
+                                         const ParsedAttr &A) {
+  S.AddSYCLIntelBankWidthAttr(D, A, A.getArgAsExpr(0));
+}
+
+void Sema::AddSYCLIntelNumBanksAttr(Decl *D, const AttributeCommonInfo &CI,
+                                    Expr *E) {
+  if (!E->isValueDependent()) {
+    // Validate that we have an integer constant expression and then store the
+    // converted constant expression into the semantic attribute so that we
+    // don't have to evaluate it again later.
+    llvm::APSInt ArgVal;
+    ExprResult Res = VerifyIntegerConstantExpression(E, &ArgVal);
+    if (Res.isInvalid())
+      return;
+    E = Res.get();
+
+    // This attribute requires a strictly positive value.
+    if (ArgVal <= 0) {
+      Diag(E->getExprLoc(), diag::err_attribute_requires_positive_integer)
+          << CI << /*positive*/ 0;
+      return;
+    }
+
+    // This attribute requires a single constant power of two greater than zero.
+    if (!ArgVal.isPowerOf2()) {
+      Diag(E->getExprLoc(), diag::err_attribute_argument_not_power_of_two)
+          << CI;
+      return;
+    }
+
+    // Check or add the related BankBits attribute.
+    if (auto *BBA = D->getAttr<SYCLIntelBankBitsAttr>()) {
+      unsigned NumBankBits = BBA->args_size();
+      if (NumBankBits != ArgVal.ceilLogBase2()) {
+        Diag(E->getExprLoc(), diag::err_bankbits_numbanks_conflicting) << CI;
+        return;
+      }
+    }
+
+    // Check attribute applies to constant variables, local variables,
+    // static variables, agent memory arguments, non-static data members,
+    // and device_global variables for the device compilation.
+    if (Context.getLangOpts().SYCLIsDevice &&
+        CheckValidFPGAMemoryAttributesVar(*this, D)) {
+      Diag(CI.getLoc(), diag::err_fpga_attribute_incorrect_variable)
+          << CI << /*agent memory arguments*/ 1;
+      return;
+    }
+
+    // Check to see if there's a duplicate attribute with different values
+    // already applied to the declaration.
+    if (const auto *DeclAttr = D->getAttr<SYCLIntelNumBanksAttr>()) {
+      // If the other attribute argument is instantiation dependent, we won't
+      // have converted it to a constant expression yet and thus we test
+      // whether this is a null pointer.
+      if (const auto *DeclExpr = dyn_cast<ConstantExpr>(DeclAttr->getValue())) {
+        if (ArgVal != DeclExpr->getResultAsAPSInt()) {
+          Diag(CI.getLoc(), diag::warn_duplicate_attribute) << CI;
+          Diag(DeclAttr->getLoc(), diag::note_previous_attribute);
+        }
+        // Drop the duplicate attribute.
+        return;
+      }
+    }
+  }
+
+  // If the declaration does not have an [[intel::fpga_memory]]
+  // attribute, this creates one as an implicit attribute.
+  if (!D->hasAttr<SYCLIntelMemoryAttr>())
+    D->addAttr(SYCLIntelMemoryAttr::CreateImplicit(
+        Context, SYCLIntelMemoryAttr::Default));
+
+  // We are adding a user NumBanks attribute, drop any implicit default.
+  if (auto *NBA = D->getAttr<SYCLIntelNumBanksAttr>()) {
+    if (NBA->isImplicit())
+      D->dropAttr<SYCLIntelNumBanksAttr>();
+  }
+
+  D->addAttr(::new (Context) SYCLIntelNumBanksAttr(Context, CI, E));
+}
+
+SYCLIntelNumBanksAttr *
+Sema::MergeSYCLIntelNumBanksAttr(Decl *D, const SYCLIntelNumBanksAttr &A) {
+  // Check to see if there's a duplicate attribute with different values
+  // already applied to the declaration.
+  if (const auto *DeclAttr = D->getAttr<SYCLIntelNumBanksAttr>()) {
+    const auto *DeclExpr = dyn_cast<ConstantExpr>(DeclAttr->getValue());
+    const auto *MergeExpr = dyn_cast<ConstantExpr>(A.getValue());
+    if (DeclExpr && MergeExpr &&
+        DeclExpr->getResultAsAPSInt() != MergeExpr->getResultAsAPSInt()) {
+      Diag(DeclAttr->getLoc(), diag::warn_duplicate_attribute) << &A;
+      Diag(A.getLoc(), diag::note_previous_attribute);
+      return nullptr;
+    }
+  }
+
+  return ::new (Context) SYCLIntelNumBanksAttr(Context, A, A.getValue());
+}
+
+static void handleSYCLIntelNumBanksAttr(Sema &S, Decl *D, const ParsedAttr &A) {
+  S.AddSYCLIntelNumBanksAttr(D, A, A.getArgAsExpr(0));
+}
+
+static void handleIntelSimpleDualPortAttr(Sema &S, Decl *D,
+                                          const ParsedAttr &AL) {
+  // 'simple_dual_port' Attribute does not take any argument. Give a warning for
+  // duplicate attributes but not if it's one we've implicitly added and drop
+  // any duplicates.
+  if (const auto *ExistingAttr = D->getAttr<SYCLIntelSimpleDualPortAttr>()) {
+    if (ExistingAttr && !ExistingAttr->isImplicit()) {
+      S.Diag(AL.getLoc(), diag::warn_duplicate_attribute_exact) << &AL;
+      S.Diag(ExistingAttr->getLoc(), diag::note_previous_attribute);
+      return;
+    }
+  }
+
+  // Check attribute applies to field, constant variables, local variables,
+  // static variables, agent memory arguments, non-static data members,
+  // and device_global variables for the device compilation.
+  if (S.Context.getLangOpts().SYCLIsDevice &&
+      CheckValidFPGAMemoryAttributesVar(S, D)) {
+      S.Diag(AL.getLoc(), diag::err_fpga_attribute_incorrect_variable)
+          << AL << /*agent memory arguments*/ 1;
+      return;
+  }
+
+  if (!D->hasAttr<SYCLIntelMemoryAttr>())
+    D->addAttr(SYCLIntelMemoryAttr::CreateImplicit(
+        S.Context, SYCLIntelMemoryAttr::Default));
+
+  D->addAttr(::new (S.Context)
+                 SYCLIntelSimpleDualPortAttr(S.Context, AL));
+}
+
+void Sema::AddSYCLIntelMaxReplicatesAttr(Decl *D, const AttributeCommonInfo &CI,
+                                         Expr *E) {
+  if (!E->isValueDependent()) {
+    // Validate that we have an integer constant expression and then store the
+    // converted constant expression into the semantic attribute so that we
+    // don't have to evaluate it again later.
+    llvm::APSInt ArgVal;
+    ExprResult Res = VerifyIntegerConstantExpression(E, &ArgVal);
+    if (Res.isInvalid())
+      return;
+    E = Res.get();
+    // This attribute requires a strictly positive value.
+    if (ArgVal <= 0) {
+      Diag(E->getExprLoc(), diag::err_attribute_requires_positive_integer)
+          << CI << /*positive*/ 0;
+      return;
+    }
+
+    // Check attribute applies to field, constant variables, local variables,
+    // static variables, agent memory arguments, non-static data members,
+    // and device_global variables for the device compilation.
+    if (Context.getLangOpts().SYCLIsDevice &&
+        CheckValidFPGAMemoryAttributesVar(*this, D)) {
+      Diag(CI.getLoc(), diag::err_fpga_attribute_incorrect_variable)
+          << CI << /*agent memory arguments*/ 1;
+      return;
+    }
+
+    // Check to see if there's a duplicate attribute with different values
+    // already applied to the declaration.
+    if (const auto *DeclAttr = D->getAttr<SYCLIntelMaxReplicatesAttr>()) {
+      // If the other attribute argument is instantiation dependent, we won't
+      // have converted it to a constant expression yet and thus we test
+      // whether this is a null pointer.
+      if (const auto *DeclExpr = dyn_cast<ConstantExpr>(DeclAttr->getValue())) {
+        if (ArgVal != DeclExpr->getResultAsAPSInt()) {
+          Diag(CI.getLoc(), diag::warn_duplicate_attribute) << CI;
+          Diag(DeclAttr->getLoc(), diag::note_previous_attribute);
+        }
+        // Drop the duplicate attribute.
+        return;
+      }
+    }
+  }
+
+  // If the declaration does not have an [[intel::fpga_memory]]
+  // attribute, this creates one as an implicit attribute.
+  if (!D->hasAttr<SYCLIntelMemoryAttr>())
+    D->addAttr(SYCLIntelMemoryAttr::CreateImplicit(
+        Context, SYCLIntelMemoryAttr::Default));
+
+  D->addAttr(::new (Context) SYCLIntelMaxReplicatesAttr(Context, CI, E));
+}
+
+SYCLIntelMaxReplicatesAttr *
+Sema::MergeSYCLIntelMaxReplicatesAttr(Decl *D,
+                                      const SYCLIntelMaxReplicatesAttr &A) {
+  // Check to see if there's a duplicate attribute with different values
+  // already applied to the declaration.
+  if (const auto *DeclAttr = D->getAttr<SYCLIntelMaxReplicatesAttr>()) {
+    if (const auto *DeclExpr = dyn_cast<ConstantExpr>(DeclAttr->getValue())) {
+      if (const auto *MergeExpr = dyn_cast<ConstantExpr>(A.getValue())) {
+        if (DeclExpr->getResultAsAPSInt() != MergeExpr->getResultAsAPSInt()) {
+          Diag(DeclAttr->getLoc(), diag::warn_duplicate_attribute) << &A;
+          Diag(A.getLoc(), diag::note_previous_attribute);
+        }
+        // Do not add a duplicate attribute.
+        return nullptr;
+      }
+    }
+  }
+
+  return ::new (Context) SYCLIntelMaxReplicatesAttr(Context, A, A.getValue());
+}
+
+static void handleSYCLIntelMaxReplicatesAttr(Sema &S, Decl *D,
+                                          const ParsedAttr &A) {
+  S.AddSYCLIntelMaxReplicatesAttr(D, A, A.getArgAsExpr(0));
+}
+
+/// Handle the merge attribute.
+/// This requires two string arguments.  The first argument is a name, the
+/// second is a direction.  The direction must be "depth" or "width".
+/// This is incompatible with the register attribute.
+static void handleSYCLIntelMergeAttr(Sema &S, Decl *D, const ParsedAttr &AL) {
+  SmallVector<StringRef, 2> Results;
+  for (int I = 0; I < 2; I++) {
+    StringRef Str;
+    if (!S.checkStringLiteralArgumentAttr(AL, I, Str))
+      return;
+
+    if (I == 1 && Str != "depth" && Str != "width") {
+      S.Diag(AL.getLoc(), diag::err_intel_fpga_merge_dir_invalid) << AL;
+      return;
+    }
+    Results.push_back(Str);
+  }
+
+  // Warn about duplicate attributes if they have different arguments, no
+  // diagnostic is emitted if the arguments match, and drop any duplicate
+  // attributes.
+  if (const auto *Existing = D->getAttr<SYCLIntelMergeAttr>()) {
+    if (Existing && !(Existing->getName() == Results[0] &&
+                      Existing->getDirection() == Results[1])) {
+      S.Diag(AL.getLoc(), diag::warn_duplicate_attribute) << AL;
+      S.Diag(Existing->getLoc(), diag::note_previous_attribute);
     }
     // If there is no mismatch, drop any duplicate attributes.
     return;
