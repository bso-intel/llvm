--- conflicted
+++ resolved
@@ -4418,7 +4418,6 @@
   D->addAttr(::new (Context) SYCLIntelMaxGlobalWorkDimAttr(Context, CI, E));
 }
 
-<<<<<<< HEAD
 SYCLIntelMaxGlobalWorkDimAttr *Sema::MergeSYCLIntelMaxGlobalWorkDimAttr(
     Decl *D, const SYCLIntelMaxGlobalWorkDimAttr &A) {
   // Check to see if there's a duplicate attribute with different values
@@ -4434,19 +4433,6 @@
         return nullptr;
       }
     }
-=======
-/// Handle __attribute__((init_priority(priority))) attributes based on
-/// http://gcc.gnu.org/onlinedocs/gcc/C_002b_002b-Attributes.html
-static void handleInitPriorityAttr(Sema &S, Decl *D, const ParsedAttr &AL) {
-  if (!S.getLangOpts().CPlusPlus) {
-    S.Diag(AL.getLoc(), diag::warn_attribute_ignored) << AL;
-    return;
-  }
-
-  if (S.getLangOpts().HLSL) {
-    S.Diag(AL.getLoc(), diag::err_hlsl_init_priority_unsupported);
-    return;
->>>>>>> f0fa2d7c
   }
 
   // If the declaration has a SYCLIntelMaxWorkGroupSizeAttr or
