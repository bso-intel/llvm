--- conflicted
+++ resolved
@@ -6862,6 +6862,9 @@
   case ParsedAttr::AT_M68kRTD:
     D->addAttr(::new (S.Context) M68kRTDAttr(S.Context, AL));
     return;
+  case ParsedAttr::AT_PreserveNone:
+    D->addAttr(::new (S.Context) PreserveNoneAttr(S.Context, AL));
+    return;
   default:
     llvm_unreachable("unexpected attribute kind");
   }
@@ -7068,6 +7071,9 @@
     break;
   case ParsedAttr::AT_M68kRTD:
     CC = CC_M68kRTD;
+    break;
+  case ParsedAttr::AT_PreserveNone:
+    CC = CC_PreserveNone;
     break;
   default: llvm_unreachable("unexpected attribute kind");
   }
@@ -7612,17 +7618,8 @@
 
   if (checkIntelFPGARegisterAttrCompatibility(S, D, A))
     return;
-<<<<<<< HEAD
 
   handleSimpleAttribute<SYCLIntelRegisterAttr>(S, D, A);
-=======
-  case ParsedAttr::AT_PreserveNone:
-    D->addAttr(::new (S.Context) PreserveNoneAttr(S.Context, AL));
-    return;
-  default:
-    llvm_unreachable("unexpected attribute kind");
-  }
->>>>>>> 942cb242
 }
 
 /// Handle the [[intel::bankwidth]] and [[intel::numbanks]] attributes.
@@ -7876,7 +7873,6 @@
       }
     }
   }
-<<<<<<< HEAD
 
   return ::new (Context) SYCLIntelMaxReplicatesAttr(Context, A, A.getValue());
 }
@@ -7902,24 +7898,6 @@
       return;
     }
     Results.push_back(Str);
-=======
-  case ParsedAttr::AT_IntelOclBicc:
-    CC = CC_IntelOclBicc;
-    break;
-  case ParsedAttr::AT_PreserveMost:
-    CC = CC_PreserveMost;
-    break;
-  case ParsedAttr::AT_PreserveAll:
-    CC = CC_PreserveAll;
-    break;
-  case ParsedAttr::AT_M68kRTD:
-    CC = CC_M68kRTD;
-    break;
-  case ParsedAttr::AT_PreserveNone:
-    CC = CC_PreserveNone;
-    break;
-  default: llvm_unreachable("unexpected attribute kind");
->>>>>>> 942cb242
   }
 
   // Warn about duplicate attributes if they have different arguments, no
