//===--- SemaDeclAttr.cpp - Declaration Attribute Handling ----------------===//
//
// Part of the LLVM Project, under the Apache License v2.0 with LLVM Exceptions.
// See https://llvm.org/LICENSE.txt for license information.
// SPDX-License-Identifier: Apache-2.0 WITH LLVM-exception
//
//===----------------------------------------------------------------------===//
//
//  This file implements decl-related attribute processing.
//
//===----------------------------------------------------------------------===//

#include "clang/AST/ASTConsumer.h"
#include "clang/AST/ASTContext.h"
#include "clang/AST/ASTMutationListener.h"
#include "clang/AST/CXXInheritance.h"
#include "clang/AST/DeclCXX.h"
#include "clang/AST/DeclObjC.h"
#include "clang/AST/DeclTemplate.h"
#include "clang/AST/Expr.h"
#include "clang/AST/ExprCXX.h"
#include "clang/AST/Mangle.h"
#include "clang/AST/RecursiveASTVisitor.h"
#include "clang/AST/Type.h"
#include "clang/Basic/CharInfo.h"
#include "clang/Basic/DarwinSDKInfo.h"
#include "clang/Basic/SourceLocation.h"
#include "clang/Basic/SourceManager.h"
#include "clang/Basic/TargetBuiltins.h"
#include "clang/Basic/TargetInfo.h"
#include "clang/Lex/Preprocessor.h"
#include "clang/Sema/DeclSpec.h"
#include "clang/Sema/DelayedDiagnostic.h"
#include "clang/Sema/Initialization.h"
#include "clang/Sema/Lookup.h"
#include "clang/Sema/ParsedAttr.h"
#include "clang/Sema/Scope.h"
#include "clang/Sema/ScopeInfo.h"
#include "clang/Sema/SemaInternal.h"
#include "llvm/ADT/Optional.h"
#include "llvm/ADT/STLExtras.h"
#include "llvm/ADT/StringExtras.h"
#include "llvm/IR/Assumptions.h"
#include "llvm/MC/MCSectionMachO.h"
#include "llvm/Support/Error.h"
#include "llvm/Support/MathExtras.h"
#include "llvm/Support/raw_ostream.h"

using namespace clang;
using namespace sema;

namespace AttributeLangSupport {
  enum LANG {
    C,
    Cpp,
    ObjC
  };
} // end namespace AttributeLangSupport

//===----------------------------------------------------------------------===//
//  Helper functions
//===----------------------------------------------------------------------===//

/// isFunctionOrMethod - Return true if the given decl has function
/// type (function or function-typed variable) or an Objective-C
/// method.
static bool isFunctionOrMethod(const Decl *D) {
  return (D->getFunctionType() != nullptr) || isa<ObjCMethodDecl>(D);
}

/// Return true if the given decl has function type (function or
/// function-typed variable) or an Objective-C method or a block.
static bool isFunctionOrMethodOrBlock(const Decl *D) {
  return isFunctionOrMethod(D) || isa<BlockDecl>(D);
}

/// Return true if the given decl has a declarator that should have
/// been processed by Sema::GetTypeForDeclarator.
static bool hasDeclarator(const Decl *D) {
  // In some sense, TypedefDecl really *ought* to be a DeclaratorDecl.
  return isa<DeclaratorDecl>(D) || isa<BlockDecl>(D) || isa<TypedefNameDecl>(D) ||
         isa<ObjCPropertyDecl>(D);
}

/// hasFunctionProto - Return true if the given decl has a argument
/// information. This decl should have already passed
/// isFunctionOrMethod or isFunctionOrMethodOrBlock.
static bool hasFunctionProto(const Decl *D) {
  if (const FunctionType *FnTy = D->getFunctionType())
    return isa<FunctionProtoType>(FnTy);
  return isa<ObjCMethodDecl>(D) || isa<BlockDecl>(D);
}

/// getFunctionOrMethodNumParams - Return number of function or method
/// parameters. It is an error to call this on a K&R function (use
/// hasFunctionProto first).
static unsigned getFunctionOrMethodNumParams(const Decl *D) {
  if (const FunctionType *FnTy = D->getFunctionType())
    return cast<FunctionProtoType>(FnTy)->getNumParams();
  if (const auto *BD = dyn_cast<BlockDecl>(D))
    return BD->getNumParams();
  return cast<ObjCMethodDecl>(D)->param_size();
}

static const ParmVarDecl *getFunctionOrMethodParam(const Decl *D,
                                                   unsigned Idx) {
  if (const auto *FD = dyn_cast<FunctionDecl>(D))
    return FD->getParamDecl(Idx);
  if (const auto *MD = dyn_cast<ObjCMethodDecl>(D))
    return MD->getParamDecl(Idx);
  if (const auto *BD = dyn_cast<BlockDecl>(D))
    return BD->getParamDecl(Idx);
  return nullptr;
}

static QualType getFunctionOrMethodParamType(const Decl *D, unsigned Idx) {
  if (const FunctionType *FnTy = D->getFunctionType())
    return cast<FunctionProtoType>(FnTy)->getParamType(Idx);
  if (const auto *BD = dyn_cast<BlockDecl>(D))
    return BD->getParamDecl(Idx)->getType();

  return cast<ObjCMethodDecl>(D)->parameters()[Idx]->getType();
}

static SourceRange getFunctionOrMethodParamRange(const Decl *D, unsigned Idx) {
  if (auto *PVD = getFunctionOrMethodParam(D, Idx))
    return PVD->getSourceRange();
  return SourceRange();
}

static QualType getFunctionOrMethodResultType(const Decl *D) {
  if (const FunctionType *FnTy = D->getFunctionType())
    return FnTy->getReturnType();
  return cast<ObjCMethodDecl>(D)->getReturnType();
}

static SourceRange getFunctionOrMethodResultSourceRange(const Decl *D) {
  if (const auto *FD = dyn_cast<FunctionDecl>(D))
    return FD->getReturnTypeSourceRange();
  if (const auto *MD = dyn_cast<ObjCMethodDecl>(D))
    return MD->getReturnTypeSourceRange();
  return SourceRange();
}

static bool isFunctionOrMethodVariadic(const Decl *D) {
  if (const FunctionType *FnTy = D->getFunctionType())
    return cast<FunctionProtoType>(FnTy)->isVariadic();
  if (const auto *BD = dyn_cast<BlockDecl>(D))
    return BD->isVariadic();
  return cast<ObjCMethodDecl>(D)->isVariadic();
}

static bool isInstanceMethod(const Decl *D) {
  if (const auto *MethodDecl = dyn_cast<CXXMethodDecl>(D))
    return MethodDecl->isInstance();
  return false;
}

static inline bool isNSStringType(QualType T, ASTContext &Ctx,
                                  bool AllowNSAttributedString = false) {
  const auto *PT = T->getAs<ObjCObjectPointerType>();
  if (!PT)
    return false;

  ObjCInterfaceDecl *Cls = PT->getObjectType()->getInterface();
  if (!Cls)
    return false;

  IdentifierInfo* ClsName = Cls->getIdentifier();

  if (AllowNSAttributedString &&
      ClsName == &Ctx.Idents.get("NSAttributedString"))
    return true;
  // FIXME: Should we walk the chain of classes?
  return ClsName == &Ctx.Idents.get("NSString") ||
         ClsName == &Ctx.Idents.get("NSMutableString");
}

static inline bool isCFStringType(QualType T, ASTContext &Ctx) {
  const auto *PT = T->getAs<PointerType>();
  if (!PT)
    return false;

  const auto *RT = PT->getPointeeType()->getAs<RecordType>();
  if (!RT)
    return false;

  const RecordDecl *RD = RT->getDecl();
  if (RD->getTagKind() != TTK_Struct)
    return false;

  return RD->getIdentifier() == &Ctx.Idents.get("__CFString");
}

static unsigned getNumAttributeArgs(const ParsedAttr &AL) {
  // FIXME: Include the type in the argument list.
  return AL.getNumArgs() + AL.hasParsedType();
}

/// A helper function to provide Attribute Location for the Attr types
/// AND the ParsedAttr.
template <typename AttrInfo>
static std::enable_if_t<std::is_base_of<Attr, AttrInfo>::value, SourceLocation>
getAttrLoc(const AttrInfo &AL) {
  return AL.getLocation();
}
static SourceLocation getAttrLoc(const ParsedAttr &AL) { return AL.getLoc(); }

/// If Expr is a valid integer constant, get the value of the integer
/// expression and return success or failure. May output an error.
///
/// Negative argument is implicitly converted to unsigned, unless
/// \p StrictlyUnsigned is true.
template <typename AttrInfo>
static bool checkUInt32Argument(Sema &S, const AttrInfo &AI, const Expr *Expr,
                                uint32_t &Val, unsigned Idx = UINT_MAX,
                                bool StrictlyUnsigned = false) {
  Optional<llvm::APSInt> I = llvm::APSInt(32);
  if (Expr->isTypeDependent() ||
      !(I = Expr->getIntegerConstantExpr(S.Context))) {
    if (Idx != UINT_MAX)
      S.Diag(getAttrLoc(AI), diag::err_attribute_argument_n_type)
          << &AI << Idx << AANT_ArgumentIntegerConstant
          << Expr->getSourceRange();
    else
      S.Diag(getAttrLoc(AI), diag::err_attribute_argument_type)
          << &AI << AANT_ArgumentIntegerConstant << Expr->getSourceRange();
    return false;
  }

  if (!I->isIntN(32)) {
    S.Diag(Expr->getExprLoc(), diag::err_ice_too_large)
        << toString(*I, 10, false) << 32 << /* Unsigned */ 1;
    return false;
  }

  if (StrictlyUnsigned && I->isSigned() && I->isNegative()) {
    S.Diag(getAttrLoc(AI), diag::err_attribute_requires_positive_integer)
        << &AI << /*non-negative*/ 1;
    return false;
  }

  Val = (uint32_t)I->getZExtValue();
  return true;
}

/// Wrapper around checkUInt32Argument, with an extra check to be sure
/// that the result will fit into a regular (signed) int. All args have the same
/// purpose as they do in checkUInt32Argument.
template <typename AttrInfo>
static bool checkPositiveIntArgument(Sema &S, const AttrInfo &AI, const Expr *Expr,
                                     int &Val, unsigned Idx = UINT_MAX) {
  uint32_t UVal;
  if (!checkUInt32Argument(S, AI, Expr, UVal, Idx))
    return false;

  if (UVal > (uint32_t)std::numeric_limits<int>::max()) {
    llvm::APSInt I(32); // for toString
    I = UVal;
    S.Diag(Expr->getExprLoc(), diag::err_ice_too_large)
        << toString(I, 10, false) << 32 << /* Unsigned */ 0;
    return false;
  }

  Val = UVal;
  return true;
}

/// Diagnose mutually exclusive attributes when present on a given
/// declaration. Returns true if diagnosed.
template <typename AttrTy>
static bool checkAttrMutualExclusion(Sema &S, Decl *D,
                                     const AttributeCommonInfo &AL) {
  if (const auto *A = D->getAttr<AttrTy>()) {
    S.Diag(AL.getLoc(), diag::err_attributes_are_not_compatible) << AL << A;
    S.Diag(A->getLocation(), diag::note_conflicting_attribute);
    return true;
  }
  return false;
}

template <typename AttrTy>
static bool checkAttrMutualExclusion(Sema &S, Decl *D, const Attr &AL) {
  if (const auto *A = D->getAttr<AttrTy>()) {
    S.Diag(AL.getLocation(), diag::err_attributes_are_not_compatible) << &AL
                                                                      << A;
    S.Diag(A->getLocation(), diag::note_conflicting_attribute);
    return true;
  }
  return false;
}

void Sema::DiagnoseDeprecatedAttribute(const ParsedAttr &A, StringRef NewScope,
                                       StringRef NewName) {
  assert((!NewName.empty() || !NewScope.empty()) &&
         "Deprecated attribute with no new scope or name?");
  Diag(A.getLoc(), diag::warn_attribute_spelling_deprecated)
      << "'" + A.getNormalizedFullName() + "'";

  FixItHint Fix;
  std::string NewFullName;
  if (NewScope.empty() && !NewName.empty()) {
    // Only have a new name.
    Fix = FixItHint::CreateReplacement(A.getLoc(), NewName);
    NewFullName =
        ((A.hasScope() ? A.getScopeName()->getName() : StringRef("")) +
         "::" + NewName)
            .str();
  } else if (NewName.empty() && !NewScope.empty()) {
    // Only have a new scope.
    Fix = FixItHint::CreateReplacement(A.getScopeLoc(), NewScope);
    NewFullName = (NewScope + "::" + A.getAttrName()->getName()).str();
  } else {
    // Have both a new name and a new scope.
    NewFullName = (NewScope + "::" + NewName).str();
    Fix = FixItHint::CreateReplacement(A.getRange(), NewFullName);
  }

  Diag(A.getLoc(), diag::note_spelling_suggestion)
      << "'" + NewFullName + "'" << Fix;
}

void Sema::CheckDeprecatedSYCLAttributeSpelling(const ParsedAttr &A,
                                                StringRef NewName) {
  // Additionally, diagnose the old [[intel::ii]] spelling.
  if (A.getKind() == ParsedAttr::AT_SYCLIntelFPGAInitiationInterval &&
      A.getAttrName()->isStr("ii")) {
    DiagnoseDeprecatedAttribute(A, "intel", "initiation_interval");
    return;
  }

  // Diagnose SYCL 2017 spellings in later SYCL modes.
  if (LangOpts.getSYCLVersion() > LangOptions::SYCL_2017) {
    // All attributes in the cl vendor namespace are deprecated in favor of a
    // name in the sycl namespace as of SYCL 2020.
    if (A.hasScope() && A.getScopeName()->isStr("cl")) {
      DiagnoseDeprecatedAttribute(A, "sycl", NewName);
      return;
    }

    // All GNU-style spellings are deprecated in favor of a C++-style spelling.
    if (A.getSyntax() == ParsedAttr::AS_GNU) {
      // Note: we cannot suggest an automatic fix-it because GNU-style
      // spellings can appear in locations that are not valid for a C++-style
      // spelling, and the attribute could be part of an attribute list within
      // a single __attribute__ specifier. Just tell the user it's deprecated
      // manually.
      //
      // This currently assumes that the GNU-style spelling is the same as the
      // SYCL 2020 spelling (sans the vendor namespace).
      Diag(A.getLoc(), diag::warn_attribute_spelling_deprecated)
          << "'" + A.getNormalizedFullName() + "'";
      Diag(A.getLoc(), diag::note_spelling_suggestion)
          << "'[[sycl::" + A.getNormalizedFullName() + "]]'";
      return;
    }
  }

  // Diagnose SYCL 2020 spellings used in earlier SYCL modes as being an
  // extension.
  if (LangOpts.getSYCLVersion() == LangOptions::SYCL_2017 && A.hasScope() &&
      A.getScopeName()->isStr("sycl")) {
    Diag(A.getLoc(), diag::ext_sycl_2020_attr_spelling) << A;
    return;
  }
}

/// Check if IdxExpr is a valid parameter index for a function or
/// instance method D.  May output an error.
///
/// \returns true if IdxExpr is a valid index.
template <typename AttrInfo>
static bool checkFunctionOrMethodParameterIndex(
    Sema &S, const Decl *D, const AttrInfo &AI, unsigned AttrArgNum,
    const Expr *IdxExpr, ParamIdx &Idx, bool CanIndexImplicitThis = false) {
  assert(isFunctionOrMethodOrBlock(D));

  // In C++ the implicit 'this' function parameter also counts.
  // Parameters are counted from one.
  bool HP = hasFunctionProto(D);
  bool HasImplicitThisParam = isInstanceMethod(D);
  bool IV = HP && isFunctionOrMethodVariadic(D);
  unsigned NumParams =
      (HP ? getFunctionOrMethodNumParams(D) : 0) + HasImplicitThisParam;

  Optional<llvm::APSInt> IdxInt;
  if (IdxExpr->isTypeDependent() ||
      !(IdxInt = IdxExpr->getIntegerConstantExpr(S.Context))) {
    S.Diag(getAttrLoc(AI), diag::err_attribute_argument_n_type)
        << &AI << AttrArgNum << AANT_ArgumentIntegerConstant
        << IdxExpr->getSourceRange();
    return false;
  }

  unsigned IdxSource = IdxInt->getLimitedValue(UINT_MAX);
  if (IdxSource < 1 || (!IV && IdxSource > NumParams)) {
    S.Diag(getAttrLoc(AI), diag::err_attribute_argument_out_of_bounds)
        << &AI << AttrArgNum << IdxExpr->getSourceRange();
    return false;
  }
  if (HasImplicitThisParam && !CanIndexImplicitThis) {
    if (IdxSource == 1) {
      S.Diag(getAttrLoc(AI), diag::err_attribute_invalid_implicit_this_argument)
          << &AI << IdxExpr->getSourceRange();
      return false;
    }
  }

  Idx = ParamIdx(IdxSource, D);
  return true;
}

/// Check if the argument \p ArgNum of \p Attr is a ASCII string literal.
/// If not emit an error and return false. If the argument is an identifier it
/// will emit an error with a fixit hint and treat it as if it was a string
/// literal.
bool Sema::checkStringLiteralArgumentAttr(const ParsedAttr &AL, unsigned ArgNum,
                                          StringRef &Str,
                                          SourceLocation *ArgLocation) {
  // Look for identifiers. If we have one emit a hint to fix it to a literal.
  if (AL.isArgIdent(ArgNum)) {
    IdentifierLoc *Loc = AL.getArgAsIdent(ArgNum);
    Diag(Loc->Loc, diag::err_attribute_argument_type)
        << AL << AANT_ArgumentString
        << FixItHint::CreateInsertion(Loc->Loc, "\"")
        << FixItHint::CreateInsertion(getLocForEndOfToken(Loc->Loc), "\"");
    Str = Loc->Ident->getName();
    if (ArgLocation)
      *ArgLocation = Loc->Loc;
    return true;
  }

  // Now check for an actual string literal.
  Expr *ArgExpr = AL.getArgAsExpr(ArgNum);
  const auto *Literal = dyn_cast<StringLiteral>(ArgExpr->IgnoreParenCasts());
  if (ArgLocation)
    *ArgLocation = ArgExpr->getBeginLoc();

  if (!Literal || !Literal->isAscii()) {
    Diag(ArgExpr->getBeginLoc(), diag::err_attribute_argument_type)
        << AL << AANT_ArgumentString;
    return false;
  }

  Str = Literal->getString();
  return true;
}

/// Applies the given attribute to the Decl without performing any
/// additional semantic checking.
template <typename AttrType>
static void handleSimpleAttribute(Sema &S, Decl *D,
                                  const AttributeCommonInfo &CI) {
  D->addAttr(::new (S.Context) AttrType(S.Context, CI));
}

template <typename... DiagnosticArgs>
static const Sema::SemaDiagnosticBuilder&
appendDiagnostics(const Sema::SemaDiagnosticBuilder &Bldr) {
  return Bldr;
}

template <typename T, typename... DiagnosticArgs>
static const Sema::SemaDiagnosticBuilder&
appendDiagnostics(const Sema::SemaDiagnosticBuilder &Bldr, T &&ExtraArg,
                  DiagnosticArgs &&... ExtraArgs) {
  return appendDiagnostics(Bldr << std::forward<T>(ExtraArg),
                           std::forward<DiagnosticArgs>(ExtraArgs)...);
}

/// Add an attribute @c AttrType to declaration @c D, provided that
/// @c PassesCheck is true.
/// Otherwise, emit diagnostic @c DiagID, passing in all parameters
/// specified in @c ExtraArgs.
template <typename AttrType, typename... DiagnosticArgs>
static void handleSimpleAttributeOrDiagnose(Sema &S, Decl *D,
                                            const AttributeCommonInfo &CI,
                                            bool PassesCheck, unsigned DiagID,
                                            DiagnosticArgs &&... ExtraArgs) {
  if (!PassesCheck) {
    Sema::SemaDiagnosticBuilder DB = S.Diag(D->getBeginLoc(), DiagID);
    appendDiagnostics(DB, std::forward<DiagnosticArgs>(ExtraArgs)...);
    return;
  }
  handleSimpleAttribute<AttrType>(S, D, CI);
}

/// Check if the passed-in expression is of type int or bool.
static bool isIntOrBool(Expr *Exp) {
  QualType QT = Exp->getType();
  return QT->isBooleanType() || QT->isIntegerType();
}


// Check to see if the type is a smart pointer of some kind.  We assume
// it's a smart pointer if it defines both operator-> and operator*.
static bool threadSafetyCheckIsSmartPointer(Sema &S, const RecordType* RT) {
  auto IsOverloadedOperatorPresent = [&S](const RecordDecl *Record,
                                          OverloadedOperatorKind Op) {
    DeclContextLookupResult Result =
        Record->lookup(S.Context.DeclarationNames.getCXXOperatorName(Op));
    return !Result.empty();
  };

  const RecordDecl *Record = RT->getDecl();
  bool foundStarOperator = IsOverloadedOperatorPresent(Record, OO_Star);
  bool foundArrowOperator = IsOverloadedOperatorPresent(Record, OO_Arrow);
  if (foundStarOperator && foundArrowOperator)
    return true;

  const CXXRecordDecl *CXXRecord = dyn_cast<CXXRecordDecl>(Record);
  if (!CXXRecord)
    return false;

  for (auto BaseSpecifier : CXXRecord->bases()) {
    if (!foundStarOperator)
      foundStarOperator = IsOverloadedOperatorPresent(
          BaseSpecifier.getType()->getAsRecordDecl(), OO_Star);
    if (!foundArrowOperator)
      foundArrowOperator = IsOverloadedOperatorPresent(
          BaseSpecifier.getType()->getAsRecordDecl(), OO_Arrow);
  }

  if (foundStarOperator && foundArrowOperator)
    return true;

  return false;
}

/// Check if passed in Decl is a pointer type.
/// Note that this function may produce an error message.
/// \return true if the Decl is a pointer type; false otherwise
static bool threadSafetyCheckIsPointer(Sema &S, const Decl *D,
                                       const ParsedAttr &AL) {
  const auto *VD = cast<ValueDecl>(D);
  QualType QT = VD->getType();
  if (QT->isAnyPointerType())
    return true;

  if (const auto *RT = QT->getAs<RecordType>()) {
    // If it's an incomplete type, it could be a smart pointer; skip it.
    // (We don't want to force template instantiation if we can avoid it,
    // since that would alter the order in which templates are instantiated.)
    if (RT->isIncompleteType())
      return true;

    if (threadSafetyCheckIsSmartPointer(S, RT))
      return true;
  }

  S.Diag(AL.getLoc(), diag::warn_thread_attribute_decl_not_pointer) << AL << QT;
  return false;
}

/// Checks that the passed in QualType either is of RecordType or points
/// to RecordType. Returns the relevant RecordType, null if it does not exit.
static const RecordType *getRecordType(QualType QT) {
  if (const auto *RT = QT->getAs<RecordType>())
    return RT;

  // Now check if we point to record type.
  if (const auto *PT = QT->getAs<PointerType>())
    return PT->getPointeeType()->getAs<RecordType>();

  return nullptr;
}

template <typename AttrType>
static bool checkRecordDeclForAttr(const RecordDecl *RD) {
  // Check if the record itself has the attribute.
  if (RD->hasAttr<AttrType>())
    return true;

  // Else check if any base classes have the attribute.
  if (const auto *CRD = dyn_cast<CXXRecordDecl>(RD)) {
    if (!CRD->forallBases([](const CXXRecordDecl *Base) {
          return !Base->hasAttr<AttrType>();
        }))
      return true;
  }
  return false;
}

static bool checkRecordTypeForCapability(Sema &S, QualType Ty) {
  const RecordType *RT = getRecordType(Ty);

  if (!RT)
    return false;

  // Don't check for the capability if the class hasn't been defined yet.
  if (RT->isIncompleteType())
    return true;

  // Allow smart pointers to be used as capability objects.
  // FIXME -- Check the type that the smart pointer points to.
  if (threadSafetyCheckIsSmartPointer(S, RT))
    return true;

  return checkRecordDeclForAttr<CapabilityAttr>(RT->getDecl());
}

static bool checkTypedefTypeForCapability(QualType Ty) {
  const auto *TD = Ty->getAs<TypedefType>();
  if (!TD)
    return false;

  TypedefNameDecl *TN = TD->getDecl();
  if (!TN)
    return false;

  return TN->hasAttr<CapabilityAttr>();
}

static bool typeHasCapability(Sema &S, QualType Ty) {
  if (checkTypedefTypeForCapability(Ty))
    return true;

  if (checkRecordTypeForCapability(S, Ty))
    return true;

  return false;
}

static bool isCapabilityExpr(Sema &S, const Expr *Ex) {
  // Capability expressions are simple expressions involving the boolean logic
  // operators &&, || or !, a simple DeclRefExpr, CastExpr or a ParenExpr. Once
  // a DeclRefExpr is found, its type should be checked to determine whether it
  // is a capability or not.

  if (const auto *E = dyn_cast<CastExpr>(Ex))
    return isCapabilityExpr(S, E->getSubExpr());
  else if (const auto *E = dyn_cast<ParenExpr>(Ex))
    return isCapabilityExpr(S, E->getSubExpr());
  else if (const auto *E = dyn_cast<UnaryOperator>(Ex)) {
    if (E->getOpcode() == UO_LNot || E->getOpcode() == UO_AddrOf ||
        E->getOpcode() == UO_Deref)
      return isCapabilityExpr(S, E->getSubExpr());
    return false;
  } else if (const auto *E = dyn_cast<BinaryOperator>(Ex)) {
    if (E->getOpcode() == BO_LAnd || E->getOpcode() == BO_LOr)
      return isCapabilityExpr(S, E->getLHS()) &&
             isCapabilityExpr(S, E->getRHS());
    return false;
  }

  return typeHasCapability(S, Ex->getType());
}

/// Checks that all attribute arguments, starting from Sidx, resolve to
/// a capability object.
/// \param Sidx The attribute argument index to start checking with.
/// \param ParamIdxOk Whether an argument can be indexing into a function
/// parameter list.
static void checkAttrArgsAreCapabilityObjs(Sema &S, Decl *D,
                                           const ParsedAttr &AL,
                                           SmallVectorImpl<Expr *> &Args,
                                           unsigned Sidx = 0,
                                           bool ParamIdxOk = false) {
  if (Sidx == AL.getNumArgs()) {
    // If we don't have any capability arguments, the attribute implicitly
    // refers to 'this'. So we need to make sure that 'this' exists, i.e. we're
    // a non-static method, and that the class is a (scoped) capability.
    const auto *MD = dyn_cast<const CXXMethodDecl>(D);
    if (MD && !MD->isStatic()) {
      const CXXRecordDecl *RD = MD->getParent();
      // FIXME -- need to check this again on template instantiation
      if (!checkRecordDeclForAttr<CapabilityAttr>(RD) &&
          !checkRecordDeclForAttr<ScopedLockableAttr>(RD))
        S.Diag(AL.getLoc(),
               diag::warn_thread_attribute_not_on_capability_member)
            << AL << MD->getParent();
    } else {
      S.Diag(AL.getLoc(), diag::warn_thread_attribute_not_on_non_static_member)
          << AL;
    }
  }

  for (unsigned Idx = Sidx; Idx < AL.getNumArgs(); ++Idx) {
    Expr *ArgExp = AL.getArgAsExpr(Idx);

    if (ArgExp->isTypeDependent()) {
      // FIXME -- need to check this again on template instantiation
      Args.push_back(ArgExp);
      continue;
    }

    if (const auto *StrLit = dyn_cast<StringLiteral>(ArgExp)) {
      if (StrLit->getLength() == 0 ||
          (StrLit->isAscii() && StrLit->getString() == StringRef("*"))) {
        // Pass empty strings to the analyzer without warnings.
        // Treat "*" as the universal lock.
        Args.push_back(ArgExp);
        continue;
      }

      // We allow constant strings to be used as a placeholder for expressions
      // that are not valid C++ syntax, but warn that they are ignored.
      S.Diag(AL.getLoc(), diag::warn_thread_attribute_ignored) << AL;
      Args.push_back(ArgExp);
      continue;
    }

    QualType ArgTy = ArgExp->getType();

    // A pointer to member expression of the form  &MyClass::mu is treated
    // specially -- we need to look at the type of the member.
    if (const auto *UOp = dyn_cast<UnaryOperator>(ArgExp))
      if (UOp->getOpcode() == UO_AddrOf)
        if (const auto *DRE = dyn_cast<DeclRefExpr>(UOp->getSubExpr()))
          if (DRE->getDecl()->isCXXInstanceMember())
            ArgTy = DRE->getDecl()->getType();

    // First see if we can just cast to record type, or pointer to record type.
    const RecordType *RT = getRecordType(ArgTy);

    // Now check if we index into a record type function param.
    if(!RT && ParamIdxOk) {
      const auto *FD = dyn_cast<FunctionDecl>(D);
      const auto *IL = dyn_cast<IntegerLiteral>(ArgExp);
      if(FD && IL) {
        unsigned int NumParams = FD->getNumParams();
        llvm::APInt ArgValue = IL->getValue();
        uint64_t ParamIdxFromOne = ArgValue.getZExtValue();
        uint64_t ParamIdxFromZero = ParamIdxFromOne - 1;
        if (!ArgValue.isStrictlyPositive() || ParamIdxFromOne > NumParams) {
          S.Diag(AL.getLoc(),
                 diag::err_attribute_argument_out_of_bounds_extra_info)
              << AL << Idx + 1 << NumParams;
          continue;
        }
        ArgTy = FD->getParamDecl(ParamIdxFromZero)->getType();
      }
    }

    // If the type does not have a capability, see if the components of the
    // expression have capabilities. This allows for writing C code where the
    // capability may be on the type, and the expression is a capability
    // boolean logic expression. Eg) requires_capability(A || B && !C)
    if (!typeHasCapability(S, ArgTy) && !isCapabilityExpr(S, ArgExp))
      S.Diag(AL.getLoc(), diag::warn_thread_attribute_argument_not_lockable)
          << AL << ArgTy;

    Args.push_back(ArgExp);
  }
}

//===----------------------------------------------------------------------===//
// Attribute Implementations
//===----------------------------------------------------------------------===//

static void handlePtGuardedVarAttr(Sema &S, Decl *D, const ParsedAttr &AL) {
  if (!threadSafetyCheckIsPointer(S, D, AL))
    return;

  D->addAttr(::new (S.Context) PtGuardedVarAttr(S.Context, AL));
}

static bool checkGuardedByAttrCommon(Sema &S, Decl *D, const ParsedAttr &AL,
                                     Expr *&Arg) {
  SmallVector<Expr *, 1> Args;
  // check that all arguments are lockable objects
  checkAttrArgsAreCapabilityObjs(S, D, AL, Args);
  unsigned Size = Args.size();
  if (Size != 1)
    return false;

  Arg = Args[0];

  return true;
}

static void handleGuardedByAttr(Sema &S, Decl *D, const ParsedAttr &AL) {
  Expr *Arg = nullptr;
  if (!checkGuardedByAttrCommon(S, D, AL, Arg))
    return;

  D->addAttr(::new (S.Context) GuardedByAttr(S.Context, AL, Arg));
}

static void handlePtGuardedByAttr(Sema &S, Decl *D, const ParsedAttr &AL) {
  Expr *Arg = nullptr;
  if (!checkGuardedByAttrCommon(S, D, AL, Arg))
    return;

  if (!threadSafetyCheckIsPointer(S, D, AL))
    return;

  D->addAttr(::new (S.Context) PtGuardedByAttr(S.Context, AL, Arg));
}

static bool checkAcquireOrderAttrCommon(Sema &S, Decl *D, const ParsedAttr &AL,
                                        SmallVectorImpl<Expr *> &Args) {
  if (!AL.checkAtLeastNumArgs(S, 1))
    return false;

  // Check that this attribute only applies to lockable types.
  QualType QT = cast<ValueDecl>(D)->getType();
  if (!QT->isDependentType() && !typeHasCapability(S, QT)) {
    S.Diag(AL.getLoc(), diag::warn_thread_attribute_decl_not_lockable) << AL;
    return false;
  }

  // Check that all arguments are lockable objects.
  checkAttrArgsAreCapabilityObjs(S, D, AL, Args);
  if (Args.empty())
    return false;

  return true;
}

static void handleAcquiredAfterAttr(Sema &S, Decl *D, const ParsedAttr &AL) {
  SmallVector<Expr *, 1> Args;
  if (!checkAcquireOrderAttrCommon(S, D, AL, Args))
    return;

  Expr **StartArg = &Args[0];
  D->addAttr(::new (S.Context)
                 AcquiredAfterAttr(S.Context, AL, StartArg, Args.size()));
}

static void handleAcquiredBeforeAttr(Sema &S, Decl *D, const ParsedAttr &AL) {
  SmallVector<Expr *, 1> Args;
  if (!checkAcquireOrderAttrCommon(S, D, AL, Args))
    return;

  Expr **StartArg = &Args[0];
  D->addAttr(::new (S.Context)
                 AcquiredBeforeAttr(S.Context, AL, StartArg, Args.size()));
}

static bool checkLockFunAttrCommon(Sema &S, Decl *D, const ParsedAttr &AL,
                                   SmallVectorImpl<Expr *> &Args) {
  // zero or more arguments ok
  // check that all arguments are lockable objects
  checkAttrArgsAreCapabilityObjs(S, D, AL, Args, 0, /*ParamIdxOk=*/true);

  return true;
}

static void handleAssertSharedLockAttr(Sema &S, Decl *D, const ParsedAttr &AL) {
  SmallVector<Expr *, 1> Args;
  if (!checkLockFunAttrCommon(S, D, AL, Args))
    return;

  unsigned Size = Args.size();
  Expr **StartArg = Size == 0 ? nullptr : &Args[0];
  D->addAttr(::new (S.Context)
                 AssertSharedLockAttr(S.Context, AL, StartArg, Size));
}

static void handleAssertExclusiveLockAttr(Sema &S, Decl *D,
                                          const ParsedAttr &AL) {
  SmallVector<Expr *, 1> Args;
  if (!checkLockFunAttrCommon(S, D, AL, Args))
    return;

  unsigned Size = Args.size();
  Expr **StartArg = Size == 0 ? nullptr : &Args[0];
  D->addAttr(::new (S.Context)
                 AssertExclusiveLockAttr(S.Context, AL, StartArg, Size));
}

/// Checks to be sure that the given parameter number is in bounds, and
/// is an integral type. Will emit appropriate diagnostics if this returns
/// false.
///
/// AttrArgNo is used to actually retrieve the argument, so it's base-0.
template <typename AttrInfo>
static bool checkParamIsIntegerType(Sema &S, const Decl *D, const AttrInfo &AI,
                                    unsigned AttrArgNo) {
  assert(AI.isArgExpr(AttrArgNo) && "Expected expression argument");
  Expr *AttrArg = AI.getArgAsExpr(AttrArgNo);
  ParamIdx Idx;
  if (!checkFunctionOrMethodParameterIndex(S, D, AI, AttrArgNo + 1, AttrArg,
                                           Idx))
    return false;

  QualType ParamTy = getFunctionOrMethodParamType(D, Idx.getASTIndex());
  if (!ParamTy->isIntegerType() && !ParamTy->isCharType()) {
    SourceLocation SrcLoc = AttrArg->getBeginLoc();
    S.Diag(SrcLoc, diag::err_attribute_integers_only)
        << AI << getFunctionOrMethodParamRange(D, Idx.getASTIndex());
    return false;
  }
  return true;
}

static void handleAllocSizeAttr(Sema &S, Decl *D, const ParsedAttr &AL) {
  if (!AL.checkAtLeastNumArgs(S, 1) || !AL.checkAtMostNumArgs(S, 2))
    return;

  assert(isFunctionOrMethod(D) && hasFunctionProto(D));

  QualType RetTy = getFunctionOrMethodResultType(D);
  if (!RetTy->isPointerType()) {
    S.Diag(AL.getLoc(), diag::warn_attribute_return_pointers_only) << AL;
    return;
  }

  const Expr *SizeExpr = AL.getArgAsExpr(0);
  int SizeArgNoVal;
  // Parameter indices are 1-indexed, hence Index=1
  if (!checkPositiveIntArgument(S, AL, SizeExpr, SizeArgNoVal, /*Idx=*/1))
    return;
  if (!checkParamIsIntegerType(S, D, AL, /*AttrArgNo=*/0))
    return;
  ParamIdx SizeArgNo(SizeArgNoVal, D);

  ParamIdx NumberArgNo;
  if (AL.getNumArgs() == 2) {
    const Expr *NumberExpr = AL.getArgAsExpr(1);
    int Val;
    // Parameter indices are 1-based, hence Index=2
    if (!checkPositiveIntArgument(S, AL, NumberExpr, Val, /*Idx=*/2))
      return;
    if (!checkParamIsIntegerType(S, D, AL, /*AttrArgNo=*/1))
      return;
    NumberArgNo = ParamIdx(Val, D);
  }

  D->addAttr(::new (S.Context)
                 AllocSizeAttr(S.Context, AL, SizeArgNo, NumberArgNo));
}

static bool checkTryLockFunAttrCommon(Sema &S, Decl *D, const ParsedAttr &AL,
                                      SmallVectorImpl<Expr *> &Args) {
  if (!AL.checkAtLeastNumArgs(S, 1))
    return false;

  if (!isIntOrBool(AL.getArgAsExpr(0))) {
    S.Diag(AL.getLoc(), diag::err_attribute_argument_n_type)
        << AL << 1 << AANT_ArgumentIntOrBool;
    return false;
  }

  // check that all arguments are lockable objects
  checkAttrArgsAreCapabilityObjs(S, D, AL, Args, 1);

  return true;
}

static void handleSharedTrylockFunctionAttr(Sema &S, Decl *D,
                                            const ParsedAttr &AL) {
  SmallVector<Expr*, 2> Args;
  if (!checkTryLockFunAttrCommon(S, D, AL, Args))
    return;

  D->addAttr(::new (S.Context) SharedTrylockFunctionAttr(
      S.Context, AL, AL.getArgAsExpr(0), Args.data(), Args.size()));
}

static void handleExclusiveTrylockFunctionAttr(Sema &S, Decl *D,
                                               const ParsedAttr &AL) {
  SmallVector<Expr*, 2> Args;
  if (!checkTryLockFunAttrCommon(S, D, AL, Args))
    return;

  D->addAttr(::new (S.Context) ExclusiveTrylockFunctionAttr(
      S.Context, AL, AL.getArgAsExpr(0), Args.data(), Args.size()));
}

static void handleLockReturnedAttr(Sema &S, Decl *D, const ParsedAttr &AL) {
  // check that the argument is lockable object
  SmallVector<Expr*, 1> Args;
  checkAttrArgsAreCapabilityObjs(S, D, AL, Args);
  unsigned Size = Args.size();
  if (Size == 0)
    return;

  D->addAttr(::new (S.Context) LockReturnedAttr(S.Context, AL, Args[0]));
}

static void handleLocksExcludedAttr(Sema &S, Decl *D, const ParsedAttr &AL) {
  if (!AL.checkAtLeastNumArgs(S, 1))
    return;

  // check that all arguments are lockable objects
  SmallVector<Expr*, 1> Args;
  checkAttrArgsAreCapabilityObjs(S, D, AL, Args);
  unsigned Size = Args.size();
  if (Size == 0)
    return;
  Expr **StartArg = &Args[0];

  D->addAttr(::new (S.Context)
                 LocksExcludedAttr(S.Context, AL, StartArg, Size));
}

static bool checkFunctionConditionAttr(Sema &S, Decl *D, const ParsedAttr &AL,
                                       Expr *&Cond, StringRef &Msg) {
  Cond = AL.getArgAsExpr(0);
  if (!Cond->isTypeDependent()) {
    ExprResult Converted = S.PerformContextuallyConvertToBool(Cond);
    if (Converted.isInvalid())
      return false;
    Cond = Converted.get();
  }

  if (!S.checkStringLiteralArgumentAttr(AL, 1, Msg))
    return false;

  if (Msg.empty())
    Msg = "<no message provided>";

  SmallVector<PartialDiagnosticAt, 8> Diags;
  if (isa<FunctionDecl>(D) && !Cond->isValueDependent() &&
      !Expr::isPotentialConstantExprUnevaluated(Cond, cast<FunctionDecl>(D),
                                                Diags)) {
    S.Diag(AL.getLoc(), diag::err_attr_cond_never_constant_expr) << AL;
    for (const PartialDiagnosticAt &PDiag : Diags)
      S.Diag(PDiag.first, PDiag.second);
    return false;
  }
  return true;
}

static void handleEnableIfAttr(Sema &S, Decl *D, const ParsedAttr &AL) {
  S.Diag(AL.getLoc(), diag::ext_clang_enable_if);

  Expr *Cond;
  StringRef Msg;
  if (checkFunctionConditionAttr(S, D, AL, Cond, Msg))
    D->addAttr(::new (S.Context) EnableIfAttr(S.Context, AL, Cond, Msg));
}

static void handleErrorAttr(Sema &S, Decl *D, const ParsedAttr &AL) {
  StringRef NewUserDiagnostic;
  if (!S.checkStringLiteralArgumentAttr(AL, 0, NewUserDiagnostic))
    return;
  if (ErrorAttr *EA = S.mergeErrorAttr(D, AL, NewUserDiagnostic))
    D->addAttr(EA);
}

namespace {
/// Determines if a given Expr references any of the given function's
/// ParmVarDecls, or the function's implicit `this` parameter (if applicable).
class ArgumentDependenceChecker
    : public RecursiveASTVisitor<ArgumentDependenceChecker> {
#ifndef NDEBUG
  const CXXRecordDecl *ClassType;
#endif
  llvm::SmallPtrSet<const ParmVarDecl *, 16> Parms;
  bool Result;

public:
  ArgumentDependenceChecker(const FunctionDecl *FD) {
#ifndef NDEBUG
    if (const auto *MD = dyn_cast<CXXMethodDecl>(FD))
      ClassType = MD->getParent();
    else
      ClassType = nullptr;
#endif
    Parms.insert(FD->param_begin(), FD->param_end());
  }

  bool referencesArgs(Expr *E) {
    Result = false;
    TraverseStmt(E);
    return Result;
  }

  bool VisitCXXThisExpr(CXXThisExpr *E) {
    assert(E->getType()->getPointeeCXXRecordDecl() == ClassType &&
           "`this` doesn't refer to the enclosing class?");
    Result = true;
    return false;
  }

  bool VisitDeclRefExpr(DeclRefExpr *DRE) {
    if (const auto *PVD = dyn_cast<ParmVarDecl>(DRE->getDecl()))
      if (Parms.count(PVD)) {
        Result = true;
        return false;
      }
    return true;
  }
};
}

static void handleDiagnoseIfAttr(Sema &S, Decl *D, const ParsedAttr &AL) {
  S.Diag(AL.getLoc(), diag::ext_clang_diagnose_if);

  Expr *Cond;
  StringRef Msg;
  if (!checkFunctionConditionAttr(S, D, AL, Cond, Msg))
    return;

  StringRef DiagTypeStr;
  if (!S.checkStringLiteralArgumentAttr(AL, 2, DiagTypeStr))
    return;

  DiagnoseIfAttr::DiagnosticType DiagType;
  if (!DiagnoseIfAttr::ConvertStrToDiagnosticType(DiagTypeStr, DiagType)) {
    S.Diag(AL.getArgAsExpr(2)->getBeginLoc(),
           diag::err_diagnose_if_invalid_diagnostic_type);
    return;
  }

  bool ArgDependent = false;
  if (const auto *FD = dyn_cast<FunctionDecl>(D))
    ArgDependent = ArgumentDependenceChecker(FD).referencesArgs(Cond);
  D->addAttr(::new (S.Context) DiagnoseIfAttr(
      S.Context, AL, Cond, Msg, DiagType, ArgDependent, cast<NamedDecl>(D)));
}

static void handleNoBuiltinAttr(Sema &S, Decl *D, const ParsedAttr &AL) {
  static constexpr const StringRef kWildcard = "*";

  llvm::SmallVector<StringRef, 16> Names;
  bool HasWildcard = false;

  const auto AddBuiltinName = [&Names, &HasWildcard](StringRef Name) {
    if (Name == kWildcard)
      HasWildcard = true;
    Names.push_back(Name);
  };

  // Add previously defined attributes.
  if (const auto *NBA = D->getAttr<NoBuiltinAttr>())
    for (StringRef BuiltinName : NBA->builtinNames())
      AddBuiltinName(BuiltinName);

  // Add current attributes.
  if (AL.getNumArgs() == 0)
    AddBuiltinName(kWildcard);
  else
    for (unsigned I = 0, E = AL.getNumArgs(); I != E; ++I) {
      StringRef BuiltinName;
      SourceLocation LiteralLoc;
      if (!S.checkStringLiteralArgumentAttr(AL, I, BuiltinName, &LiteralLoc))
        return;

      if (Builtin::Context::isBuiltinFunc(BuiltinName))
        AddBuiltinName(BuiltinName);
      else
        S.Diag(LiteralLoc, diag::warn_attribute_no_builtin_invalid_builtin_name)
            << BuiltinName << AL;
    }

  // Repeating the same attribute is fine.
  llvm::sort(Names);
  Names.erase(std::unique(Names.begin(), Names.end()), Names.end());

  // Empty no_builtin must be on its own.
  if (HasWildcard && Names.size() > 1)
    S.Diag(D->getLocation(),
           diag::err_attribute_no_builtin_wildcard_or_builtin_name)
        << AL;

  if (D->hasAttr<NoBuiltinAttr>())
    D->dropAttr<NoBuiltinAttr>();
  D->addAttr(::new (S.Context)
                 NoBuiltinAttr(S.Context, AL, Names.data(), Names.size()));
}

static void handlePassObjectSizeAttr(Sema &S, Decl *D, const ParsedAttr &AL) {
  if (D->hasAttr<PassObjectSizeAttr>()) {
    S.Diag(D->getBeginLoc(), diag::err_attribute_only_once_per_parameter) << AL;
    return;
  }

  Expr *E = AL.getArgAsExpr(0);
  uint32_t Type;
  if (!checkUInt32Argument(S, AL, E, Type, /*Idx=*/1))
    return;

  // pass_object_size's argument is passed in as the second argument of
  // __builtin_object_size. So, it has the same constraints as that second
  // argument; namely, it must be in the range [0, 3].
  if (Type > 3) {
    S.Diag(E->getBeginLoc(), diag::err_attribute_argument_out_of_range)
        << AL << 0 << 3 << E->getSourceRange();
    return;
  }

  // pass_object_size is only supported on constant pointer parameters; as a
  // kindness to users, we allow the parameter to be non-const for declarations.
  // At this point, we have no clue if `D` belongs to a function declaration or
  // definition, so we defer the constness check until later.
  if (!cast<ParmVarDecl>(D)->getType()->isPointerType()) {
    S.Diag(D->getBeginLoc(), diag::err_attribute_pointers_only) << AL << 1;
    return;
  }

  D->addAttr(::new (S.Context) PassObjectSizeAttr(S.Context, AL, (int)Type));
}

static void handleConsumableAttr(Sema &S, Decl *D, const ParsedAttr &AL) {
  ConsumableAttr::ConsumedState DefaultState;

  if (AL.isArgIdent(0)) {
    IdentifierLoc *IL = AL.getArgAsIdent(0);
    if (!ConsumableAttr::ConvertStrToConsumedState(IL->Ident->getName(),
                                                   DefaultState)) {
      S.Diag(IL->Loc, diag::warn_attribute_type_not_supported) << AL
                                                               << IL->Ident;
      return;
    }
  } else {
    S.Diag(AL.getLoc(), diag::err_attribute_argument_type)
        << AL << AANT_ArgumentIdentifier;
    return;
  }

  D->addAttr(::new (S.Context) ConsumableAttr(S.Context, AL, DefaultState));
}

static bool checkForConsumableClass(Sema &S, const CXXMethodDecl *MD,
                                    const ParsedAttr &AL) {
  QualType ThisType = MD->getThisType()->getPointeeType();

  if (const CXXRecordDecl *RD = ThisType->getAsCXXRecordDecl()) {
    if (!RD->hasAttr<ConsumableAttr>()) {
      S.Diag(AL.getLoc(), diag::warn_attr_on_unconsumable_class) << RD;

      return false;
    }
  }

  return true;
}

static void handleCallableWhenAttr(Sema &S, Decl *D, const ParsedAttr &AL) {
  if (!AL.checkAtLeastNumArgs(S, 1))
    return;

  if (!checkForConsumableClass(S, cast<CXXMethodDecl>(D), AL))
    return;

  SmallVector<CallableWhenAttr::ConsumedState, 3> States;
  for (unsigned ArgIndex = 0; ArgIndex < AL.getNumArgs(); ++ArgIndex) {
    CallableWhenAttr::ConsumedState CallableState;

    StringRef StateString;
    SourceLocation Loc;
    if (AL.isArgIdent(ArgIndex)) {
      IdentifierLoc *Ident = AL.getArgAsIdent(ArgIndex);
      StateString = Ident->Ident->getName();
      Loc = Ident->Loc;
    } else {
      if (!S.checkStringLiteralArgumentAttr(AL, ArgIndex, StateString, &Loc))
        return;
    }

    if (!CallableWhenAttr::ConvertStrToConsumedState(StateString,
                                                     CallableState)) {
      S.Diag(Loc, diag::warn_attribute_type_not_supported) << AL << StateString;
      return;
    }

    States.push_back(CallableState);
  }

  D->addAttr(::new (S.Context)
                 CallableWhenAttr(S.Context, AL, States.data(), States.size()));
}

static void handleParamTypestateAttr(Sema &S, Decl *D, const ParsedAttr &AL) {
  ParamTypestateAttr::ConsumedState ParamState;

  if (AL.isArgIdent(0)) {
    IdentifierLoc *Ident = AL.getArgAsIdent(0);
    StringRef StateString = Ident->Ident->getName();

    if (!ParamTypestateAttr::ConvertStrToConsumedState(StateString,
                                                       ParamState)) {
      S.Diag(Ident->Loc, diag::warn_attribute_type_not_supported)
          << AL << StateString;
      return;
    }
  } else {
    S.Diag(AL.getLoc(), diag::err_attribute_argument_type)
        << AL << AANT_ArgumentIdentifier;
    return;
  }

  // FIXME: This check is currently being done in the analysis.  It can be
  //        enabled here only after the parser propagates attributes at
  //        template specialization definition, not declaration.
  //QualType ReturnType = cast<ParmVarDecl>(D)->getType();
  //const CXXRecordDecl *RD = ReturnType->getAsCXXRecordDecl();
  //
  //if (!RD || !RD->hasAttr<ConsumableAttr>()) {
  //    S.Diag(AL.getLoc(), diag::warn_return_state_for_unconsumable_type) <<
  //      ReturnType.getAsString();
  //    return;
  //}

  D->addAttr(::new (S.Context) ParamTypestateAttr(S.Context, AL, ParamState));
}

static void handleReturnTypestateAttr(Sema &S, Decl *D, const ParsedAttr &AL) {
  ReturnTypestateAttr::ConsumedState ReturnState;

  if (AL.isArgIdent(0)) {
    IdentifierLoc *IL = AL.getArgAsIdent(0);
    if (!ReturnTypestateAttr::ConvertStrToConsumedState(IL->Ident->getName(),
                                                        ReturnState)) {
      S.Diag(IL->Loc, diag::warn_attribute_type_not_supported) << AL
                                                               << IL->Ident;
      return;
    }
  } else {
    S.Diag(AL.getLoc(), diag::err_attribute_argument_type)
        << AL << AANT_ArgumentIdentifier;
    return;
  }

  // FIXME: This check is currently being done in the analysis.  It can be
  //        enabled here only after the parser propagates attributes at
  //        template specialization definition, not declaration.
  //QualType ReturnType;
  //
  //if (const ParmVarDecl *Param = dyn_cast<ParmVarDecl>(D)) {
  //  ReturnType = Param->getType();
  //
  //} else if (const CXXConstructorDecl *Constructor =
  //             dyn_cast<CXXConstructorDecl>(D)) {
  //  ReturnType = Constructor->getThisType()->getPointeeType();
  //
  //} else {
  //
  //  ReturnType = cast<FunctionDecl>(D)->getCallResultType();
  //}
  //
  //const CXXRecordDecl *RD = ReturnType->getAsCXXRecordDecl();
  //
  //if (!RD || !RD->hasAttr<ConsumableAttr>()) {
  //    S.Diag(Attr.getLoc(), diag::warn_return_state_for_unconsumable_type) <<
  //      ReturnType.getAsString();
  //    return;
  //}

  D->addAttr(::new (S.Context) ReturnTypestateAttr(S.Context, AL, ReturnState));
}

static void handleSetTypestateAttr(Sema &S, Decl *D, const ParsedAttr &AL) {
  if (!checkForConsumableClass(S, cast<CXXMethodDecl>(D), AL))
    return;

  SetTypestateAttr::ConsumedState NewState;
  if (AL.isArgIdent(0)) {
    IdentifierLoc *Ident = AL.getArgAsIdent(0);
    StringRef Param = Ident->Ident->getName();
    if (!SetTypestateAttr::ConvertStrToConsumedState(Param, NewState)) {
      S.Diag(Ident->Loc, diag::warn_attribute_type_not_supported) << AL
                                                                  << Param;
      return;
    }
  } else {
    S.Diag(AL.getLoc(), diag::err_attribute_argument_type)
        << AL << AANT_ArgumentIdentifier;
    return;
  }

  D->addAttr(::new (S.Context) SetTypestateAttr(S.Context, AL, NewState));
}

static void handleTestTypestateAttr(Sema &S, Decl *D, const ParsedAttr &AL) {
  if (!checkForConsumableClass(S, cast<CXXMethodDecl>(D), AL))
    return;

  TestTypestateAttr::ConsumedState TestState;
  if (AL.isArgIdent(0)) {
    IdentifierLoc *Ident = AL.getArgAsIdent(0);
    StringRef Param = Ident->Ident->getName();
    if (!TestTypestateAttr::ConvertStrToConsumedState(Param, TestState)) {
      S.Diag(Ident->Loc, diag::warn_attribute_type_not_supported) << AL
                                                                  << Param;
      return;
    }
  } else {
    S.Diag(AL.getLoc(), diag::err_attribute_argument_type)
        << AL << AANT_ArgumentIdentifier;
    return;
  }

  D->addAttr(::new (S.Context) TestTypestateAttr(S.Context, AL, TestState));
}

static void handleExtVectorTypeAttr(Sema &S, Decl *D, const ParsedAttr &AL) {
  // Remember this typedef decl, we will need it later for diagnostics.
  S.ExtVectorDecls.push_back(cast<TypedefNameDecl>(D));
}

static void handlePackedAttr(Sema &S, Decl *D, const ParsedAttr &AL) {
  if (auto *TD = dyn_cast<TagDecl>(D))
    TD->addAttr(::new (S.Context) PackedAttr(S.Context, AL));
  else if (auto *FD = dyn_cast<FieldDecl>(D)) {
    bool BitfieldByteAligned = (!FD->getType()->isDependentType() &&
                                !FD->getType()->isIncompleteType() &&
                                FD->isBitField() &&
                                S.Context.getTypeAlign(FD->getType()) <= 8);

    if (S.getASTContext().getTargetInfo().getTriple().isPS4()) {
      if (BitfieldByteAligned)
        // The PS4 target needs to maintain ABI backwards compatibility.
        S.Diag(AL.getLoc(), diag::warn_attribute_ignored_for_field_of_type)
            << AL << FD->getType();
      else
        FD->addAttr(::new (S.Context) PackedAttr(S.Context, AL));
    } else {
      // Report warning about changed offset in the newer compiler versions.
      if (BitfieldByteAligned)
        S.Diag(AL.getLoc(), diag::warn_attribute_packed_for_bitfield);

      FD->addAttr(::new (S.Context) PackedAttr(S.Context, AL));
    }

  } else
    S.Diag(AL.getLoc(), diag::warn_attribute_ignored) << AL;
}

static void handlePreferredName(Sema &S, Decl *D, const ParsedAttr &AL) {
  auto *RD = cast<CXXRecordDecl>(D);
  ClassTemplateDecl *CTD = RD->getDescribedClassTemplate();
  assert(CTD && "attribute does not appertain to this declaration");

  ParsedType PT = AL.getTypeArg();
  TypeSourceInfo *TSI = nullptr;
  QualType T = S.GetTypeFromParser(PT, &TSI);
  if (!TSI)
    TSI = S.Context.getTrivialTypeSourceInfo(T, AL.getLoc());

  if (!T.hasQualifiers() && T->isTypedefNameType()) {
    // Find the template name, if this type names a template specialization.
    const TemplateDecl *Template = nullptr;
    if (const auto *CTSD = dyn_cast_or_null<ClassTemplateSpecializationDecl>(
            T->getAsCXXRecordDecl())) {
      Template = CTSD->getSpecializedTemplate();
    } else if (const auto *TST = T->getAs<TemplateSpecializationType>()) {
      while (TST && TST->isTypeAlias())
        TST = TST->getAliasedType()->getAs<TemplateSpecializationType>();
      if (TST)
        Template = TST->getTemplateName().getAsTemplateDecl();
    }

    if (Template && declaresSameEntity(Template, CTD)) {
      D->addAttr(::new (S.Context) PreferredNameAttr(S.Context, AL, TSI));
      return;
    }
  }

  S.Diag(AL.getLoc(), diag::err_attribute_preferred_name_arg_invalid)
      << T << CTD;
  if (const auto *TT = T->getAs<TypedefType>())
    S.Diag(TT->getDecl()->getLocation(), diag::note_entity_declared_at)
        << TT->getDecl();
}

static bool checkIBOutletCommon(Sema &S, Decl *D, const ParsedAttr &AL) {
  // The IBOutlet/IBOutletCollection attributes only apply to instance
  // variables or properties of Objective-C classes.  The outlet must also
  // have an object reference type.
  if (const auto *VD = dyn_cast<ObjCIvarDecl>(D)) {
    if (!VD->getType()->getAs<ObjCObjectPointerType>()) {
      S.Diag(AL.getLoc(), diag::warn_iboutlet_object_type)
          << AL << VD->getType() << 0;
      return false;
    }
  }
  else if (const auto *PD = dyn_cast<ObjCPropertyDecl>(D)) {
    if (!PD->getType()->getAs<ObjCObjectPointerType>()) {
      S.Diag(AL.getLoc(), diag::warn_iboutlet_object_type)
          << AL << PD->getType() << 1;
      return false;
    }
  }
  else {
    S.Diag(AL.getLoc(), diag::warn_attribute_iboutlet) << AL;
    return false;
  }

  return true;
}

static void handleIBOutlet(Sema &S, Decl *D, const ParsedAttr &AL) {
  if (!checkIBOutletCommon(S, D, AL))
    return;

  D->addAttr(::new (S.Context) IBOutletAttr(S.Context, AL));
}

static void handleIBOutletCollection(Sema &S, Decl *D, const ParsedAttr &AL) {

  // The iboutletcollection attribute can have zero or one arguments.
  if (AL.getNumArgs() > 1) {
    S.Diag(AL.getLoc(), diag::err_attribute_wrong_number_arguments) << AL << 1;
    return;
  }

  if (!checkIBOutletCommon(S, D, AL))
    return;

  ParsedType PT;

  if (AL.hasParsedType())
    PT = AL.getTypeArg();
  else {
    PT = S.getTypeName(S.Context.Idents.get("NSObject"), AL.getLoc(),
                       S.getScopeForContext(D->getDeclContext()->getParent()));
    if (!PT) {
      S.Diag(AL.getLoc(), diag::err_iboutletcollection_type) << "NSObject";
      return;
    }
  }

  TypeSourceInfo *QTLoc = nullptr;
  QualType QT = S.GetTypeFromParser(PT, &QTLoc);
  if (!QTLoc)
    QTLoc = S.Context.getTrivialTypeSourceInfo(QT, AL.getLoc());

  // Diagnose use of non-object type in iboutletcollection attribute.
  // FIXME. Gnu attribute extension ignores use of builtin types in
  // attributes. So, __attribute__((iboutletcollection(char))) will be
  // treated as __attribute__((iboutletcollection())).
  if (!QT->isObjCIdType() && !QT->isObjCObjectType()) {
    S.Diag(AL.getLoc(),
           QT->isBuiltinType() ? diag::err_iboutletcollection_builtintype
                               : diag::err_iboutletcollection_type) << QT;
    return;
  }

  D->addAttr(::new (S.Context) IBOutletCollectionAttr(S.Context, AL, QTLoc));
}

bool Sema::isValidPointerAttrType(QualType T, bool RefOkay) {
  if (RefOkay) {
    if (T->isReferenceType())
      return true;
  } else {
    T = T.getNonReferenceType();
  }

  // The nonnull attribute, and other similar attributes, can be applied to a
  // transparent union that contains a pointer type.
  if (const RecordType *UT = T->getAsUnionType()) {
    if (UT && UT->getDecl()->hasAttr<TransparentUnionAttr>()) {
      RecordDecl *UD = UT->getDecl();
      for (const auto *I : UD->fields()) {
        QualType QT = I->getType();
        if (QT->isAnyPointerType() || QT->isBlockPointerType())
          return true;
      }
    }
  }

  return T->isAnyPointerType() || T->isBlockPointerType();
}

static bool attrNonNullArgCheck(Sema &S, QualType T, const ParsedAttr &AL,
                                SourceRange AttrParmRange,
                                SourceRange TypeRange,
                                bool isReturnValue = false) {
  if (!S.isValidPointerAttrType(T)) {
    if (isReturnValue)
      S.Diag(AL.getLoc(), diag::warn_attribute_return_pointers_only)
          << AL << AttrParmRange << TypeRange;
    else
      S.Diag(AL.getLoc(), diag::warn_attribute_pointers_only)
          << AL << AttrParmRange << TypeRange << 0;
    return false;
  }
  return true;
}

static void handleNonNullAttr(Sema &S, Decl *D, const ParsedAttr &AL) {
  SmallVector<ParamIdx, 8> NonNullArgs;
  for (unsigned I = 0; I < AL.getNumArgs(); ++I) {
    Expr *Ex = AL.getArgAsExpr(I);
    ParamIdx Idx;
    if (!checkFunctionOrMethodParameterIndex(S, D, AL, I + 1, Ex, Idx))
      return;

    // Is the function argument a pointer type?
    if (Idx.getASTIndex() < getFunctionOrMethodNumParams(D) &&
        !attrNonNullArgCheck(
            S, getFunctionOrMethodParamType(D, Idx.getASTIndex()), AL,
            Ex->getSourceRange(),
            getFunctionOrMethodParamRange(D, Idx.getASTIndex())))
      continue;

    NonNullArgs.push_back(Idx);
  }

  // If no arguments were specified to __attribute__((nonnull)) then all pointer
  // arguments have a nonnull attribute; warn if there aren't any. Skip this
  // check if the attribute came from a macro expansion or a template
  // instantiation.
  if (NonNullArgs.empty() && AL.getLoc().isFileID() &&
      !S.inTemplateInstantiation()) {
    bool AnyPointers = isFunctionOrMethodVariadic(D);
    for (unsigned I = 0, E = getFunctionOrMethodNumParams(D);
         I != E && !AnyPointers; ++I) {
      QualType T = getFunctionOrMethodParamType(D, I);
      if (T->isDependentType() || S.isValidPointerAttrType(T))
        AnyPointers = true;
    }

    if (!AnyPointers)
      S.Diag(AL.getLoc(), diag::warn_attribute_nonnull_no_pointers);
  }

  ParamIdx *Start = NonNullArgs.data();
  unsigned Size = NonNullArgs.size();
  llvm::array_pod_sort(Start, Start + Size);
  D->addAttr(::new (S.Context) NonNullAttr(S.Context, AL, Start, Size));
}

static void handleNonNullAttrParameter(Sema &S, ParmVarDecl *D,
                                       const ParsedAttr &AL) {
  if (AL.getNumArgs() > 0) {
    if (D->getFunctionType()) {
      handleNonNullAttr(S, D, AL);
    } else {
      S.Diag(AL.getLoc(), diag::warn_attribute_nonnull_parm_no_args)
        << D->getSourceRange();
    }
    return;
  }

  // Is the argument a pointer type?
  if (!attrNonNullArgCheck(S, D->getType(), AL, SourceRange(),
                           D->getSourceRange()))
    return;

  D->addAttr(::new (S.Context) NonNullAttr(S.Context, AL, nullptr, 0));
}

static void handleReturnsNonNullAttr(Sema &S, Decl *D, const ParsedAttr &AL) {
  QualType ResultType = getFunctionOrMethodResultType(D);
  SourceRange SR = getFunctionOrMethodResultSourceRange(D);
  if (!attrNonNullArgCheck(S, ResultType, AL, SourceRange(), SR,
                           /* isReturnValue */ true))
    return;

  D->addAttr(::new (S.Context) ReturnsNonNullAttr(S.Context, AL));
}

static void handleNoEscapeAttr(Sema &S, Decl *D, const ParsedAttr &AL) {
  if (D->isInvalidDecl())
    return;

  // noescape only applies to pointer types.
  QualType T = cast<ParmVarDecl>(D)->getType();
  if (!S.isValidPointerAttrType(T, /* RefOkay */ true)) {
    S.Diag(AL.getLoc(), diag::warn_attribute_pointers_only)
        << AL << AL.getRange() << 0;
    return;
  }

  D->addAttr(::new (S.Context) NoEscapeAttr(S.Context, AL));
}

static void handleAssumeAlignedAttr(Sema &S, Decl *D, const ParsedAttr &AL) {
  Expr *E = AL.getArgAsExpr(0),
       *OE = AL.getNumArgs() > 1 ? AL.getArgAsExpr(1) : nullptr;
  S.AddAssumeAlignedAttr(D, AL, E, OE);
}

static void handleAllocAlignAttr(Sema &S, Decl *D, const ParsedAttr &AL) {
  S.AddAllocAlignAttr(D, AL, AL.getArgAsExpr(0));
}

void Sema::AddAssumeAlignedAttr(Decl *D, const AttributeCommonInfo &CI, Expr *E,
                                Expr *OE) {
  QualType ResultType = getFunctionOrMethodResultType(D);
  SourceRange SR = getFunctionOrMethodResultSourceRange(D);

  AssumeAlignedAttr TmpAttr(Context, CI, E, OE);
  SourceLocation AttrLoc = TmpAttr.getLocation();

  if (!isValidPointerAttrType(ResultType, /* RefOkay */ true)) {
    Diag(AttrLoc, diag::warn_attribute_return_pointers_refs_only)
        << &TmpAttr << TmpAttr.getRange() << SR;
    return;
  }

  if (!E->isValueDependent()) {
    Optional<llvm::APSInt> I = llvm::APSInt(64);
    if (!(I = E->getIntegerConstantExpr(Context))) {
      if (OE)
        Diag(AttrLoc, diag::err_attribute_argument_n_type)
          << &TmpAttr << 1 << AANT_ArgumentIntegerConstant
          << E->getSourceRange();
      else
        Diag(AttrLoc, diag::err_attribute_argument_type)
          << &TmpAttr << AANT_ArgumentIntegerConstant
          << E->getSourceRange();
      return;
    }

    if (!I->isPowerOf2()) {
      Diag(AttrLoc, diag::err_alignment_not_power_of_two)
        << E->getSourceRange();
      return;
    }

    if (*I > Sema::MaximumAlignment)
      Diag(CI.getLoc(), diag::warn_assume_aligned_too_great)
          << CI.getRange() << Sema::MaximumAlignment;
  }

  if (OE && !OE->isValueDependent() && !OE->isIntegerConstantExpr(Context)) {
    Diag(AttrLoc, diag::err_attribute_argument_n_type)
        << &TmpAttr << 2 << AANT_ArgumentIntegerConstant
        << OE->getSourceRange();
    return;
  }

  D->addAttr(::new (Context) AssumeAlignedAttr(Context, CI, E, OE));
}

void Sema::AddAllocAlignAttr(Decl *D, const AttributeCommonInfo &CI,
                             Expr *ParamExpr) {
  QualType ResultType = getFunctionOrMethodResultType(D);

  AllocAlignAttr TmpAttr(Context, CI, ParamIdx());
  SourceLocation AttrLoc = CI.getLoc();

  if (!ResultType->isDependentType() &&
      !isValidPointerAttrType(ResultType, /* RefOkay */ true)) {
    Diag(AttrLoc, diag::warn_attribute_return_pointers_refs_only)
        << &TmpAttr << CI.getRange() << getFunctionOrMethodResultSourceRange(D);
    return;
  }

  ParamIdx Idx;
  const auto *FuncDecl = cast<FunctionDecl>(D);
  if (!checkFunctionOrMethodParameterIndex(*this, FuncDecl, TmpAttr,
                                           /*AttrArgNum=*/1, ParamExpr, Idx))
    return;

  QualType Ty = getFunctionOrMethodParamType(D, Idx.getASTIndex());
  if (!Ty->isDependentType() && !Ty->isIntegralType(Context) &&
      !Ty->isAlignValT()) {
    Diag(ParamExpr->getBeginLoc(), diag::err_attribute_integers_only)
        << &TmpAttr
        << FuncDecl->getParamDecl(Idx.getASTIndex())->getSourceRange();
    return;
  }

  D->addAttr(::new (Context) AllocAlignAttr(Context, CI, Idx));
}

/// Check if \p AssumptionStr is a known assumption and warn if not.
static void checkAssumptionAttr(Sema &S, SourceLocation Loc,
                                StringRef AssumptionStr) {
  if (llvm::KnownAssumptionStrings.count(AssumptionStr))
    return;

  unsigned BestEditDistance = 3;
  StringRef Suggestion;
  for (const auto &KnownAssumptionIt : llvm::KnownAssumptionStrings) {
    unsigned EditDistance =
        AssumptionStr.edit_distance(KnownAssumptionIt.getKey());
    if (EditDistance < BestEditDistance) {
      Suggestion = KnownAssumptionIt.getKey();
      BestEditDistance = EditDistance;
    }
  }

  if (!Suggestion.empty())
    S.Diag(Loc, diag::warn_assume_attribute_string_unknown_suggested)
        << AssumptionStr << Suggestion;
  else
    S.Diag(Loc, diag::warn_assume_attribute_string_unknown) << AssumptionStr;
}

static void handleAssumumptionAttr(Sema &S, Decl *D, const ParsedAttr &AL) {
  // Handle the case where the attribute has a text message.
  StringRef Str;
  SourceLocation AttrStrLoc;
  if (!S.checkStringLiteralArgumentAttr(AL, 0, Str, &AttrStrLoc))
    return;

  checkAssumptionAttr(S, AttrStrLoc, Str);

  D->addAttr(::new (S.Context) AssumptionAttr(S.Context, AL, Str));
}

/// Normalize the attribute, __foo__ becomes foo.
/// Returns true if normalization was applied.
static bool normalizeName(StringRef &AttrName) {
  if (AttrName.size() > 4 && AttrName.startswith("__") &&
      AttrName.endswith("__")) {
    AttrName = AttrName.drop_front(2).drop_back(2);
    return true;
  }
  return false;
}

static void handleOwnershipAttr(Sema &S, Decl *D, const ParsedAttr &AL) {
  // This attribute must be applied to a function declaration. The first
  // argument to the attribute must be an identifier, the name of the resource,
  // for example: malloc. The following arguments must be argument indexes, the
  // arguments must be of integer type for Returns, otherwise of pointer type.
  // The difference between Holds and Takes is that a pointer may still be used
  // after being held. free() should be __attribute((ownership_takes)), whereas
  // a list append function may well be __attribute((ownership_holds)).

  if (!AL.isArgIdent(0)) {
    S.Diag(AL.getLoc(), diag::err_attribute_argument_n_type)
        << AL << 1 << AANT_ArgumentIdentifier;
    return;
  }

  // Figure out our Kind.
  OwnershipAttr::OwnershipKind K =
      OwnershipAttr(S.Context, AL, nullptr, nullptr, 0).getOwnKind();

  // Check arguments.
  switch (K) {
  case OwnershipAttr::Takes:
  case OwnershipAttr::Holds:
    if (AL.getNumArgs() < 2) {
      S.Diag(AL.getLoc(), diag::err_attribute_too_few_arguments) << AL << 2;
      return;
    }
    break;
  case OwnershipAttr::Returns:
    if (AL.getNumArgs() > 2) {
      S.Diag(AL.getLoc(), diag::err_attribute_too_many_arguments) << AL << 1;
      return;
    }
    break;
  }

  IdentifierInfo *Module = AL.getArgAsIdent(0)->Ident;

  StringRef ModuleName = Module->getName();
  if (normalizeName(ModuleName)) {
    Module = &S.PP.getIdentifierTable().get(ModuleName);
  }

  SmallVector<ParamIdx, 8> OwnershipArgs;
  for (unsigned i = 1; i < AL.getNumArgs(); ++i) {
    Expr *Ex = AL.getArgAsExpr(i);
    ParamIdx Idx;
    if (!checkFunctionOrMethodParameterIndex(S, D, AL, i, Ex, Idx))
      return;

    // Is the function argument a pointer type?
    QualType T = getFunctionOrMethodParamType(D, Idx.getASTIndex());
    int Err = -1;  // No error
    switch (K) {
      case OwnershipAttr::Takes:
      case OwnershipAttr::Holds:
        if (!T->isAnyPointerType() && !T->isBlockPointerType())
          Err = 0;
        break;
      case OwnershipAttr::Returns:
        if (!T->isIntegerType())
          Err = 1;
        break;
    }
    if (-1 != Err) {
      S.Diag(AL.getLoc(), diag::err_ownership_type) << AL << Err
                                                    << Ex->getSourceRange();
      return;
    }

    // Check we don't have a conflict with another ownership attribute.
    for (const auto *I : D->specific_attrs<OwnershipAttr>()) {
      // Cannot have two ownership attributes of different kinds for the same
      // index.
      if (I->getOwnKind() != K && I->args_end() !=
          std::find(I->args_begin(), I->args_end(), Idx)) {
        S.Diag(AL.getLoc(), diag::err_attributes_are_not_compatible) << AL << I;
        return;
      } else if (K == OwnershipAttr::Returns &&
                 I->getOwnKind() == OwnershipAttr::Returns) {
        // A returns attribute conflicts with any other returns attribute using
        // a different index.
        if (!llvm::is_contained(I->args(), Idx)) {
          S.Diag(I->getLocation(), diag::err_ownership_returns_index_mismatch)
              << I->args_begin()->getSourceIndex();
          if (I->args_size())
            S.Diag(AL.getLoc(), diag::note_ownership_returns_index_mismatch)
                << Idx.getSourceIndex() << Ex->getSourceRange();
          return;
        }
      }
    }
    OwnershipArgs.push_back(Idx);
  }

  ParamIdx *Start = OwnershipArgs.data();
  unsigned Size = OwnershipArgs.size();
  llvm::array_pod_sort(Start, Start + Size);
  D->addAttr(::new (S.Context)
                 OwnershipAttr(S.Context, AL, Module, Start, Size));
}

static void handleWeakRefAttr(Sema &S, Decl *D, const ParsedAttr &AL) {
  // Check the attribute arguments.
  if (AL.getNumArgs() > 1) {
    S.Diag(AL.getLoc(), diag::err_attribute_wrong_number_arguments) << AL << 1;
    return;
  }

  // gcc rejects
  // class c {
  //   static int a __attribute__((weakref ("v2")));
  //   static int b() __attribute__((weakref ("f3")));
  // };
  // and ignores the attributes of
  // void f(void) {
  //   static int a __attribute__((weakref ("v2")));
  // }
  // we reject them
  const DeclContext *Ctx = D->getDeclContext()->getRedeclContext();
  if (!Ctx->isFileContext()) {
    S.Diag(AL.getLoc(), diag::err_attribute_weakref_not_global_context)
        << cast<NamedDecl>(D);
    return;
  }

  // The GCC manual says
  //
  // At present, a declaration to which `weakref' is attached can only
  // be `static'.
  //
  // It also says
  //
  // Without a TARGET,
  // given as an argument to `weakref' or to `alias', `weakref' is
  // equivalent to `weak'.
  //
  // gcc 4.4.1 will accept
  // int a7 __attribute__((weakref));
  // as
  // int a7 __attribute__((weak));
  // This looks like a bug in gcc. We reject that for now. We should revisit
  // it if this behaviour is actually used.

  // GCC rejects
  // static ((alias ("y"), weakref)).
  // Should we? How to check that weakref is before or after alias?

  // FIXME: it would be good for us to keep the WeakRefAttr as-written instead
  // of transforming it into an AliasAttr.  The WeakRefAttr never uses the
  // StringRef parameter it was given anyway.
  StringRef Str;
  if (AL.getNumArgs() && S.checkStringLiteralArgumentAttr(AL, 0, Str))
    // GCC will accept anything as the argument of weakref. Should we
    // check for an existing decl?
    D->addAttr(::new (S.Context) AliasAttr(S.Context, AL, Str));

  D->addAttr(::new (S.Context) WeakRefAttr(S.Context, AL));
}

static void handleIFuncAttr(Sema &S, Decl *D, const ParsedAttr &AL) {
  StringRef Str;
  if (!S.checkStringLiteralArgumentAttr(AL, 0, Str))
    return;

  // Aliases should be on declarations, not definitions.
  const auto *FD = cast<FunctionDecl>(D);
  if (FD->isThisDeclarationADefinition()) {
    S.Diag(AL.getLoc(), diag::err_alias_is_definition) << FD << 1;
    return;
  }

  D->addAttr(::new (S.Context) IFuncAttr(S.Context, AL, Str));
}

static void handleAliasAttr(Sema &S, Decl *D, const ParsedAttr &AL) {
  StringRef Str;
  if (!S.checkStringLiteralArgumentAttr(AL, 0, Str))
    return;

  if (S.Context.getTargetInfo().getTriple().isOSDarwin()) {
    S.Diag(AL.getLoc(), diag::err_alias_not_supported_on_darwin);
    return;
  }
  if (S.Context.getTargetInfo().getTriple().isNVPTX()) {
    S.Diag(AL.getLoc(), diag::err_alias_not_supported_on_nvptx);
  }

  // Aliases should be on declarations, not definitions.
  if (const auto *FD = dyn_cast<FunctionDecl>(D)) {
    if (FD->isThisDeclarationADefinition()) {
      S.Diag(AL.getLoc(), diag::err_alias_is_definition) << FD << 0;
      return;
    }
  } else {
    const auto *VD = cast<VarDecl>(D);
    if (VD->isThisDeclarationADefinition() && VD->isExternallyVisible()) {
      S.Diag(AL.getLoc(), diag::err_alias_is_definition) << VD << 0;
      return;
    }
  }

  // Mark target used to prevent unneeded-internal-declaration warnings.
  if (!S.LangOpts.CPlusPlus) {
    // FIXME: demangle Str for C++, as the attribute refers to the mangled
    // linkage name, not the pre-mangled identifier.
    const DeclarationNameInfo target(&S.Context.Idents.get(Str), AL.getLoc());
    LookupResult LR(S, target, Sema::LookupOrdinaryName);
    if (S.LookupQualifiedName(LR, S.getCurLexicalContext()))
      for (NamedDecl *ND : LR)
        ND->markUsed(S.Context);
  }

  D->addAttr(::new (S.Context) AliasAttr(S.Context, AL, Str));
}

static void handleTLSModelAttr(Sema &S, Decl *D, const ParsedAttr &AL) {
  StringRef Model;
  SourceLocation LiteralLoc;
  // Check that it is a string.
  if (!S.checkStringLiteralArgumentAttr(AL, 0, Model, &LiteralLoc))
    return;

  // Check that the value.
  if (Model != "global-dynamic" && Model != "local-dynamic"
      && Model != "initial-exec" && Model != "local-exec") {
    S.Diag(LiteralLoc, diag::err_attr_tlsmodel_arg);
    return;
  }

  if (S.Context.getTargetInfo().getTriple().isOSAIX() &&
      Model != "global-dynamic") {
    S.Diag(LiteralLoc, diag::err_aix_attr_unsupported_tls_model) << Model;
    return;
  }

  D->addAttr(::new (S.Context) TLSModelAttr(S.Context, AL, Model));
}

static void handleRestrictAttr(Sema &S, Decl *D, const ParsedAttr &AL) {
  QualType ResultType = getFunctionOrMethodResultType(D);
  if (ResultType->isAnyPointerType() || ResultType->isBlockPointerType()) {
    D->addAttr(::new (S.Context) RestrictAttr(S.Context, AL));
    return;
  }

  S.Diag(AL.getLoc(), diag::warn_attribute_return_pointers_only)
      << AL << getFunctionOrMethodResultSourceRange(D);
}

static void handleCPUSpecificAttr(Sema &S, Decl *D, const ParsedAttr &AL) {
  // Ensure we don't combine these with themselves, since that causes some
  // confusing behavior.
  if (AL.getParsedKind() == ParsedAttr::AT_CPUDispatch) {
    if (checkAttrMutualExclusion<CPUSpecificAttr>(S, D, AL))
      return;

    if (const auto *Other = D->getAttr<CPUDispatchAttr>()) {
      S.Diag(AL.getLoc(), diag::err_disallowed_duplicate_attribute) << AL;
      S.Diag(Other->getLocation(), diag::note_conflicting_attribute);
      return;
    }
  } else if (AL.getParsedKind() == ParsedAttr::AT_CPUSpecific) {
    if (checkAttrMutualExclusion<CPUDispatchAttr>(S, D, AL))
      return;

    if (const auto *Other = D->getAttr<CPUSpecificAttr>()) {
      S.Diag(AL.getLoc(), diag::err_disallowed_duplicate_attribute) << AL;
      S.Diag(Other->getLocation(), diag::note_conflicting_attribute);
      return;
    }
  }

  FunctionDecl *FD = cast<FunctionDecl>(D);

  if (const auto *MD = dyn_cast<CXXMethodDecl>(D)) {
    if (MD->getParent()->isLambda()) {
      S.Diag(AL.getLoc(), diag::err_attribute_dll_lambda) << AL;
      return;
    }
  }

  if (!AL.checkAtLeastNumArgs(S, 1))
    return;

  SmallVector<IdentifierInfo *, 8> CPUs;
  for (unsigned ArgNo = 0; ArgNo < getNumAttributeArgs(AL); ++ArgNo) {
    if (!AL.isArgIdent(ArgNo)) {
      S.Diag(AL.getLoc(), diag::err_attribute_argument_type)
          << AL << AANT_ArgumentIdentifier;
      return;
    }

    IdentifierLoc *CPUArg = AL.getArgAsIdent(ArgNo);
    StringRef CPUName = CPUArg->Ident->getName().trim();

    if (!S.Context.getTargetInfo().validateCPUSpecificCPUDispatch(CPUName)) {
      S.Diag(CPUArg->Loc, diag::err_invalid_cpu_specific_dispatch_value)
          << CPUName << (AL.getKind() == ParsedAttr::AT_CPUDispatch);
      return;
    }

    const TargetInfo &Target = S.Context.getTargetInfo();
    if (llvm::any_of(CPUs, [CPUName, &Target](const IdentifierInfo *Cur) {
          return Target.CPUSpecificManglingCharacter(CPUName) ==
                 Target.CPUSpecificManglingCharacter(Cur->getName());
        })) {
      S.Diag(AL.getLoc(), diag::warn_multiversion_duplicate_entries);
      return;
    }
    CPUs.push_back(CPUArg->Ident);
  }

  FD->setIsMultiVersion(true);
  if (AL.getKind() == ParsedAttr::AT_CPUSpecific)
    D->addAttr(::new (S.Context)
                   CPUSpecificAttr(S.Context, AL, CPUs.data(), CPUs.size()));
  else
    D->addAttr(::new (S.Context)
                   CPUDispatchAttr(S.Context, AL, CPUs.data(), CPUs.size()));
}

static void handleCommonAttr(Sema &S, Decl *D, const ParsedAttr &AL) {
  if (S.LangOpts.CPlusPlus) {
    S.Diag(AL.getLoc(), diag::err_attribute_not_supported_in_lang)
        << AL << AttributeLangSupport::Cpp;
    return;
  }

  D->addAttr(::new (S.Context) CommonAttr(S.Context, AL));
}

static void handleCmseNSEntryAttr(Sema &S, Decl *D, const ParsedAttr &AL) {
  if (S.LangOpts.CPlusPlus && !D->getDeclContext()->isExternCContext()) {
    S.Diag(AL.getLoc(), diag::err_attribute_not_clinkage) << AL;
    return;
  }

  const auto *FD = cast<FunctionDecl>(D);
  if (!FD->isExternallyVisible()) {
    S.Diag(AL.getLoc(), diag::warn_attribute_cmse_entry_static);
    return;
  }

  D->addAttr(::new (S.Context) CmseNSEntryAttr(S.Context, AL));
}

static void handleNakedAttr(Sema &S, Decl *D, const ParsedAttr &AL) {
  if (AL.isDeclspecAttribute()) {
    const auto &Triple = S.getASTContext().getTargetInfo().getTriple();
    const auto &Arch = Triple.getArch();
    if (Arch != llvm::Triple::x86 &&
        (Arch != llvm::Triple::arm && Arch != llvm::Triple::thumb)) {
      S.Diag(AL.getLoc(), diag::err_attribute_not_supported_on_arch)
          << AL << Triple.getArchName();
      return;
    }
  }

  D->addAttr(::new (S.Context) NakedAttr(S.Context, AL));
}

static void handleNoReturnAttr(Sema &S, Decl *D, const ParsedAttr &Attrs) {
  if (hasDeclarator(D)) return;

  if (!isa<ObjCMethodDecl>(D)) {
    S.Diag(Attrs.getLoc(), diag::warn_attribute_wrong_decl_type)
        << Attrs << ExpectedFunctionOrMethod;
    return;
  }

  D->addAttr(::new (S.Context) NoReturnAttr(S.Context, Attrs));
}

static void handleNoCfCheckAttr(Sema &S, Decl *D, const ParsedAttr &Attrs) {
  if (!S.getLangOpts().CFProtectionBranch)
    S.Diag(Attrs.getLoc(), diag::warn_nocf_check_attribute_ignored);
  else
    handleSimpleAttribute<AnyX86NoCfCheckAttr>(S, D, Attrs);
}

bool Sema::CheckAttrNoArgs(const ParsedAttr &Attrs) {
  if (!Attrs.checkExactlyNumArgs(*this, 0)) {
    Attrs.setInvalid();
    return true;
  }

  return false;
}

bool Sema::CheckAttrTarget(const ParsedAttr &AL) {
  // Check whether the attribute is valid on the current target.
  const TargetInfo *Aux = Context.getAuxTargetInfo();
  if (!(AL.existsInTarget(Context.getTargetInfo()) ||
        (Context.getLangOpts().SYCLIsDevice &&
         Aux && AL.existsInTarget(*Aux)))) {
    Diag(AL.getLoc(), diag::warn_unknown_attribute_ignored)
        << AL << AL.getRange();
    AL.setInvalid();
    return true;
  }

  return false;
}

static void handleAnalyzerNoReturnAttr(Sema &S, Decl *D, const ParsedAttr &AL) {

  // The checking path for 'noreturn' and 'analyzer_noreturn' are different
  // because 'analyzer_noreturn' does not impact the type.
  if (!isFunctionOrMethodOrBlock(D)) {
    ValueDecl *VD = dyn_cast<ValueDecl>(D);
    if (!VD || (!VD->getType()->isBlockPointerType() &&
                !VD->getType()->isFunctionPointerType())) {
      S.Diag(AL.getLoc(), AL.isStandardAttributeSyntax()
                              ? diag::err_attribute_wrong_decl_type
                              : diag::warn_attribute_wrong_decl_type)
          << AL << ExpectedFunctionMethodOrBlock;
      return;
    }
  }

  D->addAttr(::new (S.Context) AnalyzerNoReturnAttr(S.Context, AL));
}

// PS3 PPU-specific.
static void handleVecReturnAttr(Sema &S, Decl *D, const ParsedAttr &AL) {
  /*
    Returning a Vector Class in Registers

    According to the PPU ABI specifications, a class with a single member of
    vector type is returned in memory when used as the return value of a
    function.
    This results in inefficient code when implementing vector classes. To return
    the value in a single vector register, add the vecreturn attribute to the
    class definition. This attribute is also applicable to struct types.

    Example:

    struct Vector
    {
      __vector float xyzw;
    } __attribute__((vecreturn));

    Vector Add(Vector lhs, Vector rhs)
    {
      Vector result;
      result.xyzw = vec_add(lhs.xyzw, rhs.xyzw);
      return result; // This will be returned in a register
    }
  */
  if (VecReturnAttr *A = D->getAttr<VecReturnAttr>()) {
    S.Diag(AL.getLoc(), diag::err_repeat_attribute) << A;
    return;
  }

  const auto *R = cast<RecordDecl>(D);
  int count = 0;

  if (!isa<CXXRecordDecl>(R)) {
    S.Diag(AL.getLoc(), diag::err_attribute_vecreturn_only_vector_member);
    return;
  }

  if (!cast<CXXRecordDecl>(R)->isPOD()) {
    S.Diag(AL.getLoc(), diag::err_attribute_vecreturn_only_pod_record);
    return;
  }

  for (const auto *I : R->fields()) {
    if ((count == 1) || !I->getType()->isVectorType()) {
      S.Diag(AL.getLoc(), diag::err_attribute_vecreturn_only_vector_member);
      return;
    }
    count++;
  }

  D->addAttr(::new (S.Context) VecReturnAttr(S.Context, AL));
}

static void handleDependencyAttr(Sema &S, Scope *Scope, Decl *D,
                                 const ParsedAttr &AL) {
  if (isa<ParmVarDecl>(D)) {
    // [[carries_dependency]] can only be applied to a parameter if it is a
    // parameter of a function declaration or lambda.
    if (!(Scope->getFlags() & clang::Scope::FunctionDeclarationScope)) {
      S.Diag(AL.getLoc(),
             diag::err_carries_dependency_param_not_function_decl);
      return;
    }
  }

  D->addAttr(::new (S.Context) CarriesDependencyAttr(S.Context, AL));
}

static void handleUnusedAttr(Sema &S, Decl *D, const ParsedAttr &AL) {
  bool IsCXX17Attr = AL.isCXX11Attribute() && !AL.getScopeName();

  // If this is spelled as the standard C++17 attribute, but not in C++17, warn
  // about using it as an extension.
  if (!S.getLangOpts().CPlusPlus17 && IsCXX17Attr)
    S.Diag(AL.getLoc(), diag::ext_cxx17_attr) << AL;

  D->addAttr(::new (S.Context) UnusedAttr(S.Context, AL));
}

static void handleConstructorAttr(Sema &S, Decl *D, const ParsedAttr &AL) {
  uint32_t priority = ConstructorAttr::DefaultPriority;
  if (AL.getNumArgs() &&
      !checkUInt32Argument(S, AL, AL.getArgAsExpr(0), priority))
    return;

  D->addAttr(::new (S.Context) ConstructorAttr(S.Context, AL, priority));
}

static void handleDestructorAttr(Sema &S, Decl *D, const ParsedAttr &AL) {
  uint32_t priority = DestructorAttr::DefaultPriority;
  if (AL.getNumArgs() &&
      !checkUInt32Argument(S, AL, AL.getArgAsExpr(0), priority))
    return;

  D->addAttr(::new (S.Context) DestructorAttr(S.Context, AL, priority));
}

template <typename AttrTy>
static void handleAttrWithMessage(Sema &S, Decl *D, const ParsedAttr &AL) {
  // Handle the case where the attribute has a text message.
  StringRef Str;
  if (AL.getNumArgs() == 1 && !S.checkStringLiteralArgumentAttr(AL, 0, Str))
    return;

  D->addAttr(::new (S.Context) AttrTy(S.Context, AL, Str));
}

static void handleObjCSuppresProtocolAttr(Sema &S, Decl *D,
                                          const ParsedAttr &AL) {
  if (!cast<ObjCProtocolDecl>(D)->isThisDeclarationADefinition()) {
    S.Diag(AL.getLoc(), diag::err_objc_attr_protocol_requires_definition)
        << AL << AL.getRange();
    return;
  }

  D->addAttr(::new (S.Context) ObjCExplicitProtocolImplAttr(S.Context, AL));
}

static bool checkAvailabilityAttr(Sema &S, SourceRange Range,
                                  IdentifierInfo *Platform,
                                  VersionTuple Introduced,
                                  VersionTuple Deprecated,
                                  VersionTuple Obsoleted) {
  StringRef PlatformName
    = AvailabilityAttr::getPrettyPlatformName(Platform->getName());
  if (PlatformName.empty())
    PlatformName = Platform->getName();

  // Ensure that Introduced <= Deprecated <= Obsoleted (although not all
  // of these steps are needed).
  if (!Introduced.empty() && !Deprecated.empty() &&
      !(Introduced <= Deprecated)) {
    S.Diag(Range.getBegin(), diag::warn_availability_version_ordering)
      << 1 << PlatformName << Deprecated.getAsString()
      << 0 << Introduced.getAsString();
    return true;
  }

  if (!Introduced.empty() && !Obsoleted.empty() &&
      !(Introduced <= Obsoleted)) {
    S.Diag(Range.getBegin(), diag::warn_availability_version_ordering)
      << 2 << PlatformName << Obsoleted.getAsString()
      << 0 << Introduced.getAsString();
    return true;
  }

  if (!Deprecated.empty() && !Obsoleted.empty() &&
      !(Deprecated <= Obsoleted)) {
    S.Diag(Range.getBegin(), diag::warn_availability_version_ordering)
      << 2 << PlatformName << Obsoleted.getAsString()
      << 1 << Deprecated.getAsString();
    return true;
  }

  return false;
}

/// Check whether the two versions match.
///
/// If either version tuple is empty, then they are assumed to match. If
/// \p BeforeIsOkay is true, then \p X can be less than or equal to \p Y.
static bool versionsMatch(const VersionTuple &X, const VersionTuple &Y,
                          bool BeforeIsOkay) {
  if (X.empty() || Y.empty())
    return true;

  if (X == Y)
    return true;

  if (BeforeIsOkay && X < Y)
    return true;

  return false;
}

AvailabilityAttr *Sema::mergeAvailabilityAttr(
    NamedDecl *D, const AttributeCommonInfo &CI, IdentifierInfo *Platform,
    bool Implicit, VersionTuple Introduced, VersionTuple Deprecated,
    VersionTuple Obsoleted, bool IsUnavailable, StringRef Message,
    bool IsStrict, StringRef Replacement, AvailabilityMergeKind AMK,
    int Priority) {
  VersionTuple MergedIntroduced = Introduced;
  VersionTuple MergedDeprecated = Deprecated;
  VersionTuple MergedObsoleted = Obsoleted;
  bool FoundAny = false;
  bool OverrideOrImpl = false;
  switch (AMK) {
  case AMK_None:
  case AMK_Redeclaration:
    OverrideOrImpl = false;
    break;

  case AMK_Override:
  case AMK_ProtocolImplementation:
  case AMK_OptionalProtocolImplementation:
    OverrideOrImpl = true;
    break;
  }

  if (D->hasAttrs()) {
    AttrVec &Attrs = D->getAttrs();
    for (unsigned i = 0, e = Attrs.size(); i != e;) {
      const auto *OldAA = dyn_cast<AvailabilityAttr>(Attrs[i]);
      if (!OldAA) {
        ++i;
        continue;
      }

      IdentifierInfo *OldPlatform = OldAA->getPlatform();
      if (OldPlatform != Platform) {
        ++i;
        continue;
      }

      // If there is an existing availability attribute for this platform that
      // has a lower priority use the existing one and discard the new
      // attribute.
      if (OldAA->getPriority() < Priority)
        return nullptr;

      // If there is an existing attribute for this platform that has a higher
      // priority than the new attribute then erase the old one and continue
      // processing the attributes.
      if (OldAA->getPriority() > Priority) {
        Attrs.erase(Attrs.begin() + i);
        --e;
        continue;
      }

      FoundAny = true;
      VersionTuple OldIntroduced = OldAA->getIntroduced();
      VersionTuple OldDeprecated = OldAA->getDeprecated();
      VersionTuple OldObsoleted = OldAA->getObsoleted();
      bool OldIsUnavailable = OldAA->getUnavailable();

      if (!versionsMatch(OldIntroduced, Introduced, OverrideOrImpl) ||
          !versionsMatch(Deprecated, OldDeprecated, OverrideOrImpl) ||
          !versionsMatch(Obsoleted, OldObsoleted, OverrideOrImpl) ||
          !(OldIsUnavailable == IsUnavailable ||
            (OverrideOrImpl && !OldIsUnavailable && IsUnavailable))) {
        if (OverrideOrImpl) {
          int Which = -1;
          VersionTuple FirstVersion;
          VersionTuple SecondVersion;
          if (!versionsMatch(OldIntroduced, Introduced, OverrideOrImpl)) {
            Which = 0;
            FirstVersion = OldIntroduced;
            SecondVersion = Introduced;
          } else if (!versionsMatch(Deprecated, OldDeprecated, OverrideOrImpl)) {
            Which = 1;
            FirstVersion = Deprecated;
            SecondVersion = OldDeprecated;
          } else if (!versionsMatch(Obsoleted, OldObsoleted, OverrideOrImpl)) {
            Which = 2;
            FirstVersion = Obsoleted;
            SecondVersion = OldObsoleted;
          }

          if (Which == -1) {
            Diag(OldAA->getLocation(),
                 diag::warn_mismatched_availability_override_unavail)
              << AvailabilityAttr::getPrettyPlatformName(Platform->getName())
              << (AMK == AMK_Override);
          } else if (Which != 1 && AMK == AMK_OptionalProtocolImplementation) {
            // Allow different 'introduced' / 'obsoleted' availability versions
            // on a method that implements an optional protocol requirement. It
            // makes less sense to allow this for 'deprecated' as the user can't
            // see if the method is 'deprecated' as 'respondsToSelector' will
            // still return true when the method is deprecated.
            ++i;
            continue;
          } else {
            Diag(OldAA->getLocation(),
                 diag::warn_mismatched_availability_override)
              << Which
              << AvailabilityAttr::getPrettyPlatformName(Platform->getName())
              << FirstVersion.getAsString() << SecondVersion.getAsString()
              << (AMK == AMK_Override);
          }
          if (AMK == AMK_Override)
            Diag(CI.getLoc(), diag::note_overridden_method);
          else
            Diag(CI.getLoc(), diag::note_protocol_method);
        } else {
          Diag(OldAA->getLocation(), diag::warn_mismatched_availability);
          Diag(CI.getLoc(), diag::note_previous_attribute);
        }

        Attrs.erase(Attrs.begin() + i);
        --e;
        continue;
      }

      VersionTuple MergedIntroduced2 = MergedIntroduced;
      VersionTuple MergedDeprecated2 = MergedDeprecated;
      VersionTuple MergedObsoleted2 = MergedObsoleted;

      if (MergedIntroduced2.empty())
        MergedIntroduced2 = OldIntroduced;
      if (MergedDeprecated2.empty())
        MergedDeprecated2 = OldDeprecated;
      if (MergedObsoleted2.empty())
        MergedObsoleted2 = OldObsoleted;

      if (checkAvailabilityAttr(*this, OldAA->getRange(), Platform,
                                MergedIntroduced2, MergedDeprecated2,
                                MergedObsoleted2)) {
        Attrs.erase(Attrs.begin() + i);
        --e;
        continue;
      }

      MergedIntroduced = MergedIntroduced2;
      MergedDeprecated = MergedDeprecated2;
      MergedObsoleted = MergedObsoleted2;
      ++i;
    }
  }

  if (FoundAny &&
      MergedIntroduced == Introduced &&
      MergedDeprecated == Deprecated &&
      MergedObsoleted == Obsoleted)
    return nullptr;

  // Only create a new attribute if !OverrideOrImpl, but we want to do
  // the checking.
  if (!checkAvailabilityAttr(*this, CI.getRange(), Platform, MergedIntroduced,
                             MergedDeprecated, MergedObsoleted) &&
      !OverrideOrImpl) {
    auto *Avail = ::new (Context) AvailabilityAttr(
        Context, CI, Platform, Introduced, Deprecated, Obsoleted, IsUnavailable,
        Message, IsStrict, Replacement, Priority);
    Avail->setImplicit(Implicit);
    return Avail;
  }
  return nullptr;
}

static void handleAvailabilityAttr(Sema &S, Decl *D, const ParsedAttr &AL) {
  if (isa<UsingDecl, UnresolvedUsingTypenameDecl, UnresolvedUsingValueDecl>(
          D)) {
    S.Diag(AL.getRange().getBegin(), diag::warn_deprecated_ignored_on_using)
        << AL;
    return;
  }

  if (!AL.checkExactlyNumArgs(S, 1))
    return;
  IdentifierLoc *Platform = AL.getArgAsIdent(0);

  IdentifierInfo *II = Platform->Ident;
  if (AvailabilityAttr::getPrettyPlatformName(II->getName()).empty())
    S.Diag(Platform->Loc, diag::warn_availability_unknown_platform)
      << Platform->Ident;

  auto *ND = dyn_cast<NamedDecl>(D);
  if (!ND) // We warned about this already, so just return.
    return;

  AvailabilityChange Introduced = AL.getAvailabilityIntroduced();
  AvailabilityChange Deprecated = AL.getAvailabilityDeprecated();
  AvailabilityChange Obsoleted = AL.getAvailabilityObsoleted();
  bool IsUnavailable = AL.getUnavailableLoc().isValid();
  bool IsStrict = AL.getStrictLoc().isValid();
  StringRef Str;
  if (const auto *SE = dyn_cast_or_null<StringLiteral>(AL.getMessageExpr()))
    Str = SE->getString();
  StringRef Replacement;
  if (const auto *SE = dyn_cast_or_null<StringLiteral>(AL.getReplacementExpr()))
    Replacement = SE->getString();

  if (II->isStr("swift")) {
    if (Introduced.isValid() || Obsoleted.isValid() ||
        (!IsUnavailable && !Deprecated.isValid())) {
      S.Diag(AL.getLoc(),
             diag::warn_availability_swift_unavailable_deprecated_only);
      return;
    }
  }

  if (II->isStr("fuchsia")) {
    Optional<unsigned> Min, Sub;
    if ((Min = Introduced.Version.getMinor()) ||
        (Sub = Introduced.Version.getSubminor())) {
      S.Diag(AL.getLoc(), diag::warn_availability_fuchsia_unavailable_minor);
      return;
    }
  }

  int PriorityModifier = AL.isPragmaClangAttribute()
                             ? Sema::AP_PragmaClangAttribute
                             : Sema::AP_Explicit;
  AvailabilityAttr *NewAttr = S.mergeAvailabilityAttr(
      ND, AL, II, false /*Implicit*/, Introduced.Version, Deprecated.Version,
      Obsoleted.Version, IsUnavailable, Str, IsStrict, Replacement,
      Sema::AMK_None, PriorityModifier);
  if (NewAttr)
    D->addAttr(NewAttr);

  // Transcribe "ios" to "watchos" (and add a new attribute) if the versioning
  // matches before the start of the watchOS platform.
  if (S.Context.getTargetInfo().getTriple().isWatchOS()) {
    IdentifierInfo *NewII = nullptr;
    if (II->getName() == "ios")
      NewII = &S.Context.Idents.get("watchos");
    else if (II->getName() == "ios_app_extension")
      NewII = &S.Context.Idents.get("watchos_app_extension");

    if (NewII) {
        auto adjustWatchOSVersion = [](VersionTuple Version) -> VersionTuple {
          if (Version.empty())
            return Version;
          auto Major = Version.getMajor();
          auto NewMajor = Major >= 9 ? Major - 7 : 0;
          if (NewMajor >= 2) {
            if (Version.getMinor().hasValue()) {
              if (Version.getSubminor().hasValue())
                return VersionTuple(NewMajor, Version.getMinor().getValue(),
                                    Version.getSubminor().getValue());
              else
                return VersionTuple(NewMajor, Version.getMinor().getValue());
            }
            return VersionTuple(NewMajor);
          }

          return VersionTuple(2, 0);
        };

        auto NewIntroduced = adjustWatchOSVersion(Introduced.Version);
        auto NewDeprecated = adjustWatchOSVersion(Deprecated.Version);
        auto NewObsoleted = adjustWatchOSVersion(Obsoleted.Version);

        AvailabilityAttr *NewAttr = S.mergeAvailabilityAttr(
            ND, AL, NewII, true /*Implicit*/, NewIntroduced, NewDeprecated,
            NewObsoleted, IsUnavailable, Str, IsStrict, Replacement,
            Sema::AMK_None,
            PriorityModifier + Sema::AP_InferredFromOtherPlatform);
        if (NewAttr)
          D->addAttr(NewAttr);
      }
  } else if (S.Context.getTargetInfo().getTriple().isTvOS()) {
    // Transcribe "ios" to "tvos" (and add a new attribute) if the versioning
    // matches before the start of the tvOS platform.
    IdentifierInfo *NewII = nullptr;
    if (II->getName() == "ios")
      NewII = &S.Context.Idents.get("tvos");
    else if (II->getName() == "ios_app_extension")
      NewII = &S.Context.Idents.get("tvos_app_extension");

    if (NewII) {
      AvailabilityAttr *NewAttr = S.mergeAvailabilityAttr(
          ND, AL, NewII, true /*Implicit*/, Introduced.Version,
          Deprecated.Version, Obsoleted.Version, IsUnavailable, Str, IsStrict,
          Replacement, Sema::AMK_None,
          PriorityModifier + Sema::AP_InferredFromOtherPlatform);
      if (NewAttr)
        D->addAttr(NewAttr);
      }
  } else if (S.Context.getTargetInfo().getTriple().getOS() ==
                 llvm::Triple::IOS &&
             S.Context.getTargetInfo().getTriple().isMacCatalystEnvironment()) {
    auto GetSDKInfo = [&]() {
      return S.getDarwinSDKInfoForAvailabilityChecking(AL.getRange().getBegin(),
                                                       "macOS");
    };

    // Transcribe "ios" to "maccatalyst" (and add a new attribute).
    IdentifierInfo *NewII = nullptr;
    if (II->getName() == "ios")
      NewII = &S.Context.Idents.get("maccatalyst");
    else if (II->getName() == "ios_app_extension")
      NewII = &S.Context.Idents.get("maccatalyst_app_extension");
    if (NewII) {
      auto MinMacCatalystVersion = [](const VersionTuple &V) {
        if (V.empty())
          return V;
        if (V.getMajor() < 13 ||
            (V.getMajor() == 13 && V.getMinor() && *V.getMinor() < 1))
          return VersionTuple(13, 1); // The min Mac Catalyst version is 13.1.
        return V;
      };
      AvailabilityAttr *NewAttr = S.mergeAvailabilityAttr(
          ND, AL.getRange(), NewII, true /*Implicit*/,
          MinMacCatalystVersion(Introduced.Version),
          MinMacCatalystVersion(Deprecated.Version),
          MinMacCatalystVersion(Obsoleted.Version), IsUnavailable, Str,
          IsStrict, Replacement, Sema::AMK_None,
          PriorityModifier + Sema::AP_InferredFromOtherPlatform);
      if (NewAttr)
        D->addAttr(NewAttr);
    } else if (II->getName() == "macos" && GetSDKInfo() &&
               (!Introduced.Version.empty() || !Deprecated.Version.empty() ||
                !Obsoleted.Version.empty())) {
      if (const auto *MacOStoMacCatalystMapping =
              GetSDKInfo()->getVersionMapping(
                  DarwinSDKInfo::OSEnvPair::macOStoMacCatalystPair())) {
        // Infer Mac Catalyst availability from the macOS availability attribute
        // if it has versioned availability. Don't infer 'unavailable'. This
        // inferred availability has lower priority than the other availability
        // attributes that are inferred from 'ios'.
        NewII = &S.Context.Idents.get("maccatalyst");
        auto RemapMacOSVersion =
            [&](const VersionTuple &V) -> Optional<VersionTuple> {
          if (V.empty())
            return None;
          // API_TO_BE_DEPRECATED is 100000.
          if (V.getMajor() == 100000)
            return VersionTuple(100000);
          // The minimum iosmac version is 13.1
          return MacOStoMacCatalystMapping->map(V, VersionTuple(13, 1), None);
        };
        Optional<VersionTuple> NewIntroduced =
                                   RemapMacOSVersion(Introduced.Version),
                               NewDeprecated =
                                   RemapMacOSVersion(Deprecated.Version),
                               NewObsoleted =
                                   RemapMacOSVersion(Obsoleted.Version);
        if (NewIntroduced || NewDeprecated || NewObsoleted) {
          auto VersionOrEmptyVersion =
              [](const Optional<VersionTuple> &V) -> VersionTuple {
            return V ? *V : VersionTuple();
          };
          AvailabilityAttr *NewAttr = S.mergeAvailabilityAttr(
              ND, AL.getRange(), NewII, true /*Implicit*/,
              VersionOrEmptyVersion(NewIntroduced),
              VersionOrEmptyVersion(NewDeprecated),
              VersionOrEmptyVersion(NewObsoleted), /*IsUnavailable=*/false, Str,
              IsStrict, Replacement, Sema::AMK_None,
              PriorityModifier + Sema::AP_InferredFromOtherPlatform +
                  Sema::AP_InferredFromOtherPlatform);
          if (NewAttr)
            D->addAttr(NewAttr);
        }
      }
    }
  }
}

static void handleExternalSourceSymbolAttr(Sema &S, Decl *D,
                                           const ParsedAttr &AL) {
  if (!AL.checkAtLeastNumArgs(S, 1) || !AL.checkAtMostNumArgs(S, 3))
    return;

  StringRef Language;
  if (const auto *SE = dyn_cast_or_null<StringLiteral>(AL.getArgAsExpr(0)))
    Language = SE->getString();
  StringRef DefinedIn;
  if (const auto *SE = dyn_cast_or_null<StringLiteral>(AL.getArgAsExpr(1)))
    DefinedIn = SE->getString();
  bool IsGeneratedDeclaration = AL.getArgAsIdent(2) != nullptr;

  D->addAttr(::new (S.Context) ExternalSourceSymbolAttr(
      S.Context, AL, Language, DefinedIn, IsGeneratedDeclaration));
}

template <class T>
static T *mergeVisibilityAttr(Sema &S, Decl *D, const AttributeCommonInfo &CI,
                              typename T::VisibilityType value) {
  T *existingAttr = D->getAttr<T>();
  if (existingAttr) {
    typename T::VisibilityType existingValue = existingAttr->getVisibility();
    if (existingValue == value)
      return nullptr;
    S.Diag(existingAttr->getLocation(), diag::err_mismatched_visibility);
    S.Diag(CI.getLoc(), diag::note_previous_attribute);
    D->dropAttr<T>();
  }
  return ::new (S.Context) T(S.Context, CI, value);
}

VisibilityAttr *Sema::mergeVisibilityAttr(Decl *D,
                                          const AttributeCommonInfo &CI,
                                          VisibilityAttr::VisibilityType Vis) {
  return ::mergeVisibilityAttr<VisibilityAttr>(*this, D, CI, Vis);
}

TypeVisibilityAttr *
Sema::mergeTypeVisibilityAttr(Decl *D, const AttributeCommonInfo &CI,
                              TypeVisibilityAttr::VisibilityType Vis) {
  return ::mergeVisibilityAttr<TypeVisibilityAttr>(*this, D, CI, Vis);
}

static void handleVisibilityAttr(Sema &S, Decl *D, const ParsedAttr &AL,
                                 bool isTypeVisibility) {
  // Visibility attributes don't mean anything on a typedef.
  if (isa<TypedefNameDecl>(D)) {
    S.Diag(AL.getRange().getBegin(), diag::warn_attribute_ignored) << AL;
    return;
  }

  // 'type_visibility' can only go on a type or namespace.
  if (isTypeVisibility &&
      !(isa<TagDecl>(D) ||
        isa<ObjCInterfaceDecl>(D) ||
        isa<NamespaceDecl>(D))) {
    S.Diag(AL.getRange().getBegin(), diag::err_attribute_wrong_decl_type)
        << AL << ExpectedTypeOrNamespace;
    return;
  }

  // Check that the argument is a string literal.
  StringRef TypeStr;
  SourceLocation LiteralLoc;
  if (!S.checkStringLiteralArgumentAttr(AL, 0, TypeStr, &LiteralLoc))
    return;

  VisibilityAttr::VisibilityType type;
  if (!VisibilityAttr::ConvertStrToVisibilityType(TypeStr, type)) {
    S.Diag(LiteralLoc, diag::warn_attribute_type_not_supported) << AL
                                                                << TypeStr;
    return;
  }

  // Complain about attempts to use protected visibility on targets
  // (like Darwin) that don't support it.
  if (type == VisibilityAttr::Protected &&
      !S.Context.getTargetInfo().hasProtectedVisibility()) {
    S.Diag(AL.getLoc(), diag::warn_attribute_protected_visibility);
    type = VisibilityAttr::Default;
  }

  Attr *newAttr;
  if (isTypeVisibility) {
    newAttr = S.mergeTypeVisibilityAttr(
        D, AL, (TypeVisibilityAttr::VisibilityType)type);
  } else {
    newAttr = S.mergeVisibilityAttr(D, AL, type);
  }
  if (newAttr)
    D->addAttr(newAttr);
}

static void handleObjCDirectAttr(Sema &S, Decl *D, const ParsedAttr &AL) {
  // objc_direct cannot be set on methods declared in the context of a protocol
  if (isa<ObjCProtocolDecl>(D->getDeclContext())) {
    S.Diag(AL.getLoc(), diag::err_objc_direct_on_protocol) << false;
    return;
  }

  if (S.getLangOpts().ObjCRuntime.allowsDirectDispatch()) {
    handleSimpleAttribute<ObjCDirectAttr>(S, D, AL);
  } else {
    S.Diag(AL.getLoc(), diag::warn_objc_direct_ignored) << AL;
  }
}

static void handleObjCDirectMembersAttr(Sema &S, Decl *D,
                                        const ParsedAttr &AL) {
  if (S.getLangOpts().ObjCRuntime.allowsDirectDispatch()) {
    handleSimpleAttribute<ObjCDirectMembersAttr>(S, D, AL);
  } else {
    S.Diag(AL.getLoc(), diag::warn_objc_direct_ignored) << AL;
  }
}

static void handleObjCMethodFamilyAttr(Sema &S, Decl *D, const ParsedAttr &AL) {
  const auto *M = cast<ObjCMethodDecl>(D);
  if (!AL.isArgIdent(0)) {
    S.Diag(AL.getLoc(), diag::err_attribute_argument_n_type)
        << AL << 1 << AANT_ArgumentIdentifier;
    return;
  }

  IdentifierLoc *IL = AL.getArgAsIdent(0);
  ObjCMethodFamilyAttr::FamilyKind F;
  if (!ObjCMethodFamilyAttr::ConvertStrToFamilyKind(IL->Ident->getName(), F)) {
    S.Diag(IL->Loc, diag::warn_attribute_type_not_supported) << AL << IL->Ident;
    return;
  }

  if (F == ObjCMethodFamilyAttr::OMF_init &&
      !M->getReturnType()->isObjCObjectPointerType()) {
    S.Diag(M->getLocation(), diag::err_init_method_bad_return_type)
        << M->getReturnType();
    // Ignore the attribute.
    return;
  }

  D->addAttr(new (S.Context) ObjCMethodFamilyAttr(S.Context, AL, F));
}

static void handleObjCNSObject(Sema &S, Decl *D, const ParsedAttr &AL) {
  if (const auto *TD = dyn_cast<TypedefNameDecl>(D)) {
    QualType T = TD->getUnderlyingType();
    if (!T->isCARCBridgableType()) {
      S.Diag(TD->getLocation(), diag::err_nsobject_attribute);
      return;
    }
  }
  else if (const auto *PD = dyn_cast<ObjCPropertyDecl>(D)) {
    QualType T = PD->getType();
    if (!T->isCARCBridgableType()) {
      S.Diag(PD->getLocation(), diag::err_nsobject_attribute);
      return;
    }
  }
  else {
    // It is okay to include this attribute on properties, e.g.:
    //
    //  @property (retain, nonatomic) struct Bork *Q __attribute__((NSObject));
    //
    // In this case it follows tradition and suppresses an error in the above
    // case.
    S.Diag(D->getLocation(), diag::warn_nsobject_attribute);
  }
  D->addAttr(::new (S.Context) ObjCNSObjectAttr(S.Context, AL));
}

static void handleObjCIndependentClass(Sema &S, Decl *D, const ParsedAttr &AL) {
  if (const auto *TD = dyn_cast<TypedefNameDecl>(D)) {
    QualType T = TD->getUnderlyingType();
    if (!T->isObjCObjectPointerType()) {
      S.Diag(TD->getLocation(), diag::warn_ptr_independentclass_attribute);
      return;
    }
  } else {
    S.Diag(D->getLocation(), diag::warn_independentclass_attribute);
    return;
  }
  D->addAttr(::new (S.Context) ObjCIndependentClassAttr(S.Context, AL));
}

static void handleBlocksAttr(Sema &S, Decl *D, const ParsedAttr &AL) {
  if (!AL.isArgIdent(0)) {
    S.Diag(AL.getLoc(), diag::err_attribute_argument_n_type)
        << AL << 1 << AANT_ArgumentIdentifier;
    return;
  }

  IdentifierInfo *II = AL.getArgAsIdent(0)->Ident;
  BlocksAttr::BlockType type;
  if (!BlocksAttr::ConvertStrToBlockType(II->getName(), type)) {
    S.Diag(AL.getLoc(), diag::warn_attribute_type_not_supported) << AL << II;
    return;
  }

  D->addAttr(::new (S.Context) BlocksAttr(S.Context, AL, type));
}

static void handleSentinelAttr(Sema &S, Decl *D, const ParsedAttr &AL) {
  unsigned sentinel = (unsigned)SentinelAttr::DefaultSentinel;
  if (AL.getNumArgs() > 0) {
    Expr *E = AL.getArgAsExpr(0);
    Optional<llvm::APSInt> Idx = llvm::APSInt(32);
    if (E->isTypeDependent() || !(Idx = E->getIntegerConstantExpr(S.Context))) {
      S.Diag(AL.getLoc(), diag::err_attribute_argument_n_type)
          << AL << 1 << AANT_ArgumentIntegerConstant << E->getSourceRange();
      return;
    }

    if (Idx->isSigned() && Idx->isNegative()) {
      S.Diag(AL.getLoc(), diag::err_attribute_sentinel_less_than_zero)
        << E->getSourceRange();
      return;
    }

    sentinel = Idx->getZExtValue();
  }

  unsigned nullPos = (unsigned)SentinelAttr::DefaultNullPos;
  if (AL.getNumArgs() > 1) {
    Expr *E = AL.getArgAsExpr(1);
    Optional<llvm::APSInt> Idx = llvm::APSInt(32);
    if (E->isTypeDependent() || !(Idx = E->getIntegerConstantExpr(S.Context))) {
      S.Diag(AL.getLoc(), diag::err_attribute_argument_n_type)
          << AL << 2 << AANT_ArgumentIntegerConstant << E->getSourceRange();
      return;
    }
    nullPos = Idx->getZExtValue();

    if ((Idx->isSigned() && Idx->isNegative()) || nullPos > 1) {
      // FIXME: This error message could be improved, it would be nice
      // to say what the bounds actually are.
      S.Diag(AL.getLoc(), diag::err_attribute_sentinel_not_zero_or_one)
        << E->getSourceRange();
      return;
    }
  }

  if (const auto *FD = dyn_cast<FunctionDecl>(D)) {
    const FunctionType *FT = FD->getType()->castAs<FunctionType>();
    if (isa<FunctionNoProtoType>(FT)) {
      S.Diag(AL.getLoc(), diag::warn_attribute_sentinel_named_arguments);
      return;
    }

    if (!cast<FunctionProtoType>(FT)->isVariadic()) {
      S.Diag(AL.getLoc(), diag::warn_attribute_sentinel_not_variadic) << 0;
      return;
    }
  } else if (const auto *MD = dyn_cast<ObjCMethodDecl>(D)) {
    if (!MD->isVariadic()) {
      S.Diag(AL.getLoc(), diag::warn_attribute_sentinel_not_variadic) << 0;
      return;
    }
  } else if (const auto *BD = dyn_cast<BlockDecl>(D)) {
    if (!BD->isVariadic()) {
      S.Diag(AL.getLoc(), diag::warn_attribute_sentinel_not_variadic) << 1;
      return;
    }
  } else if (const auto *V = dyn_cast<VarDecl>(D)) {
    QualType Ty = V->getType();
    if (Ty->isBlockPointerType() || Ty->isFunctionPointerType()) {
      const FunctionType *FT = Ty->isFunctionPointerType()
                                   ? D->getFunctionType()
                                   : Ty->castAs<BlockPointerType>()
                                         ->getPointeeType()
                                         ->castAs<FunctionType>();
      if (!cast<FunctionProtoType>(FT)->isVariadic()) {
        int m = Ty->isFunctionPointerType() ? 0 : 1;
        S.Diag(AL.getLoc(), diag::warn_attribute_sentinel_not_variadic) << m;
        return;
      }
    } else {
      S.Diag(AL.getLoc(), diag::warn_attribute_wrong_decl_type)
          << AL << ExpectedFunctionMethodOrBlock;
      return;
    }
  } else {
    S.Diag(AL.getLoc(), diag::warn_attribute_wrong_decl_type)
        << AL << ExpectedFunctionMethodOrBlock;
    return;
  }
  D->addAttr(::new (S.Context) SentinelAttr(S.Context, AL, sentinel, nullPos));
}

static void handleWarnUnusedResult(Sema &S, Decl *D, const ParsedAttr &AL) {
  if (D->getFunctionType() &&
      D->getFunctionType()->getReturnType()->isVoidType() &&
      !isa<CXXConstructorDecl>(D)) {
    S.Diag(AL.getLoc(), diag::warn_attribute_void_function_method) << AL << 0;
    return;
  }
  if (const auto *MD = dyn_cast<ObjCMethodDecl>(D))
    if (MD->getReturnType()->isVoidType()) {
      S.Diag(AL.getLoc(), diag::warn_attribute_void_function_method) << AL << 1;
      return;
    }

  StringRef Str;
  if (AL.isStandardAttributeSyntax() && !AL.getScopeName()) {
    // The standard attribute cannot be applied to variable declarations such
    // as a function pointer.
    if (isa<VarDecl>(D))
      S.Diag(AL.getLoc(), diag::warn_attribute_wrong_decl_type_str)
          << AL << "functions, classes, or enumerations";

    // If this is spelled as the standard C++17 attribute, but not in C++17,
    // warn about using it as an extension. If there are attribute arguments,
    // then claim it's a C++2a extension instead.
    // FIXME: If WG14 does not seem likely to adopt the same feature, add an
    // extension warning for C2x mode.
    const LangOptions &LO = S.getLangOpts();
    if (AL.getNumArgs() == 1) {
      if (LO.CPlusPlus && !LO.CPlusPlus20)
        S.Diag(AL.getLoc(), diag::ext_cxx20_attr) << AL;

      // Since this this is spelled [[nodiscard]], get the optional string
      // literal. If in C++ mode, but not in C++2a mode, diagnose as an
      // extension.
      // FIXME: C2x should support this feature as well, even as an extension.
      if (!S.checkStringLiteralArgumentAttr(AL, 0, Str, nullptr))
        return;
    } else if (LO.CPlusPlus && !LO.CPlusPlus17)
      S.Diag(AL.getLoc(), diag::ext_cxx17_attr) << AL;
  }

  D->addAttr(::new (S.Context) WarnUnusedResultAttr(S.Context, AL, Str));
}

static void handleWeakImportAttr(Sema &S, Decl *D, const ParsedAttr &AL) {
  // weak_import only applies to variable & function declarations.
  bool isDef = false;
  if (!D->canBeWeakImported(isDef)) {
    if (isDef)
      S.Diag(AL.getLoc(), diag::warn_attribute_invalid_on_definition)
        << "weak_import";
    else if (isa<ObjCPropertyDecl>(D) || isa<ObjCMethodDecl>(D) ||
             (S.Context.getTargetInfo().getTriple().isOSDarwin() &&
              (isa<ObjCInterfaceDecl>(D) || isa<EnumDecl>(D)))) {
      // Nothing to warn about here.
    } else
      S.Diag(AL.getLoc(), diag::warn_attribute_wrong_decl_type)
          << AL << ExpectedVariableOrFunction;

    return;
  }

  D->addAttr(::new (S.Context) WeakImportAttr(S.Context, AL));
}

// Checks correctness of mutual usage of different work_group_size attributes:
// reqd_work_group_size, max_work_group_size and max_global_work_dim.
// Values of reqd_work_group_size arguments shall be equal or less than values
// coming from max_work_group_size.
// In case the value of 'max_global_work_dim' attribute equals to 0 we shall
// ensure that if max_work_group_size and reqd_work_group_size attributes exist,
// they hold equal values (1, 1, 1).
static bool checkWorkGroupSizeValues(Sema &S, Decl *D, const ParsedAttr &AL) {
  bool Result = true;

  // Returns the unsigned constant integer value represented by
  // given expression.
  auto getExprValue = [](const Expr *E, ASTContext &Ctx) {
    return E->getIntegerConstantExpr(Ctx)->getZExtValue();
  };

  ASTContext &Ctx = S.getASTContext();

  if (const auto *A = D->getAttr<SYCLIntelMaxWorkGroupSizeAttr>()) {
    if (!((getExprValue(AL.getArgAsExpr(0), Ctx) <=
           getExprValue(A->getXDim(), Ctx)) &&
          (getExprValue(AL.getArgAsExpr(1), Ctx) <=
           getExprValue(A->getYDim(), Ctx)) &&
          (getExprValue(AL.getArgAsExpr(2), Ctx) <=
           getExprValue(A->getZDim(), Ctx)))) {
      S.Diag(AL.getLoc(), diag::err_conflicting_sycl_function_attributes)
          << AL << A->getSpelling();
      Result &= false;
    }
  }

  if (const auto *A = D->getAttr<ReqdWorkGroupSizeAttr>()) {
    if (!((getExprValue(AL.getArgAsExpr(0), Ctx) >=
           getExprValue(A->getXDim(), Ctx)) &&
          (getExprValue(AL.getArgAsExpr(1), Ctx) >=
           getExprValue(A->getYDim(), Ctx)) &&
          (getExprValue(AL.getArgAsExpr(2), Ctx) >=
           getExprValue(A->getZDim(), Ctx)))) {
      S.Diag(AL.getLoc(), diag::err_conflicting_sycl_function_attributes)
          << AL << A->getSpelling();
      Result &= false;
    }
  }
  return Result;
}

// Handles reqd_work_group_size and max_work_group_size.
template <typename WorkGroupAttr>
static void handleWorkGroupSize(Sema &S, Decl *D, const ParsedAttr &AL) {
  if (D->isInvalidDecl())
    return;

  S.CheckDeprecatedSYCLAttributeSpelling(AL);
  // __attribute__((reqd_work_group_size)), [[cl::reqd_work_group_size]], and
  // [[intel::max_work_group_size]] all require exactly three arguments.
  if ((AL.getKind() == ParsedAttr::AT_ReqdWorkGroupSize &&
       AL.getAttributeSpellingListIndex() ==
           ReqdWorkGroupSizeAttr::CXX11_cl_reqd_work_group_size) ||
      AL.getKind() == ParsedAttr::AT_SYCLIntelMaxWorkGroupSize ||
      AL.getSyntax() == ParsedAttr::AS_GNU) {
    if (!AL.checkExactlyNumArgs(S, 3))
      return;
  }

  Expr *XDimExpr = AL.getArgAsExpr(0);

  // If no attribute argument is specified, set the second and third argument
  // to the default value 1, but only if the sycl::reqd_work_group_size
  // spelling was used.
  auto SetDefaultValue = [](Sema &S, const ParsedAttr &AL) {
    assert(AL.getKind() == ParsedAttr::AT_ReqdWorkGroupSize && AL.hasScope() &&
           AL.getScopeName()->isStr("sycl"));
    return IntegerLiteral::Create(S.Context, llvm::APInt(32, 1),
                                  S.Context.IntTy, AL.getLoc());
  };

  Expr *YDimExpr =
      AL.isArgExpr(1) ? AL.getArgAsExpr(1) : SetDefaultValue(S, AL);

  Expr *ZDimExpr =
      AL.isArgExpr(2) ? AL.getArgAsExpr(2) : SetDefaultValue(S, AL);

  ASTContext &Ctx = S.getASTContext();

  if (!XDimExpr->isValueDependent() && !YDimExpr->isValueDependent() &&
      !ZDimExpr->isValueDependent()) {
    llvm::APSInt XDimVal, YDimVal, ZDimVal;
    ExprResult XDim = S.VerifyIntegerConstantExpression(XDimExpr, &XDimVal);
    ExprResult YDim = S.VerifyIntegerConstantExpression(YDimExpr, &YDimVal);
    ExprResult ZDim = S.VerifyIntegerConstantExpression(ZDimExpr, &ZDimVal);

    if (XDim.isInvalid())
      return;
    XDimExpr = XDim.get();

    if (YDim.isInvalid())
      return;
    YDimExpr = YDim.get();

    if (ZDim.isInvalid())
      return;
    ZDimExpr = ZDim.get();

    // If the num_simd_work_items attribute is specified on a declaration it
    // must evenly divide the index that increments fastest in the
    // reqd_work_group_size attribute. In OpenCL, the first argument increments
    // the fastest, and in SYCL, the last argument increments the fastest.
    if (const auto *A = D->getAttr<SYCLIntelNumSimdWorkItemsAttr>()) {
      int64_t NumSimdWorkItems =
          A->getValue()->getIntegerConstantExpr(Ctx)->getSExtValue();

      unsigned WorkGroupSize = S.getLangOpts().OpenCL ? XDimVal.getZExtValue()
                                                      : ZDimVal.getZExtValue();

      if (WorkGroupSize % NumSimdWorkItems != 0) {
        S.Diag(A->getLocation(), diag::err_sycl_num_kernel_wrong_reqd_wg_size)
            << A << AL;
        S.Diag(AL.getLoc(), diag::note_conflicting_attribute);
        return;
      }
    }

    // If the declaration has a SYCLIntelMaxWorkGroupSizeAttr or
    // ReqdWorkGroupSizeAttr, check to see if they hold equal values
    // (1, 1, 1) in case the value of SYCLIntelMaxGlobalWorkDimAttr
    // equals to 0.
    if (const auto *DeclAttr = D->getAttr<SYCLIntelMaxGlobalWorkDimAttr>()) {
      if (const auto *DeclExpr = dyn_cast<ConstantExpr>(DeclAttr->getValue())) {
        // If the value is dependent, we can not test anything.
        if (!DeclExpr)
          return;

        // Test the attribute value.
        if (DeclExpr->getResultAsAPSInt() == 0 &&
            (XDimVal.getZExtValue() != 1 || YDimVal.getZExtValue() != 1 ||
             ZDimVal.getZExtValue() != 1)) {
          S.Diag(AL.getLoc(), diag::err_sycl_x_y_z_arguments_must_be_one)
              << AL << DeclAttr;
          return;
        }
      }
    }

    if (const auto *ExistingAttr = D->getAttr<WorkGroupAttr>()) {
      // Compare attribute arguments value and warn for a mismatch.
      if (ExistingAttr->getXDimVal(Ctx) != XDimVal ||
          ExistingAttr->getYDimVal(Ctx) != YDimVal ||
          ExistingAttr->getZDimVal(Ctx) != ZDimVal) {
        S.Diag(AL.getLoc(), diag::warn_duplicate_attribute) << AL;
        S.Diag(ExistingAttr->getLocation(), diag::note_conflicting_attribute);
      }
    }
    if (!checkWorkGroupSizeValues(S, D, AL))
      return;
  }

  S.addIntelTripleArgAttr<WorkGroupAttr>(D, AL, XDimExpr, YDimExpr, ZDimExpr);
}

// Returns a DupArgResult value; Same means the args have the same value,
// Different means the args do not have the same value, and Unknown means that
// the args cannot (yet) be compared.
enum class DupArgResult { Unknown, Same, Different };
static DupArgResult AreArgValuesIdentical(const Expr *LHS, const Expr *RHS) {
  // If either operand is still value dependent, we can't test anything.
  const auto *LHSCE = dyn_cast<ConstantExpr>(LHS);
  const auto *RHSCE = dyn_cast<ConstantExpr>(RHS);
  if (!LHSCE || !RHSCE)
    return DupArgResult::Unknown;

  // Otherwise, test that the values.
  return LHSCE->getResultAsAPSInt() == RHSCE->getResultAsAPSInt()
             ? DupArgResult::Same
             : DupArgResult::Different;
}

void Sema::AddWorkGroupSizeHintAttr(Decl *D, const AttributeCommonInfo &CI,
                                    Expr *XDim, Expr *YDim, Expr *ZDim) {
  // Returns nullptr if diagnosing, otherwise returns the original expression
  // or the original expression converted to a constant expression.
  auto CheckAndConvertArg = [&](Expr *E) -> Expr * {
    // We can only check if the expression is not value dependent.
    if (!E->isValueDependent()) {
      llvm::APSInt ArgVal;
      ExprResult Res = VerifyIntegerConstantExpression(E, &ArgVal);
      if (Res.isInvalid())
        return nullptr;
      E = Res.get();

      // This attribute requires a strictly positive value.
      if (ArgVal <= 0) {
        Diag(E->getExprLoc(), diag::err_attribute_requires_positive_integer)
            << CI << /*positive*/ 0;
        return nullptr;
      }
    }

    return E;
  };

  // Check all three argument values, and if any are bad, bail out. This will
  // convert the given expressions into constant expressions when possible.
  XDim = CheckAndConvertArg(XDim);
  YDim = CheckAndConvertArg(YDim);
  ZDim = CheckAndConvertArg(ZDim);
  if (!XDim || !YDim || !ZDim)
    return;

  // If the attribute was already applied with different arguments, then
  // diagnose the second attribute as a duplicate and don't add it.
  if (const auto *Existing = D->getAttr<WorkGroupSizeHintAttr>()) {
    DupArgResult Results[] = {AreArgValuesIdentical(XDim, Existing->getXDim()),
                              AreArgValuesIdentical(YDim, Existing->getYDim()),
                              AreArgValuesIdentical(ZDim, Existing->getZDim())};
    // If any of the results are known to be different, we can diagnose at this
    // point and drop the attribute.
    if (llvm::is_contained(Results, DupArgResult::Different)) {
      Diag(CI.getLoc(), diag::warn_duplicate_attribute) << CI;
      Diag(Existing->getLoc(), diag::note_previous_attribute);
      return;
    }
    // If all of the results are known to be the same, we can silently drop the
    // attribute. Otherwise, we have to add the attribute and resolve its
    // differences later.
    if (llvm::all_of(Results,
                     [](DupArgResult V) { return V == DupArgResult::Same; }))
      return;
  }

  D->addAttr(::new (Context)
                 WorkGroupSizeHintAttr(Context, CI, XDim, YDim, ZDim));
}

WorkGroupSizeHintAttr *
Sema::MergeWorkGroupSizeHintAttr(Decl *D, const WorkGroupSizeHintAttr &A) {
  // Check to see if there's a duplicate attribute already applied.
  if (const auto *DeclAttr = D->getAttr<WorkGroupSizeHintAttr>()) {
    DupArgResult Results[] = {
        AreArgValuesIdentical(DeclAttr->getXDim(), A.getXDim()),
        AreArgValuesIdentical(DeclAttr->getYDim(), A.getYDim()),
        AreArgValuesIdentical(DeclAttr->getZDim(), A.getZDim())};

    // If any of the results are known to be different, we can diagnose at this
    // point and drop the attribute.
    if (llvm::is_contained(Results, DupArgResult::Different)) {
      Diag(DeclAttr->getLoc(), diag::warn_duplicate_attribute) << &A;
      Diag(A.getLoc(), diag::note_previous_attribute);
      return nullptr;
    }
    // If all of the results are known to be the same, we can silently drop the
    // attribute. Otherwise, we have to add the attribute and resolve its
    // differences later.
    if (llvm::all_of(Results,
                     [](DupArgResult V) { return V == DupArgResult::Same; }))
      return nullptr;
  }
  return ::new (Context)
      WorkGroupSizeHintAttr(Context, A, A.getXDim(), A.getYDim(), A.getZDim());
}

// Handles work_group_size_hint.
static void handleWorkGroupSizeHint(Sema &S, Decl *D, const ParsedAttr &AL) {
  S.CheckDeprecatedSYCLAttributeSpelling(AL);

  S.AddWorkGroupSizeHintAttr(D, AL, AL.getArgAsExpr(0), AL.getArgAsExpr(1),
                             AL.getArgAsExpr(2));
}

void Sema::AddIntelReqdSubGroupSize(Decl *D, const AttributeCommonInfo &CI,
                                    Expr *E) {
  if (!E->isValueDependent()) {
    // Validate that we have an integer constant expression and then store the
    // converted constant expression into the semantic attribute so that we
    // don't have to evaluate it again later.
    llvm::APSInt ArgVal;
    ExprResult Res = VerifyIntegerConstantExpression(E, &ArgVal);
    if (Res.isInvalid())
      return;
    E = Res.get();

    // This attribute requires a strictly positive value.
    if (ArgVal <= 0) {
      Diag(E->getExprLoc(), diag::err_attribute_requires_positive_integer)
          << CI << /*positive*/ 0;
      return;
    }

    // Check to see if there's a duplicate attribute with different values
    // already applied to the declaration.
    if (const auto *DeclAttr = D->getAttr<IntelReqdSubGroupSizeAttr>()) {
      // If the other attribute argument is instantiation dependent, we won't
      // have converted it to a constant expression yet and thus we test
      // whether this is a null pointer.
      if (const auto *DeclExpr = dyn_cast<ConstantExpr>(DeclAttr->getValue())) {
        if (ArgVal != DeclExpr->getResultAsAPSInt()) {
          Diag(CI.getLoc(), diag::warn_duplicate_attribute) << CI;
          Diag(DeclAttr->getLoc(), diag::note_previous_attribute);
        }
        // Drop the duplicate attribute.
        return;
      }
    }
  }

  D->addAttr(::new (Context) IntelReqdSubGroupSizeAttr(Context, CI, E));
}

IntelReqdSubGroupSizeAttr *
Sema::MergeIntelReqdSubGroupSizeAttr(Decl *D,
                                     const IntelReqdSubGroupSizeAttr &A) {
  // Check to see if there's a duplicate attribute with different values
  // already applied to the declaration.
  if (const auto *DeclAttr = D->getAttr<IntelReqdSubGroupSizeAttr>()) {
    if (const auto *DeclExpr = dyn_cast<ConstantExpr>(DeclAttr->getValue())) {
      if (const auto *MergeExpr = dyn_cast<ConstantExpr>(A.getValue())) {
        if (DeclExpr->getResultAsAPSInt() != MergeExpr->getResultAsAPSInt()) {
          Diag(DeclAttr->getLoc(), diag::warn_duplicate_attribute) << &A;
          Diag(A.getLoc(), diag::note_previous_attribute);
          return nullptr;
        }
        // Do not add a duplicate attribute.
        return nullptr;
      }
    }
  }
  return ::new (Context) IntelReqdSubGroupSizeAttr(Context, A, A.getValue());
}

static void handleIntelReqdSubGroupSize(Sema &S, Decl *D,
                                        const ParsedAttr &AL) {
  S.CheckDeprecatedSYCLAttributeSpelling(AL);

  Expr *E = AL.getArgAsExpr(0);
  S.AddIntelReqdSubGroupSize(D, AL, E);
}

IntelNamedSubGroupSizeAttr *
Sema::MergeIntelNamedSubGroupSizeAttr(Decl *D,
                                      const IntelNamedSubGroupSizeAttr &A) {
  // Check to see if there's a duplicate attribute with different values
  // already applied to the declaration.
  if (const auto *DeclAttr = D->getAttr<IntelNamedSubGroupSizeAttr>()) {
    if (DeclAttr->getType() != A.getType()) {
      Diag(DeclAttr->getLoc(), diag::warn_duplicate_attribute) << &A;
      Diag(A.getLoc(), diag::note_previous_attribute);
    }
    return nullptr;
  }

  return IntelNamedSubGroupSizeAttr::Create(Context, A.getType(), A);
}

static void handleIntelNamedSubGroupSize(Sema &S, Decl *D,
                                         const ParsedAttr &AL) {
  StringRef SizeStr;
  SourceLocation Loc;
  if (AL.isArgIdent(0)) {
    IdentifierLoc *IL = AL.getArgAsIdent(0);
    SizeStr = IL->Ident->getName();
    Loc = IL->Loc;
  } else if (!S.checkStringLiteralArgumentAttr(AL, 0, SizeStr, &Loc)) {
    return;
  }

  IntelNamedSubGroupSizeAttr::SubGroupSizeType SizeType;
  if (!IntelNamedSubGroupSizeAttr::ConvertStrToSubGroupSizeType(SizeStr,
                                                                SizeType)) {
    S.Diag(Loc, diag::warn_attribute_type_not_supported) << AL << SizeStr;
  }
  D->addAttr(IntelNamedSubGroupSizeAttr::Create(S.Context, SizeType, AL));
}

<<<<<<< HEAD
void Sema::AddSYCLIntelNumSimdWorkItemsAttr(Decl *D,
                                            const AttributeCommonInfo &CI,
                                            Expr *E) {
  if (!E->isValueDependent()) {
    // Validate that we have an integer constant expression and then store the
    // converted constant expression into the semantic attribute so that we
    // don't have to evaluate it again later.
    llvm::APSInt ArgVal;
    ExprResult Res = VerifyIntegerConstantExpression(E, &ArgVal);
    if (Res.isInvalid())
      return;
    E = Res.get();

    // This attribute requires a strictly positive value.
    if (ArgVal <= 0) {
      Diag(E->getExprLoc(), diag::err_attribute_requires_positive_integer)
          << CI << /*positive*/ 0;
      return;
    }
=======
// Check for things we'd like to warn about. Multiversioning issues are
// handled later in the process, once we know how many exist.
bool Sema::checkTargetAttr(SourceLocation LiteralLoc, StringRef AttrStr) {
  enum FirstParam { Unsupported, Duplicate, Unknown };
  enum SecondParam { None, Architecture, Tune };
  enum ThirdParam { Target, TargetClones };
  if (AttrStr.contains("fpmath="))
    return Diag(LiteralLoc, diag::warn_unsupported_target_attribute)
           << Unsupported << None << "fpmath=" << Target;

  // Diagnose use of tune if target doesn't support it.
  if (!Context.getTargetInfo().supportsTargetAttributeTune() &&
      AttrStr.contains("tune="))
    return Diag(LiteralLoc, diag::warn_unsupported_target_attribute)
           << Unsupported << None << "tune=" << Target;
>>>>>>> 9deab60a

    // Check to see if there's a duplicate attribute with different values
    // already applied to the declaration.
    if (const auto *DeclAttr = D->getAttr<SYCLIntelNumSimdWorkItemsAttr>()) {
      // If the other attribute argument is instantiation dependent, we won't
      // have converted it to a constant expression yet and thus we test
      // whether this is a null pointer.
      if (const auto *DeclExpr = dyn_cast<ConstantExpr>(DeclAttr->getValue())) {
        if (ArgVal != DeclExpr->getResultAsAPSInt()) {
          Diag(CI.getLoc(), diag::warn_duplicate_attribute) << CI;
          Diag(DeclAttr->getLoc(), diag::note_previous_attribute);
        }
        // Drop the duplicate attribute.
        return;
      }
    }

<<<<<<< HEAD
    // If the reqd_work_group_size attribute is specified on a declaration
    // along with num_simd_work_items, the required work group size specified
    // by num_simd_work_items attribute must evenly divide the index that
    // increments fastest in the reqd_work_group_size attribute.
    //
    // The arguments to reqd_work_group_size are ordered based on which index
    // increments the fastest. In OpenCL, the first argument is the index that
    // increments the fastest, and in SYCL, the last argument is the index that
    // increments the fastest.
    if (const auto *DeclAttr = D->getAttr<ReqdWorkGroupSizeAttr>()) {
      Expr *XDimExpr = DeclAttr->getXDim();
      Expr *YDimExpr = DeclAttr->getYDim();
      Expr *ZDimExpr = DeclAttr->getZDim();

      if (!XDimExpr->isValueDependent() && !YDimExpr->isValueDependent() &&
          !ZDimExpr->isValueDependent()) {
        llvm::APSInt XDimVal, ZDimVal;
        ExprResult XDim = VerifyIntegerConstantExpression(XDimExpr, &XDimVal);
        ExprResult ZDim = VerifyIntegerConstantExpression(ZDimExpr, &ZDimVal);

        if (XDim.isInvalid() || ZDim.isInvalid())
          return;

        unsigned WorkGroupSize = getLangOpts().OpenCL ? XDimVal.getZExtValue()
                                                      : ZDimVal.getZExtValue();

        if (WorkGroupSize % ArgVal.getSExtValue() != 0) {
          Diag(CI.getLoc(), diag::err_sycl_num_kernel_wrong_reqd_wg_size)
              << CI << DeclAttr;
          Diag(DeclAttr->getLocation(), diag::note_conflicting_attribute);
          return;
        }
      }
    }
  }

  D->addAttr(::new (Context) SYCLIntelNumSimdWorkItemsAttr(Context, CI, E));
}

SYCLIntelNumSimdWorkItemsAttr *Sema::MergeSYCLIntelNumSimdWorkItemsAttr(
    Decl *D, const SYCLIntelNumSimdWorkItemsAttr &A) {
  // Check to see if there's a duplicate attribute with different values
  // already applied to the declaration.
  if (const auto *DeclAttr = D->getAttr<SYCLIntelNumSimdWorkItemsAttr>()) {
    if (const auto *DeclExpr = dyn_cast<ConstantExpr>(DeclAttr->getValue())) {
      if (const auto *MergeExpr = dyn_cast<ConstantExpr>(A.getValue())) {
        if (DeclExpr->getResultAsAPSInt() != MergeExpr->getResultAsAPSInt()) {
          Diag(DeclAttr->getLoc(), diag::warn_duplicate_attribute) << &A;
          Diag(A.getLoc(), diag::note_previous_attribute);
        }
        // Do not add a duplicate attribute.
        return nullptr;
      }
    }
  }
  return ::new (Context)
      SYCLIntelNumSimdWorkItemsAttr(Context, A, A.getValue());
}

static void handleSYCLIntelNumSimdWorkItemsAttr(Sema &S, Decl *D,
                                                const ParsedAttr &A) {
  Expr *E = A.getArgAsExpr(0);
  S.AddSYCLIntelNumSimdWorkItemsAttr(D, A, E);
}

// Handles use_stall_enable_clusters
static void handleUseStallEnableClustersAttr(Sema &S, Decl *D,
                                             const ParsedAttr &Attr) {
  if (D->isInvalidDecl())
    return;

  unsigned NumArgs = Attr.getNumArgs();
  if (NumArgs > 0) {
    S.Diag(Attr.getLoc(), diag::warn_attribute_too_many_arguments) << Attr << 0;
    return;
  }

  handleSimpleAttribute<SYCLIntelUseStallEnableClustersAttr>(S, D, Attr);
}

// Handles disable_loop_pipelining attribute.
static void handleSYCLIntelFPGADisableLoopPipeliningAttr(Sema &S, Decl *D,
                                                         const ParsedAttr &A) {
  D->addAttr(::new (S.Context)
                 SYCLIntelFPGADisableLoopPipeliningAttr(S.Context, A));
}

// Handles initiation_interval attribute.
void Sema::AddSYCLIntelFPGAInitiationIntervalAttr(Decl *D,
                                                  const AttributeCommonInfo &CI,
                                                  Expr *E) {
  if (!E->isValueDependent()) {
    // Validate that we have an integer constant expression and then store the
    // converted constant expression into the semantic attribute so that we
    // don't have to evaluate it again later.
    llvm::APSInt ArgVal;
    ExprResult Res = VerifyIntegerConstantExpression(E, &ArgVal);
    if (Res.isInvalid())
      return;
    E = Res.get();
    // This attribute requires a strictly positive value.
    if (ArgVal <= 0) {
      Diag(E->getExprLoc(), diag::err_attribute_requires_positive_integer)
          << CI << /*positive*/ 0;
      return;
    }
    // Check to see if there's a duplicate attribute with different values
    // already applied to the declaration.
    if (const auto *DeclAttr =
            D->getAttr<SYCLIntelFPGAInitiationIntervalAttr>()) {
      // If the other attribute argument is instantiation dependent, we won't
      // have converted it to a constant expression yet and thus we test
      // whether this is a null pointer.
      if (const auto *DeclExpr =
              dyn_cast<ConstantExpr>(DeclAttr->getIntervalExpr())) {
        if (ArgVal != DeclExpr->getResultAsAPSInt()) {
          Diag(CI.getLoc(), diag::warn_duplicate_attribute) << CI;
          Diag(DeclAttr->getLoc(), diag::note_previous_attribute);
        }
        // Drop the duplicate attribute.
        return;
      }
    }
  }

  D->addAttr(::new (Context)
                 SYCLIntelFPGAInitiationIntervalAttr(Context, CI, E));
}

SYCLIntelFPGAInitiationIntervalAttr *
Sema::MergeSYCLIntelFPGAInitiationIntervalAttr(
    Decl *D, const SYCLIntelFPGAInitiationIntervalAttr &A) {
  // Check to see if there's a duplicate attribute with different values
  // already applied to the declaration.
  if (const auto *DeclAttr =
          D->getAttr<SYCLIntelFPGAInitiationIntervalAttr>()) {
    if (const auto *DeclExpr =
            dyn_cast<ConstantExpr>(DeclAttr->getIntervalExpr())) {
      if (const auto *MergeExpr = dyn_cast<ConstantExpr>(A.getIntervalExpr())) {
        if (DeclExpr->getResultAsAPSInt() != MergeExpr->getResultAsAPSInt()) {
          Diag(DeclAttr->getLoc(), diag::warn_duplicate_attribute) << &A;
          Diag(A.getLoc(), diag::note_previous_attribute);
        }
        // Do not add a duplicate attribute.
        return nullptr;
      }
    }
  }

  return ::new (Context)
      SYCLIntelFPGAInitiationIntervalAttr(Context, A, A.getIntervalExpr());
}

static void handleSYCLIntelFPGAInitiationIntervalAttr(Sema &S, Decl *D,
                                                      const ParsedAttr &A) {
  S.CheckDeprecatedSYCLAttributeSpelling(A);

  S.AddSYCLIntelFPGAInitiationIntervalAttr(D, A, A.getArgAsExpr(0));
}

// Handle scheduler_target_fmax_mhz
void Sema::AddSYCLIntelSchedulerTargetFmaxMhzAttr(Decl *D,
                                                  const AttributeCommonInfo &CI,
                                                  Expr *E) {
  if (!E->isValueDependent()) {
    // Validate that we have an integer constant expression and then store the
    // converted constant expression into the semantic attribute so that we
    // don't have to evaluate it again later.
    llvm::APSInt ArgVal;
    ExprResult Res = VerifyIntegerConstantExpression(E, &ArgVal);
    if (Res.isInvalid())
      return;
    E = Res.get();

    // This attribute requires a non-negative value.
    if (ArgVal < 0) {
      Diag(E->getExprLoc(), diag::err_attribute_requires_positive_integer)
          << CI << /*non-negative*/ 1;
      return;
    }
    // Check to see if there's a duplicate attribute with different values
    // already applied to the declaration.
    if (const auto *DeclAttr =
            D->getAttr<SYCLIntelSchedulerTargetFmaxMhzAttr>()) {
      // If the other attribute argument is instantiation dependent, we won't
      // have converted it to a constant expression yet and thus we test
      // whether this is a null pointer.
      if (const auto *DeclExpr = dyn_cast<ConstantExpr>(DeclAttr->getValue())) {
        if (ArgVal != DeclExpr->getResultAsAPSInt()) {
          Diag(CI.getLoc(), diag::warn_duplicate_attribute) << CI;
          Diag(DeclAttr->getLoc(), diag::note_previous_attribute);
        }
        // Drop the duplicate attribute.
        return;
      }
    }
  }

  D->addAttr(::new (Context)
                 SYCLIntelSchedulerTargetFmaxMhzAttr(Context, CI, E));
}

SYCLIntelSchedulerTargetFmaxMhzAttr *
Sema::MergeSYCLIntelSchedulerTargetFmaxMhzAttr(
    Decl *D, const SYCLIntelSchedulerTargetFmaxMhzAttr &A) {
  // Check to see if there's a duplicate attribute with different values
  // already applied to the declaration.
  if (const auto *DeclAttr =
          D->getAttr<SYCLIntelSchedulerTargetFmaxMhzAttr>()) {
    if (const auto *DeclExpr = dyn_cast<ConstantExpr>(DeclAttr->getValue())) {
      if (const auto *MergeExpr = dyn_cast<ConstantExpr>(A.getValue())) {
        if (DeclExpr->getResultAsAPSInt() != MergeExpr->getResultAsAPSInt()) {
          Diag(DeclAttr->getLoc(), diag::warn_duplicate_attribute) << &A;
          Diag(A.getLoc(), diag::note_previous_attribute);
          return nullptr;
        }
        // Do not add a duplicate attribute.
        return nullptr;
      }
    }
  }
  return ::new (Context)
      SYCLIntelSchedulerTargetFmaxMhzAttr(Context, A, A.getValue());
}

static void handleSYCLIntelSchedulerTargetFmaxMhzAttr(Sema &S, Decl *D,
                                                      const ParsedAttr &AL) {
  Expr *E = AL.getArgAsExpr(0);
  S.AddSYCLIntelSchedulerTargetFmaxMhzAttr(D, AL, E);
}

// Handles max_global_work_dim.
// Returns a OneArgResult value; EqualToOne means all argument values are
// equal to one, NotEqualToOne means at least one argument value is not
// equal to one, and Unknown means that at least one of the argument values
// could not be determined.
enum class OneArgResult { Unknown, EqualToOne, NotEqualToOne };
static OneArgResult AreAllArgsOne(const Expr *Args[], size_t Count) {

  for (size_t Idx = 0; Idx < Count; ++Idx) {
    const auto *CE = dyn_cast<ConstantExpr>(Args[Idx]);
    if (!CE)
      return OneArgResult::Unknown;
    if (CE->getResultAsAPSInt() != 1)
      return OneArgResult::NotEqualToOne;
  }
  return OneArgResult::EqualToOne;
}

// If the declaration has a SYCLIntelMaxWorkGroupSizeAttr or
// ReqdWorkGroupSizeAttr, check to see if they hold equal values
// (1, 1, 1). Returns true if diagnosed.
template <typename AttrTy>
static bool checkWorkGroupSizeAttrExpr(Sema &S, Decl *D,
                                       const AttributeCommonInfo &AL) {
  if (const auto *A = D->getAttr<AttrTy>()) {
    const Expr *Args[3] = {A->getXDim(), A->getYDim(), A->getZDim()};
    if (OneArgResult::NotEqualToOne == AreAllArgsOne(Args, 3)) {
      S.Diag(A->getLocation(), diag::err_sycl_x_y_z_arguments_must_be_one)
          << A << AL;
      return true;
    }
  }
  return false;
}

void Sema::AddSYCLIntelMaxGlobalWorkDimAttr(Decl *D,
                                            const AttributeCommonInfo &CI,
                                            Expr *E) {
  if (!E->isValueDependent()) {
    // Validate that we have an integer constant expression and then store the
    // converted constant expression into the semantic attribute so that we
    // don't have to evaluate it again later.
    llvm::APSInt ArgVal;
    ExprResult Res = VerifyIntegerConstantExpression(E, &ArgVal);
    if (Res.isInvalid())
      return;
    E = Res.get();

    // This attribute must be in the range [0, 3].
    if (ArgVal < 0 || ArgVal > 3) {
      Diag(E->getBeginLoc(), diag::err_attribute_argument_out_of_range)
          << CI << 0 << 3 << E->getSourceRange();
      return;
    }

    // Check to see if there's a duplicate attribute with different values
    // already applied to the declaration.
    if (const auto *DeclAttr = D->getAttr<SYCLIntelMaxGlobalWorkDimAttr>()) {
      // If the other attribute argument is instantiation dependent, we won't
      // have converted it to a constant expression yet and thus we test
      // whether this is a null pointer.
      if (const auto *DeclExpr = dyn_cast<ConstantExpr>(DeclAttr->getValue())) {
        if (ArgVal != DeclExpr->getResultAsAPSInt()) {
          Diag(CI.getLoc(), diag::warn_duplicate_attribute) << CI;
          Diag(DeclAttr->getLoc(), diag::note_previous_attribute);
        }
        // Drop the duplicate attribute.
        return;
      }
    }

    // If the declaration has a SYCLIntelMaxWorkGroupSizeAttr or
    // ReqdWorkGroupSizeAttr, check to see if they hold equal values
    // (1, 1, 1) in case the value of SYCLIntelMaxGlobalWorkDimAttr
    // equals to 0.
    if (ArgVal == 0) {
      if (checkWorkGroupSizeAttrExpr<SYCLIntelMaxWorkGroupSizeAttr>(*this, D,
                                                                    CI) ||
          checkWorkGroupSizeAttrExpr<ReqdWorkGroupSizeAttr>(*this, D, CI))
        return;
    }
  }

  D->addAttr(::new (Context) SYCLIntelMaxGlobalWorkDimAttr(Context, CI, E));
}

SYCLIntelMaxGlobalWorkDimAttr *Sema::MergeSYCLIntelMaxGlobalWorkDimAttr(
    Decl *D, const SYCLIntelMaxGlobalWorkDimAttr &A) {
  // Check to see if there's a duplicate attribute with different values
  // already applied to the declaration.
  if (const auto *DeclAttr = D->getAttr<SYCLIntelMaxGlobalWorkDimAttr>()) {
    if (const auto *DeclExpr = dyn_cast<ConstantExpr>(DeclAttr->getValue())) {
      if (const auto *MergeExpr = dyn_cast<ConstantExpr>(A.getValue())) {
        if (DeclExpr->getResultAsAPSInt() != MergeExpr->getResultAsAPSInt()) {
          Diag(DeclAttr->getLoc(), diag::warn_duplicate_attribute) << &A;
          Diag(A.getLoc(), diag::note_previous_attribute);
        }
        // Do not add a duplicate attribute.
        return nullptr;
      }
    }
  }

  // If the declaration has a SYCLIntelMaxWorkGroupSizeAttr or
  // ReqdWorkGroupSizeAttr, check to see if they hold equal values
  // (1, 1, 1) in case the value of SYCLIntelMaxGlobalWorkDimAttr
  // equals to 0.
  const auto *MergeExpr = dyn_cast<ConstantExpr>(A.getValue());
  if (MergeExpr->getResultAsAPSInt() == 0) {
    if (checkWorkGroupSizeAttrExpr<SYCLIntelMaxWorkGroupSizeAttr>(*this, D,
                                                                  A) ||
        checkWorkGroupSizeAttrExpr<ReqdWorkGroupSizeAttr>(*this, D, A))
      return nullptr;
  }

  return ::new (Context)
      SYCLIntelMaxGlobalWorkDimAttr(Context, A, A.getValue());
}

static void handleSYCLIntelMaxGlobalWorkDimAttr(Sema &S, Decl *D,
                                                const ParsedAttr &AL) {
  Expr *E = AL.getArgAsExpr(0);
  S.AddSYCLIntelMaxGlobalWorkDimAttr(D, AL, E);
}

// Handles [[intel::loop_fuse]] and [[intel::loop_fuse_independent]].
void Sema::AddSYCLIntelLoopFuseAttr(Decl *D, const AttributeCommonInfo &CI,
                                    Expr *E) {
  if (!E->isValueDependent()) {
    // Validate that we have an integer constant expression and then store the
    // converted constant expression into the semantic attribute so that we
    // don't have to evaluate it again later.
    llvm::APSInt ArgVal;
    ExprResult Res = VerifyIntegerConstantExpression(E, &ArgVal);
    if (Res.isInvalid())
      return;
    E = Res.get();

    // This attribute requires a non-negative value.
    if (ArgVal < 0) {
      Diag(E->getExprLoc(), diag::err_attribute_requires_positive_integer)
          << CI << /*non-negative*/ 1;
      return;
    }
    // Check to see if there's a duplicate attribute with different values
    // already applied to the declaration.
    if (const auto *DeclAttr = D->getAttr<SYCLIntelLoopFuseAttr>()) {
      // [[intel::loop_fuse]] and [[intel::loop_fuse_independent]] are
      // incompatible.
      // FIXME: If additional spellings are provided for this attribute,
      // this code will do the wrong thing.
      if (DeclAttr->getAttributeSpellingListIndex() !=
          CI.getAttributeSpellingListIndex()) {
        Diag(CI.getLoc(), diag::err_attributes_are_not_compatible)
            << CI << DeclAttr;
        Diag(DeclAttr->getLocation(), diag::note_conflicting_attribute);
        return;
      }
      // If the other attribute argument is instantiation dependent, we won't
      // have converted it to a constant expression yet and thus we test
      // whether this is a null pointer.
      if (const auto *DeclExpr = dyn_cast<ConstantExpr>(DeclAttr->getValue())) {
        if (ArgVal != DeclExpr->getResultAsAPSInt()) {
          Diag(CI.getLoc(), diag::warn_duplicate_attribute) << CI;
          Diag(DeclAttr->getLoc(), diag::note_previous_attribute);
        }
        // Drop the duplicate attribute.
        return;
      }
    }
  }

  D->addAttr(::new (Context) SYCLIntelLoopFuseAttr(Context, CI, E));
}

SYCLIntelLoopFuseAttr *
Sema::MergeSYCLIntelLoopFuseAttr(Decl *D, const SYCLIntelLoopFuseAttr &A) {
  // Check to see if there's a duplicate attribute with different values
  // already applied to the declaration.
  if (const auto *DeclAttr = D->getAttr<SYCLIntelLoopFuseAttr>()) {
    // [[intel::loop_fuse]] and [[intel::loop_fuse_independent]] are
    // incompatible.
    // FIXME: If additional spellings are provided for this attribute,
    // this code will do the wrong thing.
    if (DeclAttr->getAttributeSpellingListIndex() !=
        A.getAttributeSpellingListIndex()) {
      Diag(A.getLoc(), diag::err_attributes_are_not_compatible)
          << &A << DeclAttr;
      Diag(DeclAttr->getLoc(), diag::note_conflicting_attribute);
      return nullptr;
    }
    if (const auto *DeclExpr = dyn_cast<ConstantExpr>(DeclAttr->getValue())) {
      if (const auto *MergeExpr = dyn_cast<ConstantExpr>(A.getValue())) {
        if (DeclExpr->getResultAsAPSInt() != MergeExpr->getResultAsAPSInt()) {
          Diag(DeclAttr->getLoc(), diag::warn_duplicate_attribute) << &A;
          Diag(A.getLoc(), diag::note_previous_attribute);
        }
        // Do not add a duplicate attribute.
        return nullptr;
      }
    }
  }

  return ::new (Context) SYCLIntelLoopFuseAttr(Context, A, A.getValue());
}

static void handleSYCLIntelLoopFuseAttr(Sema &S, Decl *D, const ParsedAttr &A) {
  // If no attribute argument is specified, set to default value '1'.
  Expr *E = A.isArgExpr(0)
                ? A.getArgAsExpr(0)
                : IntegerLiteral::Create(S.Context, llvm::APInt(32, 1),
                                         S.Context.IntTy, A.getLoc());

  S.AddSYCLIntelLoopFuseAttr(D, A, E);
}

static void handleVecTypeHint(Sema &S, Decl *D, const ParsedAttr &AL) {
  // This attribute is deprecated without replacement in SYCL 2020 mode.
  if (S.LangOpts.getSYCLVersion() > LangOptions::SYCL_2017)
    S.Diag(AL.getLoc(), diag::warn_attribute_spelling_deprecated) << AL;

  // If the attribute is used with the [[sycl::vec_type_hint]] spelling in SYCL
  // 2017 mode, we want to warn about using the newer name in the older
  // standard as a compatibility extension.
  if (S.LangOpts.getSYCLVersion() == LangOptions::SYCL_2017 && AL.hasScope())
    S.Diag(AL.getLoc(), diag::ext_sycl_2020_attr_spelling) << AL;

  if (!AL.hasParsedType()) {
    S.Diag(AL.getLoc(), diag::err_attribute_wrong_number_arguments) << AL << 1;
    return;
  }

  TypeSourceInfo *ParmTSI = nullptr;
  QualType ParmType = S.GetTypeFromParser(AL.getTypeArg(), &ParmTSI);
  assert(ParmTSI && "no type source info for attribute argument");

  if (!ParmType->isExtVectorType() && !ParmType->isFloatingType() &&
      (ParmType->isBooleanType() ||
       !ParmType->isIntegralType(S.getASTContext()))) {
    S.Diag(AL.getLoc(), diag::err_attribute_invalid_argument) << 2 << AL;
    return;
  }

  if (VecTypeHintAttr *A = D->getAttr<VecTypeHintAttr>()) {
    if (!S.Context.hasSameType(A->getTypeHint(), ParmType)) {
      S.Diag(AL.getLoc(), diag::warn_duplicate_attribute) << AL;
      return;
    }
  }

  D->addAttr(::new (S.Context) VecTypeHintAttr(S.Context, AL, ParmTSI));
}

SectionAttr *Sema::mergeSectionAttr(Decl *D, const AttributeCommonInfo &CI,
                                    StringRef Name) {
  // Explicit or partial specializations do not inherit
  // the section attribute from the primary template.
  if (const auto *FD = dyn_cast<FunctionDecl>(D)) {
    if (CI.getAttributeSpellingListIndex() == SectionAttr::Declspec_allocate &&
        FD->isFunctionTemplateSpecialization())
      return nullptr;
  }
  if (SectionAttr *ExistingAttr = D->getAttr<SectionAttr>()) {
    if (ExistingAttr->getName() == Name)
      return nullptr;
    Diag(ExistingAttr->getLocation(), diag::warn_mismatched_section)
         << 1 /*section*/;
    Diag(CI.getLoc(), diag::note_previous_attribute);
    return nullptr;
  }
  return ::new (Context) SectionAttr(Context, CI, Name);
}

/// Used to implement to perform semantic checking on
/// attribute((section("foo"))) specifiers.
///
/// In this case, "foo" is passed in to be checked.  If the section
/// specifier is invalid, return an Error that indicates the problem.
///
/// This is a simple quality of implementation feature to catch errors
/// and give good diagnostics in cases when the assembler or code generator
/// would otherwise reject the section specifier.
llvm::Error Sema::isValidSectionSpecifier(StringRef SecName) {
  if (!Context.getTargetInfo().getTriple().isOSDarwin())
    return llvm::Error::success();

  // Let MCSectionMachO validate this.
  StringRef Segment, Section;
  unsigned TAA, StubSize;
  bool HasTAA;
  return llvm::MCSectionMachO::ParseSectionSpecifier(SecName, Segment, Section,
                                                     TAA, HasTAA, StubSize);
}

bool Sema::checkSectionName(SourceLocation LiteralLoc, StringRef SecName) {
  if (llvm::Error E = isValidSectionSpecifier(SecName)) {
    Diag(LiteralLoc, diag::err_attribute_section_invalid_for_target)
        << toString(std::move(E)) << 1 /*'section'*/;
    return false;
  }
  return true;
}

static void handleSectionAttr(Sema &S, Decl *D, const ParsedAttr &AL) {
  // Make sure that there is a string literal as the sections's single
  // argument.
  StringRef Str;
  SourceLocation LiteralLoc;
  if (!S.checkStringLiteralArgumentAttr(AL, 0, Str, &LiteralLoc))
    return;

  if (!S.checkSectionName(LiteralLoc, Str))
    return;

  SectionAttr *NewAttr = S.mergeSectionAttr(D, AL, Str);
  if (NewAttr) {
    D->addAttr(NewAttr);
    if (isa<FunctionDecl, FunctionTemplateDecl, ObjCMethodDecl,
            ObjCPropertyDecl>(D))
      S.UnifySection(NewAttr->getName(),
                     ASTContext::PSF_Execute | ASTContext::PSF_Read,
                     cast<NamedDecl>(D));
  }
}

// This is used for `__declspec(code_seg("segname"))` on a decl.
// `#pragma code_seg("segname")` uses checkSectionName() instead.
static bool checkCodeSegName(Sema &S, SourceLocation LiteralLoc,
                             StringRef CodeSegName) {
  if (llvm::Error E = S.isValidSectionSpecifier(CodeSegName)) {
    S.Diag(LiteralLoc, diag::err_attribute_section_invalid_for_target)
        << toString(std::move(E)) << 0 /*'code-seg'*/;
    return false;
  }

  return true;
}

CodeSegAttr *Sema::mergeCodeSegAttr(Decl *D, const AttributeCommonInfo &CI,
                                    StringRef Name) {
  // Explicit or partial specializations do not inherit
  // the code_seg attribute from the primary template.
  if (const auto *FD = dyn_cast<FunctionDecl>(D)) {
    if (FD->isFunctionTemplateSpecialization())
      return nullptr;
  }
  if (const auto *ExistingAttr = D->getAttr<CodeSegAttr>()) {
    if (ExistingAttr->getName() == Name)
      return nullptr;
    Diag(ExistingAttr->getLocation(), diag::warn_mismatched_section)
         << 0 /*codeseg*/;
    Diag(CI.getLoc(), diag::note_previous_attribute);
    return nullptr;
  }
  return ::new (Context) CodeSegAttr(Context, CI, Name);
}

static void handleCodeSegAttr(Sema &S, Decl *D, const ParsedAttr &AL) {
  StringRef Str;
  SourceLocation LiteralLoc;
  if (!S.checkStringLiteralArgumentAttr(AL, 0, Str, &LiteralLoc))
    return;
  if (!checkCodeSegName(S, LiteralLoc, Str))
    return;
  if (const auto *ExistingAttr = D->getAttr<CodeSegAttr>()) {
    if (!ExistingAttr->isImplicit()) {
      S.Diag(AL.getLoc(),
             ExistingAttr->getName() == Str
             ? diag::warn_duplicate_codeseg_attribute
             : diag::err_conflicting_codeseg_attribute);
      return;
    }
    D->dropAttr<CodeSegAttr>();
  }
  if (CodeSegAttr *CSA = S.mergeCodeSegAttr(D, AL, Str))
    D->addAttr(CSA);
}

// Check for things we'd like to warn about. Multiversioning issues are
// handled later in the process, once we know how many exist.
bool Sema::checkTargetAttr(SourceLocation LiteralLoc, StringRef AttrStr) {
  enum FirstParam { Unsupported, Duplicate, Unknown };
  enum SecondParam { None, Architecture, Tune };
  if (AttrStr.contains("fpmath="))
    return Diag(LiteralLoc, diag::warn_unsupported_target_attribute)
           << Unsupported << None << "fpmath=";

  // Diagnose use of tune if target doesn't support it.
  if (!Context.getTargetInfo().supportsTargetAttributeTune() &&
      AttrStr.contains("tune="))
    return Diag(LiteralLoc, diag::warn_unsupported_target_attribute)
           << Unsupported << None << "tune=";

  ParsedTargetAttr ParsedAttrs = TargetAttr::parse(AttrStr);

  if (!ParsedAttrs.Architecture.empty() &&
      !Context.getTargetInfo().isValidCPUName(ParsedAttrs.Architecture))
    return Diag(LiteralLoc, diag::warn_unsupported_target_attribute)
           << Unknown << Architecture << ParsedAttrs.Architecture;

  if (!ParsedAttrs.Tune.empty() &&
      !Context.getTargetInfo().isValidCPUName(ParsedAttrs.Tune))
    return Diag(LiteralLoc, diag::warn_unsupported_target_attribute)
           << Unknown << Tune << ParsedAttrs.Tune;

  if (ParsedAttrs.DuplicateArchitecture)
    return Diag(LiteralLoc, diag::warn_unsupported_target_attribute)
           << Duplicate << None << "arch=";
=======
  if (!ParsedAttrs.Architecture.empty() &&
      !Context.getTargetInfo().isValidCPUName(ParsedAttrs.Architecture))
    return Diag(LiteralLoc, diag::warn_unsupported_target_attribute)
           << Unknown << Architecture << ParsedAttrs.Architecture << Target;

  if (!ParsedAttrs.Tune.empty() &&
      !Context.getTargetInfo().isValidCPUName(ParsedAttrs.Tune))
    return Diag(LiteralLoc, diag::warn_unsupported_target_attribute)
           << Unknown << Tune << ParsedAttrs.Tune << Target;

  if (ParsedAttrs.DuplicateArchitecture)
    return Diag(LiteralLoc, diag::warn_unsupported_target_attribute)
           << Duplicate << None << "arch=" << Target;
>>>>>>> 9deab60a
  if (ParsedAttrs.DuplicateTune)
    return Diag(LiteralLoc, diag::warn_unsupported_target_attribute)
           << Duplicate << None << "tune=" << Target;

  for (const auto &Feature : ParsedAttrs.Features) {
    auto CurFeature = StringRef(Feature).drop_front(); // remove + or -.
    if (!Context.getTargetInfo().isValidFeatureName(CurFeature))
      return Diag(LiteralLoc, diag::warn_unsupported_target_attribute)
             << Unsupported << None << CurFeature << Target;
  }

  TargetInfo::BranchProtectionInfo BPI;
  StringRef Error;
  if (!ParsedAttrs.BranchProtection.empty() &&
      !Context.getTargetInfo().validateBranchProtection(
          ParsedAttrs.BranchProtection, BPI, Error)) {
    if (Error.empty())
      return Diag(LiteralLoc, diag::warn_unsupported_target_attribute)
             << Unsupported << None << "branch-protection" << Target;
    else
      return Diag(LiteralLoc, diag::err_invalid_branch_protection_spec)
             << Error;
  }

  return false;
}

static void handleTargetAttr(Sema &S, Decl *D, const ParsedAttr &AL) {
  // Ensure we don't combine these with themselves, since that causes some
  // confusing behavior.
  if (const auto *Other = D->getAttr<TargetAttr>()) {
    S.Diag(AL.getLoc(), diag::err_disallowed_duplicate_attribute) << AL;
    S.Diag(Other->getLocation(), diag::note_conflicting_attribute);
    return;
  }

  StringRef Str;
  SourceLocation LiteralLoc;
  if (!S.checkStringLiteralArgumentAttr(AL, 0, Str, &LiteralLoc) ||
      S.checkTargetAttr(LiteralLoc, Str))
    return;

  TargetAttr *NewAttr = ::new (S.Context) TargetAttr(S.Context, AL, Str);
  D->addAttr(NewAttr);
}

bool Sema::checkTargetClonesAttrString(SourceLocation LiteralLoc, StringRef Str,
                                       const StringLiteral *Literal,
                                       bool &HasDefault, bool &HasCommas,
                                       SmallVectorImpl<StringRef> &Strings) {
  enum FirstParam { Unsupported, Duplicate, Unknown };
  enum SecondParam { None, Architecture, Tune };
  enum ThirdParam { Target, TargetClones };
  HasCommas = HasCommas || Str.contains(',');
  // Warn on empty at the beginning of a string.
  if (Str.size() == 0)
    return Diag(LiteralLoc, diag::warn_unsupported_target_attribute)
           << Unsupported << None << "" << TargetClones;

  std::pair<StringRef, StringRef> Parts = {{}, Str};
  while (!Parts.second.empty()) {
    Parts = Parts.second.split(',');
    StringRef Cur = Parts.first.trim();
    SourceLocation CurLoc = Literal->getLocationOfByte(
        Cur.data() - Literal->getString().data(), getSourceManager(),
        getLangOpts(), Context.getTargetInfo());

    bool DefaultIsDupe = false;
    if (Cur.empty())
      return Diag(CurLoc, diag::warn_unsupported_target_attribute)
             << Unsupported << None << "" << TargetClones;

    if (Cur.startswith("arch=")) {
      if (!Context.getTargetInfo().isValidCPUName(
              Cur.drop_front(sizeof("arch=") - 1)))
        return Diag(CurLoc, diag::warn_unsupported_target_attribute)
               << Unsupported << Architecture
               << Cur.drop_front(sizeof("arch=") - 1) << TargetClones;
    } else if (Cur == "default") {
      DefaultIsDupe = HasDefault;
      HasDefault = true;
    } else if (!Context.getTargetInfo().isValidFeatureName(Cur))
      return Diag(CurLoc, diag::warn_unsupported_target_attribute)
             << Unsupported << None << Cur << TargetClones;

    if (llvm::find(Strings, Cur) != Strings.end() || DefaultIsDupe)
      Diag(CurLoc, diag::warn_target_clone_duplicate_options);
    // Note: Add even if there are duplicates, since it changes name mangling.
    Strings.push_back(Cur);
  }

  if (Str.rtrim().endswith(","))
    return Diag(LiteralLoc, diag::warn_unsupported_target_attribute)
           << Unsupported << None << "" << TargetClones;
  return false;
}

static void handleTargetClonesAttr(Sema &S, Decl *D, const ParsedAttr &AL) {
  // Ensure we don't combine these with themselves, since that causes some
  // confusing behavior.
  if (const auto *Other = D->getAttr<TargetClonesAttr>()) {
    S.Diag(AL.getLoc(), diag::err_disallowed_duplicate_attribute) << AL;
    S.Diag(Other->getLocation(), diag::note_conflicting_attribute);
    return;
  }
  if (checkAttrMutualExclusion<TargetClonesAttr>(S, D, AL))
    return;

  SmallVector<StringRef, 2> Strings;
  bool HasCommas = false, HasDefault = false;

  for (unsigned I = 0, E = AL.getNumArgs(); I != E; ++I) {
    StringRef CurStr;
    SourceLocation LiteralLoc;
    if (!S.checkStringLiteralArgumentAttr(AL, I, CurStr, &LiteralLoc) ||
        S.checkTargetClonesAttrString(
            LiteralLoc, CurStr,
            cast<StringLiteral>(AL.getArgAsExpr(I)->IgnoreParenCasts()),
            HasDefault, HasCommas, Strings))
      return;
  }

  if (HasCommas && AL.getNumArgs() > 1)
    S.Diag(AL.getLoc(), diag::warn_target_clone_mixed_values);

  if (!HasDefault) {
    S.Diag(AL.getLoc(), diag::err_target_clone_must_have_default);
    return;
  }

  // FIXME: We could probably figure out how to get this to work for lambdas
  // someday.
  if (const auto *MD = dyn_cast<CXXMethodDecl>(D)) {
    if (MD->getParent()->isLambda()) {
      S.Diag(D->getLocation(), diag::err_multiversion_doesnt_support)
          << static_cast<unsigned>(MultiVersionKind::TargetClones)
          << /*Lambda*/ 9;
      return;
    }
  }

  cast<FunctionDecl>(D)->setIsMultiVersion();
  TargetClonesAttr *NewAttr = ::new (S.Context)
      TargetClonesAttr(S.Context, AL, Strings.data(), Strings.size());
  D->addAttr(NewAttr);
}

static void handleMinVectorWidthAttr(Sema &S, Decl *D, const ParsedAttr &AL) {
  Expr *E = AL.getArgAsExpr(0);
  uint32_t VecWidth;
  if (!checkUInt32Argument(S, AL, E, VecWidth)) {
    AL.setInvalid();
    return;
  }

  MinVectorWidthAttr *Existing = D->getAttr<MinVectorWidthAttr>();
  if (Existing && Existing->getVectorWidth() != VecWidth) {
    S.Diag(AL.getLoc(), diag::warn_duplicate_attribute) << AL;
    return;
  }

  D->addAttr(::new (S.Context) MinVectorWidthAttr(S.Context, AL, VecWidth));
}

static void handleCleanupAttr(Sema &S, Decl *D, const ParsedAttr &AL) {
  Expr *E = AL.getArgAsExpr(0);
  SourceLocation Loc = E->getExprLoc();
  FunctionDecl *FD = nullptr;
  DeclarationNameInfo NI;

  // gcc only allows for simple identifiers. Since we support more than gcc, we
  // will warn the user.
  if (auto *DRE = dyn_cast<DeclRefExpr>(E)) {
    if (DRE->hasQualifier())
      S.Diag(Loc, diag::warn_cleanup_ext);
    FD = dyn_cast<FunctionDecl>(DRE->getDecl());
    NI = DRE->getNameInfo();
    if (!FD) {
      S.Diag(Loc, diag::err_attribute_cleanup_arg_not_function) << 1
        << NI.getName();
      return;
    }
  } else if (auto *ULE = dyn_cast<UnresolvedLookupExpr>(E)) {
    if (ULE->hasExplicitTemplateArgs())
      S.Diag(Loc, diag::warn_cleanup_ext);
    FD = S.ResolveSingleFunctionTemplateSpecialization(ULE, true);
    NI = ULE->getNameInfo();
    if (!FD) {
      S.Diag(Loc, diag::err_attribute_cleanup_arg_not_function) << 2
        << NI.getName();
      if (ULE->getType() == S.Context.OverloadTy)
        S.NoteAllOverloadCandidates(ULE);
      return;
    }
  } else {
    S.Diag(Loc, diag::err_attribute_cleanup_arg_not_function) << 0;
    return;
  }

  if (FD->getNumParams() != 1) {
    S.Diag(Loc, diag::err_attribute_cleanup_func_must_take_one_arg)
      << NI.getName();
    return;
  }

  // We're currently more strict than GCC about what function types we accept.
  // If this ever proves to be a problem it should be easy to fix.
  QualType Ty = S.Context.getPointerType(cast<VarDecl>(D)->getType());
  QualType ParamTy = FD->getParamDecl(0)->getType();
  if (S.CheckAssignmentConstraints(FD->getParamDecl(0)->getLocation(),
                                   ParamTy, Ty) != Sema::Compatible) {
    S.Diag(Loc, diag::err_attribute_cleanup_func_arg_incompatible_type)
      << NI.getName() << ParamTy << Ty;
    return;
  }

  D->addAttr(::new (S.Context) CleanupAttr(S.Context, AL, FD));
}

static void handleEnumExtensibilityAttr(Sema &S, Decl *D,
                                        const ParsedAttr &AL) {
  if (!AL.isArgIdent(0)) {
    S.Diag(AL.getLoc(), diag::err_attribute_argument_n_type)
        << AL << 0 << AANT_ArgumentIdentifier;
    return;
  }

  EnumExtensibilityAttr::Kind ExtensibilityKind;
  IdentifierInfo *II = AL.getArgAsIdent(0)->Ident;
  if (!EnumExtensibilityAttr::ConvertStrToKind(II->getName(),
                                               ExtensibilityKind)) {
    S.Diag(AL.getLoc(), diag::warn_attribute_type_not_supported) << AL << II;
    return;
  }

  D->addAttr(::new (S.Context)
                 EnumExtensibilityAttr(S.Context, AL, ExtensibilityKind));
}

/// Handle __attribute__((format_arg((idx)))) attribute based on
/// http://gcc.gnu.org/onlinedocs/gcc/Function-Attributes.html
static void handleFormatArgAttr(Sema &S, Decl *D, const ParsedAttr &AL) {
  Expr *IdxExpr = AL.getArgAsExpr(0);
  ParamIdx Idx;
  if (!checkFunctionOrMethodParameterIndex(S, D, AL, 1, IdxExpr, Idx))
    return;

  // Make sure the format string is really a string.
  QualType Ty = getFunctionOrMethodParamType(D, Idx.getASTIndex());

  bool NotNSStringTy = !isNSStringType(Ty, S.Context);
  if (NotNSStringTy &&
      !isCFStringType(Ty, S.Context) &&
      (!Ty->isPointerType() ||
       !Ty->castAs<PointerType>()->getPointeeType()->isCharType())) {
    S.Diag(AL.getLoc(), diag::err_format_attribute_not)
        << "a string type" << IdxExpr->getSourceRange()
        << getFunctionOrMethodParamRange(D, 0);
    return;
  }
  Ty = getFunctionOrMethodResultType(D);
  // replace instancetype with the class type
  if (Ty.getTypePtr() == S.Context.getObjCInstanceTypeDecl()->getTypeForDecl())
    if (auto *OMD = dyn_cast<ObjCMethodDecl>(D))
      if (auto *Interface = OMD->getClassInterface())
        Ty = S.Context.getObjCObjectPointerType(
            QualType(Interface->getTypeForDecl(), 0));
  if (!isNSStringType(Ty, S.Context, /*AllowNSAttributedString=*/true) &&
      !isCFStringType(Ty, S.Context) &&
      (!Ty->isPointerType() ||
       !Ty->castAs<PointerType>()->getPointeeType()->isCharType())) {
    S.Diag(AL.getLoc(), diag::err_format_attribute_result_not)
        << (NotNSStringTy ? "string type" : "NSString")
        << IdxExpr->getSourceRange() << getFunctionOrMethodParamRange(D, 0);
    return;
  }

  D->addAttr(::new (S.Context) FormatArgAttr(S.Context, AL, Idx));
}

enum FormatAttrKind {
  CFStringFormat,
  NSStringFormat,
  StrftimeFormat,
  SupportedFormat,
  IgnoredFormat,
  InvalidFormat
};

/// getFormatAttrKind - Map from format attribute names to supported format
/// types.
static FormatAttrKind getFormatAttrKind(StringRef Format) {
  return llvm::StringSwitch<FormatAttrKind>(Format)
      // Check for formats that get handled specially.
      .Case("NSString", NSStringFormat)
      .Case("CFString", CFStringFormat)
      .Case("strftime", StrftimeFormat)

      // Otherwise, check for supported formats.
      .Cases("scanf", "printf", "printf0", "strfmon", SupportedFormat)
      .Cases("cmn_err", "vcmn_err", "zcmn_err", SupportedFormat)
      .Case("kprintf", SupportedFormat)         // OpenBSD.
      .Case("freebsd_kprintf", SupportedFormat) // FreeBSD.
      .Case("os_trace", SupportedFormat)
      .Case("os_log", SupportedFormat)

      .Cases("gcc_diag", "gcc_cdiag", "gcc_cxxdiag", "gcc_tdiag", IgnoredFormat)
      .Default(InvalidFormat);
}

/// Handle __attribute__((init_priority(priority))) attributes based on
/// http://gcc.gnu.org/onlinedocs/gcc/C_002b_002b-Attributes.html
static void handleInitPriorityAttr(Sema &S, Decl *D, const ParsedAttr &AL) {
  if (!S.getLangOpts().CPlusPlus) {
    S.Diag(AL.getLoc(), diag::warn_attribute_ignored) << AL;
    return;
  }

  if (S.getCurFunctionOrMethodDecl()) {
    S.Diag(AL.getLoc(), diag::err_init_priority_object_attr);
    AL.setInvalid();
    return;
  }
  QualType T = cast<VarDecl>(D)->getType();
  if (S.Context.getAsArrayType(T))
    T = S.Context.getBaseElementType(T);
  if (!T->getAs<RecordType>()) {
    S.Diag(AL.getLoc(), diag::err_init_priority_object_attr);
    AL.setInvalid();
    return;
  }

  Expr *E = AL.getArgAsExpr(0);
  uint32_t prioritynum;
  if (!checkUInt32Argument(S, AL, E, prioritynum)) {
    AL.setInvalid();
    return;
  }

  // Only perform the priority check if the attribute is outside of a system
  // header. Values <= 100 are reserved for the implementation, and libc++
  // benefits from being able to specify values in that range.
  if ((prioritynum < 101 || prioritynum > 65535) &&
      !S.getSourceManager().isInSystemHeader(AL.getLoc())) {
    S.Diag(AL.getLoc(), diag::err_attribute_argument_out_of_range)
        << E->getSourceRange() << AL << 101 << 65535;
    AL.setInvalid();
    return;
  }
  D->addAttr(::new (S.Context) InitPriorityAttr(S.Context, AL, prioritynum));
}

ErrorAttr *Sema::mergeErrorAttr(Decl *D, const AttributeCommonInfo &CI,
                                StringRef NewUserDiagnostic) {
  if (const auto *EA = D->getAttr<ErrorAttr>()) {
    std::string NewAttr = CI.getNormalizedFullName();
    assert((NewAttr == "error" || NewAttr == "warning") &&
           "unexpected normalized full name");
    bool Match = (EA->isError() && NewAttr == "error") ||
                 (EA->isWarning() && NewAttr == "warning");
    if (!Match) {
      Diag(EA->getLocation(), diag::err_attributes_are_not_compatible)
          << CI << EA;
      Diag(CI.getLoc(), diag::note_conflicting_attribute);
      return nullptr;
    }
    if (EA->getUserDiagnostic() != NewUserDiagnostic) {
      Diag(CI.getLoc(), diag::warn_duplicate_attribute) << EA;
      Diag(EA->getLoc(), diag::note_previous_attribute);
    }
    D->dropAttr<ErrorAttr>();
  }
  return ::new (Context) ErrorAttr(Context, CI, NewUserDiagnostic);
}

FormatAttr *Sema::mergeFormatAttr(Decl *D, const AttributeCommonInfo &CI,
                                  IdentifierInfo *Format, int FormatIdx,
                                  int FirstArg) {
  // Check whether we already have an equivalent format attribute.
  for (auto *F : D->specific_attrs<FormatAttr>()) {
    if (F->getType() == Format &&
        F->getFormatIdx() == FormatIdx &&
        F->getFirstArg() == FirstArg) {
      // If we don't have a valid location for this attribute, adopt the
      // location.
      if (F->getLocation().isInvalid())
        F->setRange(CI.getRange());
      return nullptr;
    }
  }

  return ::new (Context) FormatAttr(Context, CI, Format, FormatIdx, FirstArg);
}

/// Handle __attribute__((format(type,idx,firstarg))) attributes based on
/// http://gcc.gnu.org/onlinedocs/gcc/Function-Attributes.html
static void handleFormatAttr(Sema &S, Decl *D, const ParsedAttr &AL) {
  if (!AL.isArgIdent(0)) {
    S.Diag(AL.getLoc(), diag::err_attribute_argument_n_type)
        << AL << 1 << AANT_ArgumentIdentifier;
    return;
  }

  // In C++ the implicit 'this' function parameter also counts, and they are
  // counted from one.
  bool HasImplicitThisParam = isInstanceMethod(D);
  unsigned NumArgs = getFunctionOrMethodNumParams(D) + HasImplicitThisParam;

  IdentifierInfo *II = AL.getArgAsIdent(0)->Ident;
  StringRef Format = II->getName();

  if (normalizeName(Format)) {
    // If we've modified the string name, we need a new identifier for it.
    II = &S.Context.Idents.get(Format);
  }

  // Check for supported formats.
  FormatAttrKind Kind = getFormatAttrKind(Format);

  if (Kind == IgnoredFormat)
    return;

  if (Kind == InvalidFormat) {
    S.Diag(AL.getLoc(), diag::warn_attribute_type_not_supported)
        << AL << II->getName();
    return;
  }

  // checks for the 2nd argument
  Expr *IdxExpr = AL.getArgAsExpr(1);
  uint32_t Idx;
  if (!checkUInt32Argument(S, AL, IdxExpr, Idx, 2))
    return;

  if (Idx < 1 || Idx > NumArgs) {
    S.Diag(AL.getLoc(), diag::err_attribute_argument_out_of_bounds)
        << AL << 2 << IdxExpr->getSourceRange();
    return;
  }

  // FIXME: Do we need to bounds check?
  unsigned ArgIdx = Idx - 1;

  if (HasImplicitThisParam) {
    if (ArgIdx == 0) {
      S.Diag(AL.getLoc(),
             diag::err_format_attribute_implicit_this_format_string)
        << IdxExpr->getSourceRange();
      return;
    }
    ArgIdx--;
  }

  // make sure the format string is really a string
  QualType Ty = getFunctionOrMethodParamType(D, ArgIdx);

  if (Kind == CFStringFormat) {
    if (!isCFStringType(Ty, S.Context)) {
      S.Diag(AL.getLoc(), diag::err_format_attribute_not)
        << "a CFString" << IdxExpr->getSourceRange()
        << getFunctionOrMethodParamRange(D, ArgIdx);
      return;
    }
  } else if (Kind == NSStringFormat) {
    // FIXME: do we need to check if the type is NSString*?  What are the
    // semantics?
    if (!isNSStringType(Ty, S.Context, /*AllowNSAttributedString=*/true)) {
      S.Diag(AL.getLoc(), diag::err_format_attribute_not)
        << "an NSString" << IdxExpr->getSourceRange()
        << getFunctionOrMethodParamRange(D, ArgIdx);
      return;
    }
  } else if (!Ty->isPointerType() ||
             !Ty->castAs<PointerType>()->getPointeeType()->isCharType()) {
    S.Diag(AL.getLoc(), diag::err_format_attribute_not)
      << "a string type" << IdxExpr->getSourceRange()
      << getFunctionOrMethodParamRange(D, ArgIdx);
    return;
  }

  // check the 3rd argument
  Expr *FirstArgExpr = AL.getArgAsExpr(2);
  uint32_t FirstArg;
  if (!checkUInt32Argument(S, AL, FirstArgExpr, FirstArg, 3))
    return;

  // check if the function is variadic if the 3rd argument non-zero
  if (FirstArg != 0) {
    if (isFunctionOrMethodVariadic(D)) {
      ++NumArgs; // +1 for ...
    } else {
      S.Diag(D->getLocation(), diag::err_format_attribute_requires_variadic);
      return;
    }
  }

  // strftime requires FirstArg to be 0 because it doesn't read from any
  // variable the input is just the current time + the format string.
  if (Kind == StrftimeFormat) {
    if (FirstArg != 0) {
      S.Diag(AL.getLoc(), diag::err_format_strftime_third_parameter)
        << FirstArgExpr->getSourceRange();
      return;
    }
  // if 0 it disables parameter checking (to use with e.g. va_list)
  } else if (FirstArg != 0 && FirstArg != NumArgs) {
    S.Diag(AL.getLoc(), diag::err_attribute_argument_out_of_bounds)
        << AL << 3 << FirstArgExpr->getSourceRange();
    return;
  }

  FormatAttr *NewAttr = S.mergeFormatAttr(D, AL, II, Idx, FirstArg);
  if (NewAttr)
    D->addAttr(NewAttr);
}

/// Handle __attribute__((callback(CalleeIdx, PayloadIdx0, ...))) attributes.
static void handleCallbackAttr(Sema &S, Decl *D, const ParsedAttr &AL) {
  // The index that identifies the callback callee is mandatory.
  if (AL.getNumArgs() == 0) {
    S.Diag(AL.getLoc(), diag::err_callback_attribute_no_callee)
        << AL.getRange();
    return;
  }

  bool HasImplicitThisParam = isInstanceMethod(D);
  int32_t NumArgs = getFunctionOrMethodNumParams(D);

  FunctionDecl *FD = D->getAsFunction();
  assert(FD && "Expected a function declaration!");

  llvm::StringMap<int> NameIdxMapping;
  NameIdxMapping["__"] = -1;

  NameIdxMapping["this"] = 0;

  int Idx = 1;
  for (const ParmVarDecl *PVD : FD->parameters())
    NameIdxMapping[PVD->getName()] = Idx++;

  auto UnknownName = NameIdxMapping.end();

  SmallVector<int, 8> EncodingIndices;
  for (unsigned I = 0, E = AL.getNumArgs(); I < E; ++I) {
    SourceRange SR;
    int32_t ArgIdx;

    if (AL.isArgIdent(I)) {
      IdentifierLoc *IdLoc = AL.getArgAsIdent(I);
      auto It = NameIdxMapping.find(IdLoc->Ident->getName());
      if (It == UnknownName) {
        S.Diag(AL.getLoc(), diag::err_callback_attribute_argument_unknown)
            << IdLoc->Ident << IdLoc->Loc;
        return;
      }

      SR = SourceRange(IdLoc->Loc);
      ArgIdx = It->second;
    } else if (AL.isArgExpr(I)) {
      Expr *IdxExpr = AL.getArgAsExpr(I);

      // If the expression is not parseable as an int32_t we have a problem.
      if (!checkUInt32Argument(S, AL, IdxExpr, (uint32_t &)ArgIdx, I + 1,
                               false)) {
        S.Diag(AL.getLoc(), diag::err_attribute_argument_out_of_bounds)
            << AL << (I + 1) << IdxExpr->getSourceRange();
        return;
      }

      // Check oob, excluding the special values, 0 and -1.
      if (ArgIdx < -1 || ArgIdx > NumArgs) {
        S.Diag(AL.getLoc(), diag::err_attribute_argument_out_of_bounds)
            << AL << (I + 1) << IdxExpr->getSourceRange();
        return;
      }

      SR = IdxExpr->getSourceRange();
    } else {
      llvm_unreachable("Unexpected ParsedAttr argument type!");
    }

    if (ArgIdx == 0 && !HasImplicitThisParam) {
      S.Diag(AL.getLoc(), diag::err_callback_implicit_this_not_available)
          << (I + 1) << SR;
      return;
    }

    // Adjust for the case we do not have an implicit "this" parameter. In this
    // case we decrease all positive values by 1 to get LLVM argument indices.
    if (!HasImplicitThisParam && ArgIdx > 0)
      ArgIdx -= 1;

    EncodingIndices.push_back(ArgIdx);
  }

  int CalleeIdx = EncodingIndices.front();
  // Check if the callee index is proper, thus not "this" and not "unknown".
  // This means the "CalleeIdx" has to be non-negative if "HasImplicitThisParam"
  // is false and positive if "HasImplicitThisParam" is true.
  if (CalleeIdx < (int)HasImplicitThisParam) {
    S.Diag(AL.getLoc(), diag::err_callback_attribute_invalid_callee)
        << AL.getRange();
    return;
  }

  // Get the callee type, note the index adjustment as the AST doesn't contain
  // the this type (which the callee cannot reference anyway!).
  const Type *CalleeType =
      getFunctionOrMethodParamType(D, CalleeIdx - HasImplicitThisParam)
          .getTypePtr();
  if (!CalleeType || !CalleeType->isFunctionPointerType()) {
    S.Diag(AL.getLoc(), diag::err_callback_callee_no_function_type)
        << AL.getRange();
    return;
  }

  const Type *CalleeFnType =
      CalleeType->getPointeeType()->getUnqualifiedDesugaredType();

  // TODO: Check the type of the callee arguments.

  const auto *CalleeFnProtoType = dyn_cast<FunctionProtoType>(CalleeFnType);
  if (!CalleeFnProtoType) {
    S.Diag(AL.getLoc(), diag::err_callback_callee_no_function_type)
        << AL.getRange();
    return;
  }

  if (CalleeFnProtoType->getNumParams() > EncodingIndices.size() - 1) {
    S.Diag(AL.getLoc(), diag::err_attribute_wrong_number_arguments)
        << AL << (unsigned)(EncodingIndices.size() - 1);
    return;
  }

  if (CalleeFnProtoType->getNumParams() < EncodingIndices.size() - 1) {
    S.Diag(AL.getLoc(), diag::err_attribute_wrong_number_arguments)
        << AL << (unsigned)(EncodingIndices.size() - 1);
    return;
  }

  if (CalleeFnProtoType->isVariadic()) {
    S.Diag(AL.getLoc(), diag::err_callback_callee_is_variadic) << AL.getRange();
    return;
  }

  // Do not allow multiple callback attributes.
  if (D->hasAttr<CallbackAttr>()) {
    S.Diag(AL.getLoc(), diag::err_callback_attribute_multiple) << AL.getRange();
    return;
  }

  D->addAttr(::new (S.Context) CallbackAttr(
      S.Context, AL, EncodingIndices.data(), EncodingIndices.size()));
}

static bool isFunctionLike(const Type &T) {
  // Check for explicit function types.
  // 'called_once' is only supported in Objective-C and it has
  // function pointers and block pointers.
  return T.isFunctionPointerType() || T.isBlockPointerType();
}

/// Handle 'called_once' attribute.
static void handleCalledOnceAttr(Sema &S, Decl *D, const ParsedAttr &AL) {
  // 'called_once' only applies to parameters representing functions.
  QualType T = cast<ParmVarDecl>(D)->getType();

  if (!isFunctionLike(*T)) {
    S.Diag(AL.getLoc(), diag::err_called_once_attribute_wrong_type);
    return;
  }

  D->addAttr(::new (S.Context) CalledOnceAttr(S.Context, AL));
}

static void handleTransparentUnionAttr(Sema &S, Decl *D, const ParsedAttr &AL) {
  // Try to find the underlying union declaration.
  RecordDecl *RD = nullptr;
  const auto *TD = dyn_cast<TypedefNameDecl>(D);
  if (TD && TD->getUnderlyingType()->isUnionType())
    RD = TD->getUnderlyingType()->getAsUnionType()->getDecl();
  else
    RD = dyn_cast<RecordDecl>(D);

  if (!RD || !RD->isUnion()) {
    S.Diag(AL.getLoc(), diag::warn_attribute_wrong_decl_type) << AL
                                                              << ExpectedUnion;
    return;
  }

  if (!RD->isCompleteDefinition()) {
    if (!RD->isBeingDefined())
      S.Diag(AL.getLoc(),
             diag::warn_transparent_union_attribute_not_definition);
    return;
  }

  RecordDecl::field_iterator Field = RD->field_begin(),
                          FieldEnd = RD->field_end();
  if (Field == FieldEnd) {
    S.Diag(AL.getLoc(), diag::warn_transparent_union_attribute_zero_fields);
    return;
  }

  FieldDecl *FirstField = *Field;
  QualType FirstType = FirstField->getType();
  if (FirstType->hasFloatingRepresentation() || FirstType->isVectorType()) {
    S.Diag(FirstField->getLocation(),
           diag::warn_transparent_union_attribute_floating)
      << FirstType->isVectorType() << FirstType;
    return;
  }

  if (FirstType->isIncompleteType())
    return;
  uint64_t FirstSize = S.Context.getTypeSize(FirstType);
  uint64_t FirstAlign = S.Context.getTypeAlign(FirstType);
  for (; Field != FieldEnd; ++Field) {
    QualType FieldType = Field->getType();
    if (FieldType->isIncompleteType())
      return;
    // FIXME: this isn't fully correct; we also need to test whether the
    // members of the union would all have the same calling convention as the
    // first member of the union. Checking just the size and alignment isn't
    // sufficient (consider structs passed on the stack instead of in registers
    // as an example).
    if (S.Context.getTypeSize(FieldType) != FirstSize ||
        S.Context.getTypeAlign(FieldType) > FirstAlign) {
      // Warn if we drop the attribute.
      bool isSize = S.Context.getTypeSize(FieldType) != FirstSize;
      unsigned FieldBits = isSize ? S.Context.getTypeSize(FieldType)
                                  : S.Context.getTypeAlign(FieldType);
      S.Diag(Field->getLocation(),
             diag::warn_transparent_union_attribute_field_size_align)
          << isSize << *Field << FieldBits;
      unsigned FirstBits = isSize ? FirstSize : FirstAlign;
      S.Diag(FirstField->getLocation(),
             diag::note_transparent_union_first_field_size_align)
          << isSize << FirstBits;
      return;
    }
  }

  RD->addAttr(::new (S.Context) TransparentUnionAttr(S.Context, AL));
}

void Sema::AddAnnotationAttr(Decl *D, const AttributeCommonInfo &CI,
                             StringRef Str, MutableArrayRef<Expr *> Args) {
  auto *Attr = AnnotateAttr::Create(Context, Str, Args.data(), Args.size(), CI);
  llvm::SmallVector<PartialDiagnosticAt, 8> Notes;
  for (unsigned Idx = 0; Idx < Attr->args_size(); Idx++) {
    Expr *&E = Attr->args_begin()[Idx];
    assert(E && "error are handled before");
    if (E->isValueDependent() || E->isTypeDependent())
      continue;

    if (E->getType()->isArrayType())
      E = ImpCastExprToType(E, Context.getPointerType(E->getType()),
                            clang::CK_ArrayToPointerDecay)
              .get();
    if (E->getType()->isFunctionType())
      E = ImplicitCastExpr::Create(Context,
                                   Context.getPointerType(E->getType()),
                                   clang::CK_FunctionToPointerDecay, E, nullptr,
                                   VK_PRValue, FPOptionsOverride());
    if (E->isLValue())
      E = ImplicitCastExpr::Create(Context, E->getType().getNonReferenceType(),
                                   clang::CK_LValueToRValue, E, nullptr,
                                   VK_PRValue, FPOptionsOverride());

    Expr::EvalResult Eval;
    Notes.clear();
    Eval.Diag = &Notes;

    bool Result =
        E->EvaluateAsConstantExpr(Eval, Context);

    /// Result means the expression can be folded to a constant.
    /// Note.empty() means the expression is a valid constant expression in the
    /// current language mode.
    if (!Result || !Notes.empty()) {
      Diag(E->getBeginLoc(), diag::err_attribute_argument_n_type)
          << CI << (Idx + 1) << AANT_ArgumentConstantExpr;
      for (auto &Note : Notes)
        Diag(Note.first, Note.second);
      return;
    }
    assert(Eval.Val.hasValue());
    E = ConstantExpr::Create(Context, E, Eval.Val);
  }
  D->addAttr(Attr);
}

static void handleAnnotateAttr(Sema &S, Decl *D, const ParsedAttr &AL) {
  // Make sure that there is a string literal as the annotation's first
  // argument.
  StringRef Str;
  if (!S.checkStringLiteralArgumentAttr(AL, 0, Str))
    return;

  llvm::SmallVector<Expr *, 4> Args;
  Args.reserve(AL.getNumArgs() - 1);
  for (unsigned Idx = 1; Idx < AL.getNumArgs(); Idx++) {
    assert(!AL.isArgIdent(Idx));
    Args.push_back(AL.getArgAsExpr(Idx));
  }

  S.AddAnnotationAttr(D, AL, Str, Args);
}

static void handleAlignValueAttr(Sema &S, Decl *D, const ParsedAttr &AL) {
  S.AddAlignValueAttr(D, AL, AL.getArgAsExpr(0));
}

void Sema::AddAlignValueAttr(Decl *D, const AttributeCommonInfo &CI, Expr *E) {
  AlignValueAttr TmpAttr(Context, CI, E);
  SourceLocation AttrLoc = CI.getLoc();

  QualType T;
  if (const auto *TD = dyn_cast<TypedefNameDecl>(D))
    T = TD->getUnderlyingType();
  else if (const auto *VD = dyn_cast<ValueDecl>(D))
    T = VD->getType();
  else
    llvm_unreachable("Unknown decl type for align_value");

  if (!T->isDependentType() && !T->isAnyPointerType() &&
      !T->isReferenceType() && !T->isMemberPointerType()) {
    Diag(AttrLoc, diag::warn_attribute_pointer_or_reference_only)
      << &TmpAttr << T << D->getSourceRange();
    return;
  }

  if (!E->isValueDependent()) {
    llvm::APSInt Alignment;
    ExprResult ICE = VerifyIntegerConstantExpression(
        E, &Alignment, diag::err_align_value_attribute_argument_not_int);
    if (ICE.isInvalid())
      return;

    if (!Alignment.isPowerOf2()) {
      Diag(AttrLoc, diag::err_alignment_not_power_of_two)
        << E->getSourceRange();
      return;
    }

    D->addAttr(::new (Context) AlignValueAttr(Context, CI, ICE.get()));
    return;
  }

  // Save dependent expressions in the AST to be instantiated.
  D->addAttr(::new (Context) AlignValueAttr(Context, CI, E));
}

static void handleAlignedAttr(Sema &S, Decl *D, const ParsedAttr &AL) {
  // check the attribute arguments.
  if (AL.getNumArgs() > 1) {
    S.Diag(AL.getLoc(), diag::err_attribute_wrong_number_arguments) << AL << 1;
    return;
  }

  if (AL.getNumArgs() == 0) {
    D->addAttr(::new (S.Context) AlignedAttr(S.Context, AL, true, nullptr));
    return;
  }

  Expr *E = AL.getArgAsExpr(0);
  if (AL.isPackExpansion() && !E->containsUnexpandedParameterPack()) {
    S.Diag(AL.getEllipsisLoc(),
           diag::err_pack_expansion_without_parameter_packs);
    return;
  }

  if (!AL.isPackExpansion() && S.DiagnoseUnexpandedParameterPack(E))
    return;

  S.AddAlignedAttr(D, AL, E, AL.isPackExpansion());
}

void Sema::AddAlignedAttr(Decl *D, const AttributeCommonInfo &CI, Expr *E,
                          bool IsPackExpansion) {
  AlignedAttr TmpAttr(Context, CI, true, E);
  SourceLocation AttrLoc = CI.getLoc();

  // C++11 alignas(...) and C11 _Alignas(...) have additional requirements.
  if (TmpAttr.isAlignas()) {
    // C++11 [dcl.align]p1:
    //   An alignment-specifier may be applied to a variable or to a class
    //   data member, but it shall not be applied to a bit-field, a function
    //   parameter, the formal parameter of a catch clause, or a variable
    //   declared with the register storage class specifier. An
    //   alignment-specifier may also be applied to the declaration of a class
    //   or enumeration type.
    // C11 6.7.5/2:
    //   An alignment attribute shall not be specified in a declaration of
    //   a typedef, or a bit-field, or a function, or a parameter, or an
    //   object declared with the register storage-class specifier.
    int DiagKind = -1;
    if (isa<ParmVarDecl>(D)) {
      DiagKind = 0;
    } else if (const auto *VD = dyn_cast<VarDecl>(D)) {
      if (VD->getStorageClass() == SC_Register)
        DiagKind = 1;
      if (VD->isExceptionVariable())
        DiagKind = 2;
    } else if (const auto *FD = dyn_cast<FieldDecl>(D)) {
      if (FD->isBitField())
        DiagKind = 3;
    } else if (!isa<TagDecl>(D)) {
      Diag(AttrLoc, diag::err_attribute_wrong_decl_type) << &TmpAttr
        << (TmpAttr.isC11() ? ExpectedVariableOrField
                            : ExpectedVariableFieldOrTag);
      return;
    }
    if (DiagKind != -1) {
      Diag(AttrLoc, diag::err_alignas_attribute_wrong_decl_type)
        << &TmpAttr << DiagKind;
      return;
    }
  }

  if (E->isValueDependent()) {
    // We can't support a dependent alignment on a non-dependent type,
    // because we have no way to model that a type is "alignment-dependent"
    // but not dependent in any other way.
    if (const auto *TND = dyn_cast<TypedefNameDecl>(D)) {
      if (!TND->getUnderlyingType()->isDependentType()) {
        Diag(AttrLoc, diag::err_alignment_dependent_typedef_name)
            << E->getSourceRange();
        return;
      }
    }

    // Save dependent expressions in the AST to be instantiated.
    AlignedAttr *AA = ::new (Context) AlignedAttr(Context, CI, true, E);
    AA->setPackExpansion(IsPackExpansion);
    D->addAttr(AA);
    return;
  }

  // FIXME: Cache the number on the AL object?
  llvm::APSInt Alignment;
  ExprResult ICE = VerifyIntegerConstantExpression(
      E, &Alignment, diag::err_aligned_attribute_argument_not_int);
  if (ICE.isInvalid())
    return;

  uint64_t AlignVal = Alignment.getZExtValue();
  // 16 byte ByVal alignment not due to a vector member is not honoured by XL
  // on AIX. Emit a warning here that users are generating binary incompatible
  // code to be safe.
  if (AlignVal >= 16 && isa<FieldDecl>(D) &&
      Context.getTargetInfo().getTriple().isOSAIX())
    Diag(AttrLoc, diag::warn_not_xl_compatible) << E->getSourceRange();

  // C++11 [dcl.align]p2:
  //   -- if the constant expression evaluates to zero, the alignment
  //      specifier shall have no effect
  // C11 6.7.5p6:
  //   An alignment specification of zero has no effect.
  if (!(TmpAttr.isAlignas() && !Alignment)) {
    if (!llvm::isPowerOf2_64(AlignVal)) {
      Diag(AttrLoc, diag::err_alignment_not_power_of_two)
        << E->getSourceRange();
      return;
    }
  }

  uint64_t MaximumAlignment = Sema::MaximumAlignment;
  if (Context.getTargetInfo().getTriple().isOSBinFormatCOFF())
    MaximumAlignment = std::min(MaximumAlignment, uint64_t(8192));
  if (AlignVal > MaximumAlignment) {
    Diag(AttrLoc, diag::err_attribute_aligned_too_great)
        << MaximumAlignment << E->getSourceRange();
    return;
  }

  const auto *VD = dyn_cast<VarDecl>(D);
  if (VD && Context.getTargetInfo().isTLSSupported()) {
    unsigned MaxTLSAlign =
        Context.toCharUnitsFromBits(Context.getTargetInfo().getMaxTLSAlign())
            .getQuantity();
    if (MaxTLSAlign && AlignVal > MaxTLSAlign &&
        VD->getTLSKind() != VarDecl::TLS_None) {
      Diag(VD->getLocation(), diag::err_tls_var_aligned_over_maximum)
          << (unsigned)AlignVal << VD << MaxTLSAlign;
      return;
    }
  }

  // On AIX, an aligned attribute can not decrease the alignment when applied
  // to a variable declaration with vector type.
  if (VD && Context.getTargetInfo().getTriple().isOSAIX()) {
    const Type *Ty = VD->getType().getTypePtr();
    if (Ty->isVectorType() && AlignVal < 16) {
      Diag(VD->getLocation(), diag::warn_aligned_attr_underaligned)
          << VD->getType() << 16;
      return;
    }
  }

  AlignedAttr *AA = ::new (Context) AlignedAttr(Context, CI, true, ICE.get());
  AA->setPackExpansion(IsPackExpansion);
  D->addAttr(AA);
}

void Sema::AddAlignedAttr(Decl *D, const AttributeCommonInfo &CI,
                          TypeSourceInfo *TS, bool IsPackExpansion) {
  // FIXME: Cache the number on the AL object if non-dependent?
  // FIXME: Perform checking of type validity
  AlignedAttr *AA = ::new (Context) AlignedAttr(Context, CI, false, TS);
  AA->setPackExpansion(IsPackExpansion);
  D->addAttr(AA);
}

void Sema::CheckAlignasUnderalignment(Decl *D) {
  assert(D->hasAttrs() && "no attributes on decl");

  QualType UnderlyingTy, DiagTy;
  if (const auto *VD = dyn_cast<ValueDecl>(D)) {
    UnderlyingTy = DiagTy = VD->getType();
  } else {
    UnderlyingTy = DiagTy = Context.getTagDeclType(cast<TagDecl>(D));
    if (const auto *ED = dyn_cast<EnumDecl>(D))
      UnderlyingTy = ED->getIntegerType();
  }
  if (DiagTy->isDependentType() || DiagTy->isIncompleteType())
    return;

  // C++11 [dcl.align]p5, C11 6.7.5/4:
  //   The combined effect of all alignment attributes in a declaration shall
  //   not specify an alignment that is less strict than the alignment that
  //   would otherwise be required for the entity being declared.
  AlignedAttr *AlignasAttr = nullptr;
  AlignedAttr *LastAlignedAttr = nullptr;
  unsigned Align = 0;
  for (auto *I : D->specific_attrs<AlignedAttr>()) {
    if (I->isAlignmentDependent())
      return;
    if (I->isAlignas())
      AlignasAttr = I;
    Align = std::max(Align, I->getAlignment(Context));
    LastAlignedAttr = I;
  }

  if (Align && DiagTy->isSizelessType()) {
    Diag(LastAlignedAttr->getLocation(), diag::err_attribute_sizeless_type)
        << LastAlignedAttr << DiagTy;
  } else if (AlignasAttr && Align) {
    CharUnits RequestedAlign = Context.toCharUnitsFromBits(Align);
    CharUnits NaturalAlign = Context.getTypeAlignInChars(UnderlyingTy);
    if (NaturalAlign > RequestedAlign)
      Diag(AlignasAttr->getLocation(), diag::err_alignas_underaligned)
        << DiagTy << (unsigned)NaturalAlign.getQuantity();
  }
}

bool Sema::checkMSInheritanceAttrOnDefinition(
    CXXRecordDecl *RD, SourceRange Range, bool BestCase,
    MSInheritanceModel ExplicitModel) {
  assert(RD->hasDefinition() && "RD has no definition!");

  // We may not have seen base specifiers or any virtual methods yet.  We will
  // have to wait until the record is defined to catch any mismatches.
  if (!RD->getDefinition()->isCompleteDefinition())
    return false;

  // The unspecified model never matches what a definition could need.
  if (ExplicitModel == MSInheritanceModel::Unspecified)
    return false;

  if (BestCase) {
    if (RD->calculateInheritanceModel() == ExplicitModel)
      return false;
  } else {
    if (RD->calculateInheritanceModel() <= ExplicitModel)
      return false;
  }

  Diag(Range.getBegin(), diag::err_mismatched_ms_inheritance)
      << 0 /*definition*/;
  Diag(RD->getDefinition()->getLocation(), diag::note_defined_here) << RD;
  return true;
}

/// parseModeAttrArg - Parses attribute mode string and returns parsed type
/// attribute.
static void parseModeAttrArg(Sema &S, StringRef Str, unsigned &DestWidth,
                             bool &IntegerMode, bool &ComplexMode,
                             FloatModeKind &ExplicitType) {
  IntegerMode = true;
  ComplexMode = false;
  ExplicitType = FloatModeKind::NoFloat;
  switch (Str.size()) {
  case 2:
    switch (Str[0]) {
    case 'Q':
      DestWidth = 8;
      break;
    case 'H':
      DestWidth = 16;
      break;
    case 'S':
      DestWidth = 32;
      break;
    case 'D':
      DestWidth = 64;
      break;
    case 'X':
      DestWidth = 96;
      break;
    case 'K': // KFmode - IEEE quad precision (__float128)
      ExplicitType = FloatModeKind::Float128;
      DestWidth = Str[1] == 'I' ? 0 : 128;
      break;
    case 'T':
      ExplicitType = FloatModeKind::LongDouble;
      DestWidth = 128;
      break;
    case 'I':
      ExplicitType = FloatModeKind::Ibm128;
      DestWidth = Str[1] == 'I' ? 0 : 128;
      break;
    }
    if (Str[1] == 'F') {
      IntegerMode = false;
    } else if (Str[1] == 'C') {
      IntegerMode = false;
      ComplexMode = true;
    } else if (Str[1] != 'I') {
      DestWidth = 0;
    }
    break;
  case 4:
    // FIXME: glibc uses 'word' to define register_t; this is narrower than a
    // pointer on PIC16 and other embedded platforms.
    if (Str == "word")
      DestWidth = S.Context.getTargetInfo().getRegisterWidth();
    else if (Str == "byte")
      DestWidth = S.Context.getTargetInfo().getCharWidth();
    break;
  case 7:
    if (Str == "pointer")
      DestWidth = S.Context.getTargetInfo().getPointerWidth(0);
    break;
  case 11:
    if (Str == "unwind_word")
      DestWidth = S.Context.getTargetInfo().getUnwindWordWidth();
    break;
  }
}

/// handleModeAttr - This attribute modifies the width of a decl with primitive
/// type.
///
/// Despite what would be logical, the mode attribute is a decl attribute, not a
/// type attribute: 'int ** __attribute((mode(HI))) *G;' tries to make 'G' be
/// HImode, not an intermediate pointer.
static void handleModeAttr(Sema &S, Decl *D, const ParsedAttr &AL) {
  // This attribute isn't documented, but glibc uses it.  It changes
  // the width of an int or unsigned int to the specified size.
  if (!AL.isArgIdent(0)) {
    S.Diag(AL.getLoc(), diag::err_attribute_argument_type)
        << AL << AANT_ArgumentIdentifier;
    return;
  }

  IdentifierInfo *Name = AL.getArgAsIdent(0)->Ident;

  S.AddModeAttr(D, AL, Name);
}

void Sema::AddModeAttr(Decl *D, const AttributeCommonInfo &CI,
                       IdentifierInfo *Name, bool InInstantiation) {
  StringRef Str = Name->getName();
  normalizeName(Str);
  SourceLocation AttrLoc = CI.getLoc();

  unsigned DestWidth = 0;
  bool IntegerMode = true;
  bool ComplexMode = false;
  FloatModeKind ExplicitType = FloatModeKind::NoFloat;
  llvm::APInt VectorSize(64, 0);
  if (Str.size() >= 4 && Str[0] == 'V') {
    // Minimal length of vector mode is 4: 'V' + NUMBER(>=1) + TYPE(>=2).
    size_t StrSize = Str.size();
    size_t VectorStringLength = 0;
    while ((VectorStringLength + 1) < StrSize &&
           isdigit(Str[VectorStringLength + 1]))
      ++VectorStringLength;
    if (VectorStringLength &&
        !Str.substr(1, VectorStringLength).getAsInteger(10, VectorSize) &&
        VectorSize.isPowerOf2()) {
      parseModeAttrArg(*this, Str.substr(VectorStringLength + 1), DestWidth,
                       IntegerMode, ComplexMode, ExplicitType);
      // Avoid duplicate warning from template instantiation.
      if (!InInstantiation)
        Diag(AttrLoc, diag::warn_vector_mode_deprecated);
    } else {
      VectorSize = 0;
    }
  }

  if (!VectorSize)
    parseModeAttrArg(*this, Str, DestWidth, IntegerMode, ComplexMode,
                     ExplicitType);

  // FIXME: Sync this with InitializePredefinedMacros; we need to match int8_t
  // and friends, at least with glibc.
  // FIXME: Make sure floating-point mappings are accurate
  // FIXME: Support XF and TF types
  if (!DestWidth) {
    Diag(AttrLoc, diag::err_machine_mode) << 0 /*Unknown*/ << Name;
    return;
  }

  QualType OldTy;
  if (const auto *TD = dyn_cast<TypedefNameDecl>(D))
    OldTy = TD->getUnderlyingType();
  else if (const auto *ED = dyn_cast<EnumDecl>(D)) {
    // Something like 'typedef enum { X } __attribute__((mode(XX))) T;'.
    // Try to get type from enum declaration, default to int.
    OldTy = ED->getIntegerType();
    if (OldTy.isNull())
      OldTy = Context.IntTy;
  } else
    OldTy = cast<ValueDecl>(D)->getType();

  if (OldTy->isDependentType()) {
    D->addAttr(::new (Context) ModeAttr(Context, CI, Name));
    return;
  }

  // Base type can also be a vector type (see PR17453).
  // Distinguish between base type and base element type.
  QualType OldElemTy = OldTy;
  if (const auto *VT = OldTy->getAs<VectorType>())
    OldElemTy = VT->getElementType();

  // GCC allows 'mode' attribute on enumeration types (even incomplete), except
  // for vector modes. So, 'enum X __attribute__((mode(QI)));' forms a complete
  // type, 'enum { A } __attribute__((mode(V4SI)))' is rejected.
  if ((isa<EnumDecl>(D) || OldElemTy->getAs<EnumType>()) &&
      VectorSize.getBoolValue()) {
    Diag(AttrLoc, diag::err_enum_mode_vector_type) << Name << CI.getRange();
    return;
  }
  bool IntegralOrAnyEnumType = (OldElemTy->isIntegralOrEnumerationType() &&
                                !OldElemTy->isExtIntType()) ||
                               OldElemTy->getAs<EnumType>();

  if (!OldElemTy->getAs<BuiltinType>() && !OldElemTy->isComplexType() &&
      !IntegralOrAnyEnumType)
    Diag(AttrLoc, diag::err_mode_not_primitive);
  else if (IntegerMode) {
    if (!IntegralOrAnyEnumType)
      Diag(AttrLoc, diag::err_mode_wrong_type);
  } else if (ComplexMode) {
    if (!OldElemTy->isComplexType())
      Diag(AttrLoc, diag::err_mode_wrong_type);
  } else {
    if (!OldElemTy->isFloatingType())
      Diag(AttrLoc, diag::err_mode_wrong_type);
  }

  QualType NewElemTy;

  if (IntegerMode)
    NewElemTy = Context.getIntTypeForBitwidth(DestWidth,
                                              OldElemTy->isSignedIntegerType());
  else
    NewElemTy = Context.getRealTypeForBitwidth(DestWidth, ExplicitType);

  if (NewElemTy.isNull()) {
    Diag(AttrLoc, diag::err_machine_mode) << 1 /*Unsupported*/ << Name;
    return;
  }

  if (ComplexMode) {
    NewElemTy = Context.getComplexType(NewElemTy);
  }

  QualType NewTy = NewElemTy;
  if (VectorSize.getBoolValue()) {
    NewTy = Context.getVectorType(NewTy, VectorSize.getZExtValue(),
                                  VectorType::GenericVector);
  } else if (const auto *OldVT = OldTy->getAs<VectorType>()) {
    // Complex machine mode does not support base vector types.
    if (ComplexMode) {
      Diag(AttrLoc, diag::err_complex_mode_vector_type);
      return;
    }
    unsigned NumElements = Context.getTypeSize(OldElemTy) *
                           OldVT->getNumElements() /
                           Context.getTypeSize(NewElemTy);
    NewTy =
        Context.getVectorType(NewElemTy, NumElements, OldVT->getVectorKind());
  }

  if (NewTy.isNull()) {
    Diag(AttrLoc, diag::err_mode_wrong_type);
    return;
  }

  // Install the new type.
  if (auto *TD = dyn_cast<TypedefNameDecl>(D))
    TD->setModedTypeSourceInfo(TD->getTypeSourceInfo(), NewTy);
  else if (auto *ED = dyn_cast<EnumDecl>(D))
    ED->setIntegerType(NewTy);
  else
    cast<ValueDecl>(D)->setType(NewTy);

  D->addAttr(::new (Context) ModeAttr(Context, CI, Name));
}

static void handleNoDebugAttr(Sema &S, Decl *D, const ParsedAttr &AL) {
  D->addAttr(::new (S.Context) NoDebugAttr(S.Context, AL));
}

AlwaysInlineAttr *Sema::mergeAlwaysInlineAttr(Decl *D,
                                              const AttributeCommonInfo &CI,
                                              const IdentifierInfo *Ident) {
  if (OptimizeNoneAttr *Optnone = D->getAttr<OptimizeNoneAttr>()) {
    Diag(CI.getLoc(), diag::warn_attribute_ignored) << Ident;
    Diag(Optnone->getLocation(), diag::note_conflicting_attribute);
    return nullptr;
  }

  if (D->hasAttr<AlwaysInlineAttr>())
    return nullptr;

  return ::new (Context) AlwaysInlineAttr(Context, CI);
}

InternalLinkageAttr *Sema::mergeInternalLinkageAttr(Decl *D,
                                                    const ParsedAttr &AL) {
  if (const auto *VD = dyn_cast<VarDecl>(D)) {
    // Attribute applies to Var but not any subclass of it (like ParmVar,
    // ImplicitParm or VarTemplateSpecialization).
    if (VD->getKind() != Decl::Var) {
      Diag(AL.getLoc(), diag::warn_attribute_wrong_decl_type)
          << AL << (getLangOpts().CPlusPlus ? ExpectedFunctionVariableOrClass
                                            : ExpectedVariableOrFunction);
      return nullptr;
    }
    // Attribute does not apply to non-static local variables.
    if (VD->hasLocalStorage()) {
      Diag(VD->getLocation(), diag::warn_internal_linkage_local_storage);
      return nullptr;
    }
  }

  return ::new (Context) InternalLinkageAttr(Context, AL);
}
InternalLinkageAttr *
Sema::mergeInternalLinkageAttr(Decl *D, const InternalLinkageAttr &AL) {
  if (const auto *VD = dyn_cast<VarDecl>(D)) {
    // Attribute applies to Var but not any subclass of it (like ParmVar,
    // ImplicitParm or VarTemplateSpecialization).
    if (VD->getKind() != Decl::Var) {
      Diag(AL.getLocation(), diag::warn_attribute_wrong_decl_type)
          << &AL << (getLangOpts().CPlusPlus ? ExpectedFunctionVariableOrClass
                                             : ExpectedVariableOrFunction);
      return nullptr;
    }
    // Attribute does not apply to non-static local variables.
    if (VD->hasLocalStorage()) {
      Diag(VD->getLocation(), diag::warn_internal_linkage_local_storage);
      return nullptr;
    }
  }

  return ::new (Context) InternalLinkageAttr(Context, AL);
}

MinSizeAttr *Sema::mergeMinSizeAttr(Decl *D, const AttributeCommonInfo &CI) {
  if (OptimizeNoneAttr *Optnone = D->getAttr<OptimizeNoneAttr>()) {
    Diag(CI.getLoc(), diag::warn_attribute_ignored) << "'minsize'";
    Diag(Optnone->getLocation(), diag::note_conflicting_attribute);
    return nullptr;
  }

  if (D->hasAttr<MinSizeAttr>())
    return nullptr;

  return ::new (Context) MinSizeAttr(Context, CI);
}

SwiftNameAttr *Sema::mergeSwiftNameAttr(Decl *D, const SwiftNameAttr &SNA,
                                        StringRef Name) {
  if (const auto *PrevSNA = D->getAttr<SwiftNameAttr>()) {
    if (PrevSNA->getName() != Name && !PrevSNA->isImplicit()) {
      Diag(PrevSNA->getLocation(), diag::err_attributes_are_not_compatible)
          << PrevSNA << &SNA;
      Diag(SNA.getLoc(), diag::note_conflicting_attribute);
    }

    D->dropAttr<SwiftNameAttr>();
  }
  return ::new (Context) SwiftNameAttr(Context, SNA, Name);
}

OptimizeNoneAttr *Sema::mergeOptimizeNoneAttr(Decl *D,
                                              const AttributeCommonInfo &CI) {
  if (AlwaysInlineAttr *Inline = D->getAttr<AlwaysInlineAttr>()) {
    Diag(Inline->getLocation(), diag::warn_attribute_ignored) << Inline;
    Diag(CI.getLoc(), diag::note_conflicting_attribute);
    D->dropAttr<AlwaysInlineAttr>();
  }
  if (MinSizeAttr *MinSize = D->getAttr<MinSizeAttr>()) {
    Diag(MinSize->getLocation(), diag::warn_attribute_ignored) << MinSize;
    Diag(CI.getLoc(), diag::note_conflicting_attribute);
    D->dropAttr<MinSizeAttr>();
  }

  if (D->hasAttr<OptimizeNoneAttr>())
    return nullptr;

  return ::new (Context) OptimizeNoneAttr(Context, CI);
}

static void handleAlwaysInlineAttr(Sema &S, Decl *D, const ParsedAttr &AL) {
  if (AlwaysInlineAttr *Inline =
          S.mergeAlwaysInlineAttr(D, AL, AL.getAttrName()))
    D->addAttr(Inline);
}

static void handleMinSizeAttr(Sema &S, Decl *D, const ParsedAttr &AL) {
  if (MinSizeAttr *MinSize = S.mergeMinSizeAttr(D, AL))
    D->addAttr(MinSize);
}

static void handleOptimizeNoneAttr(Sema &S, Decl *D, const ParsedAttr &AL) {
  if (OptimizeNoneAttr *Optnone = S.mergeOptimizeNoneAttr(D, AL))
    D->addAttr(Optnone);
}

static void handleSYCLDeviceAttr(Sema &S, Decl *D, const ParsedAttr &AL) {
  auto *FD = cast<FunctionDecl>(D);
  if (!FD->isExternallyVisible()) {
    S.Diag(AL.getLoc(), diag::err_sycl_attribute_internal_function) << AL;
    return;
  }

  handleSimpleAttribute<SYCLDeviceAttr>(S, D, AL);
}

static void handleSYCLDeviceIndirectlyCallableAttr(Sema &S, Decl *D,
                                                   const ParsedAttr &AL) {
  auto *FD = cast<FunctionDecl>(D);
  if (!FD->isExternallyVisible()) {
    S.Diag(AL.getLoc(), diag::err_sycl_attribute_internal_function) << AL;
    return;
  }

  D->addAttr(SYCLDeviceAttr::CreateImplicit(S.Context));
  handleSimpleAttribute<SYCLDeviceIndirectlyCallableAttr>(S, D, AL);
}

static void handleSYCLGlobalVarAttr(Sema &S, Decl *D, const ParsedAttr &AL) {
  if (!S.Context.getSourceManager().isInSystemHeader(D->getLocation())) {
    S.Diag(AL.getLoc(), diag::err_attribute_only_system_header) << AL;
    return;
  }

  handleSimpleAttribute<SYCLGlobalVarAttr>(S, D, AL);
}

static void handleSYCLRegisterNumAttr(Sema &S, Decl *D, const ParsedAttr &AL) {
  if (!AL.checkExactlyNumArgs(S, 1))
    return;
  uint32_t RegNo = 0;
  const Expr *E = AL.getArgAsExpr(0);
  if (!checkUInt32Argument(S, AL, E, RegNo, 0, /*StrictlyUnsigned=*/true))
    return;
  D->addAttr(::new (S.Context) SYCLRegisterNumAttr(S.Context, AL, RegNo));
}

void Sema::AddSYCLIntelESimdVectorizeAttr(Decl *D,
                                          const AttributeCommonInfo &CI,
                                          Expr *E) {
  if (!E->isValueDependent()) {
    // Validate that we have an integer constant expression and then store the
    // converted constant expression into the semantic attribute so that we
    // don't have to evaluate it again later.
    llvm::APSInt ArgVal;
    ExprResult Res = VerifyIntegerConstantExpression(E, &ArgVal);
    if (Res.isInvalid())
      return;
    E = Res.get();

    if (ArgVal != 8 && ArgVal != 16 && ArgVal != 32) {
      Diag(E->getExprLoc(), diag::err_sycl_esimd_vectorize_unsupported_value)
          << CI;
      return;
    }

    // Check to see if there's a duplicate attribute with different values
    // already applied to the declaration.
    if (const auto *DeclAttr = D->getAttr<SYCLIntelESimdVectorizeAttr>()) {
      // If the other attribute argument is instantiation dependent, we won't
      // have converted it to a constant expression yet and thus we test
      // whether this is a null pointer.
      if (const auto *DeclExpr = dyn_cast<ConstantExpr>(DeclAttr->getValue())) {
        if (ArgVal != DeclExpr->getResultAsAPSInt()) {
          Diag(CI.getLoc(), diag::warn_duplicate_attribute) << CI;
          Diag(DeclAttr->getLoc(), diag::note_previous_attribute);
        }
        // Drop the duplicate attribute.
        return;
      }
    }
  }

  D->addAttr(::new (Context) SYCLIntelESimdVectorizeAttr(Context, CI, E));
}

SYCLIntelESimdVectorizeAttr *
Sema::MergeSYCLIntelESimdVectorizeAttr(Decl *D,
                                       const SYCLIntelESimdVectorizeAttr &A) {
  // Check to see if there's a duplicate attribute with different values
  // already applied to the declaration.
  if (const auto *DeclAttr = D->getAttr<SYCLIntelESimdVectorizeAttr>()) {
    if (const auto *DeclExpr = dyn_cast<ConstantExpr>(DeclAttr->getValue())) {
      if (const auto *MergeExpr = dyn_cast<ConstantExpr>(A.getValue())) {
        if (DeclExpr->getResultAsAPSInt() != MergeExpr->getResultAsAPSInt()) {
          Diag(DeclAttr->getLoc(), diag::warn_duplicate_attribute) << &A;
          Diag(A.getLoc(), diag::note_previous_attribute);
        }
        // Do not add a duplicate attribute.
        return nullptr;
      }
    }
  }
  return ::new (Context) SYCLIntelESimdVectorizeAttr(Context, A, A.getValue());
}

static void handleSYCLIntelESimdVectorizeAttr(Sema &S, Decl *D,
                                              const ParsedAttr &A) {
  S.CheckDeprecatedSYCLAttributeSpelling(A);

  Expr *E = A.getArgAsExpr(0);
  S.AddSYCLIntelESimdVectorizeAttr(D, A, E);
}

static void handleConstantAttr(Sema &S, Decl *D, const ParsedAttr &AL) {
  const auto *VD = cast<VarDecl>(D);
  if (VD->hasLocalStorage()) {
    S.Diag(AL.getLoc(), diag::err_cuda_nonstatic_constdev);
    return;
  }
  // constexpr variable may already get an implicit constant attr, which should
  // be replaced by the explicit constant attr.
  if (auto *A = D->getAttr<CUDAConstantAttr>()) {
    if (!A->isImplicit())
      return;
    D->dropAttr<CUDAConstantAttr>();
  }
  D->addAttr(::new (S.Context) CUDAConstantAttr(S.Context, AL));
}

static void handleSharedAttr(Sema &S, Decl *D, const ParsedAttr &AL) {
  const auto *VD = cast<VarDecl>(D);
  // extern __shared__ is only allowed on arrays with no length (e.g.
  // "int x[]").
  if (!S.getLangOpts().GPURelocatableDeviceCode && VD->hasExternalStorage() &&
      !isa<IncompleteArrayType>(VD->getType())) {
    S.Diag(AL.getLoc(), diag::err_cuda_extern_shared) << VD;
    return;
  }
  if (S.getLangOpts().CUDA && VD->hasLocalStorage() &&
      S.CUDADiagIfHostCode(AL.getLoc(), diag::err_cuda_host_shared)
          << S.CurrentCUDATarget())
    return;
  D->addAttr(::new (S.Context) CUDASharedAttr(S.Context, AL));
}

static void handleGlobalAttr(Sema &S, Decl *D, const ParsedAttr &AL) {
  const auto *FD = cast<FunctionDecl>(D);
  if (!FD->getReturnType()->isVoidType() &&
      !FD->getReturnType()->getAs<AutoType>() &&
      !FD->getReturnType()->isInstantiationDependentType()) {
    SourceRange RTRange = FD->getReturnTypeSourceRange();
    S.Diag(FD->getTypeSpecStartLoc(), diag::err_kern_type_not_void_return)
        << FD->getType()
        << (RTRange.isValid() ? FixItHint::CreateReplacement(RTRange, "void")
                              : FixItHint());
    return;
  }
  if (const auto *Method = dyn_cast<CXXMethodDecl>(FD)) {
    if (Method->isInstance()) {
      S.Diag(Method->getBeginLoc(), diag::err_kern_is_nonstatic_method)
          << Method;
      return;
    }
    S.Diag(Method->getBeginLoc(), diag::warn_kern_is_method) << Method;
  }
  // Only warn for "inline" when compiling for host, to cut down on noise.
  if (FD->isInlineSpecified() && !S.getLangOpts().CUDAIsDevice)
    S.Diag(FD->getBeginLoc(), diag::warn_kern_is_inline) << FD;

  D->addAttr(::new (S.Context) CUDAGlobalAttr(S.Context, AL));
  // In host compilation the kernel is emitted as a stub function, which is
  // a helper function for launching the kernel. The instructions in the helper
  // function has nothing to do with the source code of the kernel. Do not emit
  // debug info for the stub function to avoid confusing the debugger.
  if (S.LangOpts.HIP && !S.LangOpts.CUDAIsDevice)
    D->addAttr(NoDebugAttr::CreateImplicit(S.Context));
}

static void handleDeviceAttr(Sema &S, Decl *D, const ParsedAttr &AL) {
  if (const auto *VD = dyn_cast<VarDecl>(D)) {
    if (VD->hasLocalStorage()) {
      S.Diag(AL.getLoc(), diag::err_cuda_nonstatic_constdev);
      return;
    }
  }

  if (auto *A = D->getAttr<CUDADeviceAttr>()) {
    if (!A->isImplicit())
      return;
    D->dropAttr<CUDADeviceAttr>();
  }
  D->addAttr(::new (S.Context) CUDADeviceAttr(S.Context, AL));
}

static void handleManagedAttr(Sema &S, Decl *D, const ParsedAttr &AL) {
  if (const auto *VD = dyn_cast<VarDecl>(D)) {
    if (VD->hasLocalStorage()) {
      S.Diag(AL.getLoc(), diag::err_cuda_nonstatic_constdev);
      return;
    }
  }
  if (!D->hasAttr<HIPManagedAttr>())
    D->addAttr(::new (S.Context) HIPManagedAttr(S.Context, AL));
  if (!D->hasAttr<CUDADeviceAttr>())
    D->addAttr(CUDADeviceAttr::CreateImplicit(S.Context));
}

static void handleGNUInlineAttr(Sema &S, Decl *D, const ParsedAttr &AL) {
  const auto *Fn = cast<FunctionDecl>(D);
  if (!Fn->isInlineSpecified()) {
    S.Diag(AL.getLoc(), diag::warn_gnu_inline_attribute_requires_inline);
    return;
  }

  if (S.LangOpts.CPlusPlus && Fn->getStorageClass() != SC_Extern)
    S.Diag(AL.getLoc(), diag::warn_gnu_inline_cplusplus_without_extern);

  D->addAttr(::new (S.Context) GNUInlineAttr(S.Context, AL));
}

static void handleCallConvAttr(Sema &S, Decl *D, const ParsedAttr &AL) {
  if (hasDeclarator(D)) return;

  // Diagnostic is emitted elsewhere: here we store the (valid) AL
  // in the Decl node for syntactic reasoning, e.g., pretty-printing.
  CallingConv CC;
  if (S.CheckCallingConvAttr(AL, CC, /*FD*/nullptr))
    return;

  if (!isa<ObjCMethodDecl>(D)) {
    S.Diag(AL.getLoc(), diag::warn_attribute_wrong_decl_type)
        << AL << ExpectedFunctionOrMethod;
    return;
  }

  switch (AL.getKind()) {
  case ParsedAttr::AT_FastCall:
    D->addAttr(::new (S.Context) FastCallAttr(S.Context, AL));
    return;
  case ParsedAttr::AT_StdCall:
    D->addAttr(::new (S.Context) StdCallAttr(S.Context, AL));
    return;
  case ParsedAttr::AT_ThisCall:
    D->addAttr(::new (S.Context) ThisCallAttr(S.Context, AL));
    return;
  case ParsedAttr::AT_CDecl:
    D->addAttr(::new (S.Context) CDeclAttr(S.Context, AL));
    return;
  case ParsedAttr::AT_Pascal:
    D->addAttr(::new (S.Context) PascalAttr(S.Context, AL));
    return;
  case ParsedAttr::AT_SwiftCall:
    D->addAttr(::new (S.Context) SwiftCallAttr(S.Context, AL));
    return;
  case ParsedAttr::AT_SwiftAsyncCall:
    D->addAttr(::new (S.Context) SwiftAsyncCallAttr(S.Context, AL));
    return;
  case ParsedAttr::AT_VectorCall:
    D->addAttr(::new (S.Context) VectorCallAttr(S.Context, AL));
    return;
  case ParsedAttr::AT_MSABI:
    D->addAttr(::new (S.Context) MSABIAttr(S.Context, AL));
    return;
  case ParsedAttr::AT_SysVABI:
    D->addAttr(::new (S.Context) SysVABIAttr(S.Context, AL));
    return;
  case ParsedAttr::AT_RegCall:
    D->addAttr(::new (S.Context) RegCallAttr(S.Context, AL));
    return;
  case ParsedAttr::AT_Pcs: {
    PcsAttr::PCSType PCS;
    switch (CC) {
    case CC_AAPCS:
      PCS = PcsAttr::AAPCS;
      break;
    case CC_AAPCS_VFP:
      PCS = PcsAttr::AAPCS_VFP;
      break;
    default:
      llvm_unreachable("unexpected calling convention in pcs attribute");
    }

    D->addAttr(::new (S.Context) PcsAttr(S.Context, AL, PCS));
    return;
  }
  case ParsedAttr::AT_AArch64VectorPcs:
    D->addAttr(::new (S.Context) AArch64VectorPcsAttr(S.Context, AL));
    return;
  case ParsedAttr::AT_IntelOclBicc:
    D->addAttr(::new (S.Context) IntelOclBiccAttr(S.Context, AL));
    return;
  case ParsedAttr::AT_PreserveMost:
    D->addAttr(::new (S.Context) PreserveMostAttr(S.Context, AL));
    return;
  case ParsedAttr::AT_PreserveAll:
    D->addAttr(::new (S.Context) PreserveAllAttr(S.Context, AL));
    return;
  default:
    llvm_unreachable("unexpected attribute kind");
  }
}

static void handleSuppressAttr(Sema &S, Decl *D, const ParsedAttr &AL) {
  if (!AL.checkAtLeastNumArgs(S, 1))
    return;

  std::vector<StringRef> DiagnosticIdentifiers;
  for (unsigned I = 0, E = AL.getNumArgs(); I != E; ++I) {
    StringRef RuleName;

    if (!S.checkStringLiteralArgumentAttr(AL, I, RuleName, nullptr))
      return;

    // FIXME: Warn if the rule name is unknown. This is tricky because only
    // clang-tidy knows about available rules.
    DiagnosticIdentifiers.push_back(RuleName);
  }
  D->addAttr(::new (S.Context)
                 SuppressAttr(S.Context, AL, DiagnosticIdentifiers.data(),
                              DiagnosticIdentifiers.size()));
}

static void handleLifetimeCategoryAttr(Sema &S, Decl *D, const ParsedAttr &AL) {
  TypeSourceInfo *DerefTypeLoc = nullptr;
  QualType ParmType;
  if (AL.hasParsedType()) {
    ParmType = S.GetTypeFromParser(AL.getTypeArg(), &DerefTypeLoc);

    unsigned SelectIdx = ~0U;
    if (ParmType->isReferenceType())
      SelectIdx = 0;
    else if (ParmType->isArrayType())
      SelectIdx = 1;

    if (SelectIdx != ~0U) {
      S.Diag(AL.getLoc(), diag::err_attribute_invalid_argument)
          << SelectIdx << AL;
      return;
    }
  }

  // To check if earlier decl attributes do not conflict the newly parsed ones
  // we always add (and check) the attribute to the canonical decl. We need
  // to repeat the check for attribute mutual exclusion because we're attaching
  // all of the attributes to the canonical declaration rather than the current
  // declaration.
  D = D->getCanonicalDecl();
  if (AL.getKind() == ParsedAttr::AT_Owner) {
    if (checkAttrMutualExclusion<PointerAttr>(S, D, AL))
      return;
    if (const auto *OAttr = D->getAttr<OwnerAttr>()) {
      const Type *ExistingDerefType = OAttr->getDerefTypeLoc()
                                          ? OAttr->getDerefType().getTypePtr()
                                          : nullptr;
      if (ExistingDerefType != ParmType.getTypePtrOrNull()) {
        S.Diag(AL.getLoc(), diag::err_attributes_are_not_compatible)
            << AL << OAttr;
        S.Diag(OAttr->getLocation(), diag::note_conflicting_attribute);
      }
      return;
    }
    for (Decl *Redecl : D->redecls()) {
      Redecl->addAttr(::new (S.Context) OwnerAttr(S.Context, AL, DerefTypeLoc));
    }
  } else {
    if (checkAttrMutualExclusion<OwnerAttr>(S, D, AL))
      return;
    if (const auto *PAttr = D->getAttr<PointerAttr>()) {
      const Type *ExistingDerefType = PAttr->getDerefTypeLoc()
                                          ? PAttr->getDerefType().getTypePtr()
                                          : nullptr;
      if (ExistingDerefType != ParmType.getTypePtrOrNull()) {
        S.Diag(AL.getLoc(), diag::err_attributes_are_not_compatible)
            << AL << PAttr;
        S.Diag(PAttr->getLocation(), diag::note_conflicting_attribute);
      }
      return;
    }
    for (Decl *Redecl : D->redecls()) {
      Redecl->addAttr(::new (S.Context)
                          PointerAttr(S.Context, AL, DerefTypeLoc));
    }
  }
}

bool Sema::CheckCallingConvAttr(const ParsedAttr &Attrs, CallingConv &CC,
                                const FunctionDecl *FD) {
  if (Attrs.isInvalid())
    return true;

  if (Attrs.hasProcessingCache()) {
    CC = (CallingConv) Attrs.getProcessingCache();
    return false;
  }

  unsigned ReqArgs = Attrs.getKind() == ParsedAttr::AT_Pcs ? 1 : 0;
  if (!Attrs.checkExactlyNumArgs(*this, ReqArgs)) {
    Attrs.setInvalid();
    return true;
  }

  const TargetInfo &TI = Context.getTargetInfo();
  // TODO: diagnose uses of these conventions on the wrong target.
  switch (Attrs.getKind()) {
  case ParsedAttr::AT_CDecl:
    CC = TI.getDefaultCallingConv();
    break;
  case ParsedAttr::AT_FastCall:
    CC = CC_X86FastCall;
    break;
  case ParsedAttr::AT_StdCall:
    CC = CC_X86StdCall;
    break;
  case ParsedAttr::AT_ThisCall:
    CC = CC_X86ThisCall;
    break;
  case ParsedAttr::AT_Pascal:
    CC = CC_X86Pascal;
    break;
  case ParsedAttr::AT_SwiftCall:
    CC = CC_Swift;
    break;
  case ParsedAttr::AT_SwiftAsyncCall:
    CC = CC_SwiftAsync;
    break;
  case ParsedAttr::AT_VectorCall:
    CC = CC_X86VectorCall;
    break;
  case ParsedAttr::AT_AArch64VectorPcs:
    CC = CC_AArch64VectorCall;
    break;
  case ParsedAttr::AT_RegCall:
    CC = CC_X86RegCall;
    break;
  case ParsedAttr::AT_MSABI:
    CC = Context.getTargetInfo().getTriple().isOSWindows() ? CC_C :
                                                             CC_Win64;
    break;
  case ParsedAttr::AT_SysVABI:
    CC = Context.getTargetInfo().getTriple().isOSWindows() ? CC_X86_64SysV :
                                                             CC_C;
    break;
  case ParsedAttr::AT_Pcs: {
    StringRef StrRef;
    if (!checkStringLiteralArgumentAttr(Attrs, 0, StrRef)) {
      Attrs.setInvalid();
      return true;
    }
    if (StrRef == "aapcs") {
      CC = CC_AAPCS;
      break;
    } else if (StrRef == "aapcs-vfp") {
      CC = CC_AAPCS_VFP;
      break;
    }

    Attrs.setInvalid();
    Diag(Attrs.getLoc(), diag::err_invalid_pcs);
    return true;
  }
  case ParsedAttr::AT_IntelOclBicc:
    CC = CC_IntelOclBicc;
    break;
  case ParsedAttr::AT_PreserveMost:
    CC = CC_PreserveMost;
    break;
  case ParsedAttr::AT_PreserveAll:
    CC = CC_PreserveAll;
    break;
  default: llvm_unreachable("unexpected attribute kind");
  }

  TargetInfo::CallingConvCheckResult A = TargetInfo::CCCR_OK;
  // CUDA functions may have host and/or device attributes which indicate
  // their targeted execution environment, therefore the calling convention
  // of functions in CUDA should be checked against the target deduced based
  // on their host/device attributes.
  if (LangOpts.CUDA) {
    auto *Aux = Context.getAuxTargetInfo();
    auto CudaTarget = IdentifyCUDATarget(FD);
    bool CheckHost = false, CheckDevice = false;
    switch (CudaTarget) {
    case CFT_HostDevice:
      CheckHost = true;
      CheckDevice = true;
      break;
    case CFT_Host:
      CheckHost = true;
      break;
    case CFT_Device:
    case CFT_Global:
      CheckDevice = true;
      break;
    case CFT_InvalidTarget:
      llvm_unreachable("unexpected cuda target");
    }
    auto *HostTI = LangOpts.CUDAIsDevice ? Aux : &TI;
    auto *DeviceTI = LangOpts.CUDAIsDevice ? &TI : Aux;
    if (CheckHost && HostTI)
      A = HostTI->checkCallingConvention(CC);
    if (A == TargetInfo::CCCR_OK && CheckDevice && DeviceTI)
      A = DeviceTI->checkCallingConvention(CC);
  } else {
    A = TI.checkCallingConvention(CC);
  }

  switch (A) {
  case TargetInfo::CCCR_OK:
    break;

  case TargetInfo::CCCR_Ignore:
    // Treat an ignored convention as if it was an explicit C calling convention
    // attribute. For example, __stdcall on Win x64 functions as __cdecl, so
    // that command line flags that change the default convention to
    // __vectorcall don't affect declarations marked __stdcall.
    CC = CC_C;
    break;

  case TargetInfo::CCCR_Error:
    Diag(Attrs.getLoc(), diag::error_cconv_unsupported)
        << Attrs << (int)CallingConventionIgnoredReason::ForThisTarget;
    break;

  case TargetInfo::CCCR_Warning: {
    Diag(Attrs.getLoc(), diag::warn_cconv_unsupported)
        << Attrs << (int)CallingConventionIgnoredReason::ForThisTarget;

    // This convention is not valid for the target. Use the default function or
    // method calling convention.
    bool IsCXXMethod = false, IsVariadic = false;
    if (FD) {
      IsCXXMethod = FD->isCXXInstanceMember();
      IsVariadic = FD->isVariadic();
    }
    CC = Context.getDefaultCallingConvention(IsVariadic, IsCXXMethod);
    break;
  }
  }

  Attrs.setProcessingCache((unsigned) CC);
  return false;
}

/// Pointer-like types in the default address space.
static bool isValidSwiftContextType(QualType Ty) {
  if (!Ty->hasPointerRepresentation())
    return Ty->isDependentType();
  return Ty->getPointeeType().getAddressSpace() == LangAS::Default;
}

/// Pointers and references in the default address space.
static bool isValidSwiftIndirectResultType(QualType Ty) {
  if (const auto *PtrType = Ty->getAs<PointerType>()) {
    Ty = PtrType->getPointeeType();
  } else if (const auto *RefType = Ty->getAs<ReferenceType>()) {
    Ty = RefType->getPointeeType();
  } else {
    return Ty->isDependentType();
  }
  return Ty.getAddressSpace() == LangAS::Default;
}

/// Pointers and references to pointers in the default address space.
static bool isValidSwiftErrorResultType(QualType Ty) {
  if (const auto *PtrType = Ty->getAs<PointerType>()) {
    Ty = PtrType->getPointeeType();
  } else if (const auto *RefType = Ty->getAs<ReferenceType>()) {
    Ty = RefType->getPointeeType();
  } else {
    return Ty->isDependentType();
  }
  if (!Ty.getQualifiers().empty())
    return false;
  return isValidSwiftContextType(Ty);
}

void Sema::AddParameterABIAttr(Decl *D, const AttributeCommonInfo &CI,
                               ParameterABI abi) {

  QualType type = cast<ParmVarDecl>(D)->getType();

  if (auto existingAttr = D->getAttr<ParameterABIAttr>()) {
    if (existingAttr->getABI() != abi) {
      Diag(CI.getLoc(), diag::err_attributes_are_not_compatible)
          << getParameterABISpelling(abi) << existingAttr;
      Diag(existingAttr->getLocation(), diag::note_conflicting_attribute);
      return;
    }
  }

  switch (abi) {
  case ParameterABI::Ordinary:
    llvm_unreachable("explicit attribute for ordinary parameter ABI?");

  case ParameterABI::SwiftContext:
    if (!isValidSwiftContextType(type)) {
      Diag(CI.getLoc(), diag::err_swift_abi_parameter_wrong_type)
          << getParameterABISpelling(abi) << /*pointer to pointer */ 0 << type;
    }
    D->addAttr(::new (Context) SwiftContextAttr(Context, CI));
    return;

  case ParameterABI::SwiftAsyncContext:
    if (!isValidSwiftContextType(type)) {
      Diag(CI.getLoc(), diag::err_swift_abi_parameter_wrong_type)
          << getParameterABISpelling(abi) << /*pointer to pointer */ 0 << type;
    }
    D->addAttr(::new (Context) SwiftAsyncContextAttr(Context, CI));
    return;

  case ParameterABI::SwiftErrorResult:
    if (!isValidSwiftErrorResultType(type)) {
      Diag(CI.getLoc(), diag::err_swift_abi_parameter_wrong_type)
          << getParameterABISpelling(abi) << /*pointer to pointer */ 1 << type;
    }
    D->addAttr(::new (Context) SwiftErrorResultAttr(Context, CI));
    return;

  case ParameterABI::SwiftIndirectResult:
    if (!isValidSwiftIndirectResultType(type)) {
      Diag(CI.getLoc(), diag::err_swift_abi_parameter_wrong_type)
          << getParameterABISpelling(abi) << /*pointer*/ 0 << type;
    }
    D->addAttr(::new (Context) SwiftIndirectResultAttr(Context, CI));
    return;
  }
  llvm_unreachable("bad parameter ABI attribute");
}

/// Checks a regparm attribute, returning true if it is ill-formed and
/// otherwise setting numParams to the appropriate value.
bool Sema::CheckRegparmAttr(const ParsedAttr &AL, unsigned &numParams) {
  if (AL.isInvalid())
    return true;

  if (!AL.checkExactlyNumArgs(*this, 1)) {
    AL.setInvalid();
    return true;
  }

  uint32_t NP;
  Expr *NumParamsExpr = AL.getArgAsExpr(0);
  if (!checkUInt32Argument(*this, AL, NumParamsExpr, NP)) {
    AL.setInvalid();
    return true;
  }

  if (Context.getTargetInfo().getRegParmMax() == 0) {
    Diag(AL.getLoc(), diag::err_attribute_regparm_wrong_platform)
      << NumParamsExpr->getSourceRange();
    AL.setInvalid();
    return true;
  }

  numParams = NP;
  if (numParams > Context.getTargetInfo().getRegParmMax()) {
    Diag(AL.getLoc(), diag::err_attribute_regparm_invalid_number)
      << Context.getTargetInfo().getRegParmMax() << NumParamsExpr->getSourceRange();
    AL.setInvalid();
    return true;
  }

  return false;
}

// Checks whether an argument of launch_bounds attribute is
// acceptable, performs implicit conversion to Rvalue, and returns
// non-nullptr Expr result on success. Otherwise, it returns nullptr
// and may output an error.
static Expr *makeLaunchBoundsArgExpr(Sema &S, Expr *E,
                                     const CUDALaunchBoundsAttr &AL,
                                     const unsigned Idx) {
  if (S.DiagnoseUnexpandedParameterPack(E))
    return nullptr;

  // Accept template arguments for now as they depend on something else.
  // We'll get to check them when they eventually get instantiated.
  if (E->isValueDependent())
    return E;

  Optional<llvm::APSInt> I = llvm::APSInt(64);
  if (!(I = E->getIntegerConstantExpr(S.Context))) {
    S.Diag(E->getExprLoc(), diag::err_attribute_argument_n_type)
        << &AL << Idx << AANT_ArgumentIntegerConstant << E->getSourceRange();
    return nullptr;
  }
  // Make sure we can fit it in 32 bits.
  if (!I->isIntN(32)) {
    S.Diag(E->getExprLoc(), diag::err_ice_too_large)
        << toString(*I, 10, false) << 32 << /* Unsigned */ 1;
    return nullptr;
  }
  if (*I < 0)
    S.Diag(E->getExprLoc(), diag::warn_attribute_argument_n_negative)
        << &AL << Idx << E->getSourceRange();

  // We may need to perform implicit conversion of the argument.
  InitializedEntity Entity = InitializedEntity::InitializeParameter(
      S.Context, S.Context.getConstType(S.Context.IntTy), /*consume*/ false);
  ExprResult ValArg = S.PerformCopyInitialization(Entity, SourceLocation(), E);
  assert(!ValArg.isInvalid() &&
         "Unexpected PerformCopyInitialization() failure.");

  return ValArg.getAs<Expr>();
}

void Sema::AddLaunchBoundsAttr(Decl *D, const AttributeCommonInfo &CI,
                               Expr *MaxThreads, Expr *MinBlocks) {
  CUDALaunchBoundsAttr TmpAttr(Context, CI, MaxThreads, MinBlocks);
  MaxThreads = makeLaunchBoundsArgExpr(*this, MaxThreads, TmpAttr, 0);
  if (MaxThreads == nullptr)
    return;

  if (MinBlocks) {
    MinBlocks = makeLaunchBoundsArgExpr(*this, MinBlocks, TmpAttr, 1);
    if (MinBlocks == nullptr)
      return;
  }

  D->addAttr(::new (Context)
                 CUDALaunchBoundsAttr(Context, CI, MaxThreads, MinBlocks));
}

static void handleLaunchBoundsAttr(Sema &S, Decl *D, const ParsedAttr &AL) {
  if (!AL.checkAtLeastNumArgs(S, 1) || !AL.checkAtMostNumArgs(S, 2))
    return;

  S.AddLaunchBoundsAttr(D, AL, AL.getArgAsExpr(0),
                        AL.getNumArgs() > 1 ? AL.getArgAsExpr(1) : nullptr);
}

static void handleArgumentWithTypeTagAttr(Sema &S, Decl *D,
                                          const ParsedAttr &AL) {
  if (!AL.isArgIdent(0)) {
    S.Diag(AL.getLoc(), diag::err_attribute_argument_n_type)
        << AL << /* arg num = */ 1 << AANT_ArgumentIdentifier;
    return;
  }

  ParamIdx ArgumentIdx;
  if (!checkFunctionOrMethodParameterIndex(S, D, AL, 2, AL.getArgAsExpr(1),
                                           ArgumentIdx))
    return;

  ParamIdx TypeTagIdx;
  if (!checkFunctionOrMethodParameterIndex(S, D, AL, 3, AL.getArgAsExpr(2),
                                           TypeTagIdx))
    return;

  bool IsPointer = AL.getAttrName()->getName() == "pointer_with_type_tag";
  if (IsPointer) {
    // Ensure that buffer has a pointer type.
    unsigned ArgumentIdxAST = ArgumentIdx.getASTIndex();
    if (ArgumentIdxAST >= getFunctionOrMethodNumParams(D) ||
        !getFunctionOrMethodParamType(D, ArgumentIdxAST)->isPointerType())
      S.Diag(AL.getLoc(), diag::err_attribute_pointers_only) << AL << 0;
  }

  D->addAttr(::new (S.Context) ArgumentWithTypeTagAttr(
      S.Context, AL, AL.getArgAsIdent(0)->Ident, ArgumentIdx, TypeTagIdx,
      IsPointer));
}

static void handleTypeTagForDatatypeAttr(Sema &S, Decl *D,
                                         const ParsedAttr &AL) {
  if (!AL.isArgIdent(0)) {
    S.Diag(AL.getLoc(), diag::err_attribute_argument_n_type)
        << AL << 1 << AANT_ArgumentIdentifier;
    return;
  }

  if (!AL.checkExactlyNumArgs(S, 1))
    return;

  if (!isa<VarDecl>(D)) {
    S.Diag(AL.getLoc(), diag::err_attribute_wrong_decl_type)
        << AL << ExpectedVariable;
    return;
  }

  IdentifierInfo *PointerKind = AL.getArgAsIdent(0)->Ident;
  TypeSourceInfo *MatchingCTypeLoc = nullptr;
  S.GetTypeFromParser(AL.getMatchingCType(), &MatchingCTypeLoc);
  assert(MatchingCTypeLoc && "no type source info for attribute argument");

  D->addAttr(::new (S.Context) TypeTagForDatatypeAttr(
      S.Context, AL, PointerKind, MatchingCTypeLoc, AL.getLayoutCompatible(),
      AL.getMustBeNull()));
}

/// Give a warning for duplicate attributes, return true if duplicate.
template <typename AttrType>
static bool checkForDuplicateAttribute(Sema &S, Decl *D,
                                       const ParsedAttr &Attr) {
  // Give a warning for duplicates but not if it's one we've implicitly added.
  auto *A = D->getAttr<AttrType>();
  if (A && !A->isImplicit()) {
    S.Diag(Attr.getLoc(), diag::warn_duplicate_attribute_exact) << A;
    return true;
  }
  return false;
}

void Sema::AddSYCLIntelNoGlobalWorkOffsetAttr(Decl *D,
                                              const AttributeCommonInfo &CI,
                                              Expr *E) {
  if (!E->isValueDependent()) {
    // Validate that we have an integer constant expression and then store the
    // converted constant expression into the semantic attribute so that we
    // don't have to evaluate it again later.
    llvm::APSInt ArgVal;
    ExprResult Res = VerifyIntegerConstantExpression(E, &ArgVal);
    if (Res.isInvalid())
      return;
    E = Res.get();

    // Check to see if there's a duplicate attribute with different values
    // already applied to the declaration.
    if (const auto *DeclAttr = D->getAttr<SYCLIntelNoGlobalWorkOffsetAttr>()) {
      // If the other attribute argument is instantiation dependent, we won't
      // have converted it to a constant expression yet and thus we test
      // whether this is a null pointer.
      if (const auto *DeclExpr = dyn_cast<ConstantExpr>(DeclAttr->getValue())) {
        if (ArgVal != DeclExpr->getResultAsAPSInt()) {
          Diag(CI.getLoc(), diag::warn_duplicate_attribute) << CI;
          Diag(DeclAttr->getLoc(), diag::note_previous_attribute);
        }
        // Drop the duplicate attribute.
        return;
      }
    }
  }

  D->addAttr(::new (Context) SYCLIntelNoGlobalWorkOffsetAttr(Context, CI, E));
}

SYCLIntelNoGlobalWorkOffsetAttr *Sema::MergeSYCLIntelNoGlobalWorkOffsetAttr(
    Decl *D, const SYCLIntelNoGlobalWorkOffsetAttr &A) {
  // Check to see if there's a duplicate attribute with different values
  // already applied to the declaration.
  if (const auto *DeclAttr = D->getAttr<SYCLIntelNoGlobalWorkOffsetAttr>()) {
    if (const auto *DeclExpr = dyn_cast<ConstantExpr>(DeclAttr->getValue())) {
      if (const auto *MergeExpr = dyn_cast<ConstantExpr>(A.getValue())) {
        if (DeclExpr->getResultAsAPSInt() != MergeExpr->getResultAsAPSInt()) {
          Diag(DeclAttr->getLoc(), diag::warn_duplicate_attribute) << &A;
          Diag(A.getLoc(), diag::note_previous_attribute);
        }
        // Do not add a duplicate attribute.
        return nullptr;
      }
    }
  }
  return ::new (Context)
      SYCLIntelNoGlobalWorkOffsetAttr(Context, A, A.getValue());
}

static void handleSYCLIntelNoGlobalWorkOffsetAttr(Sema &S, Decl *D,
                                                  const ParsedAttr &A) {
  // If no attribute argument is specified, set to default value '1'.
  Expr *E = A.isArgExpr(0)
                ? A.getArgAsExpr(0)
                : IntegerLiteral::Create(S.Context, llvm::APInt(32, 1),
                                         S.Context.IntTy, A.getLoc());

  S.AddSYCLIntelNoGlobalWorkOffsetAttr(D, A, E);
}

/// Handle the [[intel::doublepump]] and [[intel::singlepump]]
/// attributes.
template <typename AttrType>
static void handleIntelFPGAPumpAttr(Sema &S, Decl *D, const ParsedAttr &A) {
  checkForDuplicateAttribute<AttrType>(S, D, A);

  if (!D->hasAttr<IntelFPGAMemoryAttr>())
    D->addAttr(IntelFPGAMemoryAttr::CreateImplicit(
        S.Context, IntelFPGAMemoryAttr::Default));

  handleSimpleAttribute<AttrType>(S, D, A);
}

/// Handle the [[intel::fpga_memory]] attribute.
/// This is incompatible with the [[intel::fpga_register]] attribute.
static void handleIntelFPGAMemoryAttr(Sema &S, Decl *D,
                                      const ParsedAttr &AL) {
  checkForDuplicateAttribute<IntelFPGAMemoryAttr>(S, D, AL);
  if (checkAttrMutualExclusion<IntelFPGARegisterAttr>(S, D, AL))
    return;

  IntelFPGAMemoryAttr::MemoryKind Kind;
  if (AL.getNumArgs() == 0)
    Kind = IntelFPGAMemoryAttr::Default;
  else {
    StringRef Str;
    if (!S.checkStringLiteralArgumentAttr(AL, 0, Str))
      return;
    if (Str.empty() ||
        !IntelFPGAMemoryAttr::ConvertStrToMemoryKind(Str, Kind)) {
      SmallString<256> ValidStrings;
      IntelFPGAMemoryAttr::generateValidStrings(ValidStrings);
      S.Diag(AL.getLoc(), diag::err_intel_fpga_memory_arg_invalid)
          << AL << ValidStrings;
      return;
    }
  }

  // We are adding a user memory attribute, drop any implicit default.
  if (auto *MA = D->getAttr<IntelFPGAMemoryAttr>())
    if (MA->isImplicit())
      D->dropAttr<IntelFPGAMemoryAttr>();

  D->addAttr(::new (S.Context) IntelFPGAMemoryAttr(S.Context, AL, Kind));
}

/// Check for and diagnose attributes incompatible with register.
/// return true if any incompatible attributes exist.
static bool checkIntelFPGARegisterAttrCompatibility(Sema &S, Decl *D,
                                                    const ParsedAttr &Attr) {
  bool InCompat = false;
  if (auto *MA = D->getAttr<IntelFPGAMemoryAttr>())
    if (!MA->isImplicit() &&
        checkAttrMutualExclusion<IntelFPGAMemoryAttr>(S, D, Attr))
      InCompat = true;

  return InCompat;
}

/// Handle the [[intel::fpga_register]] attribute.
/// This is incompatible with most of the other memory attributes.
static void handleIntelFPGARegisterAttr(Sema &S, Decl *D, const ParsedAttr &A) {
  checkForDuplicateAttribute<IntelFPGARegisterAttr>(S, D, A);
  if (checkIntelFPGARegisterAttrCompatibility(S, D, A))
    return;

  handleSimpleAttribute<IntelFPGARegisterAttr>(S, D, A);
}

/// Handle the [[intel::bankwidth]] and [[intel::numbanks]] attributes.
/// These require a single constant power of two greater than zero.
/// These are incompatible with the register attribute.
/// The numbanks and bank_bits attributes are related.  If bank_bits exists
/// when handling numbanks they are checked for consistency.

void Sema::AddIntelFPGABankWidthAttr(Decl *D, const AttributeCommonInfo &CI,
                                     Expr *E) {
  if (!E->isValueDependent()) {
    // Validate that we have an integer constant expression and then store the
    // converted constant expression into the semantic attribute so that we
    // don't have to evaluate it again later.
    llvm::APSInt ArgVal;
    ExprResult Res = VerifyIntegerConstantExpression(E, &ArgVal);
    if (Res.isInvalid())
      return;
    E = Res.get();

    // This attribute requires a strictly positive value.
    if (ArgVal <= 0) {
      Diag(E->getExprLoc(), diag::err_attribute_requires_positive_integer)
          << CI << /*positive*/ 0;
      return;
    }

    // This attribute requires a single constant power of two greater than zero.
    if (!ArgVal.isPowerOf2()) {
      Diag(E->getExprLoc(), diag::err_attribute_argument_not_power_of_two)
          << CI;
      return;
    }

    // Check to see if there's a duplicate attribute with different values
    // already applied to the declaration.
    if (const auto *DeclAttr = D->getAttr<IntelFPGABankWidthAttr>()) {
      // If the other attribute argument is instantiation dependent, we won't
      // have converted it to a constant expression yet and thus we test
      // whether this is a null pointer.
      if (const auto *DeclExpr = dyn_cast<ConstantExpr>(DeclAttr->getValue())) {
        if (ArgVal != DeclExpr->getResultAsAPSInt()) {
          Diag(CI.getLoc(), diag::warn_duplicate_attribute) << CI;
          Diag(DeclAttr->getLoc(), diag::note_previous_attribute);
        }
        // Drop the duplicate attribute.
        return;
      }
    }
  }

  // If the declaration does not have an [[intel::fpga_memory]]
  // attribute, this creates one as an implicit attribute.
  if (!D->hasAttr<IntelFPGAMemoryAttr>())
    D->addAttr(IntelFPGAMemoryAttr::CreateImplicit(
        Context, IntelFPGAMemoryAttr::Default));

  D->addAttr(::new (Context) IntelFPGABankWidthAttr(Context, CI, E));
}

IntelFPGABankWidthAttr *
Sema::MergeIntelFPGABankWidthAttr(Decl *D, const IntelFPGABankWidthAttr &A) {
  // Check to see if there's a duplicate attribute with different values
  // already applied to the declaration.
  if (const auto *DeclAttr = D->getAttr<IntelFPGABankWidthAttr>()) {
    const auto *DeclExpr = dyn_cast<ConstantExpr>(DeclAttr->getValue());
    const auto *MergeExpr = dyn_cast<ConstantExpr>(A.getValue());
    if (DeclExpr && MergeExpr &&
        DeclExpr->getResultAsAPSInt() != MergeExpr->getResultAsAPSInt()) {
      Diag(DeclAttr->getLoc(), diag::warn_duplicate_attribute) << &A;
      Diag(A.getLoc(), diag::note_previous_attribute);
      return nullptr;
    }
  }

  return ::new (Context) IntelFPGABankWidthAttr(Context, A, A.getValue());
}

static void handleIntelFPGABankWidthAttr(Sema &S, Decl *D,
                                         const ParsedAttr &A) {
  S.AddIntelFPGABankWidthAttr(D, A, A.getArgAsExpr(0));
}

void Sema::AddIntelFPGANumBanksAttr(Decl *D, const AttributeCommonInfo &CI,
                                    Expr *E) {
  if (!E->isValueDependent()) {
    // Validate that we have an integer constant expression and then store the
    // converted constant expression into the semantic attribute so that we
    // don't have to evaluate it again later.
    llvm::APSInt ArgVal;
    ExprResult Res = VerifyIntegerConstantExpression(E, &ArgVal);
    if (Res.isInvalid())
      return;
    E = Res.get();

    // This attribute requires a strictly positive value.
    if (ArgVal <= 0) {
      Diag(E->getExprLoc(), diag::err_attribute_requires_positive_integer)
          << CI << /*positive*/ 0;
      return;
    }

    // This attribute requires a single constant power of two greater than zero.
    if (!ArgVal.isPowerOf2()) {
      Diag(E->getExprLoc(), diag::err_attribute_argument_not_power_of_two)
          << CI;
      return;
    }

    // Check or add the related BankBits attribute.
    if (auto *BBA = D->getAttr<IntelFPGABankBitsAttr>()) {
      unsigned NumBankBits = BBA->args_size();
      if (NumBankBits != ArgVal.ceilLogBase2()) {
        Diag(E->getExprLoc(), diag::err_bankbits_numbanks_conflicting) << CI;
        return;
      }
    }

    // Check to see if there's a duplicate attribute with different values
    // already applied to the declaration.
    if (const auto *DeclAttr = D->getAttr<IntelFPGANumBanksAttr>()) {
      // If the other attribute argument is instantiation dependent, we won't
      // have converted it to a constant expression yet and thus we test
      // whether this is a null pointer.
      if (const auto *DeclExpr = dyn_cast<ConstantExpr>(DeclAttr->getValue())) {
        if (ArgVal != DeclExpr->getResultAsAPSInt()) {
          Diag(CI.getLoc(), diag::warn_duplicate_attribute) << CI;
          Diag(DeclAttr->getLoc(), diag::note_previous_attribute);
        }
        // Drop the duplicate attribute.
        return;
      }
    }
  }

  // If the declaration does not have an [[intel::fpga_memory]]
  // attribute, this creates one as an implicit attribute.
  if (!D->hasAttr<IntelFPGAMemoryAttr>())
    D->addAttr(IntelFPGAMemoryAttr::CreateImplicit(
        Context, IntelFPGAMemoryAttr::Default));

  // We are adding a user NumBanks attribute, drop any implicit default.
  if (auto *NBA = D->getAttr<IntelFPGANumBanksAttr>()) {
    if (NBA->isImplicit())
      D->dropAttr<IntelFPGANumBanksAttr>();
  }

  D->addAttr(::new (Context) IntelFPGANumBanksAttr(Context, CI, E));
}

IntelFPGANumBanksAttr *
Sema::MergeIntelFPGANumBanksAttr(Decl *D, const IntelFPGANumBanksAttr &A) {
  // Check to see if there's a duplicate attribute with different values
  // already applied to the declaration.
  if (const auto *DeclAttr = D->getAttr<IntelFPGANumBanksAttr>()) {
    const auto *DeclExpr = dyn_cast<ConstantExpr>(DeclAttr->getValue());
    const auto *MergeExpr = dyn_cast<ConstantExpr>(A.getValue());
    if (DeclExpr && MergeExpr &&
        DeclExpr->getResultAsAPSInt() != MergeExpr->getResultAsAPSInt()) {
      Diag(DeclAttr->getLoc(), diag::warn_duplicate_attribute) << &A;
      Diag(A.getLoc(), diag::note_previous_attribute);
      return nullptr;
    }
  }

  return ::new (Context) IntelFPGANumBanksAttr(Context, A, A.getValue());
}

static void handleIntelFPGANumBanksAttr(Sema &S, Decl *D, const ParsedAttr &A) {
  S.AddIntelFPGANumBanksAttr(D, A, A.getArgAsExpr(0));
}

static void handleIntelFPGASimpleDualPortAttr(Sema &S, Decl *D,
                                              const ParsedAttr &AL) {
  checkForDuplicateAttribute<IntelFPGASimpleDualPortAttr>(S, D, AL);

  if (!D->hasAttr<IntelFPGAMemoryAttr>())
    D->addAttr(IntelFPGAMemoryAttr::CreateImplicit(
        S.Context, IntelFPGAMemoryAttr::Default));

  D->addAttr(::new (S.Context)
                 IntelFPGASimpleDualPortAttr(S.Context, AL));
}

void Sema::AddIntelFPGAMaxReplicatesAttr(Decl *D, const AttributeCommonInfo &CI,
                                         Expr *E) {
  if (!E->isValueDependent()) {
    // Validate that we have an integer constant expression and then store the
    // converted constant expression into the semantic attribute so that we
    // don't have to evaluate it again later.
    llvm::APSInt ArgVal;
    ExprResult Res = VerifyIntegerConstantExpression(E, &ArgVal);
    if (Res.isInvalid())
      return;
    E = Res.get();
    // This attribute requires a strictly positive value.
    if (ArgVal <= 0) {
      Diag(E->getExprLoc(), diag::err_attribute_requires_positive_integer)
          << CI << /*positive*/ 0;
      return;
    }
    // Check to see if there's a duplicate attribute with different values
    // already applied to the declaration.
    if (const auto *DeclAttr = D->getAttr<IntelFPGAMaxReplicatesAttr>()) {
      // If the other attribute argument is instantiation dependent, we won't
      // have converted it to a constant expression yet and thus we test
      // whether this is a null pointer.
      if (const auto *DeclExpr = dyn_cast<ConstantExpr>(DeclAttr->getValue())) {
        if (ArgVal != DeclExpr->getResultAsAPSInt()) {
          Diag(CI.getLoc(), diag::warn_duplicate_attribute) << CI;
          Diag(DeclAttr->getLoc(), diag::note_previous_attribute);
        }
        // Drop the duplicate attribute.
        return;
      }
    }
  }

  // If the declaration does not have an [[intel::fpga_memory]]
  // attribute, this creates one as an implicit attribute.
  if (!D->hasAttr<IntelFPGAMemoryAttr>())
    D->addAttr(IntelFPGAMemoryAttr::CreateImplicit(
        Context, IntelFPGAMemoryAttr::Default));

  D->addAttr(::new (Context) IntelFPGAMaxReplicatesAttr(Context, CI, E));
}

IntelFPGAMaxReplicatesAttr *
Sema::MergeIntelFPGAMaxReplicatesAttr(Decl *D,
                                      const IntelFPGAMaxReplicatesAttr &A) {
  // Check to see if there's a duplicate attribute with different values
  // already applied to the declaration.
  if (const auto *DeclAttr = D->getAttr<IntelFPGAMaxReplicatesAttr>()) {
    if (const auto *DeclExpr = dyn_cast<ConstantExpr>(DeclAttr->getValue())) {
      if (const auto *MergeExpr = dyn_cast<ConstantExpr>(A.getValue())) {
        if (DeclExpr->getResultAsAPSInt() != MergeExpr->getResultAsAPSInt()) {
          Diag(DeclAttr->getLoc(), diag::warn_duplicate_attribute) << &A;
          Diag(A.getLoc(), diag::note_previous_attribute);
        }
        // Do not add a duplicate attribute.
        return nullptr;
      }
    }
  }

  return ::new (Context) IntelFPGAMaxReplicatesAttr(Context, A, A.getValue());
}

static void handleIntelFPGAMaxReplicatesAttr(Sema &S, Decl *D,
                                             const ParsedAttr &A) {
  S.AddIntelFPGAMaxReplicatesAttr(D, A, A.getArgAsExpr(0));
}

/// Handle the merge attribute.
/// This requires two string arguments.  The first argument is a name, the
/// second is a direction.  The direction must be "depth" or "width".
/// This is incompatible with the register attribute.
static void handleIntelFPGAMergeAttr(Sema &S, Decl *D, const ParsedAttr &AL) {
  checkForDuplicateAttribute<IntelFPGAMergeAttr>(S, D, AL);

  SmallVector<StringRef, 2> Results;
  for (int I = 0; I < 2; I++) {
    StringRef Str;
    if (!S.checkStringLiteralArgumentAttr(AL, I, Str))
      return;

    if (I == 1 && Str != "depth" && Str != "width") {
      S.Diag(AL.getLoc(), diag::err_intel_fpga_merge_dir_invalid) << AL;
      return;
    }
    Results.push_back(Str);
  }

  if (!D->hasAttr<IntelFPGAMemoryAttr>())
    D->addAttr(IntelFPGAMemoryAttr::CreateImplicit(
        S.Context, IntelFPGAMemoryAttr::Default));

  D->addAttr(::new (S.Context)
                 IntelFPGAMergeAttr(S.Context, AL, Results[0], Results[1]));
}

/// Handle the bank_bits attribute.
/// This attribute accepts a list of values greater than zero.
/// This is incompatible with the register attribute.
/// The numbanks and bank_bits attributes are related. If numbanks exists
/// when handling bank_bits they are checked for consistency. If numbanks
/// hasn't been added yet an implicit one is added with the correct value.
/// If the user later adds a numbanks attribute the implicit one is removed.
/// The values must be consecutive values (i.e. 3,4,5 or 2,1).
static void handleIntelFPGABankBitsAttr(Sema &S, Decl *D, const ParsedAttr &A) {
  checkForDuplicateAttribute<IntelFPGABankBitsAttr>(S, D, A);

  if (!A.checkAtLeastNumArgs(S, 1))
    return;

  SmallVector<Expr *, 8> Args;
  for (unsigned I = 0; I < A.getNumArgs(); ++I) {
    Args.push_back(A.getArgAsExpr(I));
  }

  S.AddIntelFPGABankBitsAttr(D, A, Args.data(), Args.size());
}

void Sema::AddIntelFPGABankBitsAttr(Decl *D, const AttributeCommonInfo &CI,
                                    Expr **Exprs, unsigned Size) {
  IntelFPGABankBitsAttr TmpAttr(Context, CI, Exprs, Size);
  SmallVector<Expr *, 8> Args;
  SmallVector<int64_t, 8> Values;
  bool ListIsValueDep = false;
  for (auto *E : TmpAttr.args()) {
    llvm::APSInt Value(32, /*IsUnsigned=*/false);
    Expr::EvalResult Result;
    ListIsValueDep = ListIsValueDep || E->isValueDependent();
    if (!E->isValueDependent()) {
      ExprResult ICE = VerifyIntegerConstantExpression(E, &Value);
      if (ICE.isInvalid())
        return;
      if (!Value.isNonNegative()) {
        Diag(E->getExprLoc(), diag::err_attribute_requires_positive_integer)
            << CI << /*non-negative*/ 1;
        return;
      }
      E = ICE.get();
    }
    Args.push_back(E);
    Values.push_back(Value.getExtValue());
  }

  // Check that the list is consecutive.
  if (!ListIsValueDep && Values.size() > 1) {
    bool ListIsAscending = Values[0] < Values[1];
    for (int I = 0, E = Values.size() - 1; I < E; ++I) {
      if (Values[I + 1] != Values[I] + (ListIsAscending ? 1 : -1)) {
        Diag(CI.getLoc(), diag::err_bankbits_non_consecutive) << &TmpAttr;
        return;
      }
    }
  }

  // Check or add the related numbanks attribute.
  if (auto *NBA = D->getAttr<IntelFPGANumBanksAttr>()) {
    Expr *E = NBA->getValue();
    if (!E->isValueDependent()) {
      Expr::EvalResult Result;
      E->EvaluateAsInt(Result, Context);
      llvm::APSInt Value = Result.Val.getInt();
      if (Args.size() != Value.ceilLogBase2()) {
        Diag(TmpAttr.getLoc(), diag::err_bankbits_numbanks_conflicting);
        return;
      }
    }
  } else {
    llvm::APInt Num(32, (unsigned)(1 << Args.size()));
    Expr *NBE =
        IntegerLiteral::Create(Context, Num, Context.IntTy, SourceLocation());
    D->addAttr(IntelFPGANumBanksAttr::CreateImplicit(Context, NBE));
  }

  if (!D->hasAttr<IntelFPGAMemoryAttr>())
    D->addAttr(IntelFPGAMemoryAttr::CreateImplicit(
        Context, IntelFPGAMemoryAttr::Default));

  D->addAttr(::new (Context)
                 IntelFPGABankBitsAttr(Context, CI, Args.data(), Args.size()));
}

void Sema::AddIntelFPGAPrivateCopiesAttr(Decl *D, const AttributeCommonInfo &CI,
                                         Expr *E) {
  if (!E->isValueDependent()) {
    // Validate that we have an integer constant expression and then store the
    // converted constant expression into the semantic attribute so that we
    // don't have to evaluate it again later.
    llvm::APSInt ArgVal;
    ExprResult Res = VerifyIntegerConstantExpression(E, &ArgVal);
    if (Res.isInvalid())
      return;
    E = Res.get();
    // This attribute requires a non-negative value.
    if (ArgVal < 0) {
      Diag(E->getExprLoc(), diag::err_attribute_requires_positive_integer)
          << CI << /*non-negative*/ 1;
      return;
    }
    // Check to see if there's a duplicate attribute with different values
    // already applied to the declaration.
    if (const auto *DeclAttr = D->getAttr<IntelFPGAPrivateCopiesAttr>()) {
      // If the other attribute argument is instantiation dependent, we won't
      // have converted it to a constant expression yet and thus we test
      // whether this is a null pointer.
      if (const auto *DeclExpr = dyn_cast<ConstantExpr>(DeclAttr->getValue())) {
        if (ArgVal != DeclExpr->getResultAsAPSInt()) {
          Diag(CI.getLoc(), diag::warn_duplicate_attribute) << CI;
          Diag(DeclAttr->getLoc(), diag::note_previous_attribute);
        }
        // Drop the duplicate attribute.
        return;
      }
    }
  }

  // If the declaration does not have [[intel::fpga_memory]]
  // attribute, this creates default implicit memory.
  if (!D->hasAttr<IntelFPGAMemoryAttr>())
    D->addAttr(IntelFPGAMemoryAttr::CreateImplicit(
        Context, IntelFPGAMemoryAttr::Default));

  D->addAttr(::new (Context) IntelFPGAPrivateCopiesAttr(Context, CI, E));
}

static void handleIntelFPGAPrivateCopiesAttr(Sema &S, Decl *D,
                                             const ParsedAttr &A) {
  S.AddIntelFPGAPrivateCopiesAttr(D, A, A.getArgAsExpr(0));
}

void Sema::AddIntelFPGAForcePow2DepthAttr(Decl *D,
                                          const AttributeCommonInfo &CI,
                                          Expr *E) {
  if (!E->isValueDependent()) {
    // Validate that we have an integer constant expression and then store the
    // converted constant expression into the semantic attribute so that we
    // don't have to evaluate it again later.
    llvm::APSInt ArgVal;
    ExprResult Res = VerifyIntegerConstantExpression(E, &ArgVal);
    if (Res.isInvalid())
      return;
    E = Res.get();

    // This attribute requires a range of values.
    if (ArgVal < 0 || ArgVal > 1) {
      Diag(E->getBeginLoc(), diag::err_attribute_argument_out_of_range)
          << CI << 0 << 1 << E->getSourceRange();
      return;
    }

    // Check to see if there's a duplicate attribute with different values
    // already applied to the declaration.
    if (const auto *DeclAttr = D->getAttr<IntelFPGAForcePow2DepthAttr>()) {
      // If the other attribute argument is instantiation dependent, we won't
      // have converted it to a constant expression yet and thus we test
      // whether this is a null pointer.
      if (const auto *DeclExpr = dyn_cast<ConstantExpr>(DeclAttr->getValue())) {
        if (ArgVal != DeclExpr->getResultAsAPSInt()) {
          Diag(CI.getLoc(), diag::warn_duplicate_attribute) << CI;
          Diag(DeclAttr->getLoc(), diag::note_previous_attribute);
        }
        // If there is no mismatch, drop any duplicate attributes.
        return;
      }
    }
  }

  // If the declaration does not have an [[intel::fpga_memory]]
  // attribute, this creates one as an implicit attribute.
  if (!D->hasAttr<IntelFPGAMemoryAttr>())
    D->addAttr(IntelFPGAMemoryAttr::CreateImplicit(
        Context, IntelFPGAMemoryAttr::Default));

  D->addAttr(::new (Context) IntelFPGAForcePow2DepthAttr(Context, CI, E));
}

IntelFPGAForcePow2DepthAttr *
Sema::MergeIntelFPGAForcePow2DepthAttr(Decl *D,
                                       const IntelFPGAForcePow2DepthAttr &A) {
  // Check to see if there's a duplicate attribute with different values
  // already applied to the declaration.
  if (const auto *DeclAttr = D->getAttr<IntelFPGAForcePow2DepthAttr>()) {
    if (const auto *DeclExpr = dyn_cast<ConstantExpr>(DeclAttr->getValue())) {
      if (const auto *MergeExpr = dyn_cast<ConstantExpr>(A.getValue())) {
        if (DeclExpr->getResultAsAPSInt() != MergeExpr->getResultAsAPSInt()) {
          Diag(DeclAttr->getLoc(), diag::warn_duplicate_attribute) << &A;
          Diag(A.getLoc(), diag::note_previous_attribute);
        }
        // If there is no mismatch, drop any duplicate attributes.
        return nullptr;
      }
    }
  }

  return ::new (Context) IntelFPGAForcePow2DepthAttr(Context, A, A.getValue());
}

static void handleIntelFPGAForcePow2DepthAttr(Sema &S, Decl *D,
                                              const ParsedAttr &A) {
  S.AddIntelFPGAForcePow2DepthAttr(D, A, A.getArgAsExpr(0));
}

static void handleXRayLogArgsAttr(Sema &S, Decl *D, const ParsedAttr &AL) {
  ParamIdx ArgCount;

  if (!checkFunctionOrMethodParameterIndex(S, D, AL, 1, AL.getArgAsExpr(0),
                                           ArgCount,
                                           true /* CanIndexImplicitThis */))
    return;

  // ArgCount isn't a parameter index [0;n), it's a count [1;n]
  D->addAttr(::new (S.Context)
                 XRayLogArgsAttr(S.Context, AL, ArgCount.getSourceIndex()));
}

static void handlePatchableFunctionEntryAttr(Sema &S, Decl *D,
                                             const ParsedAttr &AL) {
  uint32_t Count = 0, Offset = 0;
  if (!checkUInt32Argument(S, AL, AL.getArgAsExpr(0), Count, 0, true))
    return;
  if (AL.getNumArgs() == 2) {
    Expr *Arg = AL.getArgAsExpr(1);
    if (!checkUInt32Argument(S, AL, Arg, Offset, 1, true))
      return;
    if (Count < Offset) {
      S.Diag(getAttrLoc(AL), diag::err_attribute_argument_out_of_range)
          << &AL << 0 << Count << Arg->getBeginLoc();
      return;
    }
  }
  D->addAttr(::new (S.Context)
                 PatchableFunctionEntryAttr(S.Context, AL, Count, Offset));
}

void Sema::addSYCLIntelPipeIOAttr(Decl *D, const AttributeCommonInfo &Attr,
                                  Expr *E) {
  VarDecl *VD = cast<VarDecl>(D);
  QualType Ty = VD->getType();
  // TODO: Applicable only on pipe storages. Currently they are defined
  // as structures inside of SYCL headers. Add a check for pipe_storage_t
  // when it is ready.
  if (!Ty->isStructureType()) {
    Diag(Attr.getLoc(), diag::err_attribute_wrong_decl_type_str)
        << Attr.getAttrName() << "SYCL pipe storage declaration";
    return;
  }

  if (!E->isInstantiationDependent()) {
    Optional<llvm::APSInt> ArgVal = E->getIntegerConstantExpr(getASTContext());
    if (!ArgVal) {
      Diag(E->getExprLoc(), diag::err_attribute_argument_type)
          << Attr << AANT_ArgumentIntegerConstant << E->getSourceRange();
      return;
    }
    int32_t ArgInt = ArgVal->getSExtValue();
    if (ArgInt < 0) {
      Diag(E->getExprLoc(), diag::err_attribute_requires_positive_integer)
          << Attr << /*non-negative*/ 1;
      return;
    }
  }

  D->addAttr(::new (Context) SYCLIntelPipeIOAttr(Context, Attr, E));
}

static void handleSYCLIntelPipeIOAttr(Sema &S, Decl *D,
                                      const ParsedAttr &Attr) {
  if (D->isInvalidDecl())
    return;

  Expr *E = Attr.getArgAsExpr(0);
  S.addSYCLIntelPipeIOAttr(D, Attr, E);
}

SYCLIntelFPGAMaxConcurrencyAttr *Sema::MergeSYCLIntelFPGAMaxConcurrencyAttr(
    Decl *D, const SYCLIntelFPGAMaxConcurrencyAttr &A) {
  // Check to see if there's a duplicate attribute with different values
  // already applied to the declaration.
  if (const auto *DeclAttr = D->getAttr<SYCLIntelFPGAMaxConcurrencyAttr>()) {
    const auto *DeclExpr = dyn_cast<ConstantExpr>(DeclAttr->getNThreadsExpr());
    const auto *MergeExpr = dyn_cast<ConstantExpr>(A.getNThreadsExpr());
    if (DeclExpr && MergeExpr &&
        DeclExpr->getResultAsAPSInt() != MergeExpr->getResultAsAPSInt()) {
      Diag(DeclAttr->getLoc(), diag::warn_duplicate_attribute) << &A;
      Diag(A.getLoc(), diag::note_previous_attribute);
    }
    return nullptr;
  }

  return ::new (Context)
      SYCLIntelFPGAMaxConcurrencyAttr(Context, A, A.getNThreadsExpr());
}

void Sema::AddSYCLIntelFPGAMaxConcurrencyAttr(Decl *D,
                                              const AttributeCommonInfo &CI,
                                              Expr *E) {
  if (!E->isValueDependent()) {
    llvm::APSInt ArgVal;
    ExprResult Res = VerifyIntegerConstantExpression(E, &ArgVal);
    if (Res.isInvalid())
      return;
    E = Res.get();

    // This attribute requires a non-negative value.
    if (ArgVal < 0) {
      Diag(E->getExprLoc(), diag::err_attribute_requires_positive_integer)
          << CI << /*non-negative*/ 1;
      return;
    }

    if (const auto *DeclAttr = D->getAttr<SYCLIntelFPGAMaxConcurrencyAttr>()) {
      const auto *DeclExpr =
          dyn_cast<ConstantExpr>(DeclAttr->getNThreadsExpr());
      if (DeclExpr && ArgVal != DeclExpr->getResultAsAPSInt()) {
        Diag(CI.getLoc(), diag::warn_duplicate_attribute) << CI;
        Diag(DeclAttr->getLoc(), diag::note_previous_attribute);
      }
      return;
    }
  }

  D->addAttr(::new (Context) SYCLIntelFPGAMaxConcurrencyAttr(Context, CI, E));
}

static void handleSYCLIntelFPGAMaxConcurrencyAttr(Sema &S, Decl *D,
                                                  const ParsedAttr &A) {
  Expr *E = A.getArgAsExpr(0);
  S.AddSYCLIntelFPGAMaxConcurrencyAttr(D, A, E);
}

namespace {
struct IntrinToName {
  uint32_t Id;
  int32_t FullName;
  int32_t ShortName;
};
} // unnamed namespace

static bool ArmBuiltinAliasValid(unsigned BuiltinID, StringRef AliasName,
                                 ArrayRef<IntrinToName> Map,
                                 const char *IntrinNames) {
  if (AliasName.startswith("__arm_"))
    AliasName = AliasName.substr(6);
  const IntrinToName *It = std::lower_bound(
      Map.begin(), Map.end(), BuiltinID,
      [](const IntrinToName &L, unsigned Id) { return L.Id < Id; });
  if (It == Map.end() || It->Id != BuiltinID)
    return false;
  StringRef FullName(&IntrinNames[It->FullName]);
  if (AliasName == FullName)
    return true;
  if (It->ShortName == -1)
    return false;
  StringRef ShortName(&IntrinNames[It->ShortName]);
  return AliasName == ShortName;
}

static bool ArmMveAliasValid(unsigned BuiltinID, StringRef AliasName) {
#include "clang/Basic/arm_mve_builtin_aliases.inc"
  // The included file defines:
  // - ArrayRef<IntrinToName> Map
  // - const char IntrinNames[]
  return ArmBuiltinAliasValid(BuiltinID, AliasName, Map, IntrinNames);
}

static bool ArmCdeAliasValid(unsigned BuiltinID, StringRef AliasName) {
#include "clang/Basic/arm_cde_builtin_aliases.inc"
  return ArmBuiltinAliasValid(BuiltinID, AliasName, Map, IntrinNames);
}

static bool ArmSveAliasValid(ASTContext &Context, unsigned BuiltinID,
                             StringRef AliasName) {
  if (Context.BuiltinInfo.isAuxBuiltinID(BuiltinID))
    BuiltinID = Context.BuiltinInfo.getAuxBuiltinID(BuiltinID);
  return BuiltinID >= AArch64::FirstSVEBuiltin &&
         BuiltinID <= AArch64::LastSVEBuiltin;
}

static void handleArmBuiltinAliasAttr(Sema &S, Decl *D, const ParsedAttr &AL) {
  if (!AL.isArgIdent(0)) {
    S.Diag(AL.getLoc(), diag::err_attribute_argument_n_type)
        << AL << 1 << AANT_ArgumentIdentifier;
    return;
  }

  IdentifierInfo *Ident = AL.getArgAsIdent(0)->Ident;
  unsigned BuiltinID = Ident->getBuiltinID();
  StringRef AliasName = cast<FunctionDecl>(D)->getIdentifier()->getName();

  bool IsAArch64 = S.Context.getTargetInfo().getTriple().isAArch64();
  if ((IsAArch64 && !ArmSveAliasValid(S.Context, BuiltinID, AliasName)) ||
      (!IsAArch64 && !ArmMveAliasValid(BuiltinID, AliasName) &&
       !ArmCdeAliasValid(BuiltinID, AliasName))) {
    S.Diag(AL.getLoc(), diag::err_attribute_arm_builtin_alias);
    return;
  }

  D->addAttr(::new (S.Context) ArmBuiltinAliasAttr(S.Context, AL, Ident));
}

static bool RISCVAliasValid(unsigned BuiltinID, StringRef AliasName) {
  return BuiltinID >= RISCV::FirstRVVBuiltin &&
         BuiltinID <= RISCV::LastRVVBuiltin;
}

static void handleBuiltinAliasAttr(Sema &S, Decl *D,
                                        const ParsedAttr &AL) {
  if (!AL.isArgIdent(0)) {
    S.Diag(AL.getLoc(), diag::err_attribute_argument_n_type)
        << AL << 1 << AANT_ArgumentIdentifier;
    return;
  }

  IdentifierInfo *Ident = AL.getArgAsIdent(0)->Ident;
  unsigned BuiltinID = Ident->getBuiltinID();
  StringRef AliasName = cast<FunctionDecl>(D)->getIdentifier()->getName();

  bool IsAArch64 = S.Context.getTargetInfo().getTriple().isAArch64();
  bool IsARM = S.Context.getTargetInfo().getTriple().isARM();
  bool IsRISCV = S.Context.getTargetInfo().getTriple().isRISCV();
  if ((IsAArch64 && !ArmSveAliasValid(S.Context, BuiltinID, AliasName)) ||
      (IsARM && !ArmMveAliasValid(BuiltinID, AliasName) &&
       !ArmCdeAliasValid(BuiltinID, AliasName)) ||
      (IsRISCV && !RISCVAliasValid(BuiltinID, AliasName)) ||
      (!IsAArch64 && !IsARM && !IsRISCV)) {
    S.Diag(AL.getLoc(), diag::err_attribute_builtin_alias) << AL;
    return;
  }

  D->addAttr(::new (S.Context) BuiltinAliasAttr(S.Context, AL, Ident));
}

//===----------------------------------------------------------------------===//
// Checker-specific attribute handlers.
//===----------------------------------------------------------------------===//
static bool isValidSubjectOfNSReturnsRetainedAttribute(QualType QT) {
  return QT->isDependentType() || QT->isObjCRetainableType();
}

static bool isValidSubjectOfNSAttribute(QualType QT) {
  return QT->isDependentType() || QT->isObjCObjectPointerType() ||
         QT->isObjCNSObjectType();
}

static bool isValidSubjectOfCFAttribute(QualType QT) {
  return QT->isDependentType() || QT->isPointerType() ||
         isValidSubjectOfNSAttribute(QT);
}

static bool isValidSubjectOfOSAttribute(QualType QT) {
  if (QT->isDependentType())
    return true;
  QualType PT = QT->getPointeeType();
  return !PT.isNull() && PT->getAsCXXRecordDecl() != nullptr;
}

void Sema::AddXConsumedAttr(Decl *D, const AttributeCommonInfo &CI,
                            RetainOwnershipKind K,
                            bool IsTemplateInstantiation) {
  ValueDecl *VD = cast<ValueDecl>(D);
  switch (K) {
  case RetainOwnershipKind::OS:
    handleSimpleAttributeOrDiagnose<OSConsumedAttr>(
        *this, VD, CI, isValidSubjectOfOSAttribute(VD->getType()),
        diag::warn_ns_attribute_wrong_parameter_type,
        /*ExtraArgs=*/CI.getRange(), "os_consumed", /*pointers*/ 1);
    return;
  case RetainOwnershipKind::NS:
    handleSimpleAttributeOrDiagnose<NSConsumedAttr>(
        *this, VD, CI, isValidSubjectOfNSAttribute(VD->getType()),

        // These attributes are normally just advisory, but in ARC, ns_consumed
        // is significant.  Allow non-dependent code to contain inappropriate
        // attributes even in ARC, but require template instantiations to be
        // set up correctly.
        ((IsTemplateInstantiation && getLangOpts().ObjCAutoRefCount)
             ? diag::err_ns_attribute_wrong_parameter_type
             : diag::warn_ns_attribute_wrong_parameter_type),
        /*ExtraArgs=*/CI.getRange(), "ns_consumed", /*objc pointers*/ 0);
    return;
  case RetainOwnershipKind::CF:
    handleSimpleAttributeOrDiagnose<CFConsumedAttr>(
        *this, VD, CI, isValidSubjectOfCFAttribute(VD->getType()),
        diag::warn_ns_attribute_wrong_parameter_type,
        /*ExtraArgs=*/CI.getRange(), "cf_consumed", /*pointers*/ 1);
    return;
  }
}

static Sema::RetainOwnershipKind
parsedAttrToRetainOwnershipKind(const ParsedAttr &AL) {
  switch (AL.getKind()) {
  case ParsedAttr::AT_CFConsumed:
  case ParsedAttr::AT_CFReturnsRetained:
  case ParsedAttr::AT_CFReturnsNotRetained:
    return Sema::RetainOwnershipKind::CF;
  case ParsedAttr::AT_OSConsumesThis:
  case ParsedAttr::AT_OSConsumed:
  case ParsedAttr::AT_OSReturnsRetained:
  case ParsedAttr::AT_OSReturnsNotRetained:
  case ParsedAttr::AT_OSReturnsRetainedOnZero:
  case ParsedAttr::AT_OSReturnsRetainedOnNonZero:
    return Sema::RetainOwnershipKind::OS;
  case ParsedAttr::AT_NSConsumesSelf:
  case ParsedAttr::AT_NSConsumed:
  case ParsedAttr::AT_NSReturnsRetained:
  case ParsedAttr::AT_NSReturnsNotRetained:
  case ParsedAttr::AT_NSReturnsAutoreleased:
    return Sema::RetainOwnershipKind::NS;
  default:
    llvm_unreachable("Wrong argument supplied");
  }
}

bool Sema::checkNSReturnsRetainedReturnType(SourceLocation Loc, QualType QT) {
  if (isValidSubjectOfNSReturnsRetainedAttribute(QT))
    return false;

  Diag(Loc, diag::warn_ns_attribute_wrong_return_type)
      << "'ns_returns_retained'" << 0 << 0;
  return true;
}

/// \return whether the parameter is a pointer to OSObject pointer.
static bool isValidOSObjectOutParameter(const Decl *D) {
  const auto *PVD = dyn_cast<ParmVarDecl>(D);
  if (!PVD)
    return false;
  QualType QT = PVD->getType();
  QualType PT = QT->getPointeeType();
  return !PT.isNull() && isValidSubjectOfOSAttribute(PT);
}

static void handleXReturnsXRetainedAttr(Sema &S, Decl *D,
                                        const ParsedAttr &AL) {
  QualType ReturnType;
  Sema::RetainOwnershipKind K = parsedAttrToRetainOwnershipKind(AL);

  if (const auto *MD = dyn_cast<ObjCMethodDecl>(D)) {
    ReturnType = MD->getReturnType();
  } else if (S.getLangOpts().ObjCAutoRefCount && hasDeclarator(D) &&
             (AL.getKind() == ParsedAttr::AT_NSReturnsRetained)) {
    return; // ignore: was handled as a type attribute
  } else if (const auto *PD = dyn_cast<ObjCPropertyDecl>(D)) {
    ReturnType = PD->getType();
  } else if (const auto *FD = dyn_cast<FunctionDecl>(D)) {
    ReturnType = FD->getReturnType();
  } else if (const auto *Param = dyn_cast<ParmVarDecl>(D)) {
    // Attributes on parameters are used for out-parameters,
    // passed as pointers-to-pointers.
    unsigned DiagID = K == Sema::RetainOwnershipKind::CF
            ? /*pointer-to-CF-pointer*/2
            : /*pointer-to-OSObject-pointer*/3;
    ReturnType = Param->getType()->getPointeeType();
    if (ReturnType.isNull()) {
      S.Diag(D->getBeginLoc(), diag::warn_ns_attribute_wrong_parameter_type)
          << AL << DiagID << AL.getRange();
      return;
    }
  } else if (AL.isUsedAsTypeAttr()) {
    return;
  } else {
    AttributeDeclKind ExpectedDeclKind;
    switch (AL.getKind()) {
    default: llvm_unreachable("invalid ownership attribute");
    case ParsedAttr::AT_NSReturnsRetained:
    case ParsedAttr::AT_NSReturnsAutoreleased:
    case ParsedAttr::AT_NSReturnsNotRetained:
      ExpectedDeclKind = ExpectedFunctionOrMethod;
      break;

    case ParsedAttr::AT_OSReturnsRetained:
    case ParsedAttr::AT_OSReturnsNotRetained:
    case ParsedAttr::AT_CFReturnsRetained:
    case ParsedAttr::AT_CFReturnsNotRetained:
      ExpectedDeclKind = ExpectedFunctionMethodOrParameter;
      break;
    }
    S.Diag(D->getBeginLoc(), diag::warn_attribute_wrong_decl_type)
        << AL.getRange() << AL << ExpectedDeclKind;
    return;
  }

  bool TypeOK;
  bool Cf;
  unsigned ParmDiagID = 2; // Pointer-to-CF-pointer
  switch (AL.getKind()) {
  default: llvm_unreachable("invalid ownership attribute");
  case ParsedAttr::AT_NSReturnsRetained:
    TypeOK = isValidSubjectOfNSReturnsRetainedAttribute(ReturnType);
    Cf = false;
    break;

  case ParsedAttr::AT_NSReturnsAutoreleased:
  case ParsedAttr::AT_NSReturnsNotRetained:
    TypeOK = isValidSubjectOfNSAttribute(ReturnType);
    Cf = false;
    break;

  case ParsedAttr::AT_CFReturnsRetained:
  case ParsedAttr::AT_CFReturnsNotRetained:
    TypeOK = isValidSubjectOfCFAttribute(ReturnType);
    Cf = true;
    break;

  case ParsedAttr::AT_OSReturnsRetained:
  case ParsedAttr::AT_OSReturnsNotRetained:
    TypeOK = isValidSubjectOfOSAttribute(ReturnType);
    Cf = true;
    ParmDiagID = 3; // Pointer-to-OSObject-pointer
    break;
  }

  if (!TypeOK) {
    if (AL.isUsedAsTypeAttr())
      return;

    if (isa<ParmVarDecl>(D)) {
      S.Diag(D->getBeginLoc(), diag::warn_ns_attribute_wrong_parameter_type)
          << AL << ParmDiagID << AL.getRange();
    } else {
      // Needs to be kept in sync with warn_ns_attribute_wrong_return_type.
      enum : unsigned {
        Function,
        Method,
        Property
      } SubjectKind = Function;
      if (isa<ObjCMethodDecl>(D))
        SubjectKind = Method;
      else if (isa<ObjCPropertyDecl>(D))
        SubjectKind = Property;
      S.Diag(D->getBeginLoc(), diag::warn_ns_attribute_wrong_return_type)
          << AL << SubjectKind << Cf << AL.getRange();
    }
    return;
  }

  switch (AL.getKind()) {
    default:
      llvm_unreachable("invalid ownership attribute");
    case ParsedAttr::AT_NSReturnsAutoreleased:
      handleSimpleAttribute<NSReturnsAutoreleasedAttr>(S, D, AL);
      return;
    case ParsedAttr::AT_CFReturnsNotRetained:
      handleSimpleAttribute<CFReturnsNotRetainedAttr>(S, D, AL);
      return;
    case ParsedAttr::AT_NSReturnsNotRetained:
      handleSimpleAttribute<NSReturnsNotRetainedAttr>(S, D, AL);
      return;
    case ParsedAttr::AT_CFReturnsRetained:
      handleSimpleAttribute<CFReturnsRetainedAttr>(S, D, AL);
      return;
    case ParsedAttr::AT_NSReturnsRetained:
      handleSimpleAttribute<NSReturnsRetainedAttr>(S, D, AL);
      return;
    case ParsedAttr::AT_OSReturnsRetained:
      handleSimpleAttribute<OSReturnsRetainedAttr>(S, D, AL);
      return;
    case ParsedAttr::AT_OSReturnsNotRetained:
      handleSimpleAttribute<OSReturnsNotRetainedAttr>(S, D, AL);
      return;
  };
}

static void handleObjCReturnsInnerPointerAttr(Sema &S, Decl *D,
                                              const ParsedAttr &Attrs) {
  const int EP_ObjCMethod = 1;
  const int EP_ObjCProperty = 2;

  SourceLocation loc = Attrs.getLoc();
  QualType resultType;
  if (isa<ObjCMethodDecl>(D))
    resultType = cast<ObjCMethodDecl>(D)->getReturnType();
  else
    resultType = cast<ObjCPropertyDecl>(D)->getType();

  if (!resultType->isReferenceType() &&
      (!resultType->isPointerType() || resultType->isObjCRetainableType())) {
    S.Diag(D->getBeginLoc(), diag::warn_ns_attribute_wrong_return_type)
        << SourceRange(loc) << Attrs
        << (isa<ObjCMethodDecl>(D) ? EP_ObjCMethod : EP_ObjCProperty)
        << /*non-retainable pointer*/ 2;

    // Drop the attribute.
    return;
  }

  D->addAttr(::new (S.Context) ObjCReturnsInnerPointerAttr(S.Context, Attrs));
}

static void handleObjCRequiresSuperAttr(Sema &S, Decl *D,
                                        const ParsedAttr &Attrs) {
  const auto *Method = cast<ObjCMethodDecl>(D);

  const DeclContext *DC = Method->getDeclContext();
  if (const auto *PDecl = dyn_cast_or_null<ObjCProtocolDecl>(DC)) {
    S.Diag(D->getBeginLoc(), diag::warn_objc_requires_super_protocol) << Attrs
                                                                      << 0;
    S.Diag(PDecl->getLocation(), diag::note_protocol_decl);
    return;
  }
  if (Method->getMethodFamily() == OMF_dealloc) {
    S.Diag(D->getBeginLoc(), diag::warn_objc_requires_super_protocol) << Attrs
                                                                      << 1;
    return;
  }

  D->addAttr(::new (S.Context) ObjCRequiresSuperAttr(S.Context, Attrs));
}

static void handleNSErrorDomain(Sema &S, Decl *D, const ParsedAttr &AL) {
  auto *E = AL.getArgAsExpr(0);
  auto Loc = E ? E->getBeginLoc() : AL.getLoc();

  auto *DRE = dyn_cast<DeclRefExpr>(AL.getArgAsExpr(0));
  if (!DRE) {
    S.Diag(Loc, diag::err_nserrordomain_invalid_decl) << 0;
    return;
  }

  auto *VD = dyn_cast<VarDecl>(DRE->getDecl());
  if (!VD) {
    S.Diag(Loc, diag::err_nserrordomain_invalid_decl) << 1 << DRE->getDecl();
    return;
  }

  if (!isNSStringType(VD->getType(), S.Context) &&
      !isCFStringType(VD->getType(), S.Context)) {
    S.Diag(Loc, diag::err_nserrordomain_wrong_type) << VD;
    return;
  }

  D->addAttr(::new (S.Context) NSErrorDomainAttr(S.Context, AL, VD));
}

static void handleObjCBridgeAttr(Sema &S, Decl *D, const ParsedAttr &AL) {
  IdentifierLoc *Parm = AL.isArgIdent(0) ? AL.getArgAsIdent(0) : nullptr;

  if (!Parm) {
    S.Diag(D->getBeginLoc(), diag::err_objc_attr_not_id) << AL << 0;
    return;
  }

  // Typedefs only allow objc_bridge(id) and have some additional checking.
  if (const auto *TD = dyn_cast<TypedefNameDecl>(D)) {
    if (!Parm->Ident->isStr("id")) {
      S.Diag(AL.getLoc(), diag::err_objc_attr_typedef_not_id) << AL;
      return;
    }

    // Only allow 'cv void *'.
    QualType T = TD->getUnderlyingType();
    if (!T->isVoidPointerType()) {
      S.Diag(AL.getLoc(), diag::err_objc_attr_typedef_not_void_pointer);
      return;
    }
  }

  D->addAttr(::new (S.Context) ObjCBridgeAttr(S.Context, AL, Parm->Ident));
}

static void handleObjCBridgeMutableAttr(Sema &S, Decl *D,
                                        const ParsedAttr &AL) {
  IdentifierLoc *Parm = AL.isArgIdent(0) ? AL.getArgAsIdent(0) : nullptr;

  if (!Parm) {
    S.Diag(D->getBeginLoc(), diag::err_objc_attr_not_id) << AL << 0;
    return;
  }

  D->addAttr(::new (S.Context)
                 ObjCBridgeMutableAttr(S.Context, AL, Parm->Ident));
}

static void handleObjCBridgeRelatedAttr(Sema &S, Decl *D,
                                        const ParsedAttr &AL) {
  IdentifierInfo *RelatedClass =
      AL.isArgIdent(0) ? AL.getArgAsIdent(0)->Ident : nullptr;
  if (!RelatedClass) {
    S.Diag(D->getBeginLoc(), diag::err_objc_attr_not_id) << AL << 0;
    return;
  }
  IdentifierInfo *ClassMethod =
    AL.getArgAsIdent(1) ? AL.getArgAsIdent(1)->Ident : nullptr;
  IdentifierInfo *InstanceMethod =
    AL.getArgAsIdent(2) ? AL.getArgAsIdent(2)->Ident : nullptr;
  D->addAttr(::new (S.Context) ObjCBridgeRelatedAttr(
      S.Context, AL, RelatedClass, ClassMethod, InstanceMethod));
}

static void handleObjCDesignatedInitializer(Sema &S, Decl *D,
                                            const ParsedAttr &AL) {
  DeclContext *Ctx = D->getDeclContext();

  // This attribute can only be applied to methods in interfaces or class
  // extensions.
  if (!isa<ObjCInterfaceDecl>(Ctx) &&
      !(isa<ObjCCategoryDecl>(Ctx) &&
        cast<ObjCCategoryDecl>(Ctx)->IsClassExtension())) {
    S.Diag(D->getLocation(), diag::err_designated_init_attr_non_init);
    return;
  }

  ObjCInterfaceDecl *IFace;
  if (auto *CatDecl = dyn_cast<ObjCCategoryDecl>(Ctx))
    IFace = CatDecl->getClassInterface();
  else
    IFace = cast<ObjCInterfaceDecl>(Ctx);

  if (!IFace)
    return;

  IFace->setHasDesignatedInitializers();
  D->addAttr(::new (S.Context) ObjCDesignatedInitializerAttr(S.Context, AL));
}

static void handleObjCRuntimeName(Sema &S, Decl *D, const ParsedAttr &AL) {
  StringRef MetaDataName;
  if (!S.checkStringLiteralArgumentAttr(AL, 0, MetaDataName))
    return;
  D->addAttr(::new (S.Context)
                 ObjCRuntimeNameAttr(S.Context, AL, MetaDataName));
}

// When a user wants to use objc_boxable with a union or struct
// but they don't have access to the declaration (legacy/third-party code)
// then they can 'enable' this feature with a typedef:
// typedef struct __attribute((objc_boxable)) legacy_struct legacy_struct;
static void handleObjCBoxable(Sema &S, Decl *D, const ParsedAttr &AL) {
  bool notify = false;

  auto *RD = dyn_cast<RecordDecl>(D);
  if (RD && RD->getDefinition()) {
    RD = RD->getDefinition();
    notify = true;
  }

  if (RD) {
    ObjCBoxableAttr *BoxableAttr =
        ::new (S.Context) ObjCBoxableAttr(S.Context, AL);
    RD->addAttr(BoxableAttr);
    if (notify) {
      // we need to notify ASTReader/ASTWriter about
      // modification of existing declaration
      if (ASTMutationListener *L = S.getASTMutationListener())
        L->AddedAttributeToRecord(BoxableAttr, RD);
    }
  }
}

static void handleObjCOwnershipAttr(Sema &S, Decl *D, const ParsedAttr &AL) {
  if (hasDeclarator(D)) return;

  S.Diag(D->getBeginLoc(), diag::err_attribute_wrong_decl_type)
      << AL.getRange() << AL << ExpectedVariable;
}

static void handleObjCPreciseLifetimeAttr(Sema &S, Decl *D,
                                          const ParsedAttr &AL) {
  const auto *VD = cast<ValueDecl>(D);
  QualType QT = VD->getType();

  if (!QT->isDependentType() &&
      !QT->isObjCLifetimeType()) {
    S.Diag(AL.getLoc(), diag::err_objc_precise_lifetime_bad_type)
      << QT;
    return;
  }

  Qualifiers::ObjCLifetime Lifetime = QT.getObjCLifetime();

  // If we have no lifetime yet, check the lifetime we're presumably
  // going to infer.
  if (Lifetime == Qualifiers::OCL_None && !QT->isDependentType())
    Lifetime = QT->getObjCARCImplicitLifetime();

  switch (Lifetime) {
  case Qualifiers::OCL_None:
    assert(QT->isDependentType() &&
           "didn't infer lifetime for non-dependent type?");
    break;

  case Qualifiers::OCL_Weak:   // meaningful
  case Qualifiers::OCL_Strong: // meaningful
    break;

  case Qualifiers::OCL_ExplicitNone:
  case Qualifiers::OCL_Autoreleasing:
    S.Diag(AL.getLoc(), diag::warn_objc_precise_lifetime_meaningless)
        << (Lifetime == Qualifiers::OCL_Autoreleasing);
    break;
  }

  D->addAttr(::new (S.Context) ObjCPreciseLifetimeAttr(S.Context, AL));
}

static void handleSwiftAttrAttr(Sema &S, Decl *D, const ParsedAttr &AL) {
  // Make sure that there is a string literal as the annotation's single
  // argument.
  StringRef Str;
  if (!S.checkStringLiteralArgumentAttr(AL, 0, Str))
    return;

  D->addAttr(::new (S.Context) SwiftAttrAttr(S.Context, AL, Str));
}

static void handleSwiftBridge(Sema &S, Decl *D, const ParsedAttr &AL) {
  // Make sure that there is a string literal as the annotation's single
  // argument.
  StringRef BT;
  if (!S.checkStringLiteralArgumentAttr(AL, 0, BT))
    return;

  // Warn about duplicate attributes if they have different arguments, but drop
  // any duplicate attributes regardless.
  if (const auto *Other = D->getAttr<SwiftBridgeAttr>()) {
    if (Other->getSwiftType() != BT)
      S.Diag(AL.getLoc(), diag::warn_duplicate_attribute) << AL;
    return;
  }

  D->addAttr(::new (S.Context) SwiftBridgeAttr(S.Context, AL, BT));
}

static bool isErrorParameter(Sema &S, QualType QT) {
  const auto *PT = QT->getAs<PointerType>();
  if (!PT)
    return false;

  QualType Pointee = PT->getPointeeType();

  // Check for NSError**.
  if (const auto *OPT = Pointee->getAs<ObjCObjectPointerType>())
    if (const auto *ID = OPT->getInterfaceDecl())
      if (ID->getIdentifier() == S.getNSErrorIdent())
        return true;

  // Check for CFError**.
  if (const auto *PT = Pointee->getAs<PointerType>())
    if (const auto *RT = PT->getPointeeType()->getAs<RecordType>())
      if (S.isCFError(RT->getDecl()))
        return true;

  return false;
}

static void handleSwiftError(Sema &S, Decl *D, const ParsedAttr &AL) {
  auto hasErrorParameter = [](Sema &S, Decl *D, const ParsedAttr &AL) -> bool {
    for (unsigned I = 0, E = getFunctionOrMethodNumParams(D); I != E; ++I) {
      if (isErrorParameter(S, getFunctionOrMethodParamType(D, I)))
        return true;
    }

    S.Diag(AL.getLoc(), diag::err_attr_swift_error_no_error_parameter)
        << AL << isa<ObjCMethodDecl>(D);
    return false;
  };

  auto hasPointerResult = [](Sema &S, Decl *D, const ParsedAttr &AL) -> bool {
    // - C, ObjC, and block pointers are definitely okay.
    // - References are definitely not okay.
    // - nullptr_t is weird, but acceptable.
    QualType RT = getFunctionOrMethodResultType(D);
    if (RT->hasPointerRepresentation() && !RT->isReferenceType())
      return true;

    S.Diag(AL.getLoc(), diag::err_attr_swift_error_return_type)
        << AL << AL.getArgAsIdent(0)->Ident->getName() << isa<ObjCMethodDecl>(D)
        << /*pointer*/ 1;
    return false;
  };

  auto hasIntegerResult = [](Sema &S, Decl *D, const ParsedAttr &AL) -> bool {
    QualType RT = getFunctionOrMethodResultType(D);
    if (RT->isIntegralType(S.Context))
      return true;

    S.Diag(AL.getLoc(), diag::err_attr_swift_error_return_type)
        << AL << AL.getArgAsIdent(0)->Ident->getName() << isa<ObjCMethodDecl>(D)
        << /*integral*/ 0;
    return false;
  };

  if (D->isInvalidDecl())
    return;

  IdentifierLoc *Loc = AL.getArgAsIdent(0);
  SwiftErrorAttr::ConventionKind Convention;
  if (!SwiftErrorAttr::ConvertStrToConventionKind(Loc->Ident->getName(),
                                                  Convention)) {
    S.Diag(AL.getLoc(), diag::warn_attribute_type_not_supported)
        << AL << Loc->Ident;
    return;
  }

  switch (Convention) {
  case SwiftErrorAttr::None:
    // No additional validation required.
    break;

  case SwiftErrorAttr::NonNullError:
    if (!hasErrorParameter(S, D, AL))
      return;
    break;

  case SwiftErrorAttr::NullResult:
    if (!hasErrorParameter(S, D, AL) || !hasPointerResult(S, D, AL))
      return;
    break;

  case SwiftErrorAttr::NonZeroResult:
  case SwiftErrorAttr::ZeroResult:
    if (!hasErrorParameter(S, D, AL) || !hasIntegerResult(S, D, AL))
      return;
    break;
  }

  D->addAttr(::new (S.Context) SwiftErrorAttr(S.Context, AL, Convention));
}

static void checkSwiftAsyncErrorBlock(Sema &S, Decl *D,
                                      const SwiftAsyncErrorAttr *ErrorAttr,
                                      const SwiftAsyncAttr *AsyncAttr) {
  if (AsyncAttr->getKind() == SwiftAsyncAttr::None) {
    if (ErrorAttr->getConvention() != SwiftAsyncErrorAttr::None) {
      S.Diag(AsyncAttr->getLocation(),
             diag::err_swift_async_error_without_swift_async)
          << AsyncAttr << isa<ObjCMethodDecl>(D);
    }
    return;
  }

  const ParmVarDecl *HandlerParam = getFunctionOrMethodParam(
      D, AsyncAttr->getCompletionHandlerIndex().getASTIndex());
  // handleSwiftAsyncAttr already verified the type is correct, so no need to
  // double-check it here.
  const auto *FuncTy = HandlerParam->getType()
                           ->castAs<BlockPointerType>()
                           ->getPointeeType()
                           ->getAs<FunctionProtoType>();
  ArrayRef<QualType> BlockParams;
  if (FuncTy)
    BlockParams = FuncTy->getParamTypes();

  switch (ErrorAttr->getConvention()) {
  case SwiftAsyncErrorAttr::ZeroArgument:
  case SwiftAsyncErrorAttr::NonZeroArgument: {
    uint32_t ParamIdx = ErrorAttr->getHandlerParamIdx();
    if (ParamIdx == 0 || ParamIdx > BlockParams.size()) {
      S.Diag(ErrorAttr->getLocation(),
             diag::err_attribute_argument_out_of_bounds) << ErrorAttr << 2;
      return;
    }
    QualType ErrorParam = BlockParams[ParamIdx - 1];
    if (!ErrorParam->isIntegralType(S.Context)) {
      StringRef ConvStr =
          ErrorAttr->getConvention() == SwiftAsyncErrorAttr::ZeroArgument
              ? "zero_argument"
              : "nonzero_argument";
      S.Diag(ErrorAttr->getLocation(), diag::err_swift_async_error_non_integral)
          << ErrorAttr << ConvStr << ParamIdx << ErrorParam;
      return;
    }
    break;
  }
  case SwiftAsyncErrorAttr::NonNullError: {
    bool AnyErrorParams = false;
    for (QualType Param : BlockParams) {
      // Check for NSError *.
      if (const auto *ObjCPtrTy = Param->getAs<ObjCObjectPointerType>()) {
        if (const auto *ID = ObjCPtrTy->getInterfaceDecl()) {
          if (ID->getIdentifier() == S.getNSErrorIdent()) {
            AnyErrorParams = true;
            break;
          }
        }
      }
      // Check for CFError *.
      if (const auto *PtrTy = Param->getAs<PointerType>()) {
        if (const auto *RT = PtrTy->getPointeeType()->getAs<RecordType>()) {
          if (S.isCFError(RT->getDecl())) {
            AnyErrorParams = true;
            break;
          }
        }
      }
    }

    if (!AnyErrorParams) {
      S.Diag(ErrorAttr->getLocation(),
             diag::err_swift_async_error_no_error_parameter)
          << ErrorAttr << isa<ObjCMethodDecl>(D);
      return;
    }
    break;
  }
  case SwiftAsyncErrorAttr::None:
    break;
  }
}

static void handleSwiftAsyncError(Sema &S, Decl *D, const ParsedAttr &AL) {
  IdentifierLoc *IDLoc = AL.getArgAsIdent(0);
  SwiftAsyncErrorAttr::ConventionKind ConvKind;
  if (!SwiftAsyncErrorAttr::ConvertStrToConventionKind(IDLoc->Ident->getName(),
                                                       ConvKind)) {
    S.Diag(AL.getLoc(), diag::warn_attribute_type_not_supported)
        << AL << IDLoc->Ident;
    return;
  }

  uint32_t ParamIdx = 0;
  switch (ConvKind) {
  case SwiftAsyncErrorAttr::ZeroArgument:
  case SwiftAsyncErrorAttr::NonZeroArgument: {
    if (!AL.checkExactlyNumArgs(S, 2))
      return;

    Expr *IdxExpr = AL.getArgAsExpr(1);
    if (!checkUInt32Argument(S, AL, IdxExpr, ParamIdx))
      return;
    break;
  }
  case SwiftAsyncErrorAttr::NonNullError:
  case SwiftAsyncErrorAttr::None: {
    if (!AL.checkExactlyNumArgs(S, 1))
      return;
    break;
  }
  }

  auto *ErrorAttr =
      ::new (S.Context) SwiftAsyncErrorAttr(S.Context, AL, ConvKind, ParamIdx);
  D->addAttr(ErrorAttr);

  if (auto *AsyncAttr = D->getAttr<SwiftAsyncAttr>())
    checkSwiftAsyncErrorBlock(S, D, ErrorAttr, AsyncAttr);
}

// For a function, this will validate a compound Swift name, e.g.
// <code>init(foo:bar:baz:)</code> or <code>controllerForName(_:)</code>, and
// the function will output the number of parameter names, and whether this is a
// single-arg initializer.
//
// For a type, enum constant, property, or variable declaration, this will
// validate either a simple identifier, or a qualified
// <code>context.identifier</code> name.
static bool
validateSwiftFunctionName(Sema &S, const ParsedAttr &AL, SourceLocation Loc,
                          StringRef Name, unsigned &SwiftParamCount,
                          bool &IsSingleParamInit) {
  SwiftParamCount = 0;
  IsSingleParamInit = false;

  // Check whether this will be mapped to a getter or setter of a property.
  bool IsGetter = false, IsSetter = false;
  if (Name.startswith("getter:")) {
    IsGetter = true;
    Name = Name.substr(7);
  } else if (Name.startswith("setter:")) {
    IsSetter = true;
    Name = Name.substr(7);
  }

  if (Name.back() != ')') {
    S.Diag(Loc, diag::warn_attr_swift_name_function) << AL;
    return false;
  }

  bool IsMember = false;
  StringRef ContextName, BaseName, Parameters;

  std::tie(BaseName, Parameters) = Name.split('(');

  // Split at the first '.', if it exists, which separates the context name
  // from the base name.
  std::tie(ContextName, BaseName) = BaseName.split('.');
  if (BaseName.empty()) {
    BaseName = ContextName;
    ContextName = StringRef();
  } else if (ContextName.empty() || !isValidAsciiIdentifier(ContextName)) {
    S.Diag(Loc, diag::warn_attr_swift_name_invalid_identifier)
        << AL << /*context*/ 1;
    return false;
  } else {
    IsMember = true;
  }

  if (!isValidAsciiIdentifier(BaseName) || BaseName == "_") {
    S.Diag(Loc, diag::warn_attr_swift_name_invalid_identifier)
        << AL << /*basename*/ 0;
    return false;
  }

  bool IsSubscript = BaseName == "subscript";
  // A subscript accessor must be a getter or setter.
  if (IsSubscript && !IsGetter && !IsSetter) {
    S.Diag(Loc, diag::warn_attr_swift_name_subscript_invalid_parameter)
        << AL << /* getter or setter */ 0;
    return false;
  }

  if (Parameters.empty()) {
    S.Diag(Loc, diag::warn_attr_swift_name_missing_parameters) << AL;
    return false;
  }

  assert(Parameters.back() == ')' && "expected ')'");
  Parameters = Parameters.drop_back(); // ')'

  if (Parameters.empty()) {
    // Setters and subscripts must have at least one parameter.
    if (IsSubscript) {
      S.Diag(Loc, diag::warn_attr_swift_name_subscript_invalid_parameter)
          << AL << /* have at least one parameter */1;
      return false;
    }

    if (IsSetter) {
      S.Diag(Loc, diag::warn_attr_swift_name_setter_parameters) << AL;
      return false;
    }

    return true;
  }

  if (Parameters.back() != ':') {
    S.Diag(Loc, diag::warn_attr_swift_name_function) << AL;
    return false;
  }

  StringRef CurrentParam;
  llvm::Optional<unsigned> SelfLocation;
  unsigned NewValueCount = 0;
  llvm::Optional<unsigned> NewValueLocation;
  do {
    std::tie(CurrentParam, Parameters) = Parameters.split(':');

    if (!isValidAsciiIdentifier(CurrentParam)) {
      S.Diag(Loc, diag::warn_attr_swift_name_invalid_identifier)
          << AL << /*parameter*/2;
      return false;
    }

    if (IsMember && CurrentParam == "self") {
      // "self" indicates the "self" argument for a member.

      // More than one "self"?
      if (SelfLocation) {
        S.Diag(Loc, diag::warn_attr_swift_name_multiple_selfs) << AL;
        return false;
      }

      // The "self" location is the current parameter.
      SelfLocation = SwiftParamCount;
    } else if (CurrentParam == "newValue") {
      // "newValue" indicates the "newValue" argument for a setter.

      // There should only be one 'newValue', but it's only significant for
      // subscript accessors, so don't error right away.
      ++NewValueCount;

      NewValueLocation = SwiftParamCount;
    }

    ++SwiftParamCount;
  } while (!Parameters.empty());

  // Only instance subscripts are currently supported.
  if (IsSubscript && !SelfLocation) {
    S.Diag(Loc, diag::warn_attr_swift_name_subscript_invalid_parameter)
        << AL << /*have a 'self:' parameter*/2;
    return false;
  }

  IsSingleParamInit =
        SwiftParamCount == 1 && BaseName == "init" && CurrentParam != "_";

  // Check the number of parameters for a getter/setter.
  if (IsGetter || IsSetter) {
    // Setters have one parameter for the new value.
    unsigned NumExpectedParams = IsGetter ? 0 : 1;
    unsigned ParamDiag =
        IsGetter ? diag::warn_attr_swift_name_getter_parameters
                 : diag::warn_attr_swift_name_setter_parameters;

    // Instance methods have one parameter for "self".
    if (SelfLocation)
      ++NumExpectedParams;

    // Subscripts may have additional parameters beyond the expected params for
    // the index.
    if (IsSubscript) {
      if (SwiftParamCount < NumExpectedParams) {
        S.Diag(Loc, ParamDiag) << AL;
        return false;
      }

      // A subscript setter must explicitly label its newValue parameter to
      // distinguish it from index parameters.
      if (IsSetter) {
        if (!NewValueLocation) {
          S.Diag(Loc, diag::warn_attr_swift_name_subscript_setter_no_newValue)
              << AL;
          return false;
        }
        if (NewValueCount > 1) {
          S.Diag(Loc, diag::warn_attr_swift_name_subscript_setter_multiple_newValues)
              << AL;
          return false;
        }
      } else {
        // Subscript getters should have no 'newValue:' parameter.
        if (NewValueLocation) {
          S.Diag(Loc, diag::warn_attr_swift_name_subscript_getter_newValue)
              << AL;
          return false;
        }
      }
    } else {
      // Property accessors must have exactly the number of expected params.
      if (SwiftParamCount != NumExpectedParams) {
        S.Diag(Loc, ParamDiag) << AL;
        return false;
      }
    }
  }

  return true;
}

bool Sema::DiagnoseSwiftName(Decl *D, StringRef Name, SourceLocation Loc,
                             const ParsedAttr &AL, bool IsAsync) {
  if (isa<ObjCMethodDecl>(D) || isa<FunctionDecl>(D)) {
    ArrayRef<ParmVarDecl*> Params;
    unsigned ParamCount;

    if (const auto *Method = dyn_cast<ObjCMethodDecl>(D)) {
      ParamCount = Method->getSelector().getNumArgs();
      Params = Method->parameters().slice(0, ParamCount);
    } else {
      const auto *F = cast<FunctionDecl>(D);

      ParamCount = F->getNumParams();
      Params = F->parameters();

      if (!F->hasWrittenPrototype()) {
        Diag(Loc, diag::warn_attribute_wrong_decl_type) << AL
            << ExpectedFunctionWithProtoType;
        return false;
      }
    }

    // The async name drops the last callback parameter.
    if (IsAsync) {
      if (ParamCount == 0) {
        Diag(Loc, diag::warn_attr_swift_name_decl_missing_params)
            << AL << isa<ObjCMethodDecl>(D);
        return false;
      }
      ParamCount -= 1;
    }

    unsigned SwiftParamCount;
    bool IsSingleParamInit;
    if (!validateSwiftFunctionName(*this, AL, Loc, Name,
                                   SwiftParamCount, IsSingleParamInit))
      return false;

    bool ParamCountValid;
    if (SwiftParamCount == ParamCount) {
      ParamCountValid = true;
    } else if (SwiftParamCount > ParamCount) {
      ParamCountValid = IsSingleParamInit && ParamCount == 0;
    } else {
      // We have fewer Swift parameters than Objective-C parameters, but that
      // might be because we've transformed some of them. Check for potential
      // "out" parameters and err on the side of not warning.
      unsigned MaybeOutParamCount =
          llvm::count_if(Params, [](const ParmVarDecl *Param) -> bool {
            QualType ParamTy = Param->getType();
            if (ParamTy->isReferenceType() || ParamTy->isPointerType())
              return !ParamTy->getPointeeType().isConstQualified();
            return false;
          });

      ParamCountValid = SwiftParamCount + MaybeOutParamCount >= ParamCount;
    }

    if (!ParamCountValid) {
      Diag(Loc, diag::warn_attr_swift_name_num_params)
          << (SwiftParamCount > ParamCount) << AL << ParamCount
          << SwiftParamCount;
      return false;
    }
  } else if ((isa<EnumConstantDecl>(D) || isa<ObjCProtocolDecl>(D) ||
              isa<ObjCInterfaceDecl>(D) || isa<ObjCPropertyDecl>(D) ||
              isa<VarDecl>(D) || isa<TypedefNameDecl>(D) || isa<TagDecl>(D) ||
              isa<IndirectFieldDecl>(D) || isa<FieldDecl>(D)) &&
             !IsAsync) {
    StringRef ContextName, BaseName;

    std::tie(ContextName, BaseName) = Name.split('.');
    if (BaseName.empty()) {
      BaseName = ContextName;
      ContextName = StringRef();
    } else if (!isValidAsciiIdentifier(ContextName)) {
      Diag(Loc, diag::warn_attr_swift_name_invalid_identifier) << AL
          << /*context*/1;
      return false;
    }

    if (!isValidAsciiIdentifier(BaseName)) {
      Diag(Loc, diag::warn_attr_swift_name_invalid_identifier) << AL
          << /*basename*/0;
      return false;
    }
  } else {
    Diag(Loc, diag::warn_attr_swift_name_decl_kind) << AL;
    return false;
  }
  return true;
}

static void handleSwiftName(Sema &S, Decl *D, const ParsedAttr &AL) {
  StringRef Name;
  SourceLocation Loc;
  if (!S.checkStringLiteralArgumentAttr(AL, 0, Name, &Loc))
    return;

  if (!S.DiagnoseSwiftName(D, Name, Loc, AL, /*IsAsync=*/false))
    return;

  D->addAttr(::new (S.Context) SwiftNameAttr(S.Context, AL, Name));
}

static void handleSwiftAsyncName(Sema &S, Decl *D, const ParsedAttr &AL) {
  StringRef Name;
  SourceLocation Loc;
  if (!S.checkStringLiteralArgumentAttr(AL, 0, Name, &Loc))
    return;

  if (!S.DiagnoseSwiftName(D, Name, Loc, AL, /*IsAsync=*/true))
    return;

  D->addAttr(::new (S.Context) SwiftAsyncNameAttr(S.Context, AL, Name));
}

static void handleSwiftNewType(Sema &S, Decl *D, const ParsedAttr &AL) {
  // Make sure that there is an identifier as the annotation's single argument.
  if (!AL.checkExactlyNumArgs(S, 1))
    return;

  if (!AL.isArgIdent(0)) {
    S.Diag(AL.getLoc(), diag::err_attribute_argument_type)
        << AL << AANT_ArgumentIdentifier;
    return;
  }

  SwiftNewTypeAttr::NewtypeKind Kind;
  IdentifierInfo *II = AL.getArgAsIdent(0)->Ident;
  if (!SwiftNewTypeAttr::ConvertStrToNewtypeKind(II->getName(), Kind)) {
    S.Diag(AL.getLoc(), diag::warn_attribute_type_not_supported) << AL << II;
    return;
  }

  if (!isa<TypedefNameDecl>(D)) {
    S.Diag(AL.getLoc(), diag::warn_attribute_wrong_decl_type_str)
        << AL << "typedefs";
    return;
  }

  D->addAttr(::new (S.Context) SwiftNewTypeAttr(S.Context, AL, Kind));
}

static void handleSwiftAsyncAttr(Sema &S, Decl *D, const ParsedAttr &AL) {
  if (!AL.isArgIdent(0)) {
    S.Diag(AL.getLoc(), diag::err_attribute_argument_n_type)
        << AL << 1 << AANT_ArgumentIdentifier;
    return;
  }

  SwiftAsyncAttr::Kind Kind;
  IdentifierInfo *II = AL.getArgAsIdent(0)->Ident;
  if (!SwiftAsyncAttr::ConvertStrToKind(II->getName(), Kind)) {
    S.Diag(AL.getLoc(), diag::err_swift_async_no_access) << AL << II;
    return;
  }

  ParamIdx Idx;
  if (Kind == SwiftAsyncAttr::None) {
    // If this is 'none', then there shouldn't be any additional arguments.
    if (!AL.checkExactlyNumArgs(S, 1))
      return;
  } else {
    // Non-none swift_async requires a completion handler index argument.
    if (!AL.checkExactlyNumArgs(S, 2))
      return;

    Expr *HandlerIdx = AL.getArgAsExpr(1);
    if (!checkFunctionOrMethodParameterIndex(S, D, AL, 2, HandlerIdx, Idx))
      return;

    const ParmVarDecl *CompletionBlock =
        getFunctionOrMethodParam(D, Idx.getASTIndex());
    QualType CompletionBlockType = CompletionBlock->getType();
    if (!CompletionBlockType->isBlockPointerType()) {
      S.Diag(CompletionBlock->getLocation(),
             diag::err_swift_async_bad_block_type)
          << CompletionBlock->getType();
      return;
    }
    QualType BlockTy =
        CompletionBlockType->castAs<BlockPointerType>()->getPointeeType();
    if (!BlockTy->castAs<FunctionType>()->getReturnType()->isVoidType()) {
      S.Diag(CompletionBlock->getLocation(),
             diag::err_swift_async_bad_block_type)
          << CompletionBlock->getType();
      return;
    }
  }

  auto *AsyncAttr =
      ::new (S.Context) SwiftAsyncAttr(S.Context, AL, Kind, Idx);
  D->addAttr(AsyncAttr);

  if (auto *ErrorAttr = D->getAttr<SwiftAsyncErrorAttr>())
    checkSwiftAsyncErrorBlock(S, D, ErrorAttr, AsyncAttr);
}

//===----------------------------------------------------------------------===//
// Microsoft specific attribute handlers.
//===----------------------------------------------------------------------===//

UuidAttr *Sema::mergeUuidAttr(Decl *D, const AttributeCommonInfo &CI,
                              StringRef UuidAsWritten, MSGuidDecl *GuidDecl) {
  if (const auto *UA = D->getAttr<UuidAttr>()) {
    if (declaresSameEntity(UA->getGuidDecl(), GuidDecl))
      return nullptr;
    if (!UA->getGuid().empty()) {
      Diag(UA->getLocation(), diag::err_mismatched_uuid);
      Diag(CI.getLoc(), diag::note_previous_uuid);
      D->dropAttr<UuidAttr>();
    }
  }

  return ::new (Context) UuidAttr(Context, CI, UuidAsWritten, GuidDecl);
}

static void handleUuidAttr(Sema &S, Decl *D, const ParsedAttr &AL) {
  if (!S.LangOpts.CPlusPlus) {
    S.Diag(AL.getLoc(), diag::err_attribute_not_supported_in_lang)
        << AL << AttributeLangSupport::C;
    return;
  }

  StringRef OrigStrRef;
  SourceLocation LiteralLoc;
  if (!S.checkStringLiteralArgumentAttr(AL, 0, OrigStrRef, &LiteralLoc))
    return;

  // GUID format is "XXXXXXXX-XXXX-XXXX-XXXX-XXXXXXXXXXXX" or
  // "{XXXXXXXX-XXXX-XXXX-XXXX-XXXXXXXXXXXX}", normalize to the former.
  StringRef StrRef = OrigStrRef;
  if (StrRef.size() == 38 && StrRef.front() == '{' && StrRef.back() == '}')
    StrRef = StrRef.drop_front().drop_back();

  // Validate GUID length.
  if (StrRef.size() != 36) {
    S.Diag(LiteralLoc, diag::err_attribute_uuid_malformed_guid);
    return;
  }

  for (unsigned i = 0; i < 36; ++i) {
    if (i == 8 || i == 13 || i == 18 || i == 23) {
      if (StrRef[i] != '-') {
        S.Diag(LiteralLoc, diag::err_attribute_uuid_malformed_guid);
        return;
      }
    } else if (!isHexDigit(StrRef[i])) {
      S.Diag(LiteralLoc, diag::err_attribute_uuid_malformed_guid);
      return;
    }
  }

  // Convert to our parsed format and canonicalize.
  MSGuidDecl::Parts Parsed;
  StrRef.substr(0, 8).getAsInteger(16, Parsed.Part1);
  StrRef.substr(9, 4).getAsInteger(16, Parsed.Part2);
  StrRef.substr(14, 4).getAsInteger(16, Parsed.Part3);
  for (unsigned i = 0; i != 8; ++i)
    StrRef.substr(19 + 2 * i + (i >= 2 ? 1 : 0), 2)
        .getAsInteger(16, Parsed.Part4And5[i]);
  MSGuidDecl *Guid = S.Context.getMSGuidDecl(Parsed);

  // FIXME: It'd be nice to also emit a fixit removing uuid(...) (and, if it's
  // the only thing in the [] list, the [] too), and add an insertion of
  // __declspec(uuid(...)).  But sadly, neither the SourceLocs of the commas
  // separating attributes nor of the [ and the ] are in the AST.
  // Cf "SourceLocations of attribute list delimiters - [[ ... , ... ]] etc"
  // on cfe-dev.
  if (AL.isMicrosoftAttribute()) // Check for [uuid(...)] spelling.
    S.Diag(AL.getLoc(), diag::warn_atl_uuid_deprecated);

  UuidAttr *UA = S.mergeUuidAttr(D, AL, OrigStrRef, Guid);
  if (UA)
    D->addAttr(UA);
}

static void handleMSInheritanceAttr(Sema &S, Decl *D, const ParsedAttr &AL) {
  if (!S.LangOpts.CPlusPlus) {
    S.Diag(AL.getLoc(), diag::err_attribute_not_supported_in_lang)
        << AL << AttributeLangSupport::C;
    return;
  }
  MSInheritanceAttr *IA = S.mergeMSInheritanceAttr(
      D, AL, /*BestCase=*/true, (MSInheritanceModel)AL.getSemanticSpelling());
  if (IA) {
    D->addAttr(IA);
    S.Consumer.AssignInheritanceModel(cast<CXXRecordDecl>(D));
  }
}

static void handleDeclspecThreadAttr(Sema &S, Decl *D, const ParsedAttr &AL) {
  const auto *VD = cast<VarDecl>(D);
  if (!S.Context.getTargetInfo().isTLSSupported()) {
    S.Diag(AL.getLoc(), diag::err_thread_unsupported);
    return;
  }
  if (VD->getTSCSpec() != TSCS_unspecified) {
    S.Diag(AL.getLoc(), diag::err_declspec_thread_on_thread_variable);
    return;
  }
  if (VD->hasLocalStorage()) {
    S.Diag(AL.getLoc(), diag::err_thread_non_global) << "__declspec(thread)";
    return;
  }
  D->addAttr(::new (S.Context) ThreadAttr(S.Context, AL));
}

static void handleAbiTagAttr(Sema &S, Decl *D, const ParsedAttr &AL) {
  SmallVector<StringRef, 4> Tags;
  for (unsigned I = 0, E = AL.getNumArgs(); I != E; ++I) {
    StringRef Tag;
    if (!S.checkStringLiteralArgumentAttr(AL, I, Tag))
      return;
    Tags.push_back(Tag);
  }

  if (const auto *NS = dyn_cast<NamespaceDecl>(D)) {
    if (!NS->isInline()) {
      S.Diag(AL.getLoc(), diag::warn_attr_abi_tag_namespace) << 0;
      return;
    }
    if (NS->isAnonymousNamespace()) {
      S.Diag(AL.getLoc(), diag::warn_attr_abi_tag_namespace) << 1;
      return;
    }
    if (AL.getNumArgs() == 0)
      Tags.push_back(NS->getName());
  } else if (!AL.checkAtLeastNumArgs(S, 1))
    return;

  // Store tags sorted and without duplicates.
  llvm::sort(Tags);
  Tags.erase(std::unique(Tags.begin(), Tags.end()), Tags.end());

  D->addAttr(::new (S.Context)
                 AbiTagAttr(S.Context, AL, Tags.data(), Tags.size()));
}

static void handleARMInterruptAttr(Sema &S, Decl *D, const ParsedAttr &AL) {
  // Check the attribute arguments.
  if (AL.getNumArgs() > 1) {
    S.Diag(AL.getLoc(), diag::err_attribute_too_many_arguments) << AL << 1;
    return;
  }

  StringRef Str;
  SourceLocation ArgLoc;

  if (AL.getNumArgs() == 0)
    Str = "";
  else if (!S.checkStringLiteralArgumentAttr(AL, 0, Str, &ArgLoc))
    return;

  ARMInterruptAttr::InterruptType Kind;
  if (!ARMInterruptAttr::ConvertStrToInterruptType(Str, Kind)) {
    S.Diag(AL.getLoc(), diag::warn_attribute_type_not_supported) << AL << Str
                                                                 << ArgLoc;
    return;
  }

  D->addAttr(::new (S.Context) ARMInterruptAttr(S.Context, AL, Kind));
}

static void handleMSP430InterruptAttr(Sema &S, Decl *D, const ParsedAttr &AL) {
  // MSP430 'interrupt' attribute is applied to
  // a function with no parameters and void return type.
  if (!isFunctionOrMethod(D)) {
    S.Diag(D->getLocation(), diag::warn_attribute_wrong_decl_type)
        << "'interrupt'" << ExpectedFunctionOrMethod;
    return;
  }

  if (hasFunctionProto(D) && getFunctionOrMethodNumParams(D) != 0) {
    S.Diag(D->getLocation(), diag::warn_interrupt_attribute_invalid)
        << /*MSP430*/ 1 << 0;
    return;
  }

  if (!getFunctionOrMethodResultType(D)->isVoidType()) {
    S.Diag(D->getLocation(), diag::warn_interrupt_attribute_invalid)
        << /*MSP430*/ 1 << 1;
    return;
  }

  // The attribute takes one integer argument.
  if (!AL.checkExactlyNumArgs(S, 1))
    return;

  if (!AL.isArgExpr(0)) {
    S.Diag(AL.getLoc(), diag::err_attribute_argument_type)
        << AL << AANT_ArgumentIntegerConstant;
    return;
  }

  Expr *NumParamsExpr = static_cast<Expr *>(AL.getArgAsExpr(0));
  Optional<llvm::APSInt> NumParams = llvm::APSInt(32);
  if (!(NumParams = NumParamsExpr->getIntegerConstantExpr(S.Context))) {
    S.Diag(AL.getLoc(), diag::err_attribute_argument_type)
        << AL << AANT_ArgumentIntegerConstant
        << NumParamsExpr->getSourceRange();
    return;
  }
  // The argument should be in range 0..63.
  unsigned Num = NumParams->getLimitedValue(255);
  if (Num > 63) {
    S.Diag(AL.getLoc(), diag::err_attribute_argument_out_of_bounds)
        << AL << (int)NumParams->getSExtValue()
        << NumParamsExpr->getSourceRange();
    return;
  }

  D->addAttr(::new (S.Context) MSP430InterruptAttr(S.Context, AL, Num));
  D->addAttr(UsedAttr::CreateImplicit(S.Context));
}

static void handleMipsInterruptAttr(Sema &S, Decl *D, const ParsedAttr &AL) {
  // Only one optional argument permitted.
  if (AL.getNumArgs() > 1) {
    S.Diag(AL.getLoc(), diag::err_attribute_too_many_arguments) << AL << 1;
    return;
  }

  StringRef Str;
  SourceLocation ArgLoc;

  if (AL.getNumArgs() == 0)
    Str = "";
  else if (!S.checkStringLiteralArgumentAttr(AL, 0, Str, &ArgLoc))
    return;

  // Semantic checks for a function with the 'interrupt' attribute for MIPS:
  // a) Must be a function.
  // b) Must have no parameters.
  // c) Must have the 'void' return type.
  // d) Cannot have the 'mips16' attribute, as that instruction set
  //    lacks the 'eret' instruction.
  // e) The attribute itself must either have no argument or one of the
  //    valid interrupt types, see [MipsInterruptDocs].

  if (!isFunctionOrMethod(D)) {
    S.Diag(D->getLocation(), diag::warn_attribute_wrong_decl_type)
        << "'interrupt'" << ExpectedFunctionOrMethod;
    return;
  }

  if (hasFunctionProto(D) && getFunctionOrMethodNumParams(D) != 0) {
    S.Diag(D->getLocation(), diag::warn_interrupt_attribute_invalid)
        << /*MIPS*/ 0 << 0;
    return;
  }

  if (!getFunctionOrMethodResultType(D)->isVoidType()) {
    S.Diag(D->getLocation(), diag::warn_interrupt_attribute_invalid)
        << /*MIPS*/ 0 << 1;
    return;
  }

  // We still have to do this manually because the Interrupt attributes are
  // a bit special due to sharing their spellings across targets.
  if (checkAttrMutualExclusion<Mips16Attr>(S, D, AL))
    return;

  MipsInterruptAttr::InterruptType Kind;
  if (!MipsInterruptAttr::ConvertStrToInterruptType(Str, Kind)) {
    S.Diag(AL.getLoc(), diag::warn_attribute_type_not_supported)
        << AL << "'" + std::string(Str) + "'";
    return;
  }

  D->addAttr(::new (S.Context) MipsInterruptAttr(S.Context, AL, Kind));
}

static void handleM68kInterruptAttr(Sema &S, Decl *D, const ParsedAttr &AL) {
  if (!AL.checkExactlyNumArgs(S, 1))
    return;

  if (!AL.isArgExpr(0)) {
    S.Diag(AL.getLoc(), diag::err_attribute_argument_type)
        << AL << AANT_ArgumentIntegerConstant;
    return;
  }

  // FIXME: Check for decl - it should be void ()(void).

  Expr *NumParamsExpr = static_cast<Expr *>(AL.getArgAsExpr(0));
  auto MaybeNumParams = NumParamsExpr->getIntegerConstantExpr(S.Context);
  if (!MaybeNumParams) {
    S.Diag(AL.getLoc(), diag::err_attribute_argument_type)
        << AL << AANT_ArgumentIntegerConstant
        << NumParamsExpr->getSourceRange();
    return;
  }

  unsigned Num = MaybeNumParams->getLimitedValue(255);
  if ((Num & 1) || Num > 30) {
    S.Diag(AL.getLoc(), diag::err_attribute_argument_out_of_bounds)
        << AL << (int)MaybeNumParams->getSExtValue()
        << NumParamsExpr->getSourceRange();
    return;
  }

  D->addAttr(::new (S.Context) M68kInterruptAttr(S.Context, AL, Num));
  D->addAttr(UsedAttr::CreateImplicit(S.Context));
}

static void handleAnyX86InterruptAttr(Sema &S, Decl *D, const ParsedAttr &AL) {
  // Semantic checks for a function with the 'interrupt' attribute.
  // a) Must be a function.
  // b) Must have the 'void' return type.
  // c) Must take 1 or 2 arguments.
  // d) The 1st argument must be a pointer.
  // e) The 2nd argument (if any) must be an unsigned integer.
  if (!isFunctionOrMethod(D) || !hasFunctionProto(D) || isInstanceMethod(D) ||
      CXXMethodDecl::isStaticOverloadedOperator(
          cast<NamedDecl>(D)->getDeclName().getCXXOverloadedOperator())) {
    S.Diag(AL.getLoc(), diag::warn_attribute_wrong_decl_type)
        << AL << ExpectedFunctionWithProtoType;
    return;
  }
  // Interrupt handler must have void return type.
  if (!getFunctionOrMethodResultType(D)->isVoidType()) {
    S.Diag(getFunctionOrMethodResultSourceRange(D).getBegin(),
           diag::err_anyx86_interrupt_attribute)
        << (S.Context.getTargetInfo().getTriple().getArch() == llvm::Triple::x86
                ? 0
                : 1)
        << 0;
    return;
  }
  // Interrupt handler must have 1 or 2 parameters.
  unsigned NumParams = getFunctionOrMethodNumParams(D);
  if (NumParams < 1 || NumParams > 2) {
    S.Diag(D->getBeginLoc(), diag::err_anyx86_interrupt_attribute)
        << (S.Context.getTargetInfo().getTriple().getArch() == llvm::Triple::x86
                ? 0
                : 1)
        << 1;
    return;
  }
  // The first argument must be a pointer.
  if (!getFunctionOrMethodParamType(D, 0)->isPointerType()) {
    S.Diag(getFunctionOrMethodParamRange(D, 0).getBegin(),
           diag::err_anyx86_interrupt_attribute)
        << (S.Context.getTargetInfo().getTriple().getArch() == llvm::Triple::x86
                ? 0
                : 1)
        << 2;
    return;
  }
  // The second argument, if present, must be an unsigned integer.
  unsigned TypeSize =
      S.Context.getTargetInfo().getTriple().getArch() == llvm::Triple::x86_64
          ? 64
          : 32;
  if (NumParams == 2 &&
      (!getFunctionOrMethodParamType(D, 1)->isUnsignedIntegerType() ||
       S.Context.getTypeSize(getFunctionOrMethodParamType(D, 1)) != TypeSize)) {
    S.Diag(getFunctionOrMethodParamRange(D, 1).getBegin(),
           diag::err_anyx86_interrupt_attribute)
        << (S.Context.getTargetInfo().getTriple().getArch() == llvm::Triple::x86
                ? 0
                : 1)
        << 3 << S.Context.getIntTypeForBitwidth(TypeSize, /*Signed=*/false);
    return;
  }
  D->addAttr(::new (S.Context) AnyX86InterruptAttr(S.Context, AL));
  D->addAttr(UsedAttr::CreateImplicit(S.Context));
}

static void handleAVRInterruptAttr(Sema &S, Decl *D, const ParsedAttr &AL) {
  if (!isFunctionOrMethod(D)) {
    S.Diag(D->getLocation(), diag::warn_attribute_wrong_decl_type)
        << "'interrupt'" << ExpectedFunction;
    return;
  }

  if (!AL.checkExactlyNumArgs(S, 0))
    return;

  handleSimpleAttribute<AVRInterruptAttr>(S, D, AL);
}

static void handleAVRSignalAttr(Sema &S, Decl *D, const ParsedAttr &AL) {
  if (!isFunctionOrMethod(D)) {
    S.Diag(D->getLocation(), diag::warn_attribute_wrong_decl_type)
        << "'signal'" << ExpectedFunction;
    return;
  }

  if (!AL.checkExactlyNumArgs(S, 0))
    return;

  handleSimpleAttribute<AVRSignalAttr>(S, D, AL);
}

static void handleBPFPreserveAIRecord(Sema &S, RecordDecl *RD) {
  // Add preserve_access_index attribute to all fields and inner records.
  for (auto D : RD->decls()) {
    if (D->hasAttr<BPFPreserveAccessIndexAttr>())
      continue;

    D->addAttr(BPFPreserveAccessIndexAttr::CreateImplicit(S.Context));
    if (auto *Rec = dyn_cast<RecordDecl>(D))
      handleBPFPreserveAIRecord(S, Rec);
  }
}

static void handleBPFPreserveAccessIndexAttr(Sema &S, Decl *D,
    const ParsedAttr &AL) {
  auto *Rec = cast<RecordDecl>(D);
  handleBPFPreserveAIRecord(S, Rec);
  Rec->addAttr(::new (S.Context) BPFPreserveAccessIndexAttr(S.Context, AL));
}

static bool hasBTFDeclTagAttr(Decl *D, StringRef Tag) {
  for (const auto *I : D->specific_attrs<BTFDeclTagAttr>()) {
    if (I->getBTFDeclTag() == Tag)
      return true;
  }
  return false;
}

static void handleBTFDeclTagAttr(Sema &S, Decl *D, const ParsedAttr &AL) {
  StringRef Str;
  if (!S.checkStringLiteralArgumentAttr(AL, 0, Str))
    return;
  if (hasBTFDeclTagAttr(D, Str))
    return;

  D->addAttr(::new (S.Context) BTFDeclTagAttr(S.Context, AL, Str));
}

BTFDeclTagAttr *Sema::mergeBTFDeclTagAttr(Decl *D, const BTFDeclTagAttr &AL) {
  if (hasBTFDeclTagAttr(D, AL.getBTFDeclTag()))
    return nullptr;
  return ::new (Context) BTFDeclTagAttr(Context, AL, AL.getBTFDeclTag());
}

static void handleWebAssemblyExportNameAttr(Sema &S, Decl *D, const ParsedAttr &AL) {
  if (!isFunctionOrMethod(D)) {
    S.Diag(D->getLocation(), diag::warn_attribute_wrong_decl_type)
        << "'export_name'" << ExpectedFunction;
    return;
  }

  auto *FD = cast<FunctionDecl>(D);
  if (FD->isThisDeclarationADefinition()) {
    S.Diag(D->getLocation(), diag::err_alias_is_definition) << FD << 0;
    return;
  }

  StringRef Str;
  SourceLocation ArgLoc;
  if (!S.checkStringLiteralArgumentAttr(AL, 0, Str, &ArgLoc))
    return;

  D->addAttr(::new (S.Context) WebAssemblyExportNameAttr(S.Context, AL, Str));
  D->addAttr(UsedAttr::CreateImplicit(S.Context));
}

WebAssemblyImportModuleAttr *
Sema::mergeImportModuleAttr(Decl *D, const WebAssemblyImportModuleAttr &AL) {
  auto *FD = cast<FunctionDecl>(D);

  if (const auto *ExistingAttr = FD->getAttr<WebAssemblyImportModuleAttr>()) {
    if (ExistingAttr->getImportModule() == AL.getImportModule())
      return nullptr;
    Diag(ExistingAttr->getLocation(), diag::warn_mismatched_import) << 0
      << ExistingAttr->getImportModule() << AL.getImportModule();
    Diag(AL.getLoc(), diag::note_previous_attribute);
    return nullptr;
  }
  if (FD->hasBody()) {
    Diag(AL.getLoc(), diag::warn_import_on_definition) << 0;
    return nullptr;
  }
  return ::new (Context) WebAssemblyImportModuleAttr(Context, AL,
                                                     AL.getImportModule());
}

WebAssemblyImportNameAttr *
Sema::mergeImportNameAttr(Decl *D, const WebAssemblyImportNameAttr &AL) {
  auto *FD = cast<FunctionDecl>(D);

  if (const auto *ExistingAttr = FD->getAttr<WebAssemblyImportNameAttr>()) {
    if (ExistingAttr->getImportName() == AL.getImportName())
      return nullptr;
    Diag(ExistingAttr->getLocation(), diag::warn_mismatched_import) << 1
      << ExistingAttr->getImportName() << AL.getImportName();
    Diag(AL.getLoc(), diag::note_previous_attribute);
    return nullptr;
  }
  if (FD->hasBody()) {
    Diag(AL.getLoc(), diag::warn_import_on_definition) << 1;
    return nullptr;
  }
  return ::new (Context) WebAssemblyImportNameAttr(Context, AL,
                                                   AL.getImportName());
}

static void
handleWebAssemblyImportModuleAttr(Sema &S, Decl *D, const ParsedAttr &AL) {
  auto *FD = cast<FunctionDecl>(D);

  StringRef Str;
  SourceLocation ArgLoc;
  if (!S.checkStringLiteralArgumentAttr(AL, 0, Str, &ArgLoc))
    return;
  if (FD->hasBody()) {
    S.Diag(AL.getLoc(), diag::warn_import_on_definition) << 0;
    return;
  }

  FD->addAttr(::new (S.Context)
                  WebAssemblyImportModuleAttr(S.Context, AL, Str));
}

static void
handleWebAssemblyImportNameAttr(Sema &S, Decl *D, const ParsedAttr &AL) {
  auto *FD = cast<FunctionDecl>(D);

  StringRef Str;
  SourceLocation ArgLoc;
  if (!S.checkStringLiteralArgumentAttr(AL, 0, Str, &ArgLoc))
    return;
  if (FD->hasBody()) {
    S.Diag(AL.getLoc(), diag::warn_import_on_definition) << 1;
    return;
  }

  FD->addAttr(::new (S.Context) WebAssemblyImportNameAttr(S.Context, AL, Str));
}

static void handleRISCVInterruptAttr(Sema &S, Decl *D,
                                     const ParsedAttr &AL) {
  // Warn about repeated attributes.
  if (const auto *A = D->getAttr<RISCVInterruptAttr>()) {
    S.Diag(AL.getRange().getBegin(),
      diag::warn_riscv_repeated_interrupt_attribute);
    S.Diag(A->getLocation(), diag::note_riscv_repeated_interrupt_attribute);
    return;
  }

  // Check the attribute argument. Argument is optional.
  if (!AL.checkAtMostNumArgs(S, 1))
    return;

  StringRef Str;
  SourceLocation ArgLoc;

  // 'machine'is the default interrupt mode.
  if (AL.getNumArgs() == 0)
    Str = "machine";
  else if (!S.checkStringLiteralArgumentAttr(AL, 0, Str, &ArgLoc))
    return;

  // Semantic checks for a function with the 'interrupt' attribute:
  // - Must be a function.
  // - Must have no parameters.
  // - Must have the 'void' return type.
  // - The attribute itself must either have no argument or one of the
  //   valid interrupt types, see [RISCVInterruptDocs].

  if (D->getFunctionType() == nullptr) {
    S.Diag(D->getLocation(), diag::warn_attribute_wrong_decl_type)
      << "'interrupt'" << ExpectedFunction;
    return;
  }

  if (hasFunctionProto(D) && getFunctionOrMethodNumParams(D) != 0) {
    S.Diag(D->getLocation(), diag::warn_interrupt_attribute_invalid)
      << /*RISC-V*/ 2 << 0;
    return;
  }

  if (!getFunctionOrMethodResultType(D)->isVoidType()) {
    S.Diag(D->getLocation(), diag::warn_interrupt_attribute_invalid)
      << /*RISC-V*/ 2 << 1;
    return;
  }

  RISCVInterruptAttr::InterruptType Kind;
  if (!RISCVInterruptAttr::ConvertStrToInterruptType(Str, Kind)) {
    S.Diag(AL.getLoc(), diag::warn_attribute_type_not_supported) << AL << Str
                                                                 << ArgLoc;
    return;
  }

  D->addAttr(::new (S.Context) RISCVInterruptAttr(S.Context, AL, Kind));
}

static void handleInterruptAttr(Sema &S, Decl *D, const ParsedAttr &AL) {
  // Dispatch the interrupt attribute based on the current target.
  switch (S.Context.getTargetInfo().getTriple().getArch()) {
  case llvm::Triple::msp430:
    handleMSP430InterruptAttr(S, D, AL);
    break;
  case llvm::Triple::mipsel:
  case llvm::Triple::mips:
    handleMipsInterruptAttr(S, D, AL);
    break;
  case llvm::Triple::m68k:
    handleM68kInterruptAttr(S, D, AL);
    break;
  case llvm::Triple::x86:
  case llvm::Triple::x86_64:
    handleAnyX86InterruptAttr(S, D, AL);
    break;
  case llvm::Triple::avr:
    handleAVRInterruptAttr(S, D, AL);
    break;
  case llvm::Triple::riscv32:
  case llvm::Triple::riscv64:
    handleRISCVInterruptAttr(S, D, AL);
    break;
  default:
    handleARMInterruptAttr(S, D, AL);
    break;
  }
}

static bool
checkAMDGPUFlatWorkGroupSizeArguments(Sema &S, Expr *MinExpr, Expr *MaxExpr,
                                      const AMDGPUFlatWorkGroupSizeAttr &Attr) {
  // Accept template arguments for now as they depend on something else.
  // We'll get to check them when they eventually get instantiated.
  if (MinExpr->isValueDependent() || MaxExpr->isValueDependent())
    return false;

  uint32_t Min = 0;
  if (!checkUInt32Argument(S, Attr, MinExpr, Min, 0))
    return true;

  uint32_t Max = 0;
  if (!checkUInt32Argument(S, Attr, MaxExpr, Max, 1))
    return true;

  if (Min == 0 && Max != 0) {
    S.Diag(Attr.getLocation(), diag::err_attribute_argument_invalid)
        << &Attr << 0;
    return true;
  }
  if (Min > Max) {
    S.Diag(Attr.getLocation(), diag::err_attribute_argument_invalid)
        << &Attr << 1;
    return true;
  }

  return false;
}

void Sema::addAMDGPUFlatWorkGroupSizeAttr(Decl *D,
                                          const AttributeCommonInfo &CI,
                                          Expr *MinExpr, Expr *MaxExpr) {
  AMDGPUFlatWorkGroupSizeAttr TmpAttr(Context, CI, MinExpr, MaxExpr);

  if (checkAMDGPUFlatWorkGroupSizeArguments(*this, MinExpr, MaxExpr, TmpAttr))
    return;

  D->addAttr(::new (Context)
                 AMDGPUFlatWorkGroupSizeAttr(Context, CI, MinExpr, MaxExpr));
}

static void handleAMDGPUFlatWorkGroupSizeAttr(Sema &S, Decl *D,
                                              const ParsedAttr &AL) {
  Expr *MinExpr = AL.getArgAsExpr(0);
  Expr *MaxExpr = AL.getArgAsExpr(1);

  S.addAMDGPUFlatWorkGroupSizeAttr(D, AL, MinExpr, MaxExpr);
}

static bool checkAMDGPUWavesPerEUArguments(Sema &S, Expr *MinExpr,
                                           Expr *MaxExpr,
                                           const AMDGPUWavesPerEUAttr &Attr) {
  if (S.DiagnoseUnexpandedParameterPack(MinExpr) ||
      (MaxExpr && S.DiagnoseUnexpandedParameterPack(MaxExpr)))
    return true;

  // Accept template arguments for now as they depend on something else.
  // We'll get to check them when they eventually get instantiated.
  if (MinExpr->isValueDependent() || (MaxExpr && MaxExpr->isValueDependent()))
    return false;

  uint32_t Min = 0;
  if (!checkUInt32Argument(S, Attr, MinExpr, Min, 0))
    return true;

  uint32_t Max = 0;
  if (MaxExpr && !checkUInt32Argument(S, Attr, MaxExpr, Max, 1))
    return true;

  if (Min == 0 && Max != 0) {
    S.Diag(Attr.getLocation(), diag::err_attribute_argument_invalid)
        << &Attr << 0;
    return true;
  }
  if (Max != 0 && Min > Max) {
    S.Diag(Attr.getLocation(), diag::err_attribute_argument_invalid)
        << &Attr << 1;
    return true;
  }

  return false;
}

void Sema::addAMDGPUWavesPerEUAttr(Decl *D, const AttributeCommonInfo &CI,
                                   Expr *MinExpr, Expr *MaxExpr) {
  AMDGPUWavesPerEUAttr TmpAttr(Context, CI, MinExpr, MaxExpr);

  if (checkAMDGPUWavesPerEUArguments(*this, MinExpr, MaxExpr, TmpAttr))
    return;

  D->addAttr(::new (Context)
                 AMDGPUWavesPerEUAttr(Context, CI, MinExpr, MaxExpr));
}

static void handleAMDGPUWavesPerEUAttr(Sema &S, Decl *D, const ParsedAttr &AL) {
  if (!AL.checkAtLeastNumArgs(S, 1) || !AL.checkAtMostNumArgs(S, 2))
    return;

  Expr *MinExpr = AL.getArgAsExpr(0);
  Expr *MaxExpr = (AL.getNumArgs() > 1) ? AL.getArgAsExpr(1) : nullptr;

  S.addAMDGPUWavesPerEUAttr(D, AL, MinExpr, MaxExpr);
}

static void handleAMDGPUNumSGPRAttr(Sema &S, Decl *D, const ParsedAttr &AL) {
  uint32_t NumSGPR = 0;
  Expr *NumSGPRExpr = AL.getArgAsExpr(0);
  if (!checkUInt32Argument(S, AL, NumSGPRExpr, NumSGPR))
    return;

  D->addAttr(::new (S.Context) AMDGPUNumSGPRAttr(S.Context, AL, NumSGPR));
}

static void handleAMDGPUNumVGPRAttr(Sema &S, Decl *D, const ParsedAttr &AL) {
  uint32_t NumVGPR = 0;
  Expr *NumVGPRExpr = AL.getArgAsExpr(0);
  if (!checkUInt32Argument(S, AL, NumVGPRExpr, NumVGPR))
    return;

  D->addAttr(::new (S.Context) AMDGPUNumVGPRAttr(S.Context, AL, NumVGPR));
}

static void handleX86ForceAlignArgPointerAttr(Sema &S, Decl *D,
                                              const ParsedAttr &AL) {
  // If we try to apply it to a function pointer, don't warn, but don't
  // do anything, either. It doesn't matter anyway, because there's nothing
  // special about calling a force_align_arg_pointer function.
  const auto *VD = dyn_cast<ValueDecl>(D);
  if (VD && VD->getType()->isFunctionPointerType())
    return;
  // Also don't warn on function pointer typedefs.
  const auto *TD = dyn_cast<TypedefNameDecl>(D);
  if (TD && (TD->getUnderlyingType()->isFunctionPointerType() ||
    TD->getUnderlyingType()->isFunctionType()))
    return;
  // Attribute can only be applied to function types.
  if (!isa<FunctionDecl>(D)) {
    S.Diag(AL.getLoc(), diag::warn_attribute_wrong_decl_type)
        << AL << ExpectedFunction;
    return;
  }

  D->addAttr(::new (S.Context) X86ForceAlignArgPointerAttr(S.Context, AL));
}

static void handleLayoutVersion(Sema &S, Decl *D, const ParsedAttr &AL) {
  uint32_t Version;
  Expr *VersionExpr = static_cast<Expr *>(AL.getArgAsExpr(0));
  if (!checkUInt32Argument(S, AL, AL.getArgAsExpr(0), Version))
    return;

  // TODO: Investigate what happens with the next major version of MSVC.
  if (Version != LangOptions::MSVC2015 / 100) {
    S.Diag(AL.getLoc(), diag::err_attribute_argument_out_of_bounds)
        << AL << Version << VersionExpr->getSourceRange();
    return;
  }

  // The attribute expects a "major" version number like 19, but new versions of
  // MSVC have moved to updating the "minor", or less significant numbers, so we
  // have to multiply by 100 now.
  Version *= 100;

  D->addAttr(::new (S.Context) LayoutVersionAttr(S.Context, AL, Version));
}

DLLImportAttr *Sema::mergeDLLImportAttr(Decl *D,
                                        const AttributeCommonInfo &CI) {
  if (D->hasAttr<DLLExportAttr>()) {
    Diag(CI.getLoc(), diag::warn_attribute_ignored) << "'dllimport'";
    return nullptr;
  }

  if (D->hasAttr<DLLImportAttr>())
    return nullptr;

  return ::new (Context) DLLImportAttr(Context, CI);
}

DLLExportAttr *Sema::mergeDLLExportAttr(Decl *D,
                                        const AttributeCommonInfo &CI) {
  if (DLLImportAttr *Import = D->getAttr<DLLImportAttr>()) {
    Diag(Import->getLocation(), diag::warn_attribute_ignored) << Import;
    D->dropAttr<DLLImportAttr>();
  }

  if (D->hasAttr<DLLExportAttr>())
    return nullptr;

  return ::new (Context) DLLExportAttr(Context, CI);
}

static void handleDLLAttr(Sema &S, Decl *D, const ParsedAttr &A) {
  if (isa<ClassTemplatePartialSpecializationDecl>(D) &&
      (S.Context.getTargetInfo().shouldDLLImportComdatSymbols())) {
    S.Diag(A.getRange().getBegin(), diag::warn_attribute_ignored) << A;
    return;
  }

  if (const auto *FD = dyn_cast<FunctionDecl>(D)) {
    if (FD->isInlined() && A.getKind() == ParsedAttr::AT_DLLImport &&
        !(S.Context.getTargetInfo().shouldDLLImportComdatSymbols())) {
      // MinGW doesn't allow dllimport on inline functions.
      S.Diag(A.getRange().getBegin(), diag::warn_attribute_ignored_on_inline)
          << A;
      return;
    }
  }

  if (const auto *MD = dyn_cast<CXXMethodDecl>(D)) {
    if ((S.Context.getTargetInfo().shouldDLLImportComdatSymbols()) &&
        MD->getParent()->isLambda()) {
      S.Diag(A.getRange().getBegin(), diag::err_attribute_dll_lambda) << A;
      return;
    }
  }

  Attr *NewAttr = A.getKind() == ParsedAttr::AT_DLLExport
                      ? (Attr *)S.mergeDLLExportAttr(D, A)
                      : (Attr *)S.mergeDLLImportAttr(D, A);
  if (NewAttr)
    D->addAttr(NewAttr);
}

MSInheritanceAttr *
Sema::mergeMSInheritanceAttr(Decl *D, const AttributeCommonInfo &CI,
                             bool BestCase,
                             MSInheritanceModel Model) {
  if (MSInheritanceAttr *IA = D->getAttr<MSInheritanceAttr>()) {
    if (IA->getInheritanceModel() == Model)
      return nullptr;
    Diag(IA->getLocation(), diag::err_mismatched_ms_inheritance)
        << 1 /*previous declaration*/;
    Diag(CI.getLoc(), diag::note_previous_ms_inheritance);
    D->dropAttr<MSInheritanceAttr>();
  }

  auto *RD = cast<CXXRecordDecl>(D);
  if (RD->hasDefinition()) {
    if (checkMSInheritanceAttrOnDefinition(RD, CI.getRange(), BestCase,
                                           Model)) {
      return nullptr;
    }
  } else {
    if (isa<ClassTemplatePartialSpecializationDecl>(RD)) {
      Diag(CI.getLoc(), diag::warn_ignored_ms_inheritance)
          << 1 /*partial specialization*/;
      return nullptr;
    }
    if (RD->getDescribedClassTemplate()) {
      Diag(CI.getLoc(), diag::warn_ignored_ms_inheritance)
          << 0 /*primary template*/;
      return nullptr;
    }
  }

  return ::new (Context) MSInheritanceAttr(Context, CI, BestCase);
}

static void handleCapabilityAttr(Sema &S, Decl *D, const ParsedAttr &AL) {
  // The capability attributes take a single string parameter for the name of
  // the capability they represent. The lockable attribute does not take any
  // parameters. However, semantically, both attributes represent the same
  // concept, and so they use the same semantic attribute. Eventually, the
  // lockable attribute will be removed.
  //
  // For backward compatibility, any capability which has no specified string
  // literal will be considered a "mutex."
  StringRef N("mutex");
  SourceLocation LiteralLoc;
  if (AL.getKind() == ParsedAttr::AT_Capability &&
      !S.checkStringLiteralArgumentAttr(AL, 0, N, &LiteralLoc))
    return;

  D->addAttr(::new (S.Context) CapabilityAttr(S.Context, AL, N));
}

static void handleAssertCapabilityAttr(Sema &S, Decl *D, const ParsedAttr &AL) {
  SmallVector<Expr*, 1> Args;
  if (!checkLockFunAttrCommon(S, D, AL, Args))
    return;

  D->addAttr(::new (S.Context)
                 AssertCapabilityAttr(S.Context, AL, Args.data(), Args.size()));
}

static void handleAcquireCapabilityAttr(Sema &S, Decl *D,
                                        const ParsedAttr &AL) {
  SmallVector<Expr*, 1> Args;
  if (!checkLockFunAttrCommon(S, D, AL, Args))
    return;

  D->addAttr(::new (S.Context) AcquireCapabilityAttr(S.Context, AL, Args.data(),
                                                     Args.size()));
}

static void handleTryAcquireCapabilityAttr(Sema &S, Decl *D,
                                           const ParsedAttr &AL) {
  SmallVector<Expr*, 2> Args;
  if (!checkTryLockFunAttrCommon(S, D, AL, Args))
    return;

  D->addAttr(::new (S.Context) TryAcquireCapabilityAttr(
      S.Context, AL, AL.getArgAsExpr(0), Args.data(), Args.size()));
}

static void handleReleaseCapabilityAttr(Sema &S, Decl *D,
                                        const ParsedAttr &AL) {
  // Check that all arguments are lockable objects.
  SmallVector<Expr *, 1> Args;
  checkAttrArgsAreCapabilityObjs(S, D, AL, Args, 0, true);

  D->addAttr(::new (S.Context) ReleaseCapabilityAttr(S.Context, AL, Args.data(),
                                                     Args.size()));
}

static void handleRequiresCapabilityAttr(Sema &S, Decl *D,
                                         const ParsedAttr &AL) {
  if (!AL.checkAtLeastNumArgs(S, 1))
    return;

  // check that all arguments are lockable objects
  SmallVector<Expr*, 1> Args;
  checkAttrArgsAreCapabilityObjs(S, D, AL, Args);
  if (Args.empty())
    return;

  RequiresCapabilityAttr *RCA = ::new (S.Context)
      RequiresCapabilityAttr(S.Context, AL, Args.data(), Args.size());

  D->addAttr(RCA);
}

static void handleDeprecatedAttr(Sema &S, Decl *D, const ParsedAttr &AL) {
  if (const auto *NSD = dyn_cast<NamespaceDecl>(D)) {
    if (NSD->isAnonymousNamespace()) {
      S.Diag(AL.getLoc(), diag::warn_deprecated_anonymous_namespace);
      // Do not want to attach the attribute to the namespace because that will
      // cause confusing diagnostic reports for uses of declarations within the
      // namespace.
      return;
    }
  } else if (isa<UsingDecl, UnresolvedUsingTypenameDecl,
                 UnresolvedUsingValueDecl>(D)) {
    S.Diag(AL.getRange().getBegin(), diag::warn_deprecated_ignored_on_using)
        << AL;
    return;
  }

  // Handle the cases where the attribute has a text message.
  StringRef Str, Replacement;
  if (AL.isArgExpr(0) && AL.getArgAsExpr(0) &&
      !S.checkStringLiteralArgumentAttr(AL, 0, Str))
    return;

  // Support a single optional message only for Declspec and [[]] spellings.
  if (AL.isDeclspecAttribute() || AL.isStandardAttributeSyntax())
    AL.checkAtMostNumArgs(S, 1);
  else if (AL.isArgExpr(1) && AL.getArgAsExpr(1) &&
           !S.checkStringLiteralArgumentAttr(AL, 1, Replacement))
    return;

  if (!S.getLangOpts().CPlusPlus14 && AL.isCXX11Attribute() && !AL.isGNUScope())
    S.Diag(AL.getLoc(), diag::ext_cxx14_attr) << AL;

  D->addAttr(::new (S.Context) DeprecatedAttr(S.Context, AL, Str, Replacement));
}

static bool isGlobalVar(const Decl *D) {
  if (const auto *S = dyn_cast<VarDecl>(D))
    return S->hasGlobalStorage();
  return false;
}

static void handleNoSanitizeAttr(Sema &S, Decl *D, const ParsedAttr &AL) {
  if (!AL.checkAtLeastNumArgs(S, 1))
    return;

  std::vector<StringRef> Sanitizers;

  for (unsigned I = 0, E = AL.getNumArgs(); I != E; ++I) {
    StringRef SanitizerName;
    SourceLocation LiteralLoc;

    if (!S.checkStringLiteralArgumentAttr(AL, I, SanitizerName, &LiteralLoc))
      return;

    if (parseSanitizerValue(SanitizerName, /*AllowGroups=*/true) ==
            SanitizerMask() &&
        SanitizerName != "coverage")
      S.Diag(LiteralLoc, diag::warn_unknown_sanitizer_ignored) << SanitizerName;
    else if (isGlobalVar(D) && SanitizerName != "address")
      S.Diag(D->getLocation(), diag::err_attribute_wrong_decl_type)
          << AL << ExpectedFunctionOrMethod;
    Sanitizers.push_back(SanitizerName);
  }

  D->addAttr(::new (S.Context) NoSanitizeAttr(S.Context, AL, Sanitizers.data(),
                                              Sanitizers.size()));
}

static void handleNoSanitizeSpecificAttr(Sema &S, Decl *D,
                                         const ParsedAttr &AL) {
  StringRef AttrName = AL.getAttrName()->getName();
  normalizeName(AttrName);
  StringRef SanitizerName = llvm::StringSwitch<StringRef>(AttrName)
                                .Case("no_address_safety_analysis", "address")
                                .Case("no_sanitize_address", "address")
                                .Case("no_sanitize_thread", "thread")
                                .Case("no_sanitize_memory", "memory");
  if (isGlobalVar(D) && SanitizerName != "address")
    S.Diag(D->getLocation(), diag::err_attribute_wrong_decl_type)
        << AL << ExpectedFunction;

  // FIXME: Rather than create a NoSanitizeSpecificAttr, this creates a
  // NoSanitizeAttr object; but we need to calculate the correct spelling list
  // index rather than incorrectly assume the index for NoSanitizeSpecificAttr
  // has the same spellings as the index for NoSanitizeAttr. We don't have a
  // general way to "translate" between the two, so this hack attempts to work
  // around the issue with hard-coded indices. This is critical for calling
  // getSpelling() or prettyPrint() on the resulting semantic attribute object
  // without failing assertions.
  unsigned TranslatedSpellingIndex = 0;
  if (AL.isStandardAttributeSyntax())
    TranslatedSpellingIndex = 1;

  AttributeCommonInfo Info = AL;
  Info.setAttributeSpellingListIndex(TranslatedSpellingIndex);
  D->addAttr(::new (S.Context)
                 NoSanitizeAttr(S.Context, Info, &SanitizerName, 1));
}

static void handleInternalLinkageAttr(Sema &S, Decl *D, const ParsedAttr &AL) {
  if (InternalLinkageAttr *Internal = S.mergeInternalLinkageAttr(D, AL))
    D->addAttr(Internal);
}

static void handleOpenCLNoSVMAttr(Sema &S, Decl *D, const ParsedAttr &AL) {
  if (S.LangOpts.getOpenCLCompatibleVersion() < 200)
    S.Diag(AL.getLoc(), diag::err_attribute_requires_opencl_version)
        << AL << "2.0" << 1;
  else
    S.Diag(AL.getLoc(), diag::warn_opencl_attr_deprecated_ignored)
        << AL << S.LangOpts.getOpenCLVersionString();
}

static void handleOpenCLAccessAttr(Sema &S, Decl *D, const ParsedAttr &AL) {
  if (D->isInvalidDecl())
    return;

  // Check if there is only one access qualifier.
  if (D->hasAttr<OpenCLAccessAttr>()) {
    if (D->getAttr<OpenCLAccessAttr>()->getSemanticSpelling() ==
        AL.getSemanticSpelling()) {
      S.Diag(AL.getLoc(), diag::warn_duplicate_declspec)
          << AL.getAttrName()->getName() << AL.getRange();
    } else {
      S.Diag(AL.getLoc(), diag::err_opencl_multiple_access_qualifiers)
          << D->getSourceRange();
      D->setInvalidDecl(true);
      return;
    }
  }

  // OpenCL v2.0 s6.6 - read_write can be used for image types to specify that
  // an image object can be read and written. OpenCL v2.0 s6.13.6 - A kernel
  // cannot read from and write to the same pipe object. Using the read_write
  // (or __read_write) qualifier with the pipe qualifier is a compilation error.
  // OpenCL v3.0 s6.8 - For OpenCL C 2.0, or with the
  // __opencl_c_read_write_images feature, image objects specified as arguments
  // to a kernel can additionally be declared to be read-write.
  // C++ for OpenCL 1.0 inherits rule from OpenCL C v2.0.
  // C++ for OpenCL 2021 inherits rule from OpenCL C v3.0.
  if (const auto *PDecl = dyn_cast<ParmVarDecl>(D)) {
    const Type *DeclTy = PDecl->getType().getCanonicalType().getTypePtr();
    if (AL.getAttrName()->getName().contains("read_write")) {
      bool ReadWriteImagesUnsupported =
          (S.getLangOpts().getOpenCLCompatibleVersion() < 200) ||
          (S.getLangOpts().getOpenCLCompatibleVersion() == 300 &&
           !S.getOpenCLOptions().isSupported("__opencl_c_read_write_images",
                                             S.getLangOpts()));
      if (ReadWriteImagesUnsupported || DeclTy->isPipeType()) {
        S.Diag(AL.getLoc(), diag::err_opencl_invalid_read_write)
            << AL << PDecl->getType() << DeclTy->isImageType();
        D->setInvalidDecl(true);
        return;
      }
    }
  }

  D->addAttr(::new (S.Context) OpenCLAccessAttr(S.Context, AL));
}

static void handleSYCLKernelAttr(Sema &S, Decl *D, const ParsedAttr &AL) {
  // The 'sycl_kernel' attribute applies only to function templates.
  const auto *FD = cast<FunctionDecl>(D);
  const FunctionTemplateDecl *FT = FD->getDescribedFunctionTemplate();
  assert(FT && "Function template is expected");

  // Function template must have at least two template parameters so it
  // can be used in OpenCL kernel generation.
  const TemplateParameterList *TL = FT->getTemplateParameters();
  if (TL->size() < 2) {
    S.Diag(FT->getLocation(), diag::warn_sycl_kernel_num_of_template_params);
    return;
  }

  // The first two template parameters must be typenames.
  for (unsigned I = 0; I < 2 && I < TL->size(); ++I) {
    const NamedDecl *TParam = TL->getParam(I);
    if (isa<NonTypeTemplateParmDecl>(TParam)) {
      S.Diag(FT->getLocation(),
             diag::warn_sycl_kernel_invalid_template_param_type);
      return;
    }
  }

  // Function must have at least one parameter.
  if (getFunctionOrMethodNumParams(D) < 1) {
    S.Diag(FT->getLocation(), diag::warn_sycl_kernel_num_of_function_params);
    return;
  }

  // Function must return void.
  QualType RetTy = getFunctionOrMethodResultType(D);
  if (!RetTy->isVoidType()) {
    S.Diag(FT->getLocation(), diag::warn_sycl_kernel_return_type);
    return;
  }

  handleSimpleAttribute<SYCLKernelAttr>(S, D, AL);
}

static void handleDestroyAttr(Sema &S, Decl *D, const ParsedAttr &A) {
  if (!cast<VarDecl>(D)->hasGlobalStorage()) {
    S.Diag(D->getLocation(), diag::err_destroy_attr_on_non_static_var)
        << (A.getKind() == ParsedAttr::AT_AlwaysDestroy);
    return;
  }

  if (A.getKind() == ParsedAttr::AT_AlwaysDestroy)
    handleSimpleAttribute<AlwaysDestroyAttr>(S, D, A);
  else
    handleSimpleAttribute<NoDestroyAttr>(S, D, A);
}

static void handleUninitializedAttr(Sema &S, Decl *D, const ParsedAttr &AL) {
  assert(cast<VarDecl>(D)->getStorageDuration() == SD_Automatic &&
         "uninitialized is only valid on automatic duration variables");
  D->addAttr(::new (S.Context) UninitializedAttr(S.Context, AL));
}

static bool tryMakeVariablePseudoStrong(Sema &S, VarDecl *VD,
                                        bool DiagnoseFailure) {
  QualType Ty = VD->getType();
  if (!Ty->isObjCRetainableType()) {
    if (DiagnoseFailure) {
      S.Diag(VD->getBeginLoc(), diag::warn_ignored_objc_externally_retained)
          << 0;
    }
    return false;
  }

  Qualifiers::ObjCLifetime LifetimeQual = Ty.getQualifiers().getObjCLifetime();

  // Sema::inferObjCARCLifetime must run after processing decl attributes
  // (because __block lowers to an attribute), so if the lifetime hasn't been
  // explicitly specified, infer it locally now.
  if (LifetimeQual == Qualifiers::OCL_None)
    LifetimeQual = Ty->getObjCARCImplicitLifetime();

  // The attributes only really makes sense for __strong variables; ignore any
  // attempts to annotate a parameter with any other lifetime qualifier.
  if (LifetimeQual != Qualifiers::OCL_Strong) {
    if (DiagnoseFailure) {
      S.Diag(VD->getBeginLoc(), diag::warn_ignored_objc_externally_retained)
          << 1;
    }
    return false;
  }

  // Tampering with the type of a VarDecl here is a bit of a hack, but we need
  // to ensure that the variable is 'const' so that we can error on
  // modification, which can otherwise over-release.
  VD->setType(Ty.withConst());
  VD->setARCPseudoStrong(true);
  return true;
}

static void handleObjCExternallyRetainedAttr(Sema &S, Decl *D,
                                             const ParsedAttr &AL) {
  if (auto *VD = dyn_cast<VarDecl>(D)) {
    assert(!isa<ParmVarDecl>(VD) && "should be diagnosed automatically");
    if (!VD->hasLocalStorage()) {
      S.Diag(D->getBeginLoc(), diag::warn_ignored_objc_externally_retained)
          << 0;
      return;
    }

    if (!tryMakeVariablePseudoStrong(S, VD, /*DiagnoseFailure=*/true))
      return;

    handleSimpleAttribute<ObjCExternallyRetainedAttr>(S, D, AL);
    return;
  }

  // If D is a function-like declaration (method, block, or function), then we
  // make every parameter psuedo-strong.
  unsigned NumParams =
      hasFunctionProto(D) ? getFunctionOrMethodNumParams(D) : 0;
  for (unsigned I = 0; I != NumParams; ++I) {
    auto *PVD = const_cast<ParmVarDecl *>(getFunctionOrMethodParam(D, I));
    QualType Ty = PVD->getType();

    // If a user wrote a parameter with __strong explicitly, then assume they
    // want "real" strong semantics for that parameter. This works because if
    // the parameter was written with __strong, then the strong qualifier will
    // be non-local.
    if (Ty.getLocalUnqualifiedType().getQualifiers().getObjCLifetime() ==
        Qualifiers::OCL_Strong)
      continue;

    tryMakeVariablePseudoStrong(S, PVD, /*DiagnoseFailure=*/false);
  }
  handleSimpleAttribute<ObjCExternallyRetainedAttr>(S, D, AL);
}

static void handleMIGServerRoutineAttr(Sema &S, Decl *D, const ParsedAttr &AL) {
  // Check that the return type is a `typedef int kern_return_t` or a typedef
  // around it, because otherwise MIG convention checks make no sense.
  // BlockDecl doesn't store a return type, so it's annoying to check,
  // so let's skip it for now.
  if (!isa<BlockDecl>(D)) {
    QualType T = getFunctionOrMethodResultType(D);
    bool IsKernReturnT = false;
    while (const auto *TT = T->getAs<TypedefType>()) {
      IsKernReturnT = (TT->getDecl()->getName() == "kern_return_t");
      T = TT->desugar();
    }
    if (!IsKernReturnT || T.getCanonicalType() != S.getASTContext().IntTy) {
      S.Diag(D->getBeginLoc(),
             diag::warn_mig_server_routine_does_not_return_kern_return_t);
      return;
    }
  }

  handleSimpleAttribute<MIGServerRoutineAttr>(S, D, AL);
}

static void handleMSAllocatorAttr(Sema &S, Decl *D, const ParsedAttr &AL) {
  // Warn if the return type is not a pointer or reference type.
  if (auto *FD = dyn_cast<FunctionDecl>(D)) {
    QualType RetTy = FD->getReturnType();
    if (!RetTy->isPointerType() && !RetTy->isReferenceType()) {
      S.Diag(AL.getLoc(), diag::warn_declspec_allocator_nonpointer)
          << AL.getRange() << RetTy;
      return;
    }
  }

  handleSimpleAttribute<MSAllocatorAttr>(S, D, AL);
}

static void handleAcquireHandleAttr(Sema &S, Decl *D, const ParsedAttr &AL) {
  if (AL.isUsedAsTypeAttr())
    return;
  // Warn if the parameter is definitely not an output parameter.
  if (const auto *PVD = dyn_cast<ParmVarDecl>(D)) {
    if (PVD->getType()->isIntegerType()) {
      S.Diag(AL.getLoc(), diag::err_attribute_output_parameter)
          << AL.getRange();
      return;
    }
  }
  StringRef Argument;
  if (!S.checkStringLiteralArgumentAttr(AL, 0, Argument))
    return;
  D->addAttr(AcquireHandleAttr::Create(S.Context, Argument, AL));
}

template<typename Attr>
static void handleHandleAttr(Sema &S, Decl *D, const ParsedAttr &AL) {
  StringRef Argument;
  if (!S.checkStringLiteralArgumentAttr(AL, 0, Argument))
    return;
  D->addAttr(Attr::Create(S.Context, Argument, AL));
}

static void handleCFGuardAttr(Sema &S, Decl *D, const ParsedAttr &AL) {
  // The guard attribute takes a single identifier argument.

  if (!AL.isArgIdent(0)) {
    S.Diag(AL.getLoc(), diag::err_attribute_argument_type)
        << AL << AANT_ArgumentIdentifier;
    return;
  }

  CFGuardAttr::GuardArg Arg;
  IdentifierInfo *II = AL.getArgAsIdent(0)->Ident;
  if (!CFGuardAttr::ConvertStrToGuardArg(II->getName(), Arg)) {
    S.Diag(AL.getLoc(), diag::warn_attribute_type_not_supported) << AL << II;
    return;
  }

  D->addAttr(::new (S.Context) CFGuardAttr(S.Context, AL, Arg));
}


template <typename AttrTy>
static const AttrTy *findEnforceTCBAttrByName(Decl *D, StringRef Name) {
  auto Attrs = D->specific_attrs<AttrTy>();
  auto I = llvm::find_if(Attrs,
                         [Name](const AttrTy *A) {
                           return A->getTCBName() == Name;
                         });
  return I == Attrs.end() ? nullptr : *I;
}

template <typename AttrTy, typename ConflictingAttrTy>
static void handleEnforceTCBAttr(Sema &S, Decl *D, const ParsedAttr &AL) {
  StringRef Argument;
  if (!S.checkStringLiteralArgumentAttr(AL, 0, Argument))
    return;

  // A function cannot be have both regular and leaf membership in the same TCB.
  if (const ConflictingAttrTy *ConflictingAttr =
      findEnforceTCBAttrByName<ConflictingAttrTy>(D, Argument)) {
    // We could attach a note to the other attribute but in this case
    // there's no need given how the two are very close to each other.
    S.Diag(AL.getLoc(), diag::err_tcb_conflicting_attributes)
      << AL.getAttrName()->getName() << ConflictingAttr->getAttrName()->getName()
      << Argument;

    // Error recovery: drop the non-leaf attribute so that to suppress
    // all future warnings caused by erroneous attributes. The leaf attribute
    // needs to be kept because it can only suppresses warnings, not cause them.
    D->dropAttr<EnforceTCBAttr>();
    return;
  }

  D->addAttr(AttrTy::Create(S.Context, Argument, AL));
}

template <typename AttrTy, typename ConflictingAttrTy>
static AttrTy *mergeEnforceTCBAttrImpl(Sema &S, Decl *D, const AttrTy &AL) {
  // Check if the new redeclaration has different leaf-ness in the same TCB.
  StringRef TCBName = AL.getTCBName();
  if (const ConflictingAttrTy *ConflictingAttr =
      findEnforceTCBAttrByName<ConflictingAttrTy>(D, TCBName)) {
    S.Diag(ConflictingAttr->getLoc(), diag::err_tcb_conflicting_attributes)
      << ConflictingAttr->getAttrName()->getName()
      << AL.getAttrName()->getName() << TCBName;

    // Add a note so that the user could easily find the conflicting attribute.
    S.Diag(AL.getLoc(), diag::note_conflicting_attribute);

    // More error recovery.
    D->dropAttr<EnforceTCBAttr>();
    return nullptr;
  }

  ASTContext &Context = S.getASTContext();
  return ::new(Context) AttrTy(Context, AL, AL.getTCBName());
}

EnforceTCBAttr *Sema::mergeEnforceTCBAttr(Decl *D, const EnforceTCBAttr &AL) {
  return mergeEnforceTCBAttrImpl<EnforceTCBAttr, EnforceTCBLeafAttr>(
      *this, D, AL);
}

EnforceTCBLeafAttr *Sema::mergeEnforceTCBLeafAttr(
    Decl *D, const EnforceTCBLeafAttr &AL) {
  return mergeEnforceTCBAttrImpl<EnforceTCBLeafAttr, EnforceTCBAttr>(
      *this, D, AL);
}

//===----------------------------------------------------------------------===//
// Top Level Sema Entry Points
//===----------------------------------------------------------------------===//

static bool IsDeclLambdaCallOperator(Decl *D) {
  if (const auto *MD = dyn_cast<CXXMethodDecl>(D))
    return MD->getParent()->isLambda() &&
           MD->getOverloadedOperator() == OverloadedOperatorKind::OO_Call;
  return false;
}

/// ProcessDeclAttribute - Apply the specific attribute to the specified decl if
/// the attribute applies to decls.  If the attribute is a type attribute, just
/// silently ignore it if a GNU attribute.
static void ProcessDeclAttribute(Sema &S, Scope *scope, Decl *D,
                                 const ParsedAttr &AL,
                                 bool IncludeCXX11Attributes) {
  if (AL.isInvalid() || AL.getKind() == ParsedAttr::IgnoredAttribute)
    return;

  // Ignore C++11 attributes on declarator chunks: they appertain to the type
  // instead.
  if (AL.isCXX11Attribute() && !IncludeCXX11Attributes &&
      (!IsDeclLambdaCallOperator(D) || !AL.supportsNonconformingLambdaSyntax()))
    return;

  // Unknown attributes are automatically warned on. Target-specific attributes
  // which do not apply to the current target architecture are treated as
  // though they were unknown attributes.
  const TargetInfo *Aux = S.Context.getAuxTargetInfo();
  if (AL.getKind() == ParsedAttr::UnknownAttribute ||
      !(AL.existsInTarget(S.Context.getTargetInfo()) ||
        (S.Context.getLangOpts().SYCLIsDevice &&
         Aux && AL.existsInTarget(*Aux)))) {
    S.Diag(AL.getLoc(),
           AL.isDeclspecAttribute()
               ? (unsigned)diag::warn_unhandled_ms_attribute_ignored
               : (unsigned)diag::warn_unknown_attribute_ignored)
        << AL << AL.getRange();
    return;
  }

  if (S.checkCommonAttributeFeatures(D, AL))
    return;

  switch (AL.getKind()) {
  default:
    if (AL.getInfo().handleDeclAttribute(S, D, AL) != ParsedAttrInfo::NotHandled)
      break;
    if (!AL.isStmtAttr()) {
      // Type attributes are handled elsewhere; silently move on.
      assert(AL.isTypeAttr() && "Non-type attribute not handled");
      break;
    }
    // N.B., ClangAttrEmitter.cpp emits a diagnostic helper that ensures a
    // statement attribute is not written on a declaration, but this code is
    // needed for attributes in Attr.td that do not list any subjects.
    S.Diag(AL.getLoc(), diag::err_stmt_attribute_invalid_on_decl)
        << AL << D->getLocation();
    break;
  case ParsedAttr::AT_Interrupt:
    handleInterruptAttr(S, D, AL);
    break;
  case ParsedAttr::AT_X86ForceAlignArgPointer:
    handleX86ForceAlignArgPointerAttr(S, D, AL);
    break;
  case ParsedAttr::AT_DLLExport:
  case ParsedAttr::AT_DLLImport:
    handleDLLAttr(S, D, AL);
    break;
  case ParsedAttr::AT_AMDGPUFlatWorkGroupSize:
    handleAMDGPUFlatWorkGroupSizeAttr(S, D, AL);
    break;
  case ParsedAttr::AT_AMDGPUWavesPerEU:
    handleAMDGPUWavesPerEUAttr(S, D, AL);
    break;
  case ParsedAttr::AT_AMDGPUNumSGPR:
    handleAMDGPUNumSGPRAttr(S, D, AL);
    break;
  case ParsedAttr::AT_AMDGPUNumVGPR:
    handleAMDGPUNumVGPRAttr(S, D, AL);
    break;
  case ParsedAttr::AT_AVRSignal:
    handleAVRSignalAttr(S, D, AL);
    break;
  case ParsedAttr::AT_BPFPreserveAccessIndex:
    handleBPFPreserveAccessIndexAttr(S, D, AL);
    break;
  case ParsedAttr::AT_BTFDeclTag:
    handleBTFDeclTagAttr(S, D, AL);
    break;
  case ParsedAttr::AT_WebAssemblyExportName:
    handleWebAssemblyExportNameAttr(S, D, AL);
    break;
  case ParsedAttr::AT_WebAssemblyImportModule:
    handleWebAssemblyImportModuleAttr(S, D, AL);
    break;
  case ParsedAttr::AT_WebAssemblyImportName:
    handleWebAssemblyImportNameAttr(S, D, AL);
    break;
  case ParsedAttr::AT_IBOutlet:
    handleIBOutlet(S, D, AL);
    break;
  case ParsedAttr::AT_IBOutletCollection:
    handleIBOutletCollection(S, D, AL);
    break;
  case ParsedAttr::AT_IFunc:
    handleIFuncAttr(S, D, AL);
    break;
  case ParsedAttr::AT_Alias:
    handleAliasAttr(S, D, AL);
    break;
  case ParsedAttr::AT_Aligned:
    handleAlignedAttr(S, D, AL);
    break;
  case ParsedAttr::AT_AlignValue:
    handleAlignValueAttr(S, D, AL);
    break;
  case ParsedAttr::AT_AllocSize:
    handleAllocSizeAttr(S, D, AL);
    break;
  case ParsedAttr::AT_AlwaysInline:
    handleAlwaysInlineAttr(S, D, AL);
    break;
  case ParsedAttr::AT_AnalyzerNoReturn:
    handleAnalyzerNoReturnAttr(S, D, AL);
    break;
  case ParsedAttr::AT_TLSModel:
    handleTLSModelAttr(S, D, AL);
    break;
  case ParsedAttr::AT_Annotate:
    handleAnnotateAttr(S, D, AL);
    break;
  case ParsedAttr::AT_Availability:
    handleAvailabilityAttr(S, D, AL);
    break;
  case ParsedAttr::AT_CarriesDependency:
    handleDependencyAttr(S, scope, D, AL);
    break;
  case ParsedAttr::AT_CPUDispatch:
  case ParsedAttr::AT_CPUSpecific:
    handleCPUSpecificAttr(S, D, AL);
    break;
  case ParsedAttr::AT_Common:
    handleCommonAttr(S, D, AL);
    break;
  case ParsedAttr::AT_CUDAConstant:
    handleConstantAttr(S, D, AL);
    break;
  case ParsedAttr::AT_PassObjectSize:
    handlePassObjectSizeAttr(S, D, AL);
    break;
  case ParsedAttr::AT_Constructor:
      handleConstructorAttr(S, D, AL);
    break;
  case ParsedAttr::AT_Deprecated:
    handleDeprecatedAttr(S, D, AL);
    break;
  case ParsedAttr::AT_Destructor:
      handleDestructorAttr(S, D, AL);
    break;
  case ParsedAttr::AT_EnableIf:
    handleEnableIfAttr(S, D, AL);
    break;
  case ParsedAttr::AT_Error:
    handleErrorAttr(S, D, AL);
    break;
  case ParsedAttr::AT_DiagnoseIf:
    handleDiagnoseIfAttr(S, D, AL);
    break;
  case ParsedAttr::AT_NoBuiltin:
    handleNoBuiltinAttr(S, D, AL);
    break;
  case ParsedAttr::AT_ExtVectorType:
    handleExtVectorTypeAttr(S, D, AL);
    break;
  case ParsedAttr::AT_ExternalSourceSymbol:
    handleExternalSourceSymbolAttr(S, D, AL);
    break;
  case ParsedAttr::AT_MinSize:
    handleMinSizeAttr(S, D, AL);
    break;
  case ParsedAttr::AT_OptimizeNone:
    handleOptimizeNoneAttr(S, D, AL);
    break;
  case ParsedAttr::AT_EnumExtensibility:
    handleEnumExtensibilityAttr(S, D, AL);
    break;
  case ParsedAttr::AT_SYCLKernel:
    handleSYCLKernelAttr(S, D, AL);
    break;
  case ParsedAttr::AT_SYCLSimd:
    handleSimpleAttribute<SYCLSimdAttr>(S, D, AL);
    break;
  case ParsedAttr::AT_SYCLSpecialClass:
    handleSimpleAttribute<SYCLSpecialClassAttr>(S, D, AL);
    break;
  case ParsedAttr::AT_SYCLDevice:
    handleSYCLDeviceAttr(S, D, AL);
    break;
  case ParsedAttr::AT_SYCLDeviceIndirectlyCallable:
    handleSYCLDeviceIndirectlyCallableAttr(S, D, AL);
    break;
  case ParsedAttr::AT_SYCLGlobalVar:
    handleSYCLGlobalVarAttr(S, D, AL);
    break;
  case ParsedAttr::AT_SYCLRegisterNum:
    handleSYCLRegisterNumAttr(S, D, AL);
    break;
  case ParsedAttr::AT_SYCLIntelESimdVectorize:
    handleSYCLIntelESimdVectorizeAttr(S, D, AL);
    break;
  case ParsedAttr::AT_Format:
    handleFormatAttr(S, D, AL);
    break;
  case ParsedAttr::AT_FormatArg:
    handleFormatArgAttr(S, D, AL);
    break;
  case ParsedAttr::AT_Callback:
    handleCallbackAttr(S, D, AL);
    break;
  case ParsedAttr::AT_CalledOnce:
    handleCalledOnceAttr(S, D, AL);
    break;
  case ParsedAttr::AT_CUDAGlobal:
    handleGlobalAttr(S, D, AL);
    break;
  case ParsedAttr::AT_CUDADevice:
    handleDeviceAttr(S, D, AL);
    break;
  case ParsedAttr::AT_HIPManaged:
    handleManagedAttr(S, D, AL);
    break;
  case ParsedAttr::AT_GNUInline:
    handleGNUInlineAttr(S, D, AL);
    break;
  case ParsedAttr::AT_CUDALaunchBounds:
    handleLaunchBoundsAttr(S, D, AL);
    break;
  case ParsedAttr::AT_Restrict:
    handleRestrictAttr(S, D, AL);
    break;
  case ParsedAttr::AT_Mode:
    handleModeAttr(S, D, AL);
    break;
  case ParsedAttr::AT_NonNull:
    if (auto *PVD = dyn_cast<ParmVarDecl>(D))
      handleNonNullAttrParameter(S, PVD, AL);
    else
      handleNonNullAttr(S, D, AL);
    break;
  case ParsedAttr::AT_ReturnsNonNull:
    handleReturnsNonNullAttr(S, D, AL);
    break;
  case ParsedAttr::AT_NoEscape:
    handleNoEscapeAttr(S, D, AL);
    break;
  case ParsedAttr::AT_AssumeAligned:
    handleAssumeAlignedAttr(S, D, AL);
    break;
  case ParsedAttr::AT_AllocAlign:
    handleAllocAlignAttr(S, D, AL);
    break;
  case ParsedAttr::AT_Ownership:
    handleOwnershipAttr(S, D, AL);
    break;
  case ParsedAttr::AT_Naked:
    handleNakedAttr(S, D, AL);
    break;
  case ParsedAttr::AT_NoReturn:
    handleNoReturnAttr(S, D, AL);
    break;
  case ParsedAttr::AT_AnyX86NoCfCheck:
    handleNoCfCheckAttr(S, D, AL);
    break;
  case ParsedAttr::AT_NoThrow:
    if (!AL.isUsedAsTypeAttr())
      handleSimpleAttribute<NoThrowAttr>(S, D, AL);
    break;
  case ParsedAttr::AT_CUDAShared:
    handleSharedAttr(S, D, AL);
    break;
  case ParsedAttr::AT_VecReturn:
    handleVecReturnAttr(S, D, AL);
    break;
  case ParsedAttr::AT_ObjCOwnership:
    handleObjCOwnershipAttr(S, D, AL);
    break;
  case ParsedAttr::AT_ObjCPreciseLifetime:
    handleObjCPreciseLifetimeAttr(S, D, AL);
    break;
  case ParsedAttr::AT_ObjCReturnsInnerPointer:
    handleObjCReturnsInnerPointerAttr(S, D, AL);
    break;
  case ParsedAttr::AT_ObjCRequiresSuper:
    handleObjCRequiresSuperAttr(S, D, AL);
    break;
  case ParsedAttr::AT_ObjCBridge:
    handleObjCBridgeAttr(S, D, AL);
    break;
  case ParsedAttr::AT_ObjCBridgeMutable:
    handleObjCBridgeMutableAttr(S, D, AL);
    break;
  case ParsedAttr::AT_ObjCBridgeRelated:
    handleObjCBridgeRelatedAttr(S, D, AL);
    break;
  case ParsedAttr::AT_ObjCDesignatedInitializer:
    handleObjCDesignatedInitializer(S, D, AL);
    break;
  case ParsedAttr::AT_ObjCRuntimeName:
    handleObjCRuntimeName(S, D, AL);
    break;
  case ParsedAttr::AT_ObjCBoxable:
    handleObjCBoxable(S, D, AL);
    break;
  case ParsedAttr::AT_NSErrorDomain:
    handleNSErrorDomain(S, D, AL);
    break;
  case ParsedAttr::AT_CFConsumed:
  case ParsedAttr::AT_NSConsumed:
  case ParsedAttr::AT_OSConsumed:
    S.AddXConsumedAttr(D, AL, parsedAttrToRetainOwnershipKind(AL),
                       /*IsTemplateInstantiation=*/false);
    break;
  case ParsedAttr::AT_OSReturnsRetainedOnZero:
    handleSimpleAttributeOrDiagnose<OSReturnsRetainedOnZeroAttr>(
        S, D, AL, isValidOSObjectOutParameter(D),
        diag::warn_ns_attribute_wrong_parameter_type,
        /*Extra Args=*/AL, /*pointer-to-OSObject-pointer*/ 3, AL.getRange());
    break;
  case ParsedAttr::AT_OSReturnsRetainedOnNonZero:
    handleSimpleAttributeOrDiagnose<OSReturnsRetainedOnNonZeroAttr>(
        S, D, AL, isValidOSObjectOutParameter(D),
        diag::warn_ns_attribute_wrong_parameter_type,
        /*Extra Args=*/AL, /*pointer-to-OSObject-poointer*/ 3, AL.getRange());
    break;
  case ParsedAttr::AT_NSReturnsAutoreleased:
  case ParsedAttr::AT_NSReturnsNotRetained:
  case ParsedAttr::AT_NSReturnsRetained:
  case ParsedAttr::AT_CFReturnsNotRetained:
  case ParsedAttr::AT_CFReturnsRetained:
  case ParsedAttr::AT_OSReturnsNotRetained:
  case ParsedAttr::AT_OSReturnsRetained:
    handleXReturnsXRetainedAttr(S, D, AL);
    break;
  case ParsedAttr::AT_WorkGroupSizeHint:
    handleWorkGroupSizeHint(S, D, AL);
    break;
  case ParsedAttr::AT_ReqdWorkGroupSize:
    handleWorkGroupSize<ReqdWorkGroupSizeAttr>(S, D, AL);
    break;
  case ParsedAttr::AT_SYCLIntelMaxWorkGroupSize:
    handleWorkGroupSize<SYCLIntelMaxWorkGroupSizeAttr>(S, D, AL);
    break;
  case ParsedAttr::AT_IntelReqdSubGroupSize:
    handleIntelReqdSubGroupSize(S, D, AL);
    break;
  case ParsedAttr::AT_IntelNamedSubGroupSize:
    handleIntelNamedSubGroupSize(S, D, AL);
    break;
  case ParsedAttr::AT_SYCLIntelNumSimdWorkItems:
    handleSYCLIntelNumSimdWorkItemsAttr(S, D, AL);
    break;
  case ParsedAttr::AT_SYCLIntelSchedulerTargetFmaxMhz:
    handleSYCLIntelSchedulerTargetFmaxMhzAttr(S, D, AL);
    break;
  case ParsedAttr::AT_SYCLIntelMaxGlobalWorkDim:
    handleSYCLIntelMaxGlobalWorkDimAttr(S, D, AL);
    break;
  case ParsedAttr::AT_SYCLIntelNoGlobalWorkOffset:
    handleSYCLIntelNoGlobalWorkOffsetAttr(S, D, AL);
    break;
  case ParsedAttr::AT_SYCLIntelUseStallEnableClusters:
    handleUseStallEnableClustersAttr(S, D, AL);
    break;
  case ParsedAttr::AT_SYCLIntelLoopFuse:
    handleSYCLIntelLoopFuseAttr(S, D, AL);
    break;
  case ParsedAttr::AT_SYCLIntelFPGADisableLoopPipelining:
    handleSYCLIntelFPGADisableLoopPipeliningAttr(S, D, AL);
    break;
  case ParsedAttr::AT_SYCLIntelFPGAInitiationInterval:
    handleSYCLIntelFPGAInitiationIntervalAttr(S, D, AL);
    break;
  case ParsedAttr::AT_VecTypeHint:
    handleVecTypeHint(S, D, AL);
    break;
  case ParsedAttr::AT_InitPriority:
      handleInitPriorityAttr(S, D, AL);
    break;
  case ParsedAttr::AT_Packed:
    handlePackedAttr(S, D, AL);
    break;
  case ParsedAttr::AT_PreferredName:
    handlePreferredName(S, D, AL);
    break;
  case ParsedAttr::AT_Section:
    handleSectionAttr(S, D, AL);
    break;
  case ParsedAttr::AT_CodeSeg:
    handleCodeSegAttr(S, D, AL);
    break;
  case ParsedAttr::AT_Target:
    handleTargetAttr(S, D, AL);
    break;
  case ParsedAttr::AT_TargetClones:
    handleTargetClonesAttr(S, D, AL);
    break;
  case ParsedAttr::AT_MinVectorWidth:
    handleMinVectorWidthAttr(S, D, AL);
    break;
  case ParsedAttr::AT_Unavailable:
    handleAttrWithMessage<UnavailableAttr>(S, D, AL);
    break;
  case ParsedAttr::AT_Assumption:
    handleAssumumptionAttr(S, D, AL);
    break;
  case ParsedAttr::AT_ObjCDirect:
    handleObjCDirectAttr(S, D, AL);
    break;
  case ParsedAttr::AT_ObjCDirectMembers:
    handleObjCDirectMembersAttr(S, D, AL);
    handleSimpleAttribute<ObjCDirectMembersAttr>(S, D, AL);
    break;
  case ParsedAttr::AT_ObjCExplicitProtocolImpl:
    handleObjCSuppresProtocolAttr(S, D, AL);
    break;
  case ParsedAttr::AT_Unused:
    handleUnusedAttr(S, D, AL);
    break;
  case ParsedAttr::AT_Visibility:
    handleVisibilityAttr(S, D, AL, false);
    break;
  case ParsedAttr::AT_TypeVisibility:
    handleVisibilityAttr(S, D, AL, true);
    break;
  case ParsedAttr::AT_WarnUnusedResult:
    handleWarnUnusedResult(S, D, AL);
    break;
  case ParsedAttr::AT_WeakRef:
    handleWeakRefAttr(S, D, AL);
    break;
  case ParsedAttr::AT_WeakImport:
    handleWeakImportAttr(S, D, AL);
    break;
  case ParsedAttr::AT_TransparentUnion:
    handleTransparentUnionAttr(S, D, AL);
    break;
  case ParsedAttr::AT_ObjCMethodFamily:
    handleObjCMethodFamilyAttr(S, D, AL);
    break;
  case ParsedAttr::AT_ObjCNSObject:
    handleObjCNSObject(S, D, AL);
    break;
  case ParsedAttr::AT_ObjCIndependentClass:
    handleObjCIndependentClass(S, D, AL);
    break;
  case ParsedAttr::AT_Blocks:
    handleBlocksAttr(S, D, AL);
    break;
  case ParsedAttr::AT_Sentinel:
    handleSentinelAttr(S, D, AL);
    break;
  case ParsedAttr::AT_Cleanup:
    handleCleanupAttr(S, D, AL);
    break;
  case ParsedAttr::AT_NoDebug:
    handleNoDebugAttr(S, D, AL);
    break;
  case ParsedAttr::AT_CmseNSEntry:
    handleCmseNSEntryAttr(S, D, AL);
    break;
  case ParsedAttr::AT_StdCall:
  case ParsedAttr::AT_CDecl:
  case ParsedAttr::AT_FastCall:
  case ParsedAttr::AT_ThisCall:
  case ParsedAttr::AT_Pascal:
  case ParsedAttr::AT_RegCall:
  case ParsedAttr::AT_SwiftCall:
  case ParsedAttr::AT_SwiftAsyncCall:
  case ParsedAttr::AT_VectorCall:
  case ParsedAttr::AT_MSABI:
  case ParsedAttr::AT_SysVABI:
  case ParsedAttr::AT_Pcs:
  case ParsedAttr::AT_IntelOclBicc:
  case ParsedAttr::AT_PreserveMost:
  case ParsedAttr::AT_PreserveAll:
  case ParsedAttr::AT_AArch64VectorPcs:
    handleCallConvAttr(S, D, AL);
    break;
  case ParsedAttr::AT_Suppress:
    handleSuppressAttr(S, D, AL);
    break;
  case ParsedAttr::AT_Owner:
  case ParsedAttr::AT_Pointer:
    handleLifetimeCategoryAttr(S, D, AL);
    break;
  case ParsedAttr::AT_OpenCLAccess:
    handleOpenCLAccessAttr(S, D, AL);
    break;
  case ParsedAttr::AT_OpenCLNoSVM:
    handleOpenCLNoSVMAttr(S, D, AL);
    break;
  case ParsedAttr::AT_SwiftContext:
    S.AddParameterABIAttr(D, AL, ParameterABI::SwiftContext);
    break;
  case ParsedAttr::AT_SwiftAsyncContext:
    S.AddParameterABIAttr(D, AL, ParameterABI::SwiftAsyncContext);
    break;
  case ParsedAttr::AT_SwiftErrorResult:
    S.AddParameterABIAttr(D, AL, ParameterABI::SwiftErrorResult);
    break;
  case ParsedAttr::AT_SwiftIndirectResult:
    S.AddParameterABIAttr(D, AL, ParameterABI::SwiftIndirectResult);
    break;
  case ParsedAttr::AT_InternalLinkage:
    handleInternalLinkageAttr(S, D, AL);
    break;

  // Microsoft attributes:
  case ParsedAttr::AT_LayoutVersion:
    handleLayoutVersion(S, D, AL);
    break;
  case ParsedAttr::AT_Uuid:
    handleUuidAttr(S, D, AL);
    break;
  case ParsedAttr::AT_MSInheritance:
    handleMSInheritanceAttr(S, D, AL);
    break;
  case ParsedAttr::AT_Thread:
    handleDeclspecThreadAttr(S, D, AL);
    break;

  case ParsedAttr::AT_AbiTag:
    handleAbiTagAttr(S, D, AL);
    break;
  case ParsedAttr::AT_CFGuard:
    handleCFGuardAttr(S, D, AL);
    break;

  // Thread safety attributes:
  case ParsedAttr::AT_AssertExclusiveLock:
    handleAssertExclusiveLockAttr(S, D, AL);
    break;
  case ParsedAttr::AT_AssertSharedLock:
    handleAssertSharedLockAttr(S, D, AL);
    break;
  case ParsedAttr::AT_PtGuardedVar:
    handlePtGuardedVarAttr(S, D, AL);
    break;
  case ParsedAttr::AT_NoSanitize:
    handleNoSanitizeAttr(S, D, AL);
    break;
  case ParsedAttr::AT_NoSanitizeSpecific:
    handleNoSanitizeSpecificAttr(S, D, AL);
    break;
  case ParsedAttr::AT_GuardedBy:
    handleGuardedByAttr(S, D, AL);
    break;
  case ParsedAttr::AT_PtGuardedBy:
    handlePtGuardedByAttr(S, D, AL);
    break;
  case ParsedAttr::AT_ExclusiveTrylockFunction:
    handleExclusiveTrylockFunctionAttr(S, D, AL);
    break;
  case ParsedAttr::AT_LockReturned:
    handleLockReturnedAttr(S, D, AL);
    break;
  case ParsedAttr::AT_LocksExcluded:
    handleLocksExcludedAttr(S, D, AL);
    break;
  case ParsedAttr::AT_SharedTrylockFunction:
    handleSharedTrylockFunctionAttr(S, D, AL);
    break;
  case ParsedAttr::AT_AcquiredBefore:
    handleAcquiredBeforeAttr(S, D, AL);
    break;
  case ParsedAttr::AT_AcquiredAfter:
    handleAcquiredAfterAttr(S, D, AL);
    break;

  // Capability analysis attributes.
  case ParsedAttr::AT_Capability:
  case ParsedAttr::AT_Lockable:
    handleCapabilityAttr(S, D, AL);
    break;
  case ParsedAttr::AT_RequiresCapability:
    handleRequiresCapabilityAttr(S, D, AL);
    break;

  case ParsedAttr::AT_AssertCapability:
    handleAssertCapabilityAttr(S, D, AL);
    break;
  case ParsedAttr::AT_AcquireCapability:
    handleAcquireCapabilityAttr(S, D, AL);
    break;
  case ParsedAttr::AT_ReleaseCapability:
    handleReleaseCapabilityAttr(S, D, AL);
    break;
  case ParsedAttr::AT_TryAcquireCapability:
    handleTryAcquireCapabilityAttr(S, D, AL);
    break;

  // Consumed analysis attributes.
  case ParsedAttr::AT_Consumable:
    handleConsumableAttr(S, D, AL);
    break;
  case ParsedAttr::AT_CallableWhen:
    handleCallableWhenAttr(S, D, AL);
    break;
  case ParsedAttr::AT_ParamTypestate:
    handleParamTypestateAttr(S, D, AL);
    break;
  case ParsedAttr::AT_ReturnTypestate:
    handleReturnTypestateAttr(S, D, AL);
    break;
  case ParsedAttr::AT_SetTypestate:
    handleSetTypestateAttr(S, D, AL);
    break;
  case ParsedAttr::AT_TestTypestate:
    handleTestTypestateAttr(S, D, AL);
    break;

  // Type safety attributes.
  case ParsedAttr::AT_ArgumentWithTypeTag:
    handleArgumentWithTypeTagAttr(S, D, AL);
    break;
  case ParsedAttr::AT_TypeTagForDatatype:
    handleTypeTagForDatatypeAttr(S, D, AL);
    break;

  // Intel FPGA specific attributes
  case ParsedAttr::AT_IntelFPGADoublePump:
    handleIntelFPGAPumpAttr<IntelFPGADoublePumpAttr>(S, D, AL);
    break;
  case ParsedAttr::AT_IntelFPGASinglePump:
    handleIntelFPGAPumpAttr<IntelFPGASinglePumpAttr>(S, D, AL);
    break;
  case ParsedAttr::AT_IntelFPGAMemory:
    handleIntelFPGAMemoryAttr(S, D, AL);
    break;
  case ParsedAttr::AT_IntelFPGARegister:
    handleIntelFPGARegisterAttr(S, D, AL);
    break;
  case ParsedAttr::AT_IntelFPGABankWidth:
    handleIntelFPGABankWidthAttr(S, D, AL);
    break;
  case ParsedAttr::AT_IntelFPGANumBanks:
    handleIntelFPGANumBanksAttr(S, D, AL);
    break;
  case ParsedAttr::AT_IntelFPGAPrivateCopies:
    handleIntelFPGAPrivateCopiesAttr(S, D, AL);
    break;
  case ParsedAttr::AT_IntelFPGAMaxReplicates:
    handleIntelFPGAMaxReplicatesAttr(S, D, AL);
    break;
  case ParsedAttr::AT_IntelFPGASimpleDualPort:
    handleIntelFPGASimpleDualPortAttr(S, D, AL);
    break;
  case ParsedAttr::AT_IntelFPGAMerge:
    handleIntelFPGAMergeAttr(S, D, AL);
    break;
  case ParsedAttr::AT_IntelFPGABankBits:
    handleIntelFPGABankBitsAttr(S, D, AL);
    break;
  case ParsedAttr::AT_IntelFPGAForcePow2Depth:
    handleIntelFPGAForcePow2DepthAttr(S, D, AL);
    break;
  case ParsedAttr::AT_SYCLIntelPipeIO:
    handleSYCLIntelPipeIOAttr(S, D, AL);
    break;
  case ParsedAttr::AT_SYCLIntelFPGAMaxConcurrency:
    handleSYCLIntelFPGAMaxConcurrencyAttr(S, D, AL);
    break;

  // Swift attributes.
  case ParsedAttr::AT_SwiftAsyncName:
    handleSwiftAsyncName(S, D, AL);
    break;
  case ParsedAttr::AT_SwiftAttr:
    handleSwiftAttrAttr(S, D, AL);
    break;
  case ParsedAttr::AT_SwiftBridge:
    handleSwiftBridge(S, D, AL);
    break;
  case ParsedAttr::AT_SwiftError:
    handleSwiftError(S, D, AL);
    break;
  case ParsedAttr::AT_SwiftName:
    handleSwiftName(S, D, AL);
    break;
  case ParsedAttr::AT_SwiftNewType:
    handleSwiftNewType(S, D, AL);
    break;
  case ParsedAttr::AT_SwiftAsync:
    handleSwiftAsyncAttr(S, D, AL);
    break;
  case ParsedAttr::AT_SwiftAsyncError:
    handleSwiftAsyncError(S, D, AL);
    break;

  // XRay attributes.
  case ParsedAttr::AT_XRayLogArgs:
    handleXRayLogArgsAttr(S, D, AL);
    break;

  case ParsedAttr::AT_PatchableFunctionEntry:
    handlePatchableFunctionEntryAttr(S, D, AL);
    break;

  case ParsedAttr::AT_AlwaysDestroy:
  case ParsedAttr::AT_NoDestroy:
    handleDestroyAttr(S, D, AL);
    break;

  case ParsedAttr::AT_Uninitialized:
    handleUninitializedAttr(S, D, AL);
    break;

  case ParsedAttr::AT_ObjCExternallyRetained:
    handleObjCExternallyRetainedAttr(S, D, AL);
    break;

  case ParsedAttr::AT_MIGServerRoutine:
    handleMIGServerRoutineAttr(S, D, AL);
    break;

  case ParsedAttr::AT_MSAllocator:
    handleMSAllocatorAttr(S, D, AL);
    break;

  case ParsedAttr::AT_ArmBuiltinAlias:
    handleArmBuiltinAliasAttr(S, D, AL);
    break;

  case ParsedAttr::AT_AcquireHandle:
    handleAcquireHandleAttr(S, D, AL);
    break;

  case ParsedAttr::AT_ReleaseHandle:
    handleHandleAttr<ReleaseHandleAttr>(S, D, AL);
    break;

  case ParsedAttr::AT_UseHandle:
    handleHandleAttr<UseHandleAttr>(S, D, AL);
    break;

  case ParsedAttr::AT_EnforceTCB:
    handleEnforceTCBAttr<EnforceTCBAttr, EnforceTCBLeafAttr>(S, D, AL);
    break;

  case ParsedAttr::AT_EnforceTCBLeaf:
    handleEnforceTCBAttr<EnforceTCBLeafAttr, EnforceTCBAttr>(S, D, AL);
    break;

  case ParsedAttr::AT_BuiltinAlias:
    handleBuiltinAliasAttr(S, D, AL);
    break;

  case ParsedAttr::AT_UsingIfExists:
    handleSimpleAttribute<UsingIfExistsAttr>(S, D, AL);
    break;
  }
}

/// ProcessDeclAttributeList - Apply all the decl attributes in the specified
/// attribute list to the specified decl, ignoring any type attributes.
void Sema::ProcessDeclAttributeList(Scope *S, Decl *D,
                                    const ParsedAttributesView &AttrList,
                                    bool IncludeCXX11Attributes) {
  if (AttrList.empty())
    return;

  for (const ParsedAttr &AL : AttrList)
    ProcessDeclAttribute(*this, S, D, AL, IncludeCXX11Attributes);

  // FIXME: We should be able to handle these cases in TableGen.
  // GCC accepts
  // static int a9 __attribute__((weakref));
  // but that looks really pointless. We reject it.
  if (D->hasAttr<WeakRefAttr>() && !D->hasAttr<AliasAttr>()) {
    Diag(AttrList.begin()->getLoc(), diag::err_attribute_weakref_without_alias)
        << cast<NamedDecl>(D);
    D->dropAttr<WeakRefAttr>();
    return;
  }

  // FIXME: We should be able to handle this in TableGen as well. It would be
  // good to have a way to specify "these attributes must appear as a group",
  // for these. Additionally, it would be good to have a way to specify "these
  // attribute must never appear as a group" for attributes like cold and hot.
  if (!(D->hasAttr<OpenCLKernelAttr>() ||
        LangOpts.SYCLIsDevice || LangOpts.SYCLIsHost)) {
    // These attributes cannot be applied to a non-kernel function.
    if (const auto *A = D->getAttr<ReqdWorkGroupSizeAttr>()) {
      // FIXME: This emits a different error message than
      // diag::err_attribute_wrong_decl_type + ExpectedKernelFunction.
      Diag(D->getLocation(), diag::err_opencl_kernel_attr) << A;
      D->setInvalidDecl();
    } else if (const auto *A = D->getAttr<WorkGroupSizeHintAttr>()) {
      Diag(D->getLocation(), diag::err_opencl_kernel_attr) << A;
      D->setInvalidDecl();
    } else if (const auto *A = D->getAttr<SYCLIntelMaxWorkGroupSizeAttr>()) {
      Diag(D->getLocation(), diag::err_opencl_kernel_attr) << A;
      D->setInvalidDecl();
    } else if (const auto *A = D->getAttr<SYCLIntelNoGlobalWorkOffsetAttr>()) {
      Diag(D->getLocation(), diag::err_opencl_kernel_attr) << A;
      D->setInvalidDecl();
    } else if (const auto *A = D->getAttr<VecTypeHintAttr>()) {
      Diag(D->getLocation(), diag::err_opencl_kernel_attr) << A;
      D->setInvalidDecl();
    } else if (const auto *A = D->getAttr<IntelReqdSubGroupSizeAttr>()) {
      Diag(D->getLocation(), diag::err_opencl_kernel_attr) << A;
      D->setInvalidDecl();
    } else if (!D->hasAttr<CUDAGlobalAttr>()) {
      if (const auto *A = D->getAttr<AMDGPUFlatWorkGroupSizeAttr>()) {
        Diag(D->getLocation(), diag::err_attribute_wrong_decl_type)
            << A << ExpectedKernelFunction;
        D->setInvalidDecl();
      } else if (const auto *A = D->getAttr<AMDGPUWavesPerEUAttr>()) {
        Diag(D->getLocation(), diag::err_attribute_wrong_decl_type)
            << A << ExpectedKernelFunction;
        D->setInvalidDecl();
      } else if (const auto *A = D->getAttr<AMDGPUNumSGPRAttr>()) {
        Diag(D->getLocation(), diag::err_attribute_wrong_decl_type)
            << A << ExpectedKernelFunction;
        D->setInvalidDecl();
      } else if (const auto *A = D->getAttr<AMDGPUNumVGPRAttr>()) {
        Diag(D->getLocation(), diag::err_attribute_wrong_decl_type)
            << A << ExpectedKernelFunction;
        D->setInvalidDecl();
      }
    }
  }

  // Do this check after processing D's attributes because the attribute
  // objc_method_family can change whether the given method is in the init
  // family, and it can be applied after objc_designated_initializer. This is a
  // bit of a hack, but we need it to be compatible with versions of clang that
  // processed the attribute list in the wrong order.
  if (D->hasAttr<ObjCDesignatedInitializerAttr>() &&
      cast<ObjCMethodDecl>(D)->getMethodFamily() != OMF_init) {
    Diag(D->getLocation(), diag::err_designated_init_attr_non_init);
    D->dropAttr<ObjCDesignatedInitializerAttr>();
  }
}

// Helper for delayed processing TransparentUnion or BPFPreserveAccessIndexAttr
// attribute.
void Sema::ProcessDeclAttributeDelayed(Decl *D,
                                       const ParsedAttributesView &AttrList) {
  for (const ParsedAttr &AL : AttrList)
    if (AL.getKind() == ParsedAttr::AT_TransparentUnion) {
      handleTransparentUnionAttr(*this, D, AL);
      break;
    }

  // For BPFPreserveAccessIndexAttr, we want to populate the attributes
  // to fields and inner records as well.
  if (D && D->hasAttr<BPFPreserveAccessIndexAttr>())
    handleBPFPreserveAIRecord(*this, cast<RecordDecl>(D));
}

// Annotation attributes are the only attributes allowed after an access
// specifier.
bool Sema::ProcessAccessDeclAttributeList(
    AccessSpecDecl *ASDecl, const ParsedAttributesView &AttrList) {
  for (const ParsedAttr &AL : AttrList) {
    if (AL.getKind() == ParsedAttr::AT_Annotate) {
      ProcessDeclAttribute(*this, nullptr, ASDecl, AL, AL.isCXX11Attribute());
    } else {
      Diag(AL.getLoc(), diag::err_only_annotate_after_access_spec);
      return true;
    }
  }
  return false;
}

/// checkUnusedDeclAttributes - Check a list of attributes to see if it
/// contains any decl attributes that we should warn about.
static void checkUnusedDeclAttributes(Sema &S, const ParsedAttributesView &A) {
  for (const ParsedAttr &AL : A) {
    // Only warn if the attribute is an unignored, non-type attribute.
    if (AL.isUsedAsTypeAttr() || AL.isInvalid())
      continue;
    if (AL.getKind() == ParsedAttr::IgnoredAttribute)
      continue;

    if (AL.getKind() == ParsedAttr::UnknownAttribute) {
      S.Diag(AL.getLoc(), diag::warn_unknown_attribute_ignored)
          << AL << AL.getRange();
    } else {
      S.Diag(AL.getLoc(), diag::warn_attribute_not_on_decl) << AL
                                                            << AL.getRange();
    }
  }
}

/// checkUnusedDeclAttributes - Given a declarator which is not being
/// used to build a declaration, complain about any decl attributes
/// which might be lying around on it.
void Sema::checkUnusedDeclAttributes(Declarator &D) {
  ::checkUnusedDeclAttributes(*this, D.getDeclSpec().getAttributes());
  ::checkUnusedDeclAttributes(*this, D.getAttributes());
  for (unsigned i = 0, e = D.getNumTypeObjects(); i != e; ++i)
    ::checkUnusedDeclAttributes(*this, D.getTypeObject(i).getAttrs());
}

/// DeclClonePragmaWeak - clone existing decl (maybe definition),
/// \#pragma weak needs a non-definition decl and source may not have one.
NamedDecl * Sema::DeclClonePragmaWeak(NamedDecl *ND, IdentifierInfo *II,
                                      SourceLocation Loc) {
  assert(isa<FunctionDecl>(ND) || isa<VarDecl>(ND));
  NamedDecl *NewD = nullptr;
  if (auto *FD = dyn_cast<FunctionDecl>(ND)) {
    FunctionDecl *NewFD;
    // FIXME: Missing call to CheckFunctionDeclaration().
    // FIXME: Mangling?
    // FIXME: Is the qualifier info correct?
    // FIXME: Is the DeclContext correct?
    NewFD = FunctionDecl::Create(
        FD->getASTContext(), FD->getDeclContext(), Loc, Loc,
        DeclarationName(II), FD->getType(), FD->getTypeSourceInfo(), SC_None,
        getCurFPFeatures().isFPConstrained(), false /*isInlineSpecified*/,
        FD->hasPrototype(), ConstexprSpecKind::Unspecified,
        FD->getTrailingRequiresClause());
    NewD = NewFD;

    if (FD->getQualifier())
      NewFD->setQualifierInfo(FD->getQualifierLoc());

    // Fake up parameter variables; they are declared as if this were
    // a typedef.
    QualType FDTy = FD->getType();
    if (const auto *FT = FDTy->getAs<FunctionProtoType>()) {
      SmallVector<ParmVarDecl*, 16> Params;
      for (const auto &AI : FT->param_types()) {
        ParmVarDecl *Param = BuildParmVarDeclForTypedef(NewFD, Loc, AI);
        Param->setScopeInfo(0, Params.size());
        Params.push_back(Param);
      }
      NewFD->setParams(Params);
    }
  } else if (auto *VD = dyn_cast<VarDecl>(ND)) {
    NewD = VarDecl::Create(VD->getASTContext(), VD->getDeclContext(),
                           VD->getInnerLocStart(), VD->getLocation(), II,
                           VD->getType(), VD->getTypeSourceInfo(),
                           VD->getStorageClass());
    if (VD->getQualifier())
      cast<VarDecl>(NewD)->setQualifierInfo(VD->getQualifierLoc());
  }
  return NewD;
}

/// DeclApplyPragmaWeak - A declaration (maybe definition) needs \#pragma weak
/// applied to it, possibly with an alias.
void Sema::DeclApplyPragmaWeak(Scope *S, NamedDecl *ND, WeakInfo &W) {
  if (W.getUsed()) return; // only do this once
  W.setUsed(true);
  if (W.getAlias()) { // clone decl, impersonate __attribute(weak,alias(...))
    IdentifierInfo *NDId = ND->getIdentifier();
    NamedDecl *NewD = DeclClonePragmaWeak(ND, W.getAlias(), W.getLocation());
    NewD->addAttr(
        AliasAttr::CreateImplicit(Context, NDId->getName(), W.getLocation()));
    NewD->addAttr(WeakAttr::CreateImplicit(Context, W.getLocation(),
                                           AttributeCommonInfo::AS_Pragma));
    WeakTopLevelDecl.push_back(NewD);
    // FIXME: "hideous" code from Sema::LazilyCreateBuiltin
    // to insert Decl at TU scope, sorry.
    DeclContext *SavedContext = CurContext;
    CurContext = Context.getTranslationUnitDecl();
    NewD->setDeclContext(CurContext);
    NewD->setLexicalDeclContext(CurContext);
    PushOnScopeChains(NewD, S);
    CurContext = SavedContext;
  } else { // just add weak to existing
    ND->addAttr(WeakAttr::CreateImplicit(Context, W.getLocation(),
                                         AttributeCommonInfo::AS_Pragma));
  }
}

void Sema::ProcessPragmaWeak(Scope *S, Decl *D) {
  // It's valid to "forward-declare" #pragma weak, in which case we
  // have to do this.
  LoadExternalWeakUndeclaredIdentifiers();
  if (!WeakUndeclaredIdentifiers.empty()) {
    NamedDecl *ND = nullptr;
    if (auto *VD = dyn_cast<VarDecl>(D))
      if (VD->isExternC())
        ND = VD;
    if (auto *FD = dyn_cast<FunctionDecl>(D))
      if (FD->isExternC())
        ND = FD;
    if (ND) {
      if (IdentifierInfo *Id = ND->getIdentifier()) {
        auto I = WeakUndeclaredIdentifiers.find(Id);
        if (I != WeakUndeclaredIdentifiers.end()) {
          WeakInfo W = I->second;
          DeclApplyPragmaWeak(S, ND, W);
          WeakUndeclaredIdentifiers[Id] = W;
        }
      }
    }
  }
}

/// ProcessDeclAttributes - Given a declarator (PD) with attributes indicated in
/// it, apply them to D.  This is a bit tricky because PD can have attributes
/// specified in many different places, and we need to find and apply them all.
void Sema::ProcessDeclAttributes(Scope *S, Decl *D, const Declarator &PD) {
  // Apply decl attributes from the DeclSpec if present.
  if (!PD.getDeclSpec().getAttributes().empty())
    ProcessDeclAttributeList(S, D, PD.getDeclSpec().getAttributes());

  // Walk the declarator structure, applying decl attributes that were in a type
  // position to the decl itself.  This handles cases like:
  //   int *__attr__(x)** D;
  // when X is a decl attribute.
  for (unsigned i = 0, e = PD.getNumTypeObjects(); i != e; ++i)
    ProcessDeclAttributeList(S, D, PD.getTypeObject(i).getAttrs(),
                             /*IncludeCXX11Attributes=*/false);

  // Finally, apply any attributes on the decl itself.
  ProcessDeclAttributeList(S, D, PD.getAttributes());

  // Apply additional attributes specified by '#pragma clang attribute'.
  AddPragmaAttributes(S, D);
}

/// Is the given declaration allowed to use a forbidden type?
/// If so, it'll still be annotated with an attribute that makes it
/// illegal to actually use.
static bool isForbiddenTypeAllowed(Sema &S, Decl *D,
                                   const DelayedDiagnostic &diag,
                                   UnavailableAttr::ImplicitReason &reason) {
  // Private ivars are always okay.  Unfortunately, people don't
  // always properly make their ivars private, even in system headers.
  // Plus we need to make fields okay, too.
  if (!isa<FieldDecl>(D) && !isa<ObjCPropertyDecl>(D) &&
      !isa<FunctionDecl>(D))
    return false;

  // Silently accept unsupported uses of __weak in both user and system
  // declarations when it's been disabled, for ease of integration with
  // -fno-objc-arc files.  We do have to take some care against attempts
  // to define such things;  for now, we've only done that for ivars
  // and properties.
  if ((isa<ObjCIvarDecl>(D) || isa<ObjCPropertyDecl>(D))) {
    if (diag.getForbiddenTypeDiagnostic() == diag::err_arc_weak_disabled ||
        diag.getForbiddenTypeDiagnostic() == diag::err_arc_weak_no_runtime) {
      reason = UnavailableAttr::IR_ForbiddenWeak;
      return true;
    }
  }

  // Allow all sorts of things in system headers.
  if (S.Context.getSourceManager().isInSystemHeader(D->getLocation())) {
    // Currently, all the failures dealt with this way are due to ARC
    // restrictions.
    reason = UnavailableAttr::IR_ARCForbiddenType;
    return true;
  }

  return false;
}

/// Handle a delayed forbidden-type diagnostic.
static void handleDelayedForbiddenType(Sema &S, DelayedDiagnostic &DD,
                                       Decl *D) {
  auto Reason = UnavailableAttr::IR_None;
  if (D && isForbiddenTypeAllowed(S, D, DD, Reason)) {
    assert(Reason && "didn't set reason?");
    D->addAttr(UnavailableAttr::CreateImplicit(S.Context, "", Reason, DD.Loc));
    return;
  }
  if (S.getLangOpts().ObjCAutoRefCount)
    if (const auto *FD = dyn_cast<FunctionDecl>(D)) {
      // FIXME: we may want to suppress diagnostics for all
      // kind of forbidden type messages on unavailable functions.
      if (FD->hasAttr<UnavailableAttr>() &&
          DD.getForbiddenTypeDiagnostic() ==
              diag::err_arc_array_param_no_ownership) {
        DD.Triggered = true;
        return;
      }
    }

  S.Diag(DD.Loc, DD.getForbiddenTypeDiagnostic())
      << DD.getForbiddenTypeOperand() << DD.getForbiddenTypeArgument();
  DD.Triggered = true;
}


void Sema::PopParsingDeclaration(ParsingDeclState state, Decl *decl) {
  assert(DelayedDiagnostics.getCurrentPool());
  DelayedDiagnosticPool &poppedPool = *DelayedDiagnostics.getCurrentPool();
  DelayedDiagnostics.popWithoutEmitting(state);

  // When delaying diagnostics to run in the context of a parsed
  // declaration, we only want to actually emit anything if parsing
  // succeeds.
  if (!decl) return;

  // We emit all the active diagnostics in this pool or any of its
  // parents.  In general, we'll get one pool for the decl spec
  // and a child pool for each declarator; in a decl group like:
  //   deprecated_typedef foo, *bar, baz();
  // only the declarator pops will be passed decls.  This is correct;
  // we really do need to consider delayed diagnostics from the decl spec
  // for each of the different declarations.
  const DelayedDiagnosticPool *pool = &poppedPool;
  do {
    bool AnyAccessFailures = false;
    for (DelayedDiagnosticPool::pool_iterator
           i = pool->pool_begin(), e = pool->pool_end(); i != e; ++i) {
      // This const_cast is a bit lame.  Really, Triggered should be mutable.
      DelayedDiagnostic &diag = const_cast<DelayedDiagnostic&>(*i);
      if (diag.Triggered)
        continue;

      switch (diag.Kind) {
      case DelayedDiagnostic::Availability:
        // Don't bother giving deprecation/unavailable diagnostics if
        // the decl is invalid.
        if (!decl->isInvalidDecl())
          handleDelayedAvailabilityCheck(diag, decl);
        break;

      case DelayedDiagnostic::Access:
        // Only produce one access control diagnostic for a structured binding
        // declaration: we don't need to tell the user that all the fields are
        // inaccessible one at a time.
        if (AnyAccessFailures && isa<DecompositionDecl>(decl))
          continue;
        HandleDelayedAccessCheck(diag, decl);
        if (diag.Triggered)
          AnyAccessFailures = true;
        break;

      case DelayedDiagnostic::ForbiddenType:
        handleDelayedForbiddenType(*this, diag, decl);
        break;
      }
    }
  } while ((pool = pool->getParent()));
}

/// Given a set of delayed diagnostics, re-emit them as if they had
/// been delayed in the current context instead of in the given pool.
/// Essentially, this just moves them to the current pool.
void Sema::redelayDiagnostics(DelayedDiagnosticPool &pool) {
  DelayedDiagnosticPool *curPool = DelayedDiagnostics.getCurrentPool();
  assert(curPool && "re-emitting in undelayed context not supported");
  curPool->steal(pool);
}<|MERGE_RESOLUTION|>--- conflicted
+++ resolved
@@ -3480,7 +3480,6 @@
   D->addAttr(IntelNamedSubGroupSizeAttr::Create(S.Context, SizeType, AL));
 }
 
-<<<<<<< HEAD
 void Sema::AddSYCLIntelNumSimdWorkItemsAttr(Decl *D,
                                             const AttributeCommonInfo &CI,
                                             Expr *E) {
@@ -3500,23 +3499,6 @@
           << CI << /*positive*/ 0;
       return;
     }
-=======
-// Check for things we'd like to warn about. Multiversioning issues are
-// handled later in the process, once we know how many exist.
-bool Sema::checkTargetAttr(SourceLocation LiteralLoc, StringRef AttrStr) {
-  enum FirstParam { Unsupported, Duplicate, Unknown };
-  enum SecondParam { None, Architecture, Tune };
-  enum ThirdParam { Target, TargetClones };
-  if (AttrStr.contains("fpmath="))
-    return Diag(LiteralLoc, diag::warn_unsupported_target_attribute)
-           << Unsupported << None << "fpmath=" << Target;
-
-  // Diagnose use of tune if target doesn't support it.
-  if (!Context.getTargetInfo().supportsTargetAttributeTune() &&
-      AttrStr.contains("tune="))
-    return Diag(LiteralLoc, diag::warn_unsupported_target_attribute)
-           << Unsupported << None << "tune=" << Target;
->>>>>>> 9deab60a
 
     // Check to see if there's a duplicate attribute with different values
     // already applied to the declaration.
@@ -3534,7 +3516,6 @@
       }
     }
 
-<<<<<<< HEAD
     // If the reqd_work_group_size attribute is specified on a declaration
     // along with num_simd_work_items, the required work group size specified
     // by num_simd_work_items attribute must evenly divide the index that
@@ -4149,32 +4130,19 @@
 bool Sema::checkTargetAttr(SourceLocation LiteralLoc, StringRef AttrStr) {
   enum FirstParam { Unsupported, Duplicate, Unknown };
   enum SecondParam { None, Architecture, Tune };
+  enum ThirdParam { Target, TargetClones };
   if (AttrStr.contains("fpmath="))
     return Diag(LiteralLoc, diag::warn_unsupported_target_attribute)
-           << Unsupported << None << "fpmath=";
+           << Unsupported << None << "fpmath=" << Target;
 
   // Diagnose use of tune if target doesn't support it.
   if (!Context.getTargetInfo().supportsTargetAttributeTune() &&
       AttrStr.contains("tune="))
     return Diag(LiteralLoc, diag::warn_unsupported_target_attribute)
-           << Unsupported << None << "tune=";
+           << Unsupported << None << "tune=" << Target;
 
   ParsedTargetAttr ParsedAttrs = TargetAttr::parse(AttrStr);
 
-  if (!ParsedAttrs.Architecture.empty() &&
-      !Context.getTargetInfo().isValidCPUName(ParsedAttrs.Architecture))
-    return Diag(LiteralLoc, diag::warn_unsupported_target_attribute)
-           << Unknown << Architecture << ParsedAttrs.Architecture;
-
-  if (!ParsedAttrs.Tune.empty() &&
-      !Context.getTargetInfo().isValidCPUName(ParsedAttrs.Tune))
-    return Diag(LiteralLoc, diag::warn_unsupported_target_attribute)
-           << Unknown << Tune << ParsedAttrs.Tune;
-
-  if (ParsedAttrs.DuplicateArchitecture)
-    return Diag(LiteralLoc, diag::warn_unsupported_target_attribute)
-           << Duplicate << None << "arch=";
-=======
   if (!ParsedAttrs.Architecture.empty() &&
       !Context.getTargetInfo().isValidCPUName(ParsedAttrs.Architecture))
     return Diag(LiteralLoc, diag::warn_unsupported_target_attribute)
@@ -4188,7 +4156,6 @@
   if (ParsedAttrs.DuplicateArchitecture)
     return Diag(LiteralLoc, diag::warn_unsupported_target_attribute)
            << Duplicate << None << "arch=" << Target;
->>>>>>> 9deab60a
   if (ParsedAttrs.DuplicateTune)
     return Diag(LiteralLoc, diag::warn_unsupported_target_attribute)
            << Duplicate << None << "tune=" << Target;
