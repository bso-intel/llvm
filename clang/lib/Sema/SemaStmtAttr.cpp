--- conflicted
+++ resolved
@@ -1149,16 +1149,6 @@
 
   unsigned UnrollFactor = 0;
   if (A.getNumArgs() == 1) {
-<<<<<<< HEAD
-
-    if (A.isArgIdent(0)) {
-      S.Diag(A.getLoc(), diag::err_attribute_argument_type)
-          << A << AANT_ArgumentIntegerConstant << A.getRange();
-      return nullptr;
-    }
-
-=======
->>>>>>> 9c4aab8c
     Expr *E = A.getArgAsExpr(0);
 
     if (S.CheckLoopHintExpr(E, St->getBeginLoc(),
