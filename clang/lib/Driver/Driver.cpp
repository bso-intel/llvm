--- conflicted
+++ resolved
@@ -2929,19 +2929,15 @@
         Diag(clang::diag::err_drv_unknown_language) << A->getValue();
         InputType = types::TY_Object;
       }
-<<<<<<< HEAD
       // Emit an error if c-compilation is forced in -fsycl mode
       if (IsSYCL && (InputType == types::TY_C || InputType == types::TY_PP_C ||
                      InputType == types::TY_CHeader))
         Diag(clang::diag::err_drv_fsycl_with_c_type) << A->getAsString(Args);
 
-=======
-
       // If the user has put -fmodule-header{,=} then we treat C++ headers as
       // header unit inputs.  So we 'promote' -xc++-header appropriately.
       if (InputType == types::TY_CXXHeader && hasHeaderMode())
         InputType = CXXHeaderUnitType(CXX20HeaderType);
->>>>>>> 4c4ff004
     } else if (A->getOption().getID() == options::OPT_U) {
       assert(A->getNumValues() == 1 && "The /U option has one value.");
       StringRef Val = A->getValue(0);
