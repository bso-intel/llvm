--- conflicted
+++ resolved
@@ -433,20 +433,6 @@
   if (!D.SysRoot.empty())
     CmdArgs.push_back(Args.MakeArgString("--sysroot=" + D.SysRoot));
 
-<<<<<<< HEAD
-  if (IsPIE)
-    CmdArgs.push_back("-pie");
-
-  if (IsStaticPIE) {
-    CmdArgs.push_back("-static");
-    CmdArgs.push_back("-pie");
-    CmdArgs.push_back("--no-dynamic-linker");
-    CmdArgs.push_back("-z");
-    CmdArgs.push_back("text");
-  }
-
-=======
->>>>>>> 7ca33737
   if (Args.hasArg(options::OPT_s))
     CmdArgs.push_back("-s");
 
@@ -487,16 +473,6 @@
   bool IsPIE = false;
   if (IsStaticPIE) {
     CmdArgs.push_back("-static");
-<<<<<<< HEAD
-  } else if (!Args.hasArg(options::OPT_r) &&
-             !Args.hasArg(options::OPT_shared) && !IsStaticPIE) {
-    if (Args.hasArg(options::OPT_rdynamic))
-      CmdArgs.push_back("-export-dynamic");
-
-    CmdArgs.push_back("-dynamic-linker");
-    CmdArgs.push_back(Args.MakeArgString(Twine(D.DyldPrefix) +
-                                         ToolChain.getDynamicLinker(Args)));
-=======
     CmdArgs.push_back("-pie");
     CmdArgs.push_back("--no-dynamic-linker");
     CmdArgs.push_back("-z");
@@ -515,7 +491,6 @@
       CmdArgs.push_back(Args.MakeArgString(Twine(D.DyldPrefix) +
                                            ToolChain.getDynamicLinker(Args)));
     }
->>>>>>> 7ca33737
   }
 
   CmdArgs.push_back("-o");
