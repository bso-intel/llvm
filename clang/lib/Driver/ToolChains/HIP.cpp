//===--- HIP.cpp - HIP Tool and ToolChain Implementations -------*- C++ -*-===//
//
// Part of the LLVM Project, under the Apache License v2.0 with LLVM Exceptions.
// See https://llvm.org/LICENSE.txt for license information.
// SPDX-License-Identifier: Apache-2.0 WITH LLVM-exception
//
//===----------------------------------------------------------------------===//

#include "HIP.h"
#include "AMDGPU.h"
#include "CommonArgs.h"
#include "clang/Basic/Cuda.h"
#include "clang/Basic/TargetID.h"
#include "clang/Driver/Compilation.h"
#include "clang/Driver/Driver.h"
#include "clang/Driver/DriverDiagnostic.h"
#include "clang/Driver/InputInfo.h"
#include "clang/Driver/Options.h"
#include "llvm/Support/Alignment.h"
#include "llvm/Support/FileSystem.h"
#include "llvm/Support/Path.h"
#include "llvm/Support/TargetParser.h"

using namespace clang::driver;
using namespace clang::driver::toolchains;
using namespace clang::driver::tools;
using namespace clang;
using namespace llvm::opt;

#if defined(_WIN32) || defined(_WIN64)
#define NULL_FILE "nul"
#else
#define NULL_FILE "/dev/null"
#endif

namespace {
const unsigned HIPCodeObjectAlign = 4096;
} // namespace

void AMDGCN::Linker::constructLldCommand(Compilation &C, const JobAction &JA,
                                          const InputInfoList &Inputs,
                                          const InputInfo &Output,
                                          const llvm::opt::ArgList &Args) const {
  // Construct lld command.
  // The output from ld.lld is an HSA code object file.
  ArgStringList LldArgs{"-flavor", "gnu", "--no-undefined", "-shared",
                        "-plugin-opt=-amdgpu-internalize-symbols"};

  auto &TC = getToolChain();
  auto &D = TC.getDriver();
  assert(!Inputs.empty() && "Must have at least one input.");
  bool IsThinLTO = D.getLTOMode(/*IsOffload=*/true) == LTOK_Thin;
  addLTOOptions(TC, Args, LldArgs, Output, Inputs[0], IsThinLTO);

  // Extract all the -m options
  std::vector<llvm::StringRef> Features;
  amdgpu::getAMDGPUTargetFeatures(D, TC.getTriple(), Args, Features);

  // Add features to mattr such as cumode
  std::string MAttrString = "-plugin-opt=-mattr=";
  for (auto OneFeature : unifyTargetFeatures(Features)) {
    MAttrString.append(Args.MakeArgString(OneFeature));
    if (OneFeature != Features.back())
      MAttrString.append(",");
  }
  if (!Features.empty())
    LldArgs.push_back(Args.MakeArgString(MAttrString));

  // ToDo: Remove this option after AMDGPU backend supports ISA-level linking.
  // Since AMDGPU backend currently does not support ISA-level linking, all
  // called functions need to be imported.
  if (IsThinLTO)
    LldArgs.push_back(Args.MakeArgString("-plugin-opt=-force-import-all"));

  for (const Arg *A : Args.filtered(options::OPT_mllvm)) {
    LldArgs.push_back(
        Args.MakeArgString(Twine("-plugin-opt=") + A->getValue(0)));
  }

  if (C.getDriver().isSaveTempsEnabled())
    LldArgs.push_back("-save-temps");

  addLinkerCompressDebugSectionsOption(TC, Args, LldArgs);

  LldArgs.append({"-o", Output.getFilename()});
  for (auto Input : Inputs)
    LldArgs.push_back(Input.getFilename());

  if (Args.hasFlag(options::OPT_fgpu_sanitize, options::OPT_fno_gpu_sanitize,
                   false))
    llvm::for_each(TC.getHIPDeviceLibs(Args), [&](auto BCFile) {
      LldArgs.push_back(Args.MakeArgString(BCFile.Path));
    });

  const char *Lld = Args.MakeArgString(getToolChain().GetProgramPath("lld"));
  C.addCommand(std::make_unique<Command>(JA, *this, ResponseFileSupport::None(),
                                         Lld, LldArgs, Inputs, Output));
}

// Construct a clang-offload-bundler command to bundle code objects for
// different GPU's into a HIP fat binary.
void AMDGCN::constructHIPFatbinCommand(Compilation &C, const JobAction &JA,
                  StringRef OutputFileName, const InputInfoList &Inputs,
                  const llvm::opt::ArgList &Args, const Tool& T) {
  // Construct clang-offload-bundler command to bundle object files for
  // for different GPU archs.
  ArgStringList BundlerArgs;
  BundlerArgs.push_back(Args.MakeArgString("-type=o"));
  BundlerArgs.push_back(
      Args.MakeArgString("-bundle-align=" + Twine(HIPCodeObjectAlign)));

  // ToDo: Remove the dummy host binary entry which is required by
  // clang-offload-bundler.
  std::string BundlerTargetArg = "-targets=host-x86_64-unknown-linux";
  std::string BundlerInputArg = "-inputs=" NULL_FILE;

  // For code object version 2 and 3, the offload kind in bundle ID is 'hip'
  // for backward compatibility. For code object version 4 and greater, the
  // offload kind in bundle ID is 'hipv4'.
  std::string OffloadKind = "hip";
  if (getAMDGPUCodeObjectVersion(C.getDriver(), Args) >= 4)
    OffloadKind = OffloadKind + "v4";
  for (const auto &II : Inputs) {
    const auto* A = II.getAction();
    BundlerTargetArg = BundlerTargetArg + "," + OffloadKind +
                       "-amdgcn-amd-amdhsa--" +
                       StringRef(A->getOffloadingArch()).str();
    BundlerInputArg = BundlerInputArg + "," + II.getFilename();
  }
  BundlerArgs.push_back(Args.MakeArgString(BundlerTargetArg));
  BundlerArgs.push_back(Args.MakeArgString(BundlerInputArg));

  std::string Output = std::string(OutputFileName);
  auto BundlerOutputArg =
      Args.MakeArgString(std::string("-outputs=").append(Output));
  BundlerArgs.push_back(BundlerOutputArg);

  const char *Bundler = Args.MakeArgString(
      T.getToolChain().GetProgramPath("clang-offload-bundler"));
  C.addCommand(std::make_unique<Command>(
      JA, T, ResponseFileSupport::None(), Bundler, BundlerArgs, Inputs,
      InputInfo(&JA, Args.MakeArgString(Output))));
}

/// Add Generated HIP Object File which has device images embedded into the
/// host to the argument list for linking. Using MC directives, embed the
/// device code and also define symbols required by the code generation so that
/// the image can be retrieved at runtime.
void AMDGCN::Linker::constructGenerateObjFileFromHIPFatBinary(
    Compilation &C, const InputInfo &Output,
    const InputInfoList &Inputs, const ArgList &Args,
    const JobAction &JA) const {
  const ToolChain &TC = getToolChain();
  std::string Name =
      std::string(llvm::sys::path::stem(Output.getFilename()));

  // Create Temp Object File Generator,
  // Offload Bundled file and Bundled Object file.
  // Keep them if save-temps is enabled.
  const char *McinFile;
  const char *BundleFile;
  if (C.getDriver().isSaveTempsEnabled()) {
    McinFile = C.getArgs().MakeArgString(Name + ".mcin");
    BundleFile = C.getArgs().MakeArgString(Name + ".hipfb");
  } else {
    auto TmpNameMcin = C.getDriver().GetTemporaryPath(Name, "mcin");
    McinFile = C.addTempFile(C.getArgs().MakeArgString(TmpNameMcin));
    auto TmpNameFb = C.getDriver().GetTemporaryPath(Name, "hipfb");
    BundleFile = C.addTempFile(C.getArgs().MakeArgString(TmpNameFb));
  }
  constructHIPFatbinCommand(C, JA, BundleFile, Inputs, Args, *this);

  // Create a buffer to write the contents of the temp obj generator.
  std::string ObjBuffer;
  llvm::raw_string_ostream ObjStream(ObjBuffer);

  // Add MC directives to embed target binaries. We ensure that each
  // section and image is 16-byte aligned. This is not mandatory, but
  // increases the likelihood of data to be aligned with a cache block
  // in several main host machines.
  ObjStream << "#       HIP Object Generator\n";
  ObjStream << "# *** Automatically generated by Clang ***\n";
  ObjStream << "  .protected __hip_fatbin\n";
  ObjStream << "  .type __hip_fatbin,@object\n";
  ObjStream << "  .section .hip_fatbin,\"a\",@progbits\n";
  ObjStream << "  .globl __hip_fatbin\n";
  ObjStream << "  .p2align " << llvm::Log2(llvm::Align(HIPCodeObjectAlign))
            << "\n";
  ObjStream << "__hip_fatbin:\n";
  ObjStream << "  .incbin \"" << BundleFile << "\"\n";
  ObjStream.flush();

  // Dump the contents of the temp object file gen if the user requested that.
  // We support this option to enable testing of behavior with -###.
  if (C.getArgs().hasArg(options::OPT_fhip_dump_offload_linker_script))
    llvm::errs() << ObjBuffer;

  // Open script file and write the contents.
  std::error_code EC;
  llvm::raw_fd_ostream Objf(McinFile, EC, llvm::sys::fs::OF_None);

  if (EC) {
    C.getDriver().Diag(clang::diag::err_unable_to_make_temp) << EC.message();
    return;
  }

  Objf << ObjBuffer;

  ArgStringList McArgs{"-o",      Output.getFilename(),
                       McinFile,  "--filetype=obj"};
  const char *Mc = Args.MakeArgString(TC.GetProgramPath("llvm-mc"));
  C.addCommand(std::make_unique<Command>(JA, *this, ResponseFileSupport::None(),
                                         Mc, McArgs, Inputs, Output));
}

// For amdgcn the inputs of the linker job are device bitcode and output is
// object file. It calls llvm-link, opt, llc, then lld steps.
void AMDGCN::Linker::ConstructJob(Compilation &C, const JobAction &JA,
                                   const InputInfo &Output,
                                   const InputInfoList &Inputs,
                                   const ArgList &Args,
                                   const char *LinkingOutput) const {
  if (Inputs.size() > 0 &&
      Inputs[0].getType() == types::TY_Image &&
      JA.getType() == types::TY_Object)
    return constructGenerateObjFileFromHIPFatBinary(C, Output, Inputs, Args, JA);

  if (JA.getType() == types::TY_HIP_FATBIN)
    return constructHIPFatbinCommand(C, JA, Output.getFilename(), Inputs, Args, *this);

  return constructLldCommand(C, JA, Inputs, Output, Args);
}

HIPToolChain::HIPToolChain(const Driver &D, const llvm::Triple &Triple,
                           const ToolChain &HostTC, const ArgList &Args,
                           const Action::OffloadKind OK)
    : ROCMToolChain(D, Triple, Args), HostTC(HostTC), OK(OK) {
  // Lookup binaries into the driver directory, this is used to
  // discover the clang-offload-bundler executable.
  getProgramPaths().push_back(getDriver().Dir);
}

void HIPToolChain::addClangTargetOptions(
    const llvm::opt::ArgList &DriverArgs,
    llvm::opt::ArgStringList &CC1Args,
    Action::OffloadKind DeviceOffloadingKind) const {
  HostTC.addClangTargetOptions(DriverArgs, CC1Args, DeviceOffloadingKind);

  assert((DeviceOffloadingKind == Action::OFK_HIP ||
          DeviceOffloadingKind == Action::OFK_SYCL) &&
         "Only HIP and SYCL offloading kinds are supported for GPUs.");

  CC1Args.push_back("-fcuda-is-device");

  if (DriverArgs.hasFlag(options::OPT_fcuda_approx_transcendentals,
                         options::OPT_fno_cuda_approx_transcendentals, false))
    CC1Args.push_back("-fcuda-approx-transcendentals");

  if (!DriverArgs.hasFlag(options::OPT_fgpu_rdc, options::OPT_fno_gpu_rdc,
                          false))
    CC1Args.append({"-mllvm", "-amdgpu-internalize-symbols"});

  StringRef MaxThreadsPerBlock =
      DriverArgs.getLastArgValue(options::OPT_gpu_max_threads_per_block_EQ);
  if (!MaxThreadsPerBlock.empty()) {
    std::string ArgStr =
        std::string("--gpu-max-threads-per-block=") + MaxThreadsPerBlock.str();
    CC1Args.push_back(DriverArgs.MakeArgStringRef(ArgStr));
  }

  CC1Args.push_back("-fcuda-allow-variadic-functions");

  // Default to "hidden" visibility, as object level linking will not be
  // supported for the foreseeable future.
  if (!DriverArgs.hasArg(options::OPT_fvisibility_EQ,
                         options::OPT_fvisibility_ms_compat)) {
    CC1Args.append({"-fvisibility", "hidden"});
    CC1Args.push_back("-fapply-global-visibility-to-externs");
  }

<<<<<<< HEAD
  if (DeviceOffloadingKind == Action::OFK_SYCL) {
    toolchains::SYCLToolChain::AddSYCLIncludeArgs(getDriver(), DriverArgs,
                                                  CC1Args);
  }

  auto NoLibSpirv = DriverArgs.hasArg(options::OPT_fno_sycl_libspirv,
                                      options::OPT_fsycl_device_only);
  if (DeviceOffloadingKind == Action::OFK_SYCL && !NoLibSpirv) {
    std::string LibSpirvFile;

    if (DriverArgs.hasArg(clang::driver::options::OPT_fsycl_libspirv_path_EQ)) {
      auto ProvidedPath =
          DriverArgs
              .getLastArgValue(
                  clang::driver::options::OPT_fsycl_libspirv_path_EQ)
              .str();
      if (llvm::sys::fs::exists(ProvidedPath))
        LibSpirvFile = ProvidedPath;
    } else {
      SmallVector<StringRef, 8> LibraryPaths;

      // Expected path w/out install.
      SmallString<256> WithoutInstallPath(getDriver().ResourceDir);
      llvm::sys::path::append(WithoutInstallPath, Twine("../../clc"));
      LibraryPaths.emplace_back(WithoutInstallPath.c_str());

      // Expected path w/ install.
      SmallString<256> WithInstallPath(getDriver().ResourceDir);
      llvm::sys::path::append(WithInstallPath, Twine("../../../share/clc"));
      LibraryPaths.emplace_back(WithInstallPath.c_str());

      std::string LibSpirvTargetName =
          "remangled-l64-signed_char.libspirv-amdgcn--amdhsa.bc";
      for (StringRef LibraryPath : LibraryPaths) {
        SmallString<128> LibSpirvTargetFile(LibraryPath);
        llvm::sys::path::append(LibSpirvTargetFile, LibSpirvTargetName);
        if (llvm::sys::fs::exists(LibSpirvTargetFile)) {
          LibSpirvFile = std::string(LibSpirvTargetFile.str());
          break;
        }
      }
    }

    if (LibSpirvFile.empty()) {
      getDriver().Diag(diag::err_drv_no_sycl_libspirv);
      return;
    }

    CC1Args.push_back("-mlink-builtin-bitcode");
    CC1Args.push_back(DriverArgs.MakeArgString(LibSpirvFile));
  }

  llvm::for_each(getHIPDeviceLibs(DriverArgs), [&](StringRef BCFile) {
    CC1Args.push_back("-mlink-builtin-bitcode");
    CC1Args.push_back(DriverArgs.MakeArgString(BCFile));
=======
  llvm::for_each(getHIPDeviceLibs(DriverArgs), [&](auto BCFile) {
    CC1Args.push_back(BCFile.ShouldInternalize ? "-mlink-builtin-bitcode"
                                               : "-mlink-bitcode-file");
    CC1Args.push_back(DriverArgs.MakeArgString(BCFile.Path));
>>>>>>> c4afb5f8
  });
}

llvm::opt::DerivedArgList *
HIPToolChain::TranslateArgs(const llvm::opt::DerivedArgList &Args,
                             StringRef BoundArch,
                             Action::OffloadKind DeviceOffloadKind) const {
  DerivedArgList *DAL =
      HostTC.TranslateArgs(Args, BoundArch, DeviceOffloadKind);
  if (!DAL)
    DAL = new DerivedArgList(Args.getBaseArgs());

  const OptTable &Opts = getDriver().getOpts();

  for (Arg *A : Args) {
    if (!shouldSkipArgument(A))
      DAL->append(A);
  }

  if (!BoundArch.empty()) {
    DAL->eraseArg(options::OPT_mcpu_EQ);
    DAL->AddJoinedArg(nullptr, Opts.getOption(options::OPT_mcpu_EQ), BoundArch);
    checkTargetID(*DAL);
  }

  return DAL;
}

Tool *HIPToolChain::buildLinker() const {
  assert(getTriple().getArch() == llvm::Triple::amdgcn);
  if (OK == Action::OFK_SYCL)
    return new tools::AMDGCN::SYCLLinker(*this);
  return new tools::AMDGCN::Linker(*this);
}

Tool *HIPToolChain::SelectTool(const JobAction &JA) const {
  if (OK == Action::OFK_SYCL) {
    if (JA.getKind() == Action::LinkJobClass &&
        JA.getType() == types::TY_LLVM_BC) {
      return static_cast<tools::AMDGCN::SYCLLinker *>(ToolChain::SelectTool(JA))
          ->GetSYCLToolChainLinker();
    }
  }
  return ToolChain::SelectTool(JA);
}

void HIPToolChain::addClangWarningOptions(ArgStringList &CC1Args) const {
  HostTC.addClangWarningOptions(CC1Args);
}

ToolChain::CXXStdlibType
HIPToolChain::GetCXXStdlibType(const ArgList &Args) const {
  return HostTC.GetCXXStdlibType(Args);
}

void HIPToolChain::AddClangSystemIncludeArgs(const ArgList &DriverArgs,
                                              ArgStringList &CC1Args) const {
  HostTC.AddClangSystemIncludeArgs(DriverArgs, CC1Args);
}

void HIPToolChain::AddClangCXXStdlibIncludeArgs(const ArgList &Args,
                                                 ArgStringList &CC1Args) const {
  HostTC.AddClangCXXStdlibIncludeArgs(Args, CC1Args);
}

void HIPToolChain::AddIAMCUIncludeArgs(const ArgList &Args,
                                        ArgStringList &CC1Args) const {
  HostTC.AddIAMCUIncludeArgs(Args, CC1Args);
}

void HIPToolChain::AddHIPIncludeArgs(const ArgList &DriverArgs,
                                     ArgStringList &CC1Args) const {
  RocmInstallation.AddHIPIncludeArgs(DriverArgs, CC1Args);
}

SanitizerMask HIPToolChain::getSupportedSanitizers() const {
  // The HIPToolChain only supports sanitizers in the sense that it allows
  // sanitizer arguments on the command line if they are supported by the host
  // toolchain. The HIPToolChain will actually ignore any command line
  // arguments for any of these "supported" sanitizers. That means that no
  // sanitization of device code is actually supported at this time.
  //
  // This behavior is necessary because the host and device toolchains
  // invocations often share the command line, so the device toolchain must
  // tolerate flags meant only for the host toolchain.
  return HostTC.getSupportedSanitizers();
}

VersionTuple HIPToolChain::computeMSVCVersion(const Driver *D,
                                               const ArgList &Args) const {
  return HostTC.computeMSVCVersion(D, Args);
}

llvm::SmallVector<ToolChain::BitCodeLibraryInfo, 12>
HIPToolChain::getHIPDeviceLibs(const llvm::opt::ArgList &DriverArgs) const {
  llvm::SmallVector<BitCodeLibraryInfo, 12> BCLibs;
  if (DriverArgs.hasArg(options::OPT_nogpulib))
    return {};
  ArgStringList LibraryPaths;

  // Find in --hip-device-lib-path and HIP_LIBRARY_PATH.
  for (auto Path : RocmInstallation.getRocmDeviceLibPathArg())
    LibraryPaths.push_back(DriverArgs.MakeArgString(Path));

  addDirectoryList(DriverArgs, LibraryPaths, "", "HIP_DEVICE_LIB_PATH");

  // Maintain compatability with --hip-device-lib.
  auto BCLibArgs = DriverArgs.getAllArgValues(options::OPT_hip_device_lib_EQ);
  if (!BCLibArgs.empty()) {
    llvm::for_each(BCLibArgs, [&](StringRef BCName) {
      StringRef FullName;
      for (std::string LibraryPath : LibraryPaths) {
        SmallString<128> Path(LibraryPath);
        llvm::sys::path::append(Path, BCName);
        FullName = Path;
        if (llvm::sys::fs::exists(FullName)) {
          BCLibs.push_back(FullName);
          return;
        }
      }
      getDriver().Diag(diag::err_drv_no_such_file) << BCName;
    });
  } else {
    if (!RocmInstallation.hasDeviceLibrary()) {
      getDriver().Diag(diag::err_drv_no_rocm_device_lib) << 0;
      return {};
    }
    StringRef GpuArch = getGPUArch(DriverArgs);
    assert(!GpuArch.empty() && "Must have an explicit GPU arch.");

    // If --hip-device-lib is not set, add the default bitcode libraries.
    if (DriverArgs.hasFlag(options::OPT_fgpu_sanitize,
                           options::OPT_fno_gpu_sanitize, false)) {
      auto AsanRTL = RocmInstallation.getAsanRTLPath();
      if (AsanRTL.empty()) {
        unsigned DiagID = getDriver().getDiags().getCustomDiagID(
            DiagnosticsEngine::Error,
            "AMDGPU address sanitizer runtime library (asanrtl) is not found. "
            "Please install ROCm device library which supports address "
            "sanitizer");
        getDriver().Diag(DiagID);
        return {};
      } else
        BCLibs.push_back({AsanRTL.str(), /*ShouldInternalize=*/false});
    }

    // Add the HIP specific bitcode library.
    BCLibs.push_back(RocmInstallation.getHIPPath());

    // Add common device libraries like ocml etc.
    for (auto N : getCommonDeviceLibNames(DriverArgs, GpuArch.str()))
      BCLibs.push_back(StringRef(N));

    // Add instrument lib.
    auto InstLib =
        DriverArgs.getLastArgValue(options::OPT_gpu_instrument_lib_EQ);
    if (InstLib.empty())
      return BCLibs;
    if (llvm::sys::fs::exists(InstLib))
      BCLibs.push_back(InstLib);
    else
      getDriver().Diag(diag::err_drv_no_such_file) << InstLib;
  }

  return BCLibs;
}

void HIPToolChain::checkTargetID(const llvm::opt::ArgList &DriverArgs) const {
  auto PTID = getParsedTargetID(DriverArgs);
  if (PTID.OptionalTargetID && !PTID.OptionalGPUArch) {
    getDriver().Diag(clang::diag::err_drv_bad_target_id)
        << PTID.OptionalTargetID.getValue();
    return;
  }

  assert(PTID.OptionalFeatures && "Invalid return from getParsedTargetID");
  auto &FeatureMap = PTID.OptionalFeatures.getValue();
  // Sanitizer is not supported with xnack-.
  if (DriverArgs.hasFlag(options::OPT_fgpu_sanitize,
                         options::OPT_fno_gpu_sanitize, false)) {
    auto Loc = FeatureMap.find("xnack");
    if (Loc != FeatureMap.end() && !Loc->second) {
      auto &Diags = getDriver().getDiags();
      auto DiagID = Diags.getCustomDiagID(
          DiagnosticsEngine::Error,
          "'-fgpu-sanitize' is not compatible with offload arch '%0'. "
          "Use an offload arch without 'xnack-' instead");
      Diags.Report(DiagID) << PTID.OptionalTargetID.getValue();
    }
  }
}<|MERGE_RESOLUTION|>--- conflicted
+++ resolved
@@ -278,7 +278,6 @@
     CC1Args.push_back("-fapply-global-visibility-to-externs");
   }
 
-<<<<<<< HEAD
   if (DeviceOffloadingKind == Action::OFK_SYCL) {
     toolchains::SYCLToolChain::AddSYCLIncludeArgs(getDriver(), DriverArgs,
                                                   CC1Args);
@@ -331,15 +330,10 @@
     CC1Args.push_back(DriverArgs.MakeArgString(LibSpirvFile));
   }
 
-  llvm::for_each(getHIPDeviceLibs(DriverArgs), [&](StringRef BCFile) {
-    CC1Args.push_back("-mlink-builtin-bitcode");
-    CC1Args.push_back(DriverArgs.MakeArgString(BCFile));
-=======
   llvm::for_each(getHIPDeviceLibs(DriverArgs), [&](auto BCFile) {
     CC1Args.push_back(BCFile.ShouldInternalize ? "-mlink-builtin-bitcode"
                                                : "-mlink-bitcode-file");
     CC1Args.push_back(DriverArgs.MakeArgString(BCFile.Path));
->>>>>>> c4afb5f8
   });
 }
 
