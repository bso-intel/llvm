--- conflicted
+++ resolved
@@ -8377,14 +8377,9 @@
     Triples += Action::GetOffloadKindName(CurKind);
     Triples += '-';
     Triples += CurTC->getTriple().normalize();
-<<<<<<< HEAD
     if ((CurKind == Action::OFK_HIP || CurKind == Action::OFK_OpenMP ||
          CurKind == Action::OFK_Cuda || CurKind == Action::OFK_SYCL) &&
-        CurDep->getOffloadingArch()) {
-=======
-    if ((CurKind == Action::OFK_HIP || CurKind == Action::OFK_Cuda) &&
         !StringRef(CurDep->getOffloadingArch()).empty()) {
->>>>>>> 78b0f370
       Triples += '-';
       Triples += CurDep->getOffloadingArch();
     }
