--- conflicted
+++ resolved
@@ -2913,13 +2913,9 @@
   bool StrictFPModel = false;
   StringRef Float16ExcessPrecision = "";
   StringRef BFloat16ExcessPrecision = "";
-<<<<<<< HEAD
   StringRef FPAccuracy = "";
-  LangOptions::ComplexRangeKind Range = LangOptions::ComplexRangeKind::CX_Full;
-=======
   LangOptions::ComplexRangeKind Range = LangOptions::ComplexRangeKind::CX_None;
   std::string ComplexRangeStr = "";
->>>>>>> 364a5b5b
 
   if (const Arg *A = Args.getLastArg(options::OPT_flimited_precision_EQ)) {
     CmdArgs.push_back("-mlimit-float-precision");
