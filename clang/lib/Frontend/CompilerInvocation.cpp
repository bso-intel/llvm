--- conflicted
+++ resolved
@@ -1495,10 +1495,6 @@
         Key::ASDA, LangOpts.PointerAuthVTPtrAddressDiscrimination,
         LangOpts.PointerAuthVTPtrTypeDiscrimination ? Discrimination::Type
                                                     : Discrimination::None);
-<<<<<<< HEAD
-    Opts.CXXTypeInfoVTablePointer =
-        PointerAuthSchema(Key::ASDA, false, Discrimination::None);
-=======
 
     if (LangOpts.PointerAuthTypeInfoVTPtrDiscrimination)
       Opts.CXXTypeInfoVTablePointer =
@@ -1508,16 +1504,12 @@
       Opts.CXXTypeInfoVTablePointer =
           PointerAuthSchema(Key::ASDA, false, Discrimination::None);
 
->>>>>>> 9c4aab8c
     Opts.CXXVTTVTablePointers =
         PointerAuthSchema(Key::ASDA, false, Discrimination::None);
     Opts.CXXVirtualFunctionPointers = Opts.CXXVirtualVariadicFunctionPointers =
         PointerAuthSchema(Key::ASIA, true, Discrimination::Decl);
-<<<<<<< HEAD
-=======
     Opts.CXXMemberFunctionPointers =
         PointerAuthSchema(Key::ASIA, false, Discrimination::Type);
->>>>>>> 9c4aab8c
   }
   Opts.IndirectGotos = LangOpts.PointerAuthIndirectGotos;
 }
