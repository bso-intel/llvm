--- conflicted
+++ resolved
@@ -2468,12 +2468,7 @@
       LangStd = OpenCLLangStd;
   }
 
-<<<<<<< HEAD
-  Opts.SYCL = Args.hasArg(options::OPT_fsycl);
-
-=======
   Opts.SYCLIsDevice = Opts.SYCL && Args.hasArg(options::OPT_fsycl_is_device);
->>>>>>> 383778e2
   if (Opts.SYCL) {
     Opts.SYCLIsDevice = Args.hasArg(options::OPT_fsycl_is_device);
     Opts.SYCLIsHost = Args.hasArg(options::OPT_fsycl_is_host);
@@ -2506,13 +2501,8 @@
         std::string(Args.getLastArgValue(OPT_fsycl_int_header));
   }
 
-<<<<<<< HEAD
-  Opts.IncludeDefaultHeader = Args.hasArg(OPT_finclude_default_header);
-  Opts.DeclareOpenCLBuiltins = Args.hasArg(OPT_fdeclare_opencl_builtins);
   Opts.DeclareSPIRVBuiltins = Args.hasArg(OPT_fdeclare_spirv_builtins);
 
-=======
->>>>>>> 383778e2
   llvm::Triple T(TargetOpts.Triple);
   CompilerInvocation::setLangDefaults(Opts, IK, T, PPOpts, LangStd);
 
