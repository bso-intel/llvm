//===- IdentifierTable.cpp - Hash table for identifier lookup -------------===//
//
// Part of the LLVM Project, under the Apache License v2.0 with LLVM Exceptions.
// See https://llvm.org/LICENSE.txt for license information.
// SPDX-License-Identifier: Apache-2.0 WITH LLVM-exception
//
//===----------------------------------------------------------------------===//
//
// This file implements the IdentifierInfo, IdentifierVisitor, and
// IdentifierTable interfaces.
//
//===----------------------------------------------------------------------===//

#include "clang/Basic/IdentifierTable.h"
#include "clang/Basic/CharInfo.h"
#include "clang/Basic/LangOptions.h"
#include "clang/Basic/OperatorKinds.h"
#include "clang/Basic/Specifiers.h"
#include "clang/Basic/TargetBuiltins.h"
#include "clang/Basic/TokenKinds.h"
#include "llvm/ADT/DenseMapInfo.h"
#include "llvm/ADT/FoldingSet.h"
#include "llvm/ADT/SmallString.h"
#include "llvm/ADT/StringMap.h"
#include "llvm/ADT/StringRef.h"
#include "llvm/Support/Allocator.h"
#include "llvm/Support/ErrorHandling.h"
#include "llvm/Support/raw_ostream.h"
#include <cassert>
#include <cstdio>
#include <cstring>
#include <string>

using namespace clang;

// A check to make sure the ObjCOrBuiltinID has sufficient room to store the
// largest possible target/aux-target combination. If we exceed this, we likely
// need to just change the ObjCOrBuiltinIDBits value in IdentifierTable.h.
static_assert(2 * LargestBuiltinID < (2 << (ObjCOrBuiltinIDBits - 1)),
              "Insufficient ObjCOrBuiltinID Bits");

//===----------------------------------------------------------------------===//
// IdentifierTable Implementation
//===----------------------------------------------------------------------===//

IdentifierIterator::~IdentifierIterator() = default;

IdentifierInfoLookup::~IdentifierInfoLookup() = default;

namespace {

/// A simple identifier lookup iterator that represents an
/// empty sequence of identifiers.
class EmptyLookupIterator : public IdentifierIterator
{
public:
  StringRef Next() override { return StringRef(); }
};

} // namespace

IdentifierIterator *IdentifierInfoLookup::getIdentifiers() {
  return new EmptyLookupIterator();
}

IdentifierTable::IdentifierTable(IdentifierInfoLookup *ExternalLookup)
    : HashTable(8192), // Start with space for 8K identifiers.
      ExternalLookup(ExternalLookup) {}

IdentifierTable::IdentifierTable(const LangOptions &LangOpts,
                                 IdentifierInfoLookup *ExternalLookup)
    : IdentifierTable(ExternalLookup) {
  // Populate the identifier table with info about keywords for the current
  // language.
  AddKeywords(LangOpts);
}

//===----------------------------------------------------------------------===//
// Language Keyword Implementation
//===----------------------------------------------------------------------===//

// Constants for TokenKinds.def
namespace {

  enum {
    KEYC99        = 0x1,
    KEYCXX        = 0x2,
    KEYCXX11      = 0x4,
    KEYGNU        = 0x8,
    KEYMS         = 0x10,
    BOOLSUPPORT   = 0x20,
    KEYALTIVEC    = 0x40,
    KEYNOCXX      = 0x80,
    KEYBORLAND    = 0x100,
    KEYOPENCLC    = 0x200,
    KEYC11        = 0x400,
    KEYNOMS18     = 0x800,
    KEYNOOPENCL   = 0x1000,
    WCHARSUPPORT  = 0x2000,
    HALFSUPPORT   = 0x4000,
    CHAR8SUPPORT  = 0x8000,
    KEYCONCEPTS   = 0x10000,
    KEYOBJC       = 0x20000,
    KEYZVECTOR    = 0x40000,
    KEYCOROUTINES = 0x80000,
    KEYMODULES    = 0x100000,
    KEYCXX20      = 0x200000,
    KEYOPENCLCXX  = 0x400000,
    KEYMSCOMPAT   = 0x800000,
    KEYSYCL       = 0x1000000,
    KEYALLCXX = KEYCXX | KEYCXX11 | KEYCXX20,
<<<<<<< HEAD
    KEYALL = (0x1ffffff & ~KEYNOMS18 &
=======
    KEYALL = (0xfffffff & ~KEYNOMS18 &
>>>>>>> eba69b59
              ~KEYNOOPENCL) // KEYNOMS18 and KEYNOOPENCL are used to exclude.
  };

  /// How a keyword is treated in the selected standard.
  enum KeywordStatus {
    KS_Disabled,    // Disabled
    KS_Extension,   // Is an extension
    KS_Enabled,     // Enabled
    KS_Future       // Is a keyword in future standard
  };

} // namespace

/// Translates flags as specified in TokenKinds.def into keyword status
/// in the given language standard.
static KeywordStatus getKeywordStatus(const LangOptions &LangOpts,
                                      unsigned Flags) {
  if (Flags == KEYALL) return KS_Enabled;
  if (LangOpts.CPlusPlus && (Flags & KEYCXX)) return KS_Enabled;
  if (LangOpts.CPlusPlus11 && (Flags & KEYCXX11)) return KS_Enabled;
  if (LangOpts.CPlusPlus20 && (Flags & KEYCXX20)) return KS_Enabled;
  if (LangOpts.C99 && (Flags & KEYC99)) return KS_Enabled;
  if (LangOpts.GNUKeywords && (Flags & KEYGNU)) return KS_Extension;
  if (LangOpts.MicrosoftExt && (Flags & KEYMS)) return KS_Extension;
  if (LangOpts.MSVCCompat && (Flags & KEYMSCOMPAT)) return KS_Enabled;
  if (LangOpts.Borland && (Flags & KEYBORLAND)) return KS_Extension;
  if (LangOpts.Bool && (Flags & BOOLSUPPORT)) return KS_Enabled;
  if (LangOpts.Half && (Flags & HALFSUPPORT)) return KS_Enabled;
  if (LangOpts.WChar && (Flags & WCHARSUPPORT)) return KS_Enabled;
  if (LangOpts.Char8 && (Flags & CHAR8SUPPORT)) return KS_Enabled;
  if (LangOpts.AltiVec && (Flags & KEYALTIVEC)) return KS_Enabled;
  if (LangOpts.ZVector && (Flags & KEYZVECTOR)) return KS_Enabled;
  if (LangOpts.OpenCL && !LangOpts.OpenCLCPlusPlus && (Flags & KEYOPENCLC))
    return KS_Enabled;
  if (LangOpts.OpenCLCPlusPlus && (Flags & KEYOPENCLCXX)) return KS_Enabled;
  if (LangOpts.SYCLIsDevice && (Flags & KEYSYCL)) return KS_Enabled;
  if (!LangOpts.CPlusPlus && (Flags & KEYNOCXX)) return KS_Enabled;
  if (LangOpts.C11 && (Flags & KEYC11)) return KS_Enabled;
  // We treat bridge casts as objective-C keywords so we can warn on them
  // in non-arc mode.
  if (LangOpts.ObjC && (Flags & KEYOBJC)) return KS_Enabled;
  if (LangOpts.CPlusPlus20 && (Flags & KEYCONCEPTS)) return KS_Enabled;
  if (LangOpts.Coroutines && (Flags & KEYCOROUTINES)) return KS_Enabled;
  if (LangOpts.ModulesTS && (Flags & KEYMODULES)) return KS_Enabled;
  if (LangOpts.CPlusPlus && (Flags & KEYALLCXX)) return KS_Future;
  if (LangOpts.CPlusPlus && !LangOpts.CPlusPlus20 && (Flags & CHAR8SUPPORT))
    return KS_Future;
  if (LangOpts.isSYCL() && (Flags & KEYSYCL))
    return KS_Enabled;
  return KS_Disabled;
}

/// AddKeyword - This method is used to associate a token ID with specific
/// identifiers because they are language keywords.  This causes the lexer to
/// automatically map matching identifiers to specialized token codes.
static void AddKeyword(StringRef Keyword,
                       tok::TokenKind TokenCode, unsigned Flags,
                       const LangOptions &LangOpts, IdentifierTable &Table) {
  KeywordStatus AddResult = getKeywordStatus(LangOpts, Flags);

  // Don't add this keyword under MSVCCompat.
  if (LangOpts.MSVCCompat && (Flags & KEYNOMS18) &&
      !LangOpts.isCompatibleWithMSVC(LangOptions::MSVC2015))
    return;

  // Don't add this keyword under OpenCL.
  if (LangOpts.OpenCL && (Flags & KEYNOOPENCL))
    return;

  // Don't add this keyword if disabled in this language.
  if (AddResult == KS_Disabled) return;

  IdentifierInfo &Info =
      Table.get(Keyword, AddResult == KS_Future ? tok::identifier : TokenCode);
  Info.setIsExtensionToken(AddResult == KS_Extension);
  Info.setIsFutureCompatKeyword(AddResult == KS_Future);
}

/// AddCXXOperatorKeyword - Register a C++ operator keyword alternative
/// representations.
static void AddCXXOperatorKeyword(StringRef Keyword,
                                  tok::TokenKind TokenCode,
                                  IdentifierTable &Table) {
  IdentifierInfo &Info = Table.get(Keyword, TokenCode);
  Info.setIsCPlusPlusOperatorKeyword();
}

/// AddObjCKeyword - Register an Objective-C \@keyword like "class" "selector"
/// or "property".
static void AddObjCKeyword(StringRef Name,
                           tok::ObjCKeywordKind ObjCID,
                           IdentifierTable &Table) {
  Table.get(Name).setObjCKeywordID(ObjCID);
}

/// AddKeywords - Add all keywords to the symbol table.
///
void IdentifierTable::AddKeywords(const LangOptions &LangOpts) {
  // Add keywords and tokens for the current language.
#define KEYWORD(NAME, FLAGS) \
  AddKeyword(StringRef(#NAME), tok::kw_ ## NAME,  \
             FLAGS, LangOpts, *this);
#define ALIAS(NAME, TOK, FLAGS) \
  AddKeyword(StringRef(NAME), tok::kw_ ## TOK,  \
             FLAGS, LangOpts, *this);
#define CXX_KEYWORD_OPERATOR(NAME, ALIAS) \
  if (LangOpts.CXXOperatorNames)          \
    AddCXXOperatorKeyword(StringRef(#NAME), tok::ALIAS, *this);
#define OBJC_AT_KEYWORD(NAME)  \
  if (LangOpts.ObjC)           \
    AddObjCKeyword(StringRef(#NAME), tok::objc_##NAME, *this);
#define TESTING_KEYWORD(NAME, FLAGS)
#include "clang/Basic/TokenKinds.def"

  if (LangOpts.ParseUnknownAnytype)
    AddKeyword("__unknown_anytype", tok::kw___unknown_anytype, KEYALL,
               LangOpts, *this);

  if (LangOpts.DeclSpecKeyword)
    AddKeyword("__declspec", tok::kw___declspec, KEYALL, LangOpts, *this);

  if (LangOpts.IEEE128)
    AddKeyword("__ieee128", tok::kw___float128, KEYALL, LangOpts, *this);

  // Add the 'import' contextual keyword.
  get("import").setModulesImport(true);
}

/// Checks if the specified token kind represents a keyword in the
/// specified language.
/// \returns Status of the keyword in the language.
static KeywordStatus getTokenKwStatus(const LangOptions &LangOpts,
                                      tok::TokenKind K) {
  switch (K) {
#define KEYWORD(NAME, FLAGS) \
  case tok::kw_##NAME: return getKeywordStatus(LangOpts, FLAGS);
#include "clang/Basic/TokenKinds.def"
  default: return KS_Disabled;
  }
}

/// Returns true if the identifier represents a keyword in the
/// specified language.
bool IdentifierInfo::isKeyword(const LangOptions &LangOpts) const {
  switch (getTokenKwStatus(LangOpts, getTokenID())) {
  case KS_Enabled:
  case KS_Extension:
    return true;
  default:
    return false;
  }
}

/// Returns true if the identifier represents a C++ keyword in the
/// specified language.
bool IdentifierInfo::isCPlusPlusKeyword(const LangOptions &LangOpts) const {
  if (!LangOpts.CPlusPlus || !isKeyword(LangOpts))
    return false;
  // This is a C++ keyword if this identifier is not a keyword when checked
  // using LangOptions without C++ support.
  LangOptions LangOptsNoCPP = LangOpts;
  LangOptsNoCPP.CPlusPlus = false;
  LangOptsNoCPP.CPlusPlus11 = false;
  LangOptsNoCPP.CPlusPlus20 = false;
  return !isKeyword(LangOptsNoCPP);
}

ReservedIdentifierStatus
IdentifierInfo::isReserved(const LangOptions &LangOpts) const {
  StringRef Name = getName();

  // '_' is a reserved identifier, but its use is so common (e.g. to store
  // ignored values) that we don't warn on it.
  if (Name.size() <= 1)
    return ReservedIdentifierStatus::NotReserved;

  // [lex.name] p3
  if (Name[0] == '_') {

    // Each name that begins with an underscore followed by an uppercase letter
    // or another underscore is reserved.
    if (Name[1] == '_')
      return ReservedIdentifierStatus::StartsWithDoubleUnderscore;

    if ('A' <= Name[1] && Name[1] <= 'Z')
      return ReservedIdentifierStatus::
          StartsWithUnderscoreFollowedByCapitalLetter;

    // This is a bit misleading: it actually means it's only reserved if we're
    // at global scope because it starts with an underscore.
    return ReservedIdentifierStatus::StartsWithUnderscoreAtGlobalScope;
  }

  // Each name that contains a double underscore (__) is reserved.
  if (LangOpts.CPlusPlus && Name.contains("__"))
    return ReservedIdentifierStatus::ContainsDoubleUnderscore;

  return ReservedIdentifierStatus::NotReserved;
}

tok::PPKeywordKind IdentifierInfo::getPPKeywordID() const {
  // We use a perfect hash function here involving the length of the keyword,
  // the first and third character.  For preprocessor ID's there are no
  // collisions (if there were, the switch below would complain about duplicate
  // case values).  Note that this depends on 'if' being null terminated.

#define HASH(LEN, FIRST, THIRD) \
  (LEN << 5) + (((FIRST-'a') + (THIRD-'a')) & 31)
#define CASE(LEN, FIRST, THIRD, NAME) \
  case HASH(LEN, FIRST, THIRD): \
    return memcmp(Name, #NAME, LEN) ? tok::pp_not_keyword : tok::pp_ ## NAME

  unsigned Len = getLength();
  if (Len < 2) return tok::pp_not_keyword;
  const char *Name = getNameStart();
  switch (HASH(Len, Name[0], Name[2])) {
  default: return tok::pp_not_keyword;
  CASE( 2, 'i', '\0', if);
  CASE( 4, 'e', 'i', elif);
  CASE( 4, 'e', 's', else);
  CASE( 4, 'l', 'n', line);
  CASE( 4, 's', 'c', sccs);
  CASE( 5, 'e', 'd', endif);
  CASE( 5, 'e', 'r', error);
  CASE( 5, 'i', 'e', ident);
  CASE( 5, 'i', 'd', ifdef);
  CASE( 5, 'u', 'd', undef);

  CASE( 6, 'a', 's', assert);
  CASE( 6, 'd', 'f', define);
  CASE( 6, 'i', 'n', ifndef);
  CASE( 6, 'i', 'p', import);
  CASE( 6, 'p', 'a', pragma);

  CASE( 7, 'd', 'f', defined);
  CASE( 7, 'e', 'i', elifdef);
  CASE( 7, 'i', 'c', include);
  CASE( 7, 'w', 'r', warning);

  CASE( 8, 'e', 'i', elifndef);
  CASE( 8, 'u', 'a', unassert);
  CASE(12, 'i', 'c', include_next);

  CASE(14, '_', 'p', __public_macro);

  CASE(15, '_', 'p', __private_macro);

  CASE(16, '_', 'i', __include_macros);
#undef CASE
#undef HASH
  }
}

//===----------------------------------------------------------------------===//
// Stats Implementation
//===----------------------------------------------------------------------===//

/// PrintStats - Print statistics about how well the identifier table is doing
/// at hashing identifiers.
void IdentifierTable::PrintStats() const {
  unsigned NumBuckets = HashTable.getNumBuckets();
  unsigned NumIdentifiers = HashTable.getNumItems();
  unsigned NumEmptyBuckets = NumBuckets-NumIdentifiers;
  unsigned AverageIdentifierSize = 0;
  unsigned MaxIdentifierLength = 0;

  // TODO: Figure out maximum times an identifier had to probe for -stats.
  for (llvm::StringMap<IdentifierInfo*, llvm::BumpPtrAllocator>::const_iterator
       I = HashTable.begin(), E = HashTable.end(); I != E; ++I) {
    unsigned IdLen = I->getKeyLength();
    AverageIdentifierSize += IdLen;
    if (MaxIdentifierLength < IdLen)
      MaxIdentifierLength = IdLen;
  }

  fprintf(stderr, "\n*** Identifier Table Stats:\n");
  fprintf(stderr, "# Identifiers:   %d\n", NumIdentifiers);
  fprintf(stderr, "# Empty Buckets: %d\n", NumEmptyBuckets);
  fprintf(stderr, "Hash density (#identifiers per bucket): %f\n",
          NumIdentifiers/(double)NumBuckets);
  fprintf(stderr, "Ave identifier length: %f\n",
          (AverageIdentifierSize/(double)NumIdentifiers));
  fprintf(stderr, "Max identifier length: %d\n", MaxIdentifierLength);

  // Compute statistics about the memory allocated for identifiers.
  HashTable.getAllocator().PrintStats();
}

//===----------------------------------------------------------------------===//
// SelectorTable Implementation
//===----------------------------------------------------------------------===//

unsigned llvm::DenseMapInfo<clang::Selector>::getHashValue(clang::Selector S) {
  return DenseMapInfo<void*>::getHashValue(S.getAsOpaquePtr());
}

namespace clang {

/// One of these variable length records is kept for each
/// selector containing more than one keyword. We use a folding set
/// to unique aggregate names (keyword selectors in ObjC parlance). Access to
/// this class is provided strictly through Selector.
class alignas(IdentifierInfoAlignment) MultiKeywordSelector
    : public detail::DeclarationNameExtra,
      public llvm::FoldingSetNode {
  MultiKeywordSelector(unsigned nKeys) : DeclarationNameExtra(nKeys) {}

public:
  // Constructor for keyword selectors.
  MultiKeywordSelector(unsigned nKeys, IdentifierInfo **IIV)
      : DeclarationNameExtra(nKeys) {
    assert((nKeys > 1) && "not a multi-keyword selector");

    // Fill in the trailing keyword array.
    IdentifierInfo **KeyInfo = reinterpret_cast<IdentifierInfo **>(this + 1);
    for (unsigned i = 0; i != nKeys; ++i)
      KeyInfo[i] = IIV[i];
  }

  // getName - Derive the full selector name and return it.
  std::string getName() const;

  using DeclarationNameExtra::getNumArgs;

  using keyword_iterator = IdentifierInfo *const *;

  keyword_iterator keyword_begin() const {
    return reinterpret_cast<keyword_iterator>(this + 1);
  }

  keyword_iterator keyword_end() const {
    return keyword_begin() + getNumArgs();
  }

  IdentifierInfo *getIdentifierInfoForSlot(unsigned i) const {
    assert(i < getNumArgs() && "getIdentifierInfoForSlot(): illegal index");
    return keyword_begin()[i];
  }

  static void Profile(llvm::FoldingSetNodeID &ID, keyword_iterator ArgTys,
                      unsigned NumArgs) {
    ID.AddInteger(NumArgs);
    for (unsigned i = 0; i != NumArgs; ++i)
      ID.AddPointer(ArgTys[i]);
  }

  void Profile(llvm::FoldingSetNodeID &ID) {
    Profile(ID, keyword_begin(), getNumArgs());
  }
};

} // namespace clang.

bool Selector::isKeywordSelector(ArrayRef<StringRef> Names) const {
  assert(!Names.empty() && "must have >= 1 selector slots");
  if (getNumArgs() != Names.size())
    return false;
  for (unsigned I = 0, E = Names.size(); I != E; ++I) {
    if (getNameForSlot(I) != Names[I])
      return false;
  }
  return true;
}

bool Selector::isUnarySelector(StringRef Name) const {
  return isUnarySelector() && getNameForSlot(0) == Name;
}

unsigned Selector::getNumArgs() const {
  unsigned IIF = getIdentifierInfoFlag();
  if (IIF <= ZeroArg)
    return 0;
  if (IIF == OneArg)
    return 1;
  // We point to a MultiKeywordSelector.
  MultiKeywordSelector *SI = getMultiKeywordSelector();
  return SI->getNumArgs();
}

IdentifierInfo *Selector::getIdentifierInfoForSlot(unsigned argIndex) const {
  if (getIdentifierInfoFlag() < MultiArg) {
    assert(argIndex == 0 && "illegal keyword index");
    return getAsIdentifierInfo();
  }

  // We point to a MultiKeywordSelector.
  MultiKeywordSelector *SI = getMultiKeywordSelector();
  return SI->getIdentifierInfoForSlot(argIndex);
}

StringRef Selector::getNameForSlot(unsigned int argIndex) const {
  IdentifierInfo *II = getIdentifierInfoForSlot(argIndex);
  return II ? II->getName() : StringRef();
}

std::string MultiKeywordSelector::getName() const {
  SmallString<256> Str;
  llvm::raw_svector_ostream OS(Str);
  for (keyword_iterator I = keyword_begin(), E = keyword_end(); I != E; ++I) {
    if (*I)
      OS << (*I)->getName();
    OS << ':';
  }

  return std::string(OS.str());
}

std::string Selector::getAsString() const {
  if (InfoPtr == 0)
    return "<null selector>";

  if (getIdentifierInfoFlag() < MultiArg) {
    IdentifierInfo *II = getAsIdentifierInfo();

    if (getNumArgs() == 0) {
      assert(II && "If the number of arguments is 0 then II is guaranteed to "
                   "not be null.");
      return std::string(II->getName());
    }

    if (!II)
      return ":";

    return II->getName().str() + ":";
  }

  // We have a multiple keyword selector.
  return getMultiKeywordSelector()->getName();
}

void Selector::print(llvm::raw_ostream &OS) const {
  OS << getAsString();
}

LLVM_DUMP_METHOD void Selector::dump() const { print(llvm::errs()); }

/// Interpreting the given string using the normal CamelCase
/// conventions, determine whether the given string starts with the
/// given "word", which is assumed to end in a lowercase letter.
static bool startsWithWord(StringRef name, StringRef word) {
  if (name.size() < word.size()) return false;
  return ((name.size() == word.size() || !isLowercase(name[word.size()])) &&
          name.startswith(word));
}

ObjCMethodFamily Selector::getMethodFamilyImpl(Selector sel) {
  IdentifierInfo *first = sel.getIdentifierInfoForSlot(0);
  if (!first) return OMF_None;

  StringRef name = first->getName();
  if (sel.isUnarySelector()) {
    if (name == "autorelease") return OMF_autorelease;
    if (name == "dealloc") return OMF_dealloc;
    if (name == "finalize") return OMF_finalize;
    if (name == "release") return OMF_release;
    if (name == "retain") return OMF_retain;
    if (name == "retainCount") return OMF_retainCount;
    if (name == "self") return OMF_self;
    if (name == "initialize") return OMF_initialize;
  }

  if (name == "performSelector" || name == "performSelectorInBackground" ||
      name == "performSelectorOnMainThread")
    return OMF_performSelector;

  // The other method families may begin with a prefix of underscores.
  while (!name.empty() && name.front() == '_')
    name = name.substr(1);

  if (name.empty()) return OMF_None;
  switch (name.front()) {
  case 'a':
    if (startsWithWord(name, "alloc")) return OMF_alloc;
    break;
  case 'c':
    if (startsWithWord(name, "copy")) return OMF_copy;
    break;
  case 'i':
    if (startsWithWord(name, "init")) return OMF_init;
    break;
  case 'm':
    if (startsWithWord(name, "mutableCopy")) return OMF_mutableCopy;
    break;
  case 'n':
    if (startsWithWord(name, "new")) return OMF_new;
    break;
  default:
    break;
  }

  return OMF_None;
}

ObjCInstanceTypeFamily Selector::getInstTypeMethodFamily(Selector sel) {
  IdentifierInfo *first = sel.getIdentifierInfoForSlot(0);
  if (!first) return OIT_None;

  StringRef name = first->getName();

  if (name.empty()) return OIT_None;
  switch (name.front()) {
    case 'a':
      if (startsWithWord(name, "array")) return OIT_Array;
      break;
    case 'd':
      if (startsWithWord(name, "default")) return OIT_ReturnsSelf;
      if (startsWithWord(name, "dictionary")) return OIT_Dictionary;
      break;
    case 's':
      if (startsWithWord(name, "shared")) return OIT_ReturnsSelf;
      if (startsWithWord(name, "standard")) return OIT_Singleton;
      break;
    case 'i':
      if (startsWithWord(name, "init")) return OIT_Init;
      break;
    default:
      break;
  }
  return OIT_None;
}

ObjCStringFormatFamily Selector::getStringFormatFamilyImpl(Selector sel) {
  IdentifierInfo *first = sel.getIdentifierInfoForSlot(0);
  if (!first) return SFF_None;

  StringRef name = first->getName();

  switch (name.front()) {
    case 'a':
      if (name == "appendFormat") return SFF_NSString;
      break;

    case 'i':
      if (name == "initWithFormat") return SFF_NSString;
      break;

    case 'l':
      if (name == "localizedStringWithFormat") return SFF_NSString;
      break;

    case 's':
      if (name == "stringByAppendingFormat" ||
          name == "stringWithFormat") return SFF_NSString;
      break;
  }
  return SFF_None;
}

namespace {

struct SelectorTableImpl {
  llvm::FoldingSet<MultiKeywordSelector> Table;
  llvm::BumpPtrAllocator Allocator;
};

} // namespace

static SelectorTableImpl &getSelectorTableImpl(void *P) {
  return *static_cast<SelectorTableImpl*>(P);
}

SmallString<64>
SelectorTable::constructSetterName(StringRef Name) {
  SmallString<64> SetterName("set");
  SetterName += Name;
  SetterName[3] = toUppercase(SetterName[3]);
  return SetterName;
}

Selector
SelectorTable::constructSetterSelector(IdentifierTable &Idents,
                                       SelectorTable &SelTable,
                                       const IdentifierInfo *Name) {
  IdentifierInfo *SetterName =
    &Idents.get(constructSetterName(Name->getName()));
  return SelTable.getUnarySelector(SetterName);
}

std::string SelectorTable::getPropertyNameFromSetterSelector(Selector Sel) {
  StringRef Name = Sel.getNameForSlot(0);
  assert(Name.startswith("set") && "invalid setter name");
  return (Twine(toLowercase(Name[3])) + Name.drop_front(4)).str();
}

size_t SelectorTable::getTotalMemory() const {
  SelectorTableImpl &SelTabImpl = getSelectorTableImpl(Impl);
  return SelTabImpl.Allocator.getTotalMemory();
}

Selector SelectorTable::getSelector(unsigned nKeys, IdentifierInfo **IIV) {
  if (nKeys < 2)
    return Selector(IIV[0], nKeys);

  SelectorTableImpl &SelTabImpl = getSelectorTableImpl(Impl);

  // Unique selector, to guarantee there is one per name.
  llvm::FoldingSetNodeID ID;
  MultiKeywordSelector::Profile(ID, IIV, nKeys);

  void *InsertPos = nullptr;
  if (MultiKeywordSelector *SI =
        SelTabImpl.Table.FindNodeOrInsertPos(ID, InsertPos))
    return Selector(SI);

  // MultiKeywordSelector objects are not allocated with new because they have a
  // variable size array (for parameter types) at the end of them.
  unsigned Size = sizeof(MultiKeywordSelector) + nKeys*sizeof(IdentifierInfo *);
  MultiKeywordSelector *SI =
      (MultiKeywordSelector *)SelTabImpl.Allocator.Allocate(
          Size, alignof(MultiKeywordSelector));
  new (SI) MultiKeywordSelector(nKeys, IIV);
  SelTabImpl.Table.InsertNode(SI, InsertPos);
  return Selector(SI);
}

SelectorTable::SelectorTable() {
  Impl = new SelectorTableImpl();
}

SelectorTable::~SelectorTable() {
  delete &getSelectorTableImpl(Impl);
}

const char *clang::getOperatorSpelling(OverloadedOperatorKind Operator) {
  switch (Operator) {
  case OO_None:
  case NUM_OVERLOADED_OPERATORS:
    return nullptr;

#define OVERLOADED_OPERATOR(Name,Spelling,Token,Unary,Binary,MemberOnly) \
  case OO_##Name: return Spelling;
#include "clang/Basic/OperatorKinds.def"
  }

  llvm_unreachable("Invalid OverloadedOperatorKind!");
}

StringRef clang::getNullabilitySpelling(NullabilityKind kind,
                                        bool isContextSensitive) {
  switch (kind) {
  case NullabilityKind::NonNull:
    return isContextSensitive ? "nonnull" : "_Nonnull";

  case NullabilityKind::Nullable:
    return isContextSensitive ? "nullable" : "_Nullable";

  case NullabilityKind::NullableResult:
    assert(!isContextSensitive &&
           "_Nullable_result isn't supported as context-sensitive keyword");
    return "_Nullable_result";

  case NullabilityKind::Unspecified:
    return isContextSensitive ? "null_unspecified" : "_Null_unspecified";
  }
  llvm_unreachable("Unknown nullability kind.");
}<|MERGE_RESOLUTION|>--- conflicted
+++ resolved
@@ -109,11 +109,7 @@
     KEYMSCOMPAT   = 0x800000,
     KEYSYCL       = 0x1000000,
     KEYALLCXX = KEYCXX | KEYCXX11 | KEYCXX20,
-<<<<<<< HEAD
     KEYALL = (0x1ffffff & ~KEYNOMS18 &
-=======
-    KEYALL = (0xfffffff & ~KEYNOMS18 &
->>>>>>> eba69b59
               ~KEYNOOPENCL) // KEYNOMS18 and KEYNOOPENCL are used to exclude.
   };
 
