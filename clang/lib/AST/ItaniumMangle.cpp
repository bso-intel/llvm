//===--- ItaniumMangle.cpp - Itanium C++ Name Mangling ----------*- C++ -*-===//
//
// Part of the LLVM Project, under the Apache License v2.0 with LLVM Exceptions.
// See https://llvm.org/LICENSE.txt for license information.
// SPDX-License-Identifier: Apache-2.0 WITH LLVM-exception
//
//===----------------------------------------------------------------------===//
//
// Implements C++ name mangling according to the Itanium C++ ABI,
// which is used in GCC 3.2 and newer (and many compilers that are
// ABI-compatible with GCC):
//
//   http://itanium-cxx-abi.github.io/cxx-abi/abi.html#mangling
//
//===----------------------------------------------------------------------===//

#include "clang/AST/Mangle.h"
#include "clang/AST/ASTContext.h"
#include "clang/AST/Attr.h"
#include "clang/AST/Decl.h"
#include "clang/AST/DeclCXX.h"
#include "clang/AST/DeclObjC.h"
#include "clang/AST/DeclOpenMP.h"
#include "clang/AST/DeclTemplate.h"
#include "clang/AST/Expr.h"
#include "clang/AST/ExprConcepts.h"
#include "clang/AST/ExprCXX.h"
#include "clang/AST/ExprObjC.h"
#include "clang/AST/TypeLoc.h"
#include "clang/Basic/ABI.h"
#include "clang/Basic/Module.h"
#include "clang/Basic/SourceManager.h"
#include "clang/Basic/TargetInfo.h"
#include "llvm/ADT/StringExtras.h"
#include "llvm/Support/ErrorHandling.h"
#include "llvm/Support/raw_ostream.h"

using namespace clang;

namespace {

/// Retrieve the declaration context that should be used when mangling the given
/// declaration.
static const DeclContext *getEffectiveDeclContext(const Decl *D) {
  // The ABI assumes that lambda closure types that occur within
  // default arguments live in the context of the function. However, due to
  // the way in which Clang parses and creates function declarations, this is
  // not the case: the lambda closure type ends up living in the context
  // where the function itself resides, because the function declaration itself
  // had not yet been created. Fix the context here.
  if (const CXXRecordDecl *RD = dyn_cast<CXXRecordDecl>(D)) {
    if (RD->isLambda())
      if (ParmVarDecl *ContextParam
            = dyn_cast_or_null<ParmVarDecl>(RD->getLambdaContextDecl()))
        return ContextParam->getDeclContext();
  }

  // Perform the same check for block literals.
  if (const BlockDecl *BD = dyn_cast<BlockDecl>(D)) {
    if (ParmVarDecl *ContextParam
          = dyn_cast_or_null<ParmVarDecl>(BD->getBlockManglingContextDecl()))
      return ContextParam->getDeclContext();
  }

  const DeclContext *DC = D->getDeclContext();
  if (isa<CapturedDecl>(DC) || isa<OMPDeclareReductionDecl>(DC) ||
      isa<OMPDeclareMapperDecl>(DC)) {
    return getEffectiveDeclContext(cast<Decl>(DC));
  }

  if (const auto *VD = dyn_cast<VarDecl>(D))
    if (VD->isExternC())
      return VD->getASTContext().getTranslationUnitDecl();

  if (const auto *FD = dyn_cast<FunctionDecl>(D))
    if (FD->isExternC())
      return FD->getASTContext().getTranslationUnitDecl();

  return DC->getRedeclContext();
}

static const DeclContext *getEffectiveParentContext(const DeclContext *DC) {
  return getEffectiveDeclContext(cast<Decl>(DC));
}

static bool isLocalContainerContext(const DeclContext *DC) {
  return isa<FunctionDecl>(DC) || isa<ObjCMethodDecl>(DC) || isa<BlockDecl>(DC);
}

static const RecordDecl *GetLocalClassDecl(const Decl *D) {
  const DeclContext *DC = getEffectiveDeclContext(D);
  while (!DC->isNamespace() && !DC->isTranslationUnit()) {
    if (isLocalContainerContext(DC))
      return dyn_cast<RecordDecl>(D);
    D = cast<Decl>(DC);
    DC = getEffectiveDeclContext(D);
  }
  return nullptr;
}

static const FunctionDecl *getStructor(const FunctionDecl *fn) {
  if (const FunctionTemplateDecl *ftd = fn->getPrimaryTemplate())
    return ftd->getTemplatedDecl();

  return fn;
}

static const NamedDecl *getStructor(const NamedDecl *decl) {
  const FunctionDecl *fn = dyn_cast_or_null<FunctionDecl>(decl);
  return (fn ? getStructor(fn) : decl);
}

static bool isLambda(const NamedDecl *ND) {
  const CXXRecordDecl *Record = dyn_cast<CXXRecordDecl>(ND);
  if (!Record)
    return false;

  return Record->isLambda();
}

static const unsigned UnknownArity = ~0U;

class ItaniumMangleContextImpl : public ItaniumMangleContext {
  typedef std::pair<const DeclContext*, IdentifierInfo*> DiscriminatorKeyTy;
  llvm::DenseMap<DiscriminatorKeyTy, unsigned> Discriminator;
  llvm::DenseMap<const NamedDecl*, unsigned> Uniquifier;

public:
  explicit ItaniumMangleContextImpl(ASTContext &Context,
<<<<<<< HEAD
                                    DiagnosticsEngine &Diags)
      : ItaniumMangleContext(Context, Diags) {}
  explicit ItaniumMangleContextImpl(ASTContext &Context,
=======
>>>>>>> b5a034e7
                                    DiagnosticsEngine &Diags,
                                    bool IsUniqueNameMangler)
      : ItaniumMangleContext(Context, Diags, IsUniqueNameMangler) {}

  /// @name Mangler Entry Points
  /// @{

  bool shouldMangleCXXName(const NamedDecl *D) override;
  bool shouldMangleStringLiteral(const StringLiteral *) override {
    return false;
  }
  void mangleCXXName(GlobalDecl GD, raw_ostream &) override;
  void mangleThunk(const CXXMethodDecl *MD, const ThunkInfo &Thunk,
                   raw_ostream &) override;
  void mangleCXXDtorThunk(const CXXDestructorDecl *DD, CXXDtorType Type,
                          const ThisAdjustment &ThisAdjustment,
                          raw_ostream &) override;
  void mangleReferenceTemporary(const VarDecl *D, unsigned ManglingNumber,
                                raw_ostream &) override;
  void mangleCXXVTable(const CXXRecordDecl *RD, raw_ostream &) override;
  void mangleCXXVTT(const CXXRecordDecl *RD, raw_ostream &) override;
  void mangleCXXCtorVTable(const CXXRecordDecl *RD, int64_t Offset,
                           const CXXRecordDecl *Type, raw_ostream &) override;
  void mangleCXXRTTI(QualType T, raw_ostream &) override;
  void mangleCXXRTTIName(QualType T, raw_ostream &) override;
  void mangleTypeName(QualType T, raw_ostream &) override;

  void mangleCXXCtorComdat(const CXXConstructorDecl *D, raw_ostream &) override;
  void mangleCXXDtorComdat(const CXXDestructorDecl *D, raw_ostream &) override;
  void mangleStaticGuardVariable(const VarDecl *D, raw_ostream &) override;
  void mangleDynamicInitializer(const VarDecl *D, raw_ostream &Out) override;
  void mangleDynamicAtExitDestructor(const VarDecl *D,
                                     raw_ostream &Out) override;
  void mangleSEHFilterExpression(const NamedDecl *EnclosingDecl,
                                 raw_ostream &Out) override;
  void mangleSEHFinallyBlock(const NamedDecl *EnclosingDecl,
                             raw_ostream &Out) override;
  void mangleItaniumThreadLocalInit(const VarDecl *D, raw_ostream &) override;
  void mangleItaniumThreadLocalWrapper(const VarDecl *D,
                                       raw_ostream &) override;

  void mangleStringLiteral(const StringLiteral *, raw_ostream &) override;

  void mangleLambdaSig(const CXXRecordDecl *Lambda, raw_ostream &) override;

  bool getNextDiscriminator(const NamedDecl *ND, unsigned &disc) {
    // Lambda closure types are already numbered.
    if (isLambda(ND))
      return false;

    // Anonymous tags are already numbered.
    if (const TagDecl *Tag = dyn_cast<TagDecl>(ND)) {
      if (Tag->getName().empty() && !Tag->getTypedefNameForAnonDecl())
        return false;
    }

    // Use the canonical number for externally visible decls.
    if (ND->isExternallyVisible()) {
      unsigned discriminator = getASTContext().getManglingNumber(ND);
      if (discriminator == 1)
        return false;
      disc = discriminator - 2;
      return true;
    }

    // Make up a reasonable number for internal decls.
    unsigned &discriminator = Uniquifier[ND];
    if (!discriminator) {
      const DeclContext *DC = getEffectiveDeclContext(ND);
      discriminator = ++Discriminator[std::make_pair(DC, ND->getIdentifier())];
    }
    if (discriminator == 1)
      return false;
    disc = discriminator-2;
    return true;
  }
  /// @}
};

/// Manage the mangling of a single name.
class CXXNameMangler {
  ItaniumMangleContextImpl &Context;
  raw_ostream &Out;
  bool NullOut = false;
  /// In the "DisableDerivedAbiTags" mode derived ABI tags are not calculated.
  /// This mode is used when mangler creates another mangler recursively to
  /// calculate ABI tags for the function return value or the variable type.
  /// Also it is required to avoid infinite recursion in some cases.
  bool DisableDerivedAbiTags = false;

  /// The "structor" is the top-level declaration being mangled, if
  /// that's not a template specialization; otherwise it's the pattern
  /// for that specialization.
  const NamedDecl *Structor;
  unsigned StructorType;

  /// The next substitution sequence number.
  unsigned SeqID;

  class FunctionTypeDepthState {
    unsigned Bits;

    enum { InResultTypeMask = 1 };

  public:
    FunctionTypeDepthState() : Bits(0) {}

    /// The number of function types we're inside.
    unsigned getDepth() const {
      return Bits >> 1;
    }

    /// True if we're in the return type of the innermost function type.
    bool isInResultType() const {
      return Bits & InResultTypeMask;
    }

    FunctionTypeDepthState push() {
      FunctionTypeDepthState tmp = *this;
      Bits = (Bits & ~InResultTypeMask) + 2;
      return tmp;
    }

    void enterResultType() {
      Bits |= InResultTypeMask;
    }

    void leaveResultType() {
      Bits &= ~InResultTypeMask;
    }

    void pop(FunctionTypeDepthState saved) {
      assert(getDepth() == saved.getDepth() + 1);
      Bits = saved.Bits;
    }

  } FunctionTypeDepth;

  // abi_tag is a gcc attribute, taking one or more strings called "tags".
  // The goal is to annotate against which version of a library an object was
  // built and to be able to provide backwards compatibility ("dual abi").
  // For more information see docs/ItaniumMangleAbiTags.rst.
  typedef SmallVector<StringRef, 4> AbiTagList;

  // State to gather all implicit and explicit tags used in a mangled name.
  // Must always have an instance of this while emitting any name to keep
  // track.
  class AbiTagState final {
  public:
    explicit AbiTagState(AbiTagState *&Head) : LinkHead(Head) {
      Parent = LinkHead;
      LinkHead = this;
    }

    // No copy, no move.
    AbiTagState(const AbiTagState &) = delete;
    AbiTagState &operator=(const AbiTagState &) = delete;

    ~AbiTagState() { pop(); }

    void write(raw_ostream &Out, const NamedDecl *ND,
               const AbiTagList *AdditionalAbiTags) {
      ND = cast<NamedDecl>(ND->getCanonicalDecl());
      if (!isa<FunctionDecl>(ND) && !isa<VarDecl>(ND)) {
        assert(
            !AdditionalAbiTags &&
            "only function and variables need a list of additional abi tags");
        if (const auto *NS = dyn_cast<NamespaceDecl>(ND)) {
          if (const auto *AbiTag = NS->getAttr<AbiTagAttr>()) {
            UsedAbiTags.insert(UsedAbiTags.end(), AbiTag->tags().begin(),
                               AbiTag->tags().end());
          }
          // Don't emit abi tags for namespaces.
          return;
        }
      }

      AbiTagList TagList;
      if (const auto *AbiTag = ND->getAttr<AbiTagAttr>()) {
        UsedAbiTags.insert(UsedAbiTags.end(), AbiTag->tags().begin(),
                           AbiTag->tags().end());
        TagList.insert(TagList.end(), AbiTag->tags().begin(),
                       AbiTag->tags().end());
      }

      if (AdditionalAbiTags) {
        UsedAbiTags.insert(UsedAbiTags.end(), AdditionalAbiTags->begin(),
                           AdditionalAbiTags->end());
        TagList.insert(TagList.end(), AdditionalAbiTags->begin(),
                       AdditionalAbiTags->end());
      }

      llvm::sort(TagList);
      TagList.erase(std::unique(TagList.begin(), TagList.end()), TagList.end());

      writeSortedUniqueAbiTags(Out, TagList);
    }

    const AbiTagList &getUsedAbiTags() const { return UsedAbiTags; }
    void setUsedAbiTags(const AbiTagList &AbiTags) {
      UsedAbiTags = AbiTags;
    }

    const AbiTagList &getEmittedAbiTags() const {
      return EmittedAbiTags;
    }

    const AbiTagList &getSortedUniqueUsedAbiTags() {
      llvm::sort(UsedAbiTags);
      UsedAbiTags.erase(std::unique(UsedAbiTags.begin(), UsedAbiTags.end()),
                        UsedAbiTags.end());
      return UsedAbiTags;
    }

  private:
    //! All abi tags used implicitly or explicitly.
    AbiTagList UsedAbiTags;
    //! All explicit abi tags (i.e. not from namespace).
    AbiTagList EmittedAbiTags;

    AbiTagState *&LinkHead;
    AbiTagState *Parent = nullptr;

    void pop() {
      assert(LinkHead == this &&
             "abi tag link head must point to us on destruction");
      if (Parent) {
        Parent->UsedAbiTags.insert(Parent->UsedAbiTags.end(),
                                   UsedAbiTags.begin(), UsedAbiTags.end());
        Parent->EmittedAbiTags.insert(Parent->EmittedAbiTags.end(),
                                      EmittedAbiTags.begin(),
                                      EmittedAbiTags.end());
      }
      LinkHead = Parent;
    }

    void writeSortedUniqueAbiTags(raw_ostream &Out, const AbiTagList &AbiTags) {
      for (const auto &Tag : AbiTags) {
        EmittedAbiTags.push_back(Tag);
        Out << "B";
        Out << Tag.size();
        Out << Tag;
      }
    }
  };

  AbiTagState *AbiTags = nullptr;
  AbiTagState AbiTagsRoot;

  llvm::DenseMap<uintptr_t, unsigned> Substitutions;
  llvm::DenseMap<StringRef, unsigned> ModuleSubstitutions;

  ASTContext &getASTContext() const { return Context.getASTContext(); }

public:
  CXXNameMangler(ItaniumMangleContextImpl &C, raw_ostream &Out_,
                 const NamedDecl *D = nullptr, bool NullOut_ = false)
    : Context(C), Out(Out_), NullOut(NullOut_),  Structor(getStructor(D)),
      StructorType(0), SeqID(0), AbiTagsRoot(AbiTags) {
    // These can't be mangled without a ctor type or dtor type.
    assert(!D || (!isa<CXXDestructorDecl>(D) &&
                  !isa<CXXConstructorDecl>(D)));
  }
  CXXNameMangler(ItaniumMangleContextImpl &C, raw_ostream &Out_,
                 const CXXConstructorDecl *D, CXXCtorType Type)
    : Context(C), Out(Out_), Structor(getStructor(D)), StructorType(Type),
      SeqID(0), AbiTagsRoot(AbiTags) { }
  CXXNameMangler(ItaniumMangleContextImpl &C, raw_ostream &Out_,
                 const CXXDestructorDecl *D, CXXDtorType Type)
    : Context(C), Out(Out_), Structor(getStructor(D)), StructorType(Type),
      SeqID(0), AbiTagsRoot(AbiTags) { }

  CXXNameMangler(CXXNameMangler &Outer, raw_ostream &Out_)
      : Context(Outer.Context), Out(Out_), NullOut(false),
        Structor(Outer.Structor), StructorType(Outer.StructorType),
        SeqID(Outer.SeqID), FunctionTypeDepth(Outer.FunctionTypeDepth),
        AbiTagsRoot(AbiTags), Substitutions(Outer.Substitutions) {}

  CXXNameMangler(CXXNameMangler &Outer, llvm::raw_null_ostream &Out_)
      : Context(Outer.Context), Out(Out_), NullOut(true),
        Structor(Outer.Structor), StructorType(Outer.StructorType),
        SeqID(Outer.SeqID), FunctionTypeDepth(Outer.FunctionTypeDepth),
        AbiTagsRoot(AbiTags), Substitutions(Outer.Substitutions) {}

  raw_ostream &getStream() { return Out; }

  void disableDerivedAbiTags() { DisableDerivedAbiTags = true; }
  static bool shouldHaveAbiTags(ItaniumMangleContextImpl &C, const VarDecl *VD);

  void mangle(GlobalDecl GD);
  void mangleCallOffset(int64_t NonVirtual, int64_t Virtual);
  void mangleNumber(const llvm::APSInt &I);
  void mangleNumber(int64_t Number);
  void mangleFloat(const llvm::APFloat &F);
  void mangleFunctionEncoding(GlobalDecl GD);
  void mangleSeqID(unsigned SeqID);
  void mangleName(GlobalDecl GD);
  void mangleType(QualType T);
  void mangleNameOrStandardSubstitution(const NamedDecl *ND);
  void mangleLambdaSig(const CXXRecordDecl *Lambda);

private:

  bool mangleSubstitution(const NamedDecl *ND);
  bool mangleSubstitution(QualType T);
  bool mangleSubstitution(TemplateName Template);
  bool mangleSubstitution(uintptr_t Ptr);

  void mangleExistingSubstitution(TemplateName name);

  bool mangleStandardSubstitution(const NamedDecl *ND);

  void addSubstitution(const NamedDecl *ND) {
    ND = cast<NamedDecl>(ND->getCanonicalDecl());

    addSubstitution(reinterpret_cast<uintptr_t>(ND));
  }
  void addSubstitution(QualType T);
  void addSubstitution(TemplateName Template);
  void addSubstitution(uintptr_t Ptr);
  // Destructive copy substitutions from other mangler.
  void extendSubstitutions(CXXNameMangler* Other);

  void mangleUnresolvedPrefix(NestedNameSpecifier *qualifier,
                              bool recursive = false);
  void mangleUnresolvedName(NestedNameSpecifier *qualifier,
                            DeclarationName name,
                            const TemplateArgumentLoc *TemplateArgs,
                            unsigned NumTemplateArgs,
                            unsigned KnownArity = UnknownArity);

  void mangleFunctionEncodingBareType(const FunctionDecl *FD);

  void mangleNameWithAbiTags(GlobalDecl GD,
                             const AbiTagList *AdditionalAbiTags);
  void mangleModuleName(const Module *M);
  void mangleModuleNamePrefix(StringRef Name);
  void mangleTemplateName(const TemplateDecl *TD,
                          const TemplateArgument *TemplateArgs,
                          unsigned NumTemplateArgs);
  void mangleUnqualifiedName(GlobalDecl GD,
                             const AbiTagList *AdditionalAbiTags) {
    mangleUnqualifiedName(GD, cast<NamedDecl>(GD.getDecl())->getDeclName(), UnknownArity,
                          AdditionalAbiTags);
  }
  void mangleUnqualifiedName(GlobalDecl GD, DeclarationName Name,
                             unsigned KnownArity,
                             const AbiTagList *AdditionalAbiTags);
  void mangleUnscopedName(GlobalDecl GD,
                          const AbiTagList *AdditionalAbiTags);
  void mangleUnscopedTemplateName(GlobalDecl GD,
                                  const AbiTagList *AdditionalAbiTags);
  void mangleUnscopedTemplateName(TemplateName,
                                  const AbiTagList *AdditionalAbiTags);
  void mangleSourceName(const IdentifierInfo *II);
  void mangleRegCallName(const IdentifierInfo *II);
  void mangleDeviceStubName(const IdentifierInfo *II);
  void mangleSourceNameWithAbiTags(
      const NamedDecl *ND, const AbiTagList *AdditionalAbiTags = nullptr);
  void mangleLocalName(GlobalDecl GD,
                       const AbiTagList *AdditionalAbiTags);
  void mangleBlockForPrefix(const BlockDecl *Block);
  void mangleUnqualifiedBlock(const BlockDecl *Block);
  void mangleTemplateParamDecl(const NamedDecl *Decl);
  void mangleLambda(const CXXRecordDecl *Lambda);
  void mangleNestedName(GlobalDecl GD, const DeclContext *DC,
                        const AbiTagList *AdditionalAbiTags,
                        bool NoFunction=false);
  void mangleNestedName(const TemplateDecl *TD,
                        const TemplateArgument *TemplateArgs,
                        unsigned NumTemplateArgs);
  void manglePrefix(NestedNameSpecifier *qualifier);
  void manglePrefix(const DeclContext *DC, bool NoFunction=false);
  void manglePrefix(QualType type);
  void mangleTemplatePrefix(GlobalDecl GD, bool NoFunction=false);
  void mangleTemplatePrefix(TemplateName Template);
  bool mangleUnresolvedTypeOrSimpleId(QualType DestroyedType,
                                      StringRef Prefix = "");
  void mangleOperatorName(DeclarationName Name, unsigned Arity);
  void mangleOperatorName(OverloadedOperatorKind OO, unsigned Arity);
  void mangleVendorQualifier(StringRef qualifier);
  void mangleQualifiers(Qualifiers Quals, const DependentAddressSpaceType *DAST = nullptr);
  void mangleRefQualifier(RefQualifierKind RefQualifier);

  void mangleObjCMethodName(const ObjCMethodDecl *MD);

  // Declare manglers for every type class.
#define ABSTRACT_TYPE(CLASS, PARENT)
#define NON_CANONICAL_TYPE(CLASS, PARENT)
#define TYPE(CLASS, PARENT) void mangleType(const CLASS##Type *T);
#include "clang/AST/TypeNodes.inc"

  void mangleType(const TagType*);
  void mangleType(TemplateName);
  static StringRef getCallingConvQualifierName(CallingConv CC);
  void mangleExtParameterInfo(FunctionProtoType::ExtParameterInfo info);
  void mangleExtFunctionInfo(const FunctionType *T);
  void mangleBareFunctionType(const FunctionProtoType *T, bool MangleReturnType,
                              const FunctionDecl *FD = nullptr);
  void mangleNeonVectorType(const VectorType *T);
  void mangleNeonVectorType(const DependentVectorType *T);
  void mangleAArch64NeonVectorType(const VectorType *T);
  void mangleAArch64NeonVectorType(const DependentVectorType *T);

  void mangleIntegerLiteral(QualType T, const llvm::APSInt &Value);
  void mangleMemberExprBase(const Expr *base, bool isArrow);
  void mangleMemberExpr(const Expr *base, bool isArrow,
                        NestedNameSpecifier *qualifier,
                        NamedDecl *firstQualifierLookup,
                        DeclarationName name,
                        const TemplateArgumentLoc *TemplateArgs,
                        unsigned NumTemplateArgs,
                        unsigned knownArity);
  void mangleCastExpression(const Expr *E, StringRef CastEncoding);
  void mangleInitListElements(const InitListExpr *InitList);
  void mangleDeclRefExpr(const NamedDecl *D);
  void mangleExpression(const Expr *E, unsigned Arity = UnknownArity);
  void mangleCXXCtorType(CXXCtorType T, const CXXRecordDecl *InheritedFrom);
  void mangleCXXDtorType(CXXDtorType T);

  void mangleTemplateArgs(const TemplateArgumentLoc *TemplateArgs,
                          unsigned NumTemplateArgs);
  void mangleTemplateArgs(const TemplateArgument *TemplateArgs,
                          unsigned NumTemplateArgs);
  void mangleTemplateArgs(const TemplateArgumentList &AL);
  void mangleTemplateArg(TemplateArgument A);

  void mangleTemplateParameter(unsigned Depth, unsigned Index);

  void mangleFunctionParam(const ParmVarDecl *parm);

  void writeAbiTags(const NamedDecl *ND,
                    const AbiTagList *AdditionalAbiTags);

  // Returns sorted unique list of ABI tags.
  AbiTagList makeFunctionReturnTypeTags(const FunctionDecl *FD);
  // Returns sorted unique list of ABI tags.
  AbiTagList makeVariableTypeTags(const VarDecl *VD);
};

}

bool ItaniumMangleContextImpl::shouldMangleCXXName(const NamedDecl *D) {
  const FunctionDecl *FD = dyn_cast<FunctionDecl>(D);
  if (FD) {
    LanguageLinkage L = FD->getLanguageLinkage();
    // Overloadable functions need mangling.
    if (FD->hasAttr<OverloadableAttr>())
      return true;

    // "main" is not mangled.
    if (FD->isMain())
      return false;

    // The Windows ABI expects that we would never mangle "typical"
    // user-defined entry points regardless of visibility or freestanding-ness.
    //
    // N.B. This is distinct from asking about "main".  "main" has a lot of
    // special rules associated with it in the standard while these
    // user-defined entry points are outside of the purview of the standard.
    // For example, there can be only one definition for "main" in a standards
    // compliant program; however nothing forbids the existence of wmain and
    // WinMain in the same translation unit.
    if (FD->isMSVCRTEntryPoint())
      return false;

    // C++ functions and those whose names are not a simple identifier need
    // mangling.
    if (!FD->getDeclName().isIdentifier() || L == CXXLanguageLinkage)
      return true;

    // C functions are not mangled.
    if (L == CLanguageLinkage)
      return false;
  }

  // Otherwise, no mangling is done outside C++ mode.
  if (!getASTContext().getLangOpts().CPlusPlus)
    return false;

  const VarDecl *VD = dyn_cast<VarDecl>(D);
  if (VD && !isa<DecompositionDecl>(D)) {
    // C variables are not mangled.
    if (VD->isExternC())
      return false;

    // Variables at global scope with non-internal linkage are not mangled
    const DeclContext *DC = getEffectiveDeclContext(D);
    // Check for extern variable declared locally.
    if (DC->isFunctionOrMethod() && D->hasLinkage())
      while (!DC->isNamespace() && !DC->isTranslationUnit())
        DC = getEffectiveParentContext(DC);
    if (DC->isTranslationUnit() && D->getFormalLinkage() != InternalLinkage &&
        !CXXNameMangler::shouldHaveAbiTags(*this, VD) &&
        !isa<VarTemplateSpecializationDecl>(D))
      return false;
  }

  return true;
}

void CXXNameMangler::writeAbiTags(const NamedDecl *ND,
                                  const AbiTagList *AdditionalAbiTags) {
  assert(AbiTags && "require AbiTagState");
  AbiTags->write(Out, ND, DisableDerivedAbiTags ? nullptr : AdditionalAbiTags);
}

void CXXNameMangler::mangleSourceNameWithAbiTags(
    const NamedDecl *ND, const AbiTagList *AdditionalAbiTags) {
  mangleSourceName(ND->getIdentifier());
  writeAbiTags(ND, AdditionalAbiTags);
}

void CXXNameMangler::mangle(GlobalDecl GD) {
  // <mangled-name> ::= _Z <encoding>
  //            ::= <data name>
  //            ::= <special-name>
  Out << "_Z";
  if (isa<FunctionDecl>(GD.getDecl()))
    mangleFunctionEncoding(GD);
  else if (const VarDecl *VD = dyn_cast<VarDecl>(GD.getDecl()))
    mangleName(VD);
  else if (const IndirectFieldDecl *IFD =
               dyn_cast<IndirectFieldDecl>(GD.getDecl()))
    mangleName(IFD->getAnonField());
  else
    mangleName(cast<FieldDecl>(GD.getDecl()));
}

void CXXNameMangler::mangleFunctionEncoding(GlobalDecl GD) {
  const FunctionDecl *FD = cast<FunctionDecl>(GD.getDecl());
  // <encoding> ::= <function name> <bare-function-type>

  // Don't mangle in the type if this isn't a decl we should typically mangle.
  if (!Context.shouldMangleDeclName(FD)) {
    mangleName(GD);
    return;
  }

  AbiTagList ReturnTypeAbiTags = makeFunctionReturnTypeTags(FD);
  if (ReturnTypeAbiTags.empty()) {
    // There are no tags for return type, the simplest case.
    mangleName(GD);
    mangleFunctionEncodingBareType(FD);
    return;
  }

  // Mangle function name and encoding to temporary buffer.
  // We have to output name and encoding to the same mangler to get the same
  // substitution as it will be in final mangling.
  SmallString<256> FunctionEncodingBuf;
  llvm::raw_svector_ostream FunctionEncodingStream(FunctionEncodingBuf);
  CXXNameMangler FunctionEncodingMangler(*this, FunctionEncodingStream);
  // Output name of the function.
  FunctionEncodingMangler.disableDerivedAbiTags();
  FunctionEncodingMangler.mangleNameWithAbiTags(FD, nullptr);

  // Remember length of the function name in the buffer.
  size_t EncodingPositionStart = FunctionEncodingStream.str().size();
  FunctionEncodingMangler.mangleFunctionEncodingBareType(FD);

  // Get tags from return type that are not present in function name or
  // encoding.
  const AbiTagList &UsedAbiTags =
      FunctionEncodingMangler.AbiTagsRoot.getSortedUniqueUsedAbiTags();
  AbiTagList AdditionalAbiTags(ReturnTypeAbiTags.size());
  AdditionalAbiTags.erase(
      std::set_difference(ReturnTypeAbiTags.begin(), ReturnTypeAbiTags.end(),
                          UsedAbiTags.begin(), UsedAbiTags.end(),
                          AdditionalAbiTags.begin()),
      AdditionalAbiTags.end());

  // Output name with implicit tags and function encoding from temporary buffer.
  mangleNameWithAbiTags(FD, &AdditionalAbiTags);
  Out << FunctionEncodingStream.str().substr(EncodingPositionStart);

  // Function encoding could create new substitutions so we have to add
  // temp mangled substitutions to main mangler.
  extendSubstitutions(&FunctionEncodingMangler);
}

void CXXNameMangler::mangleFunctionEncodingBareType(const FunctionDecl *FD) {
  if (FD->hasAttr<EnableIfAttr>()) {
    FunctionTypeDepthState Saved = FunctionTypeDepth.push();
    Out << "Ua9enable_ifI";
    for (AttrVec::const_iterator I = FD->getAttrs().begin(),
                                 E = FD->getAttrs().end();
         I != E; ++I) {
      EnableIfAttr *EIA = dyn_cast<EnableIfAttr>(*I);
      if (!EIA)
        continue;
      Out << 'X';
      mangleExpression(EIA->getCond());
      Out << 'E';
    }
    Out << 'E';
    FunctionTypeDepth.pop(Saved);
  }

  // When mangling an inheriting constructor, the bare function type used is
  // that of the inherited constructor.
  if (auto *CD = dyn_cast<CXXConstructorDecl>(FD))
    if (auto Inherited = CD->getInheritedConstructor())
      FD = Inherited.getConstructor();

  // Whether the mangling of a function type includes the return type depends on
  // the context and the nature of the function. The rules for deciding whether
  // the return type is included are:
  //
  //   1. Template functions (names or types) have return types encoded, with
  //   the exceptions listed below.
  //   2. Function types not appearing as part of a function name mangling,
  //   e.g. parameters, pointer types, etc., have return type encoded, with the
  //   exceptions listed below.
  //   3. Non-template function names do not have return types encoded.
  //
  // The exceptions mentioned in (1) and (2) above, for which the return type is
  // never included, are
  //   1. Constructors.
  //   2. Destructors.
  //   3. Conversion operator functions, e.g. operator int.
  bool MangleReturnType = false;
  if (FunctionTemplateDecl *PrimaryTemplate = FD->getPrimaryTemplate()) {
    if (!(isa<CXXConstructorDecl>(FD) || isa<CXXDestructorDecl>(FD) ||
          isa<CXXConversionDecl>(FD)))
      MangleReturnType = true;

    // Mangle the type of the primary template.
    FD = PrimaryTemplate->getTemplatedDecl();
  }

  mangleBareFunctionType(FD->getType()->castAs<FunctionProtoType>(),
                         MangleReturnType, FD);
}

static const DeclContext *IgnoreLinkageSpecDecls(const DeclContext *DC) {
  while (isa<LinkageSpecDecl>(DC)) {
    DC = getEffectiveParentContext(DC);
  }

  return DC;
}

/// Return whether a given namespace is the 'std' namespace.
static bool isStd(const NamespaceDecl *NS) {
  if (!IgnoreLinkageSpecDecls(getEffectiveParentContext(NS))
                                ->isTranslationUnit())
    return false;

  const IdentifierInfo *II = NS->getOriginalNamespace()->getIdentifier();
  return II && II->isStr("std");
}

// isStdNamespace - Return whether a given decl context is a toplevel 'std'
// namespace.
static bool isStdNamespace(const DeclContext *DC) {
  if (!DC->isNamespace())
    return false;

  return isStd(cast<NamespaceDecl>(DC));
}

static const GlobalDecl
isTemplate(GlobalDecl GD, const TemplateArgumentList *&TemplateArgs) {
  const NamedDecl *ND = cast<NamedDecl>(GD.getDecl());
  // Check if we have a function template.
  if (const FunctionDecl *FD = dyn_cast<FunctionDecl>(ND)) {
    if (const TemplateDecl *TD = FD->getPrimaryTemplate()) {
      TemplateArgs = FD->getTemplateSpecializationArgs();
      return GD.getWithDecl(TD);
    }
  }

  // Check if we have a class template.
  if (const ClassTemplateSpecializationDecl *Spec =
        dyn_cast<ClassTemplateSpecializationDecl>(ND)) {
    TemplateArgs = &Spec->getTemplateArgs();
    return GD.getWithDecl(Spec->getSpecializedTemplate());
  }

  // Check if we have a variable template.
  if (const VarTemplateSpecializationDecl *Spec =
          dyn_cast<VarTemplateSpecializationDecl>(ND)) {
    TemplateArgs = &Spec->getTemplateArgs();
    return GD.getWithDecl(Spec->getSpecializedTemplate());
  }

  return GlobalDecl();
}

void CXXNameMangler::mangleName(GlobalDecl GD) {
  const NamedDecl *ND = cast<NamedDecl>(GD.getDecl());
  if (const VarDecl *VD = dyn_cast<VarDecl>(ND)) {
    // Variables should have implicit tags from its type.
    AbiTagList VariableTypeAbiTags = makeVariableTypeTags(VD);
    if (VariableTypeAbiTags.empty()) {
      // Simple case no variable type tags.
      mangleNameWithAbiTags(VD, nullptr);
      return;
    }

    // Mangle variable name to null stream to collect tags.
    llvm::raw_null_ostream NullOutStream;
    CXXNameMangler VariableNameMangler(*this, NullOutStream);
    VariableNameMangler.disableDerivedAbiTags();
    VariableNameMangler.mangleNameWithAbiTags(VD, nullptr);

    // Get tags from variable type that are not present in its name.
    const AbiTagList &UsedAbiTags =
        VariableNameMangler.AbiTagsRoot.getSortedUniqueUsedAbiTags();
    AbiTagList AdditionalAbiTags(VariableTypeAbiTags.size());
    AdditionalAbiTags.erase(
        std::set_difference(VariableTypeAbiTags.begin(),
                            VariableTypeAbiTags.end(), UsedAbiTags.begin(),
                            UsedAbiTags.end(), AdditionalAbiTags.begin()),
        AdditionalAbiTags.end());

    // Output name with implicit tags.
    mangleNameWithAbiTags(VD, &AdditionalAbiTags);
  } else {
    mangleNameWithAbiTags(GD, nullptr);
  }
}

void CXXNameMangler::mangleNameWithAbiTags(GlobalDecl GD,
                                           const AbiTagList *AdditionalAbiTags) {
  const NamedDecl *ND = cast<NamedDecl>(GD.getDecl());
  //  <name> ::= [<module-name>] <nested-name>
  //         ::= [<module-name>] <unscoped-name>
  //         ::= [<module-name>] <unscoped-template-name> <template-args>
  //         ::= <local-name>
  //
  const DeclContext *DC = getEffectiveDeclContext(ND);

  // If this is an extern variable declared locally, the relevant DeclContext
  // is that of the containing namespace, or the translation unit.
  // FIXME: This is a hack; extern variables declared locally should have
  // a proper semantic declaration context!
  if (isLocalContainerContext(DC) && ND->hasLinkage() && !isLambda(ND))
    while (!DC->isNamespace() && !DC->isTranslationUnit())
      DC = getEffectiveParentContext(DC);
  else if (GetLocalClassDecl(ND)) {
    mangleLocalName(GD, AdditionalAbiTags);
    return;
  }

  DC = IgnoreLinkageSpecDecls(DC);

  if (isLocalContainerContext(DC)) {
    mangleLocalName(GD, AdditionalAbiTags);
    return;
  }

  // Do not mangle the owning module for an external linkage declaration.
  // This enables backwards-compatibility with non-modular code, and is
  // a valid choice since conflicts are not permitted by C++ Modules TS
  // [basic.def.odr]/6.2.
  if (!ND->hasExternalFormalLinkage())
    if (Module *M = ND->getOwningModuleForLinkage())
      mangleModuleName(M);

  if (DC->isTranslationUnit() || isStdNamespace(DC)) {
    // Check if we have a template.
    const TemplateArgumentList *TemplateArgs = nullptr;
    if (GlobalDecl TD = isTemplate(GD, TemplateArgs)) {
      mangleUnscopedTemplateName(TD, AdditionalAbiTags);
      mangleTemplateArgs(*TemplateArgs);
      return;
    }

    mangleUnscopedName(GD, AdditionalAbiTags);
    return;
  }

  mangleNestedName(GD, DC, AdditionalAbiTags);
}

void CXXNameMangler::mangleModuleName(const Module *M) {
  // Implement the C++ Modules TS name mangling proposal; see
  //     https://gcc.gnu.org/wiki/cxx-modules?action=AttachFile
  //
  //   <module-name> ::= W <unscoped-name>+ E
  //                 ::= W <module-subst> <unscoped-name>* E
  Out << 'W';
  mangleModuleNamePrefix(M->Name);
  Out << 'E';
}

void CXXNameMangler::mangleModuleNamePrefix(StringRef Name) {
  //  <module-subst> ::= _ <seq-id>          # 0 < seq-id < 10
  //                 ::= W <seq-id - 10> _   # otherwise
  auto It = ModuleSubstitutions.find(Name);
  if (It != ModuleSubstitutions.end()) {
    if (It->second < 10)
      Out << '_' << static_cast<char>('0' + It->second);
    else
      Out << 'W' << (It->second - 10) << '_';
    return;
  }

  // FIXME: Preserve hierarchy in module names rather than flattening
  // them to strings; use Module*s as substitution keys.
  auto Parts = Name.rsplit('.');
  if (Parts.second.empty())
    Parts.second = Parts.first;
  else
    mangleModuleNamePrefix(Parts.first);

  Out << Parts.second.size() << Parts.second;
  ModuleSubstitutions.insert({Name, ModuleSubstitutions.size()});
}

void CXXNameMangler::mangleTemplateName(const TemplateDecl *TD,
                                        const TemplateArgument *TemplateArgs,
                                        unsigned NumTemplateArgs) {
  const DeclContext *DC = IgnoreLinkageSpecDecls(getEffectiveDeclContext(TD));

  if (DC->isTranslationUnit() || isStdNamespace(DC)) {
    mangleUnscopedTemplateName(TD, nullptr);
    mangleTemplateArgs(TemplateArgs, NumTemplateArgs);
  } else {
    mangleNestedName(TD, TemplateArgs, NumTemplateArgs);
  }
}

void CXXNameMangler::mangleUnscopedName(GlobalDecl GD,
                                        const AbiTagList *AdditionalAbiTags) {
  const NamedDecl *ND = cast<NamedDecl>(GD.getDecl());
  //  <unscoped-name> ::= <unqualified-name>
  //                  ::= St <unqualified-name>   # ::std::

  if (isStdNamespace(IgnoreLinkageSpecDecls(getEffectiveDeclContext(ND))))
    Out << "St";

  mangleUnqualifiedName(GD, AdditionalAbiTags);
}

void CXXNameMangler::mangleUnscopedTemplateName(
    GlobalDecl GD, const AbiTagList *AdditionalAbiTags) {
  const TemplateDecl *ND = cast<TemplateDecl>(GD.getDecl());
  //     <unscoped-template-name> ::= <unscoped-name>
  //                              ::= <substitution>
  if (mangleSubstitution(ND))
    return;

  // <template-template-param> ::= <template-param>
  if (const auto *TTP = dyn_cast<TemplateTemplateParmDecl>(ND)) {
    assert(!AdditionalAbiTags &&
           "template template param cannot have abi tags");
    mangleTemplateParameter(TTP->getDepth(), TTP->getIndex());
  } else if (isa<BuiltinTemplateDecl>(ND) || isa<ConceptDecl>(ND)) {
    mangleUnscopedName(GD, AdditionalAbiTags);
  } else {
    mangleUnscopedName(GD.getWithDecl(ND->getTemplatedDecl()), AdditionalAbiTags);
  }

  addSubstitution(ND);
}

void CXXNameMangler::mangleUnscopedTemplateName(
    TemplateName Template, const AbiTagList *AdditionalAbiTags) {
  //     <unscoped-template-name> ::= <unscoped-name>
  //                              ::= <substitution>
  if (TemplateDecl *TD = Template.getAsTemplateDecl())
    return mangleUnscopedTemplateName(TD, AdditionalAbiTags);

  if (mangleSubstitution(Template))
    return;

  assert(!AdditionalAbiTags &&
         "dependent template name cannot have abi tags");

  DependentTemplateName *Dependent = Template.getAsDependentTemplateName();
  assert(Dependent && "Not a dependent template name?");
  if (const IdentifierInfo *Id = Dependent->getIdentifier())
    mangleSourceName(Id);
  else
    mangleOperatorName(Dependent->getOperator(), UnknownArity);

  addSubstitution(Template);
}

void CXXNameMangler::mangleFloat(const llvm::APFloat &f) {
  // ABI:
  //   Floating-point literals are encoded using a fixed-length
  //   lowercase hexadecimal string corresponding to the internal
  //   representation (IEEE on Itanium), high-order bytes first,
  //   without leading zeroes. For example: "Lf bf800000 E" is -1.0f
  //   on Itanium.
  // The 'without leading zeroes' thing seems to be an editorial
  // mistake; see the discussion on cxx-abi-dev beginning on
  // 2012-01-16.

  // Our requirements here are just barely weird enough to justify
  // using a custom algorithm instead of post-processing APInt::toString().

  llvm::APInt valueBits = f.bitcastToAPInt();
  unsigned numCharacters = (valueBits.getBitWidth() + 3) / 4;
  assert(numCharacters != 0);

  // Allocate a buffer of the right number of characters.
  SmallVector<char, 20> buffer(numCharacters);

  // Fill the buffer left-to-right.
  for (unsigned stringIndex = 0; stringIndex != numCharacters; ++stringIndex) {
    // The bit-index of the next hex digit.
    unsigned digitBitIndex = 4 * (numCharacters - stringIndex - 1);

    // Project out 4 bits starting at 'digitIndex'.
    uint64_t hexDigit = valueBits.getRawData()[digitBitIndex / 64];
    hexDigit >>= (digitBitIndex % 64);
    hexDigit &= 0xF;

    // Map that over to a lowercase hex digit.
    static const char charForHex[16] = {
      '0', '1', '2', '3', '4', '5', '6', '7',
      '8', '9', 'a', 'b', 'c', 'd', 'e', 'f'
    };
    buffer[stringIndex] = charForHex[hexDigit];
  }

  Out.write(buffer.data(), numCharacters);
}

void CXXNameMangler::mangleNumber(const llvm::APSInt &Value) {
  if (Value.isSigned() && Value.isNegative()) {
    Out << 'n';
    Value.abs().print(Out, /*signed*/ false);
  } else {
    Value.print(Out, /*signed*/ false);
  }
}

void CXXNameMangler::mangleNumber(int64_t Number) {
  //  <number> ::= [n] <non-negative decimal integer>
  if (Number < 0) {
    Out << 'n';
    Number = -Number;
  }

  Out << Number;
}

void CXXNameMangler::mangleCallOffset(int64_t NonVirtual, int64_t Virtual) {
  //  <call-offset>  ::= h <nv-offset> _
  //                 ::= v <v-offset> _
  //  <nv-offset>    ::= <offset number>        # non-virtual base override
  //  <v-offset>     ::= <offset number> _ <virtual offset number>
  //                      # virtual base override, with vcall offset
  if (!Virtual) {
    Out << 'h';
    mangleNumber(NonVirtual);
    Out << '_';
    return;
  }

  Out << 'v';
  mangleNumber(NonVirtual);
  Out << '_';
  mangleNumber(Virtual);
  Out << '_';
}

void CXXNameMangler::manglePrefix(QualType type) {
  if (const auto *TST = type->getAs<TemplateSpecializationType>()) {
    if (!mangleSubstitution(QualType(TST, 0))) {
      mangleTemplatePrefix(TST->getTemplateName());

      // FIXME: GCC does not appear to mangle the template arguments when
      // the template in question is a dependent template name. Should we
      // emulate that badness?
      mangleTemplateArgs(TST->getArgs(), TST->getNumArgs());
      addSubstitution(QualType(TST, 0));
    }
  } else if (const auto *DTST =
                 type->getAs<DependentTemplateSpecializationType>()) {
    if (!mangleSubstitution(QualType(DTST, 0))) {
      TemplateName Template = getASTContext().getDependentTemplateName(
          DTST->getQualifier(), DTST->getIdentifier());
      mangleTemplatePrefix(Template);

      // FIXME: GCC does not appear to mangle the template arguments when
      // the template in question is a dependent template name. Should we
      // emulate that badness?
      mangleTemplateArgs(DTST->getArgs(), DTST->getNumArgs());
      addSubstitution(QualType(DTST, 0));
    }
  } else {
    // We use the QualType mangle type variant here because it handles
    // substitutions.
    mangleType(type);
  }
}

/// Mangle everything prior to the base-unresolved-name in an unresolved-name.
///
/// \param recursive - true if this is being called recursively,
///   i.e. if there is more prefix "to the right".
void CXXNameMangler::mangleUnresolvedPrefix(NestedNameSpecifier *qualifier,
                                            bool recursive) {

  // x, ::x
  // <unresolved-name> ::= [gs] <base-unresolved-name>

  // T::x / decltype(p)::x
  // <unresolved-name> ::= sr <unresolved-type> <base-unresolved-name>

  // T::N::x /decltype(p)::N::x
  // <unresolved-name> ::= srN <unresolved-type> <unresolved-qualifier-level>+ E
  //                       <base-unresolved-name>

  // A::x, N::y, A<T>::z; "gs" means leading "::"
  // <unresolved-name> ::= [gs] sr <unresolved-qualifier-level>+ E
  //                       <base-unresolved-name>

  switch (qualifier->getKind()) {
  case NestedNameSpecifier::Global:
    Out << "gs";

    // We want an 'sr' unless this is the entire NNS.
    if (recursive)
      Out << "sr";

    // We never want an 'E' here.
    return;

  case NestedNameSpecifier::Super:
    llvm_unreachable("Can't mangle __super specifier");

  case NestedNameSpecifier::Namespace:
    if (qualifier->getPrefix())
      mangleUnresolvedPrefix(qualifier->getPrefix(),
                             /*recursive*/ true);
    else
      Out << "sr";
    mangleSourceNameWithAbiTags(qualifier->getAsNamespace());
    break;
  case NestedNameSpecifier::NamespaceAlias:
    if (qualifier->getPrefix())
      mangleUnresolvedPrefix(qualifier->getPrefix(),
                             /*recursive*/ true);
    else
      Out << "sr";
    mangleSourceNameWithAbiTags(qualifier->getAsNamespaceAlias());
    break;

  case NestedNameSpecifier::TypeSpec:
  case NestedNameSpecifier::TypeSpecWithTemplate: {
    const Type *type = qualifier->getAsType();

    // We only want to use an unresolved-type encoding if this is one of:
    //   - a decltype
    //   - a template type parameter
    //   - a template template parameter with arguments
    // In all of these cases, we should have no prefix.
    if (qualifier->getPrefix()) {
      mangleUnresolvedPrefix(qualifier->getPrefix(),
                             /*recursive*/ true);
    } else {
      // Otherwise, all the cases want this.
      Out << "sr";
    }

    if (mangleUnresolvedTypeOrSimpleId(QualType(type, 0), recursive ? "N" : ""))
      return;

    break;
  }

  case NestedNameSpecifier::Identifier:
    // Member expressions can have these without prefixes.
    if (qualifier->getPrefix())
      mangleUnresolvedPrefix(qualifier->getPrefix(),
                             /*recursive*/ true);
    else
      Out << "sr";

    mangleSourceName(qualifier->getAsIdentifier());
    // An Identifier has no type information, so we can't emit abi tags for it.
    break;
  }

  // If this was the innermost part of the NNS, and we fell out to
  // here, append an 'E'.
  if (!recursive)
    Out << 'E';
}

/// Mangle an unresolved-name, which is generally used for names which
/// weren't resolved to specific entities.
void CXXNameMangler::mangleUnresolvedName(
    NestedNameSpecifier *qualifier, DeclarationName name,
    const TemplateArgumentLoc *TemplateArgs, unsigned NumTemplateArgs,
    unsigned knownArity) {
  if (qualifier) mangleUnresolvedPrefix(qualifier);
  switch (name.getNameKind()) {
    // <base-unresolved-name> ::= <simple-id>
    case DeclarationName::Identifier:
      mangleSourceName(name.getAsIdentifierInfo());
      break;
    // <base-unresolved-name> ::= dn <destructor-name>
    case DeclarationName::CXXDestructorName:
      Out << "dn";
      mangleUnresolvedTypeOrSimpleId(name.getCXXNameType());
      break;
    // <base-unresolved-name> ::= on <operator-name>
    case DeclarationName::CXXConversionFunctionName:
    case DeclarationName::CXXLiteralOperatorName:
    case DeclarationName::CXXOperatorName:
      Out << "on";
      mangleOperatorName(name, knownArity);
      break;
    case DeclarationName::CXXConstructorName:
      llvm_unreachable("Can't mangle a constructor name!");
    case DeclarationName::CXXUsingDirective:
      llvm_unreachable("Can't mangle a using directive name!");
    case DeclarationName::CXXDeductionGuideName:
      llvm_unreachable("Can't mangle a deduction guide name!");
    case DeclarationName::ObjCMultiArgSelector:
    case DeclarationName::ObjCOneArgSelector:
    case DeclarationName::ObjCZeroArgSelector:
      llvm_unreachable("Can't mangle Objective-C selector names here!");
  }

  // The <simple-id> and on <operator-name> productions end in an optional
  // <template-args>.
  if (TemplateArgs)
    mangleTemplateArgs(TemplateArgs, NumTemplateArgs);
}

void CXXNameMangler::mangleUnqualifiedName(GlobalDecl GD,
                                           DeclarationName Name,
                                           unsigned KnownArity,
                                           const AbiTagList *AdditionalAbiTags) {
  const NamedDecl *ND = cast_or_null<NamedDecl>(GD.getDecl());
  unsigned Arity = KnownArity;
  //  <unqualified-name> ::= <operator-name>
  //                     ::= <ctor-dtor-name>
  //                     ::= <source-name>
  switch (Name.getNameKind()) {
  case DeclarationName::Identifier: {
    const IdentifierInfo *II = Name.getAsIdentifierInfo();

    // We mangle decomposition declarations as the names of their bindings.
    if (auto *DD = dyn_cast<DecompositionDecl>(ND)) {
      // FIXME: Non-standard mangling for decomposition declarations:
      //
      //  <unqualified-name> ::= DC <source-name>* E
      //
      // These can never be referenced across translation units, so we do
      // not need a cross-vendor mangling for anything other than demanglers.
      // Proposed on cxx-abi-dev on 2016-08-12
      Out << "DC";
      for (auto *BD : DD->bindings())
        mangleSourceName(BD->getDeclName().getAsIdentifierInfo());
      Out << 'E';
      writeAbiTags(ND, AdditionalAbiTags);
      break;
    }

    if (II) {
      // Match GCC's naming convention for internal linkage symbols, for
      // symbols that are not actually visible outside of this TU. GCC
      // distinguishes between internal and external linkage symbols in
      // its mangling, to support cases like this that were valid C++ prior
      // to DR426:
      //
      //   void test() { extern void foo(); }
      //   static void foo();
      //
      // Don't bother with the L marker for names in anonymous namespaces; the
      // 12_GLOBAL__N_1 mangling is quite sufficient there, and this better
      // matches GCC anyway, because GCC does not treat anonymous namespaces as
      // implying internal linkage.
      if (ND && ND->getFormalLinkage() == InternalLinkage &&
          !ND->isExternallyVisible() &&
          getEffectiveDeclContext(ND)->isFileContext() &&
          !ND->isInAnonymousNamespace())
        Out << 'L';

      auto *FD = dyn_cast<FunctionDecl>(ND);
      bool IsRegCall = FD &&
                       FD->getType()->castAs<FunctionType>()->getCallConv() ==
                           clang::CC_X86RegCall;
      bool IsDeviceStub =
          FD && FD->hasAttr<CUDAGlobalAttr>() &&
          GD.getKernelReferenceKind() == KernelReferenceKind::Stub;
      if (IsDeviceStub)
        mangleDeviceStubName(II);
      else if (IsRegCall)
        mangleRegCallName(II);
      else
        mangleSourceName(II);

      writeAbiTags(ND, AdditionalAbiTags);
      break;
    }

    // Otherwise, an anonymous entity.  We must have a declaration.
    assert(ND && "mangling empty name without declaration");

    if (const NamespaceDecl *NS = dyn_cast<NamespaceDecl>(ND)) {
      if (NS->isAnonymousNamespace()) {
        // This is how gcc mangles these names.
        Out << "12_GLOBAL__N_1";
        break;
      }
    }

    if (const VarDecl *VD = dyn_cast<VarDecl>(ND)) {
      // We must have an anonymous union or struct declaration.
      const RecordDecl *RD = VD->getType()->castAs<RecordType>()->getDecl();

      // Itanium C++ ABI 5.1.2:
      //
      //   For the purposes of mangling, the name of an anonymous union is
      //   considered to be the name of the first named data member found by a
      //   pre-order, depth-first, declaration-order walk of the data members of
      //   the anonymous union. If there is no such data member (i.e., if all of
      //   the data members in the union are unnamed), then there is no way for
      //   a program to refer to the anonymous union, and there is therefore no
      //   need to mangle its name.
      assert(RD->isAnonymousStructOrUnion()
             && "Expected anonymous struct or union!");
      const FieldDecl *FD = RD->findFirstNamedDataMember();

      // It's actually possible for various reasons for us to get here
      // with an empty anonymous struct / union.  Fortunately, it
      // doesn't really matter what name we generate.
      if (!FD) break;
      assert(FD->getIdentifier() && "Data member name isn't an identifier!");

      mangleSourceName(FD->getIdentifier());
      // Not emitting abi tags: internal name anyway.
      break;
    }

    // Class extensions have no name as a category, and it's possible
    // for them to be the semantic parent of certain declarations
    // (primarily, tag decls defined within declarations).  Such
    // declarations will always have internal linkage, so the name
    // doesn't really matter, but we shouldn't crash on them.  For
    // safety, just handle all ObjC containers here.
    if (isa<ObjCContainerDecl>(ND))
      break;

    // We must have an anonymous struct.
    const TagDecl *TD = cast<TagDecl>(ND);
    if (const TypedefNameDecl *D = TD->getTypedefNameForAnonDecl()) {
      assert(TD->getDeclContext() == D->getDeclContext() &&
             "Typedef should not be in another decl context!");
      assert(D->getDeclName().getAsIdentifierInfo() &&
             "Typedef was not named!");
      mangleSourceName(D->getDeclName().getAsIdentifierInfo());
      assert(!AdditionalAbiTags && "Type cannot have additional abi tags");
      // Explicit abi tags are still possible; take from underlying type, not
      // from typedef.
      writeAbiTags(TD, nullptr);
      break;
    }

    // <unnamed-type-name> ::= <closure-type-name>
    //
    // <closure-type-name> ::= Ul <lambda-sig> E [ <nonnegative number> ] _
    // <lambda-sig> ::= <template-param-decl>* <parameter-type>+
    //     # Parameter types or 'v' for 'void'.
    if (const CXXRecordDecl *Record = dyn_cast<CXXRecordDecl>(TD)) {
      if (Record->isLambda() && (Record->getLambdaManglingNumber() ||
                                 Context.isUniqueNameMangler())) {
        assert(!AdditionalAbiTags &&
               "Lambda type cannot have additional abi tags");
        mangleLambda(Record);
        break;
      }
    }

    if (TD->isExternallyVisible()) {
      unsigned UnnamedMangle = getASTContext().getManglingNumber(TD);
      Out << "Ut";
      if (UnnamedMangle > 1)
        Out << UnnamedMangle - 2;
      Out << '_';
      writeAbiTags(TD, AdditionalAbiTags);
      break;
    }

    // Get a unique id for the anonymous struct. If it is not a real output
    // ID doesn't matter so use fake one.
    unsigned AnonStructId = NullOut ? 0 : Context.getAnonymousStructId(TD);

    // Mangle it as a source name in the form
    // [n] $_<id>
    // where n is the length of the string.
    SmallString<8> Str;
    Str += "$_";
    Str += llvm::utostr(AnonStructId);

    Out << Str.size();
    Out << Str;
    break;
  }

  case DeclarationName::ObjCZeroArgSelector:
  case DeclarationName::ObjCOneArgSelector:
  case DeclarationName::ObjCMultiArgSelector:
    llvm_unreachable("Can't mangle Objective-C selector names here!");

  case DeclarationName::CXXConstructorName: {
    const CXXRecordDecl *InheritedFrom = nullptr;
    const TemplateArgumentList *InheritedTemplateArgs = nullptr;
    if (auto Inherited =
            cast<CXXConstructorDecl>(ND)->getInheritedConstructor()) {
      InheritedFrom = Inherited.getConstructor()->getParent();
      InheritedTemplateArgs =
          Inherited.getConstructor()->getTemplateSpecializationArgs();
    }

    if (ND == Structor)
      // If the named decl is the C++ constructor we're mangling, use the type
      // we were given.
      mangleCXXCtorType(static_cast<CXXCtorType>(StructorType), InheritedFrom);
    else
      // Otherwise, use the complete constructor name. This is relevant if a
      // class with a constructor is declared within a constructor.
      mangleCXXCtorType(Ctor_Complete, InheritedFrom);

    // FIXME: The template arguments are part of the enclosing prefix or
    // nested-name, but it's more convenient to mangle them here.
    if (InheritedTemplateArgs)
      mangleTemplateArgs(*InheritedTemplateArgs);

    writeAbiTags(ND, AdditionalAbiTags);
    break;
  }

  case DeclarationName::CXXDestructorName:
    if (ND == Structor)
      // If the named decl is the C++ destructor we're mangling, use the type we
      // were given.
      mangleCXXDtorType(static_cast<CXXDtorType>(StructorType));
    else
      // Otherwise, use the complete destructor name. This is relevant if a
      // class with a destructor is declared within a destructor.
      mangleCXXDtorType(Dtor_Complete);
    writeAbiTags(ND, AdditionalAbiTags);
    break;

  case DeclarationName::CXXOperatorName:
    if (ND && Arity == UnknownArity) {
      Arity = cast<FunctionDecl>(ND)->getNumParams();

      // If we have a member function, we need to include the 'this' pointer.
      if (const auto *MD = dyn_cast<CXXMethodDecl>(ND))
        if (!MD->isStatic())
          Arity++;
    }
    LLVM_FALLTHROUGH;
  case DeclarationName::CXXConversionFunctionName:
  case DeclarationName::CXXLiteralOperatorName:
    mangleOperatorName(Name, Arity);
    writeAbiTags(ND, AdditionalAbiTags);
    break;

  case DeclarationName::CXXDeductionGuideName:
    llvm_unreachable("Can't mangle a deduction guide name!");

  case DeclarationName::CXXUsingDirective:
    llvm_unreachable("Can't mangle a using directive name!");
  }
}

void CXXNameMangler::mangleRegCallName(const IdentifierInfo *II) {
  // <source-name> ::= <positive length number> __regcall3__ <identifier>
  // <number> ::= [n] <non-negative decimal integer>
  // <identifier> ::= <unqualified source code identifier>
  Out << II->getLength() + sizeof("__regcall3__") - 1 << "__regcall3__"
      << II->getName();
}

void CXXNameMangler::mangleDeviceStubName(const IdentifierInfo *II) {
  // <source-name> ::= <positive length number> __device_stub__ <identifier>
  // <number> ::= [n] <non-negative decimal integer>
  // <identifier> ::= <unqualified source code identifier>
  Out << II->getLength() + sizeof("__device_stub__") - 1 << "__device_stub__"
      << II->getName();
}

void CXXNameMangler::mangleSourceName(const IdentifierInfo *II) {
  // <source-name> ::= <positive length number> <identifier>
  // <number> ::= [n] <non-negative decimal integer>
  // <identifier> ::= <unqualified source code identifier>
  Out << II->getLength() << II->getName();
}

void CXXNameMangler::mangleNestedName(GlobalDecl GD,
                                      const DeclContext *DC,
                                      const AbiTagList *AdditionalAbiTags,
                                      bool NoFunction) {
  const NamedDecl *ND = cast<NamedDecl>(GD.getDecl());
  // <nested-name>
  //   ::= N [<CV-qualifiers>] [<ref-qualifier>] <prefix> <unqualified-name> E
  //   ::= N [<CV-qualifiers>] [<ref-qualifier>] <template-prefix>
  //       <template-args> E

  Out << 'N';
  if (const CXXMethodDecl *Method = dyn_cast<CXXMethodDecl>(ND)) {
    Qualifiers MethodQuals = Method->getMethodQualifiers();
    // We do not consider restrict a distinguishing attribute for overloading
    // purposes so we must not mangle it.
    MethodQuals.removeRestrict();
    mangleQualifiers(MethodQuals);
    mangleRefQualifier(Method->getRefQualifier());
  }

  // Check if we have a template.
  const TemplateArgumentList *TemplateArgs = nullptr;
  if (GlobalDecl TD = isTemplate(GD, TemplateArgs)) {
    mangleTemplatePrefix(TD, NoFunction);
    mangleTemplateArgs(*TemplateArgs);
  }
  else {
    manglePrefix(DC, NoFunction);
    mangleUnqualifiedName(GD, AdditionalAbiTags);
  }

  Out << 'E';
}
void CXXNameMangler::mangleNestedName(const TemplateDecl *TD,
                                      const TemplateArgument *TemplateArgs,
                                      unsigned NumTemplateArgs) {
  // <nested-name> ::= N [<CV-qualifiers>] <template-prefix> <template-args> E

  Out << 'N';

  mangleTemplatePrefix(TD);
  mangleTemplateArgs(TemplateArgs, NumTemplateArgs);

  Out << 'E';
}

static GlobalDecl getParentOfLocalEntity(const DeclContext *DC) {
  GlobalDecl GD;
  // The Itanium spec says:
  // For entities in constructors and destructors, the mangling of the
  // complete object constructor or destructor is used as the base function
  // name, i.e. the C1 or D1 version.
  if (auto *CD = dyn_cast<CXXConstructorDecl>(DC))
    GD = GlobalDecl(CD, Ctor_Complete);
  else if (auto *DD = dyn_cast<CXXDestructorDecl>(DC))
    GD = GlobalDecl(DD, Dtor_Complete);
  else
    GD = GlobalDecl(cast<FunctionDecl>(DC));
  return GD;
}

void CXXNameMangler::mangleLocalName(GlobalDecl GD,
                                     const AbiTagList *AdditionalAbiTags) {
  const Decl *D = GD.getDecl();
  // <local-name> := Z <function encoding> E <entity name> [<discriminator>]
  //              := Z <function encoding> E s [<discriminator>]
  // <local-name> := Z <function encoding> E d [ <parameter number> ]
  //                 _ <entity name>
  // <discriminator> := _ <non-negative number>
  assert(isa<NamedDecl>(D) || isa<BlockDecl>(D));
  const RecordDecl *RD = GetLocalClassDecl(D);
  const DeclContext *DC = getEffectiveDeclContext(RD ? RD : D);

  Out << 'Z';

  {
    AbiTagState LocalAbiTags(AbiTags);

    if (const ObjCMethodDecl *MD = dyn_cast<ObjCMethodDecl>(DC))
      mangleObjCMethodName(MD);
    else if (const BlockDecl *BD = dyn_cast<BlockDecl>(DC))
      mangleBlockForPrefix(BD);
    else
      mangleFunctionEncoding(getParentOfLocalEntity(DC));

    // Implicit ABI tags (from namespace) are not available in the following
    // entity; reset to actually emitted tags, which are available.
    LocalAbiTags.setUsedAbiTags(LocalAbiTags.getEmittedAbiTags());
  }

  Out << 'E';

  // GCC 5.3.0 doesn't emit derived ABI tags for local names but that seems to
  // be a bug that is fixed in trunk.

  if (RD) {
    // The parameter number is omitted for the last parameter, 0 for the
    // second-to-last parameter, 1 for the third-to-last parameter, etc. The
    // <entity name> will of course contain a <closure-type-name>: Its
    // numbering will be local to the particular argument in which it appears
    // -- other default arguments do not affect its encoding.
    const CXXRecordDecl *CXXRD = dyn_cast<CXXRecordDecl>(RD);
    if (CXXRD && CXXRD->isLambda()) {
      if (const ParmVarDecl *Parm
              = dyn_cast_or_null<ParmVarDecl>(CXXRD->getLambdaContextDecl())) {
        if (const FunctionDecl *Func
              = dyn_cast<FunctionDecl>(Parm->getDeclContext())) {
          Out << 'd';
          unsigned Num = Func->getNumParams() - Parm->getFunctionScopeIndex();
          if (Num > 1)
            mangleNumber(Num - 2);
          Out << '_';
        }
      }
    }

    // Mangle the name relative to the closest enclosing function.
    // equality ok because RD derived from ND above
    if (D == RD)  {
      mangleUnqualifiedName(RD, AdditionalAbiTags);
    } else if (const BlockDecl *BD = dyn_cast<BlockDecl>(D)) {
      manglePrefix(getEffectiveDeclContext(BD), true /*NoFunction*/);
      assert(!AdditionalAbiTags && "Block cannot have additional abi tags");
      mangleUnqualifiedBlock(BD);
    } else {
      const NamedDecl *ND = cast<NamedDecl>(D);
      mangleNestedName(GD, getEffectiveDeclContext(ND), AdditionalAbiTags,
                       true /*NoFunction*/);
    }
  } else if (const BlockDecl *BD = dyn_cast<BlockDecl>(D)) {
    // Mangle a block in a default parameter; see above explanation for
    // lambdas.
    if (const ParmVarDecl *Parm
            = dyn_cast_or_null<ParmVarDecl>(BD->getBlockManglingContextDecl())) {
      if (const FunctionDecl *Func
            = dyn_cast<FunctionDecl>(Parm->getDeclContext())) {
        Out << 'd';
        unsigned Num = Func->getNumParams() - Parm->getFunctionScopeIndex();
        if (Num > 1)
          mangleNumber(Num - 2);
        Out << '_';
      }
    }

    assert(!AdditionalAbiTags && "Block cannot have additional abi tags");
    mangleUnqualifiedBlock(BD);
  } else {
    mangleUnqualifiedName(GD, AdditionalAbiTags);
  }

  if (const NamedDecl *ND = dyn_cast<NamedDecl>(RD ? RD : D)) {
    unsigned disc;
    if (Context.getNextDiscriminator(ND, disc)) {
      if (disc < 10)
        Out << '_' << disc;
      else
        Out << "__" << disc << '_';
    }
  }
}

void CXXNameMangler::mangleBlockForPrefix(const BlockDecl *Block) {
  if (GetLocalClassDecl(Block)) {
    mangleLocalName(Block, /* AdditionalAbiTags */ nullptr);
    return;
  }
  const DeclContext *DC = getEffectiveDeclContext(Block);
  if (isLocalContainerContext(DC)) {
    mangleLocalName(Block, /* AdditionalAbiTags */ nullptr);
    return;
  }
  manglePrefix(getEffectiveDeclContext(Block));
  mangleUnqualifiedBlock(Block);
}

void CXXNameMangler::mangleUnqualifiedBlock(const BlockDecl *Block) {
  if (Decl *Context = Block->getBlockManglingContextDecl()) {
    if ((isa<VarDecl>(Context) || isa<FieldDecl>(Context)) &&
        Context->getDeclContext()->isRecord()) {
      const auto *ND = cast<NamedDecl>(Context);
      if (ND->getIdentifier()) {
        mangleSourceNameWithAbiTags(ND);
        Out << 'M';
      }
    }
  }

  // If we have a block mangling number, use it.
  unsigned Number = Block->getBlockManglingNumber();
  // Otherwise, just make up a number. It doesn't matter what it is because
  // the symbol in question isn't externally visible.
  if (!Number)
    Number = Context.getBlockId(Block, false);
  else {
    // Stored mangling numbers are 1-based.
    --Number;
  }
  Out << "Ub";
  if (Number > 0)
    Out << Number - 1;
  Out << '_';
}

// <template-param-decl>
//   ::= Ty                              # template type parameter
//   ::= Tn <type>                       # template non-type parameter
//   ::= Tt <template-param-decl>* E     # template template parameter
//   ::= Tp <template-param-decl>        # template parameter pack
void CXXNameMangler::mangleTemplateParamDecl(const NamedDecl *Decl) {
  if (auto *Ty = dyn_cast<TemplateTypeParmDecl>(Decl)) {
    if (Ty->isParameterPack())
      Out << "Tp";
    Out << "Ty";
  } else if (auto *Tn = dyn_cast<NonTypeTemplateParmDecl>(Decl)) {
    if (Tn->isExpandedParameterPack()) {
      for (unsigned I = 0, N = Tn->getNumExpansionTypes(); I != N; ++I) {
        Out << "Tn";
        mangleType(Tn->getExpansionType(I));
      }
    } else {
      QualType T = Tn->getType();
      if (Tn->isParameterPack()) {
        Out << "Tp";
        if (auto *PackExpansion = T->getAs<PackExpansionType>())
          T = PackExpansion->getPattern();
      }
      Out << "Tn";
      mangleType(T);
    }
  } else if (auto *Tt = dyn_cast<TemplateTemplateParmDecl>(Decl)) {
    if (Tt->isExpandedParameterPack()) {
      for (unsigned I = 0, N = Tt->getNumExpansionTemplateParameters(); I != N;
           ++I) {
        Out << "Tt";
        for (auto *Param : *Tt->getExpansionTemplateParameters(I))
          mangleTemplateParamDecl(Param);
        Out << "E";
      }
    } else {
      if (Tt->isParameterPack())
        Out << "Tp";
      Out << "Tt";
      for (auto *Param : *Tt->getTemplateParameters())
        mangleTemplateParamDecl(Param);
      Out << "E";
    }
  }
}

<<<<<<< HEAD
// Handles the __unique_stable_name feature for lambdas. Instead of the ordinal
// of the lambda in its function, this does line/column to uniquely and reliably
// identify the lambda.  Additionally, Macro expansions are expanded as well to
// prevent macros causing duplicates.
=======
// Handles the __builtin_unique_stable_name feature for lambdas.  Instead of the
// ordinal of the lambda in its mangling, this does line/column to uniquely and
// reliably identify the lambda.  Additionally, macro expansions are expressed
// as well to prevent macros causing duplicates.
>>>>>>> b5a034e7
static void mangleUniqueNameLambda(CXXNameMangler &Mangler, SourceManager &SM,
                                   raw_ostream &Out,
                                   const CXXRecordDecl *Lambda) {
  SourceLocation Loc = Lambda->getLocation();

  PresumedLoc PLoc = SM.getPresumedLoc(Loc);
  Mangler.mangleNumber(PLoc.getLine());
  Out << "->";
  Mangler.mangleNumber(PLoc.getColumn());

<<<<<<< HEAD
  while (Loc.isMacroID()) {
    SourceLocation ToPrint = Loc;
    if (SM.isMacroArgExpansion(Loc))
      ToPrint = SM.getImmediateExpansionRange(Loc).getBegin();

    Loc = SM.getImmediateMacroCallerLoc(Loc);
    if (Loc.isFileID())
      Loc = SM.getImmediateMacroCallerLoc(ToPrint);

    PresumedLoc PLoc = SM.getPresumedLoc(SM.getSpellingLoc(ToPrint));
    Out << '~';
    Mangler.mangleNumber(PLoc.getLine());
    Out << "->";
    Mangler.mangleNumber(PLoc.getColumn());
=======
  while(Loc.isMacroID()) {
    SourceLocation SLToPrint = Loc;
    if (SM.isMacroArgExpansion(Loc))
      SLToPrint = SM.getImmediateExpansionRange(Loc).getBegin();

    PLoc = SM.getPresumedLoc(SM.getSpellingLoc(SLToPrint));
    Out << "~";
    Mangler.mangleNumber(PLoc.getLine());
    Out << "->";
    Mangler.mangleNumber(PLoc.getColumn());

    Loc = SM.getImmediateMacroCallerLoc(Loc);
    if (Loc.isFileID())
      Loc = SM.getImmediateMacroCallerLoc(SLToPrint);
>>>>>>> b5a034e7
  }
}

void CXXNameMangler::mangleLambda(const CXXRecordDecl *Lambda) {
  // If the context of a closure type is an initializer for a class member
  // (static or nonstatic), it is encoded in a qualified name with a final
  // <prefix> of the form:
  //
  //   <data-member-prefix> := <member source-name> M
  //
  // Technically, the data-member-prefix is part of the <prefix>. However,
  // since a closure type will always be mangled with a prefix, it's easier
  // to emit that last part of the prefix here.
  if (Decl *Context = Lambda->getLambdaContextDecl()) {
    if ((isa<VarDecl>(Context) || isa<FieldDecl>(Context)) &&
        !isa<ParmVarDecl>(Context)) {
      // FIXME: 'inline auto [a, b] = []{ return ... };' does not get a
      // reasonable mangling here.
      if (const IdentifierInfo *Name
            = cast<NamedDecl>(Context)->getIdentifier()) {
        mangleSourceName(Name);
        const TemplateArgumentList *TemplateArgs = nullptr;
        if (isTemplate(cast<NamedDecl>(Context), TemplateArgs))
          mangleTemplateArgs(*TemplateArgs);
        Out << 'M';
      }
    }
  }

  Out << "Ul";
  mangleLambdaSig(Lambda);
  Out << "E";

  if (Context.isUniqueNameMangler()) {
<<<<<<< HEAD
    mangleUniqueNameLambda(*this, Context.getASTContext().getSourceManager(),
                           Out, Lambda);
=======
    mangleUniqueNameLambda(
        *this, Context.getASTContext().getSourceManager(), Out, Lambda);
>>>>>>> b5a034e7
    return;
  }

  // The number is omitted for the first closure type with a given
  // <lambda-sig> in a given context; it is n-2 for the nth closure type
  // (in lexical order) with that same <lambda-sig> and context.
  //
  // The AST keeps track of the number for us.
  unsigned Number = Lambda->getLambdaManglingNumber();
  assert(Number > 0 && "Lambda should be mangled as an unnamed class");
  if (Number > 1)
    mangleNumber(Number - 2);
  Out << '_';
}

void CXXNameMangler::mangleLambdaSig(const CXXRecordDecl *Lambda) {
  for (auto *D : Lambda->getLambdaExplicitTemplateParameters())
    mangleTemplateParamDecl(D);
  auto *Proto =
      Lambda->getLambdaTypeInfo()->getType()->castAs<FunctionProtoType>();
  mangleBareFunctionType(Proto, /*MangleReturnType=*/false,
                         Lambda->getLambdaStaticInvoker());
}

void CXXNameMangler::manglePrefix(NestedNameSpecifier *qualifier) {
  switch (qualifier->getKind()) {
  case NestedNameSpecifier::Global:
    // nothing
    return;

  case NestedNameSpecifier::Super:
    llvm_unreachable("Can't mangle __super specifier");

  case NestedNameSpecifier::Namespace:
    mangleName(qualifier->getAsNamespace());
    return;

  case NestedNameSpecifier::NamespaceAlias:
    mangleName(qualifier->getAsNamespaceAlias()->getNamespace());
    return;

  case NestedNameSpecifier::TypeSpec:
  case NestedNameSpecifier::TypeSpecWithTemplate:
    manglePrefix(QualType(qualifier->getAsType(), 0));
    return;

  case NestedNameSpecifier::Identifier:
    // Member expressions can have these without prefixes, but that
    // should end up in mangleUnresolvedPrefix instead.
    assert(qualifier->getPrefix());
    manglePrefix(qualifier->getPrefix());

    mangleSourceName(qualifier->getAsIdentifier());
    return;
  }

  llvm_unreachable("unexpected nested name specifier");
}

void CXXNameMangler::manglePrefix(const DeclContext *DC, bool NoFunction) {
  //  <prefix> ::= <prefix> <unqualified-name>
  //           ::= <template-prefix> <template-args>
  //           ::= <template-param>
  //           ::= # empty
  //           ::= <substitution>

  DC = IgnoreLinkageSpecDecls(DC);

  if (DC->isTranslationUnit())
    return;

  if (NoFunction && isLocalContainerContext(DC))
    return;

  assert(!isLocalContainerContext(DC));

  const NamedDecl *ND = cast<NamedDecl>(DC);
  if (mangleSubstitution(ND))
    return;

  // Check if we have a template.
  const TemplateArgumentList *TemplateArgs = nullptr;
  if (GlobalDecl TD = isTemplate(ND, TemplateArgs)) {
    mangleTemplatePrefix(TD);
    mangleTemplateArgs(*TemplateArgs);
  } else {
    manglePrefix(getEffectiveDeclContext(ND), NoFunction);
    mangleUnqualifiedName(ND, nullptr);
  }

  addSubstitution(ND);
}

void CXXNameMangler::mangleTemplatePrefix(TemplateName Template) {
  // <template-prefix> ::= <prefix> <template unqualified-name>
  //                   ::= <template-param>
  //                   ::= <substitution>
  if (TemplateDecl *TD = Template.getAsTemplateDecl())
    return mangleTemplatePrefix(TD);

  if (QualifiedTemplateName *Qualified = Template.getAsQualifiedTemplateName())
    manglePrefix(Qualified->getQualifier());

  if (OverloadedTemplateStorage *Overloaded
                                      = Template.getAsOverloadedTemplate()) {
    mangleUnqualifiedName(GlobalDecl(), (*Overloaded->begin())->getDeclName(),
                          UnknownArity, nullptr);
    return;
  }

  DependentTemplateName *Dependent = Template.getAsDependentTemplateName();
  assert(Dependent && "Unknown template name kind?");
  if (NestedNameSpecifier *Qualifier = Dependent->getQualifier())
    manglePrefix(Qualifier);
  mangleUnscopedTemplateName(Template, /* AdditionalAbiTags */ nullptr);
}

void CXXNameMangler::mangleTemplatePrefix(GlobalDecl GD,
                                          bool NoFunction) {
  const TemplateDecl *ND = cast<TemplateDecl>(GD.getDecl());
  // <template-prefix> ::= <prefix> <template unqualified-name>
  //                   ::= <template-param>
  //                   ::= <substitution>
  // <template-template-param> ::= <template-param>
  //                               <substitution>

  if (mangleSubstitution(ND))
    return;

  // <template-template-param> ::= <template-param>
  if (const auto *TTP = dyn_cast<TemplateTemplateParmDecl>(ND)) {
    mangleTemplateParameter(TTP->getDepth(), TTP->getIndex());
  } else {
    manglePrefix(getEffectiveDeclContext(ND), NoFunction);
    if (isa<BuiltinTemplateDecl>(ND) || isa<ConceptDecl>(ND))
      mangleUnqualifiedName(GD, nullptr);
    else
      mangleUnqualifiedName(GD.getWithDecl(ND->getTemplatedDecl()), nullptr);
  }

  addSubstitution(ND);
}

/// Mangles a template name under the production <type>.  Required for
/// template template arguments.
///   <type> ::= <class-enum-type>
///          ::= <template-param>
///          ::= <substitution>
void CXXNameMangler::mangleType(TemplateName TN) {
  if (mangleSubstitution(TN))
    return;

  TemplateDecl *TD = nullptr;

  switch (TN.getKind()) {
  case TemplateName::QualifiedTemplate:
    TD = TN.getAsQualifiedTemplateName()->getTemplateDecl();
    goto HaveDecl;

  case TemplateName::Template:
    TD = TN.getAsTemplateDecl();
    goto HaveDecl;

  HaveDecl:
    if (auto *TTP = dyn_cast<TemplateTemplateParmDecl>(TD))
      mangleTemplateParameter(TTP->getDepth(), TTP->getIndex());
    else
      mangleName(TD);
    break;

  case TemplateName::OverloadedTemplate:
  case TemplateName::AssumedTemplate:
    llvm_unreachable("can't mangle an overloaded template name as a <type>");

  case TemplateName::DependentTemplate: {
    const DependentTemplateName *Dependent = TN.getAsDependentTemplateName();
    assert(Dependent->isIdentifier());

    // <class-enum-type> ::= <name>
    // <name> ::= <nested-name>
    mangleUnresolvedPrefix(Dependent->getQualifier());
    mangleSourceName(Dependent->getIdentifier());
    break;
  }

  case TemplateName::SubstTemplateTemplateParm: {
    // Substituted template parameters are mangled as the substituted
    // template.  This will check for the substitution twice, which is
    // fine, but we have to return early so that we don't try to *add*
    // the substitution twice.
    SubstTemplateTemplateParmStorage *subst
      = TN.getAsSubstTemplateTemplateParm();
    mangleType(subst->getReplacement());
    return;
  }

  case TemplateName::SubstTemplateTemplateParmPack: {
    // FIXME: not clear how to mangle this!
    // template <template <class> class T...> class A {
    //   template <template <class> class U...> void foo(B<T,U> x...);
    // };
    Out << "_SUBSTPACK_";
    break;
  }
  }

  addSubstitution(TN);
}

bool CXXNameMangler::mangleUnresolvedTypeOrSimpleId(QualType Ty,
                                                    StringRef Prefix) {
  // Only certain other types are valid as prefixes;  enumerate them.
  switch (Ty->getTypeClass()) {
  case Type::Builtin:
  case Type::Complex:
  case Type::Adjusted:
  case Type::Decayed:
  case Type::Pointer:
  case Type::BlockPointer:
  case Type::LValueReference:
  case Type::RValueReference:
  case Type::MemberPointer:
  case Type::ConstantArray:
  case Type::IncompleteArray:
  case Type::VariableArray:
  case Type::DependentSizedArray:
  case Type::DependentAddressSpace:
  case Type::DependentVector:
  case Type::DependentSizedExtVector:
  case Type::Vector:
  case Type::ExtVector:
  case Type::FunctionProto:
  case Type::FunctionNoProto:
  case Type::Paren:
  case Type::Attributed:
  case Type::Auto:
  case Type::DeducedTemplateSpecialization:
  case Type::PackExpansion:
  case Type::ObjCObject:
  case Type::ObjCInterface:
  case Type::ObjCObjectPointer:
  case Type::ObjCTypeParam:
  case Type::Atomic:
  case Type::Pipe:
  case Type::MacroQualified:
    llvm_unreachable("type is illegal as a nested name specifier");

  case Type::SubstTemplateTypeParmPack:
    // FIXME: not clear how to mangle this!
    // template <class T...> class A {
    //   template <class U...> void foo(decltype(T::foo(U())) x...);
    // };
    Out << "_SUBSTPACK_";
    break;

  // <unresolved-type> ::= <template-param>
  //                   ::= <decltype>
  //                   ::= <template-template-param> <template-args>
  // (this last is not official yet)
  case Type::TypeOfExpr:
  case Type::TypeOf:
  case Type::Decltype:
  case Type::TemplateTypeParm:
  case Type::UnaryTransform:
  case Type::SubstTemplateTypeParm:
  unresolvedType:
    // Some callers want a prefix before the mangled type.
    Out << Prefix;

    // This seems to do everything we want.  It's not really
    // sanctioned for a substituted template parameter, though.
    mangleType(Ty);

    // We never want to print 'E' directly after an unresolved-type,
    // so we return directly.
    return true;

  case Type::Typedef:
    mangleSourceNameWithAbiTags(cast<TypedefType>(Ty)->getDecl());
    break;

  case Type::UnresolvedUsing:
    mangleSourceNameWithAbiTags(
        cast<UnresolvedUsingType>(Ty)->getDecl());
    break;

  case Type::Enum:
  case Type::Record:
    mangleSourceNameWithAbiTags(cast<TagType>(Ty)->getDecl());
    break;

  case Type::TemplateSpecialization: {
    const TemplateSpecializationType *TST =
        cast<TemplateSpecializationType>(Ty);
    TemplateName TN = TST->getTemplateName();
    switch (TN.getKind()) {
    case TemplateName::Template:
    case TemplateName::QualifiedTemplate: {
      TemplateDecl *TD = TN.getAsTemplateDecl();

      // If the base is a template template parameter, this is an
      // unresolved type.
      assert(TD && "no template for template specialization type");
      if (isa<TemplateTemplateParmDecl>(TD))
        goto unresolvedType;

      mangleSourceNameWithAbiTags(TD);
      break;
    }

    case TemplateName::OverloadedTemplate:
    case TemplateName::AssumedTemplate:
    case TemplateName::DependentTemplate:
      llvm_unreachable("invalid base for a template specialization type");

    case TemplateName::SubstTemplateTemplateParm: {
      SubstTemplateTemplateParmStorage *subst =
          TN.getAsSubstTemplateTemplateParm();
      mangleExistingSubstitution(subst->getReplacement());
      break;
    }

    case TemplateName::SubstTemplateTemplateParmPack: {
      // FIXME: not clear how to mangle this!
      // template <template <class U> class T...> class A {
      //   template <class U...> void foo(decltype(T<U>::foo) x...);
      // };
      Out << "_SUBSTPACK_";
      break;
    }
    }

    mangleTemplateArgs(TST->getArgs(), TST->getNumArgs());
    break;
  }

  case Type::InjectedClassName:
    mangleSourceNameWithAbiTags(
        cast<InjectedClassNameType>(Ty)->getDecl());
    break;

  case Type::DependentName:
    mangleSourceName(cast<DependentNameType>(Ty)->getIdentifier());
    break;

  case Type::DependentTemplateSpecialization: {
    const DependentTemplateSpecializationType *DTST =
        cast<DependentTemplateSpecializationType>(Ty);
    mangleSourceName(DTST->getIdentifier());
    mangleTemplateArgs(DTST->getArgs(), DTST->getNumArgs());
    break;
  }

  case Type::Elaborated:
    return mangleUnresolvedTypeOrSimpleId(
        cast<ElaboratedType>(Ty)->getNamedType(), Prefix);
  }

  return false;
}

void CXXNameMangler::mangleOperatorName(DeclarationName Name, unsigned Arity) {
  switch (Name.getNameKind()) {
  case DeclarationName::CXXConstructorName:
  case DeclarationName::CXXDestructorName:
  case DeclarationName::CXXDeductionGuideName:
  case DeclarationName::CXXUsingDirective:
  case DeclarationName::Identifier:
  case DeclarationName::ObjCMultiArgSelector:
  case DeclarationName::ObjCOneArgSelector:
  case DeclarationName::ObjCZeroArgSelector:
    llvm_unreachable("Not an operator name");

  case DeclarationName::CXXConversionFunctionName:
    // <operator-name> ::= cv <type>    # (cast)
    Out << "cv";
    mangleType(Name.getCXXNameType());
    break;

  case DeclarationName::CXXLiteralOperatorName:
    Out << "li";
    mangleSourceName(Name.getCXXLiteralIdentifier());
    return;

  case DeclarationName::CXXOperatorName:
    mangleOperatorName(Name.getCXXOverloadedOperator(), Arity);
    break;
  }
}

void
CXXNameMangler::mangleOperatorName(OverloadedOperatorKind OO, unsigned Arity) {
  switch (OO) {
  // <operator-name> ::= nw     # new
  case OO_New: Out << "nw"; break;
  //              ::= na        # new[]
  case OO_Array_New: Out << "na"; break;
  //              ::= dl        # delete
  case OO_Delete: Out << "dl"; break;
  //              ::= da        # delete[]
  case OO_Array_Delete: Out << "da"; break;
  //              ::= ps        # + (unary)
  //              ::= pl        # + (binary or unknown)
  case OO_Plus:
    Out << (Arity == 1? "ps" : "pl"); break;
  //              ::= ng        # - (unary)
  //              ::= mi        # - (binary or unknown)
  case OO_Minus:
    Out << (Arity == 1? "ng" : "mi"); break;
  //              ::= ad        # & (unary)
  //              ::= an        # & (binary or unknown)
  case OO_Amp:
    Out << (Arity == 1? "ad" : "an"); break;
  //              ::= de        # * (unary)
  //              ::= ml        # * (binary or unknown)
  case OO_Star:
    // Use binary when unknown.
    Out << (Arity == 1? "de" : "ml"); break;
  //              ::= co        # ~
  case OO_Tilde: Out << "co"; break;
  //              ::= dv        # /
  case OO_Slash: Out << "dv"; break;
  //              ::= rm        # %
  case OO_Percent: Out << "rm"; break;
  //              ::= or        # |
  case OO_Pipe: Out << "or"; break;
  //              ::= eo        # ^
  case OO_Caret: Out << "eo"; break;
  //              ::= aS        # =
  case OO_Equal: Out << "aS"; break;
  //              ::= pL        # +=
  case OO_PlusEqual: Out << "pL"; break;
  //              ::= mI        # -=
  case OO_MinusEqual: Out << "mI"; break;
  //              ::= mL        # *=
  case OO_StarEqual: Out << "mL"; break;
  //              ::= dV        # /=
  case OO_SlashEqual: Out << "dV"; break;
  //              ::= rM        # %=
  case OO_PercentEqual: Out << "rM"; break;
  //              ::= aN        # &=
  case OO_AmpEqual: Out << "aN"; break;
  //              ::= oR        # |=
  case OO_PipeEqual: Out << "oR"; break;
  //              ::= eO        # ^=
  case OO_CaretEqual: Out << "eO"; break;
  //              ::= ls        # <<
  case OO_LessLess: Out << "ls"; break;
  //              ::= rs        # >>
  case OO_GreaterGreater: Out << "rs"; break;
  //              ::= lS        # <<=
  case OO_LessLessEqual: Out << "lS"; break;
  //              ::= rS        # >>=
  case OO_GreaterGreaterEqual: Out << "rS"; break;
  //              ::= eq        # ==
  case OO_EqualEqual: Out << "eq"; break;
  //              ::= ne        # !=
  case OO_ExclaimEqual: Out << "ne"; break;
  //              ::= lt        # <
  case OO_Less: Out << "lt"; break;
  //              ::= gt        # >
  case OO_Greater: Out << "gt"; break;
  //              ::= le        # <=
  case OO_LessEqual: Out << "le"; break;
  //              ::= ge        # >=
  case OO_GreaterEqual: Out << "ge"; break;
  //              ::= nt        # !
  case OO_Exclaim: Out << "nt"; break;
  //              ::= aa        # &&
  case OO_AmpAmp: Out << "aa"; break;
  //              ::= oo        # ||
  case OO_PipePipe: Out << "oo"; break;
  //              ::= pp        # ++
  case OO_PlusPlus: Out << "pp"; break;
  //              ::= mm        # --
  case OO_MinusMinus: Out << "mm"; break;
  //              ::= cm        # ,
  case OO_Comma: Out << "cm"; break;
  //              ::= pm        # ->*
  case OO_ArrowStar: Out << "pm"; break;
  //              ::= pt        # ->
  case OO_Arrow: Out << "pt"; break;
  //              ::= cl        # ()
  case OO_Call: Out << "cl"; break;
  //              ::= ix        # []
  case OO_Subscript: Out << "ix"; break;

  //              ::= qu        # ?
  // The conditional operator can't be overloaded, but we still handle it when
  // mangling expressions.
  case OO_Conditional: Out << "qu"; break;
  // Proposal on cxx-abi-dev, 2015-10-21.
  //              ::= aw        # co_await
  case OO_Coawait: Out << "aw"; break;
  // Proposed in cxx-abi github issue 43.
  //              ::= ss        # <=>
  case OO_Spaceship: Out << "ss"; break;

  case OO_None:
  case NUM_OVERLOADED_OPERATORS:
    llvm_unreachable("Not an overloaded operator");
  }
}

void CXXNameMangler::mangleQualifiers(Qualifiers Quals, const DependentAddressSpaceType *DAST) {
  // Vendor qualifiers come first and if they are order-insensitive they must
  // be emitted in reversed alphabetical order, see Itanium ABI 5.1.5.

  // <type> ::= U <addrspace-expr>
  if (DAST) {
    Out << "U2ASI";
    mangleExpression(DAST->getAddrSpaceExpr());
    Out << "E";
  }

  // Address space qualifiers start with an ordinary letter.
  if (Quals.hasAddressSpace()) {
    // Address space extension:
    //
    //   <type> ::= U <target-addrspace>
    //   <type> ::= U <OpenCL-addrspace>
    //   <type> ::= U <CUDA-addrspace>

    SmallString<64> ASString;
    LangAS AS = Quals.getAddressSpace();

    if (Context.getASTContext().addressSpaceMapManglingFor(AS)) {
      //  <target-addrspace> ::= "AS" <address-space-number>
      unsigned TargetAS = Context.getASTContext().getTargetAddressSpace(AS);
      if (TargetAS != 0 || (Context.getASTContext().getLangOpts().SYCLIsDevice))
        ASString = "AS" + llvm::utostr(TargetAS);
    } else {
      switch (AS) {
      default: llvm_unreachable("Not a language specific address space");
      //  <OpenCL-addrspace> ::= "CL" [ "global" | "local" | "constant" |
      //                                "private"| "generic" ]
      case LangAS::opencl_global:   ASString = "CLglobal";   break;
      case LangAS::opencl_local:    ASString = "CLlocal";    break;
      case LangAS::opencl_constant: ASString = "CLconstant"; break;
      case LangAS::opencl_private:  ASString = "CLprivate";  break;
      case LangAS::opencl_generic:  ASString = "CLgeneric";  break;
      //  <CUDA-addrspace> ::= "CU" [ "device" | "constant" | "shared" ]
      case LangAS::cuda_device:     ASString = "CUdevice";   break;
      case LangAS::cuda_constant:   ASString = "CUconstant"; break;
      case LangAS::cuda_shared:     ASString = "CUshared";   break;
      //  <ptrsize-addrspace> ::= [ "ptr32_sptr" | "ptr32_uptr" | "ptr64" ]
      case LangAS::ptr32_sptr:
        ASString = "ptr32_sptr";
        break;
      case LangAS::ptr32_uptr:
        ASString = "ptr32_uptr";
        break;
      case LangAS::ptr64:
        ASString = "ptr64";
        break;
      }
    }
    if (!ASString.empty())
      mangleVendorQualifier(ASString);
  }

  // The ARC ownership qualifiers start with underscores.
  // Objective-C ARC Extension:
  //
  //   <type> ::= U "__strong"
  //   <type> ::= U "__weak"
  //   <type> ::= U "__autoreleasing"
  //
  // Note: we emit __weak first to preserve the order as
  // required by the Itanium ABI.
  if (Quals.getObjCLifetime() == Qualifiers::OCL_Weak)
    mangleVendorQualifier("__weak");

  // __unaligned (from -fms-extensions)
  if (Quals.hasUnaligned())
    mangleVendorQualifier("__unaligned");

  // Remaining ARC ownership qualifiers.
  switch (Quals.getObjCLifetime()) {
  case Qualifiers::OCL_None:
    break;

  case Qualifiers::OCL_Weak:
    // Do nothing as we already handled this case above.
    break;

  case Qualifiers::OCL_Strong:
    mangleVendorQualifier("__strong");
    break;

  case Qualifiers::OCL_Autoreleasing:
    mangleVendorQualifier("__autoreleasing");
    break;

  case Qualifiers::OCL_ExplicitNone:
    // The __unsafe_unretained qualifier is *not* mangled, so that
    // __unsafe_unretained types in ARC produce the same manglings as the
    // equivalent (but, naturally, unqualified) types in non-ARC, providing
    // better ABI compatibility.
    //
    // It's safe to do this because unqualified 'id' won't show up
    // in any type signatures that need to be mangled.
    break;
  }

  // <CV-qualifiers> ::= [r] [V] [K]    # restrict (C99), volatile, const
  if (Quals.hasRestrict())
    Out << 'r';
  if (Quals.hasVolatile())
    Out << 'V';
  if (Quals.hasConst())
    Out << 'K';
}

void CXXNameMangler::mangleVendorQualifier(StringRef name) {
  Out << 'U' << name.size() << name;
}

void CXXNameMangler::mangleRefQualifier(RefQualifierKind RefQualifier) {
  // <ref-qualifier> ::= R                # lvalue reference
  //                 ::= O                # rvalue-reference
  switch (RefQualifier) {
  case RQ_None:
    break;

  case RQ_LValue:
    Out << 'R';
    break;

  case RQ_RValue:
    Out << 'O';
    break;
  }
}

void CXXNameMangler::mangleObjCMethodName(const ObjCMethodDecl *MD) {
  Context.mangleObjCMethodName(MD, Out);
}

static bool isTypeSubstitutable(Qualifiers Quals, const Type *Ty,
                                ASTContext &Ctx) {
  if (Quals)
    return true;
  if (Ty->isSpecificBuiltinType(BuiltinType::ObjCSel))
    return true;
  if (Ty->isOpenCLSpecificType())
    return true;
  if (Ty->isBuiltinType())
    return false;
  // Through to Clang 6.0, we accidentally treated undeduced auto types as
  // substitution candidates.
  if (Ctx.getLangOpts().getClangABICompat() > LangOptions::ClangABI::Ver6 &&
      isa<AutoType>(Ty))
    return false;
  return true;
}

void CXXNameMangler::mangleType(QualType T) {
  // If our type is instantiation-dependent but not dependent, we mangle
  // it as it was written in the source, removing any top-level sugar.
  // Otherwise, use the canonical type.
  //
  // FIXME: This is an approximation of the instantiation-dependent name
  // mangling rules, since we should really be using the type as written and
  // augmented via semantic analysis (i.e., with implicit conversions and
  // default template arguments) for any instantiation-dependent type.
  // Unfortunately, that requires several changes to our AST:
  //   - Instantiation-dependent TemplateSpecializationTypes will need to be
  //     uniqued, so that we can handle substitutions properly
  //   - Default template arguments will need to be represented in the
  //     TemplateSpecializationType, since they need to be mangled even though
  //     they aren't written.
  //   - Conversions on non-type template arguments need to be expressed, since
  //     they can affect the mangling of sizeof/alignof.
  //
  // FIXME: This is wrong when mapping to the canonical type for a dependent
  // type discards instantiation-dependent portions of the type, such as for:
  //
  //   template<typename T, int N> void f(T (&)[sizeof(N)]);
  //   template<typename T> void f(T() throw(typename T::type)); (pre-C++17)
  //
  // It's also wrong in the opposite direction when instantiation-dependent,
  // canonically-equivalent types differ in some irrelevant portion of inner
  // type sugar. In such cases, we fail to form correct substitutions, eg:
  //
  //   template<int N> void f(A<sizeof(N)> *, A<sizeof(N)> (*));
  //
  // We should instead canonicalize the non-instantiation-dependent parts,
  // regardless of whether the type as a whole is dependent or instantiation
  // dependent.
  if (!T->isInstantiationDependentType() || T->isDependentType())
    T = T.getCanonicalType();
  else {
    // Desugar any types that are purely sugar.
    do {
      // Don't desugar through template specialization types that aren't
      // type aliases. We need to mangle the template arguments as written.
      if (const TemplateSpecializationType *TST
                                      = dyn_cast<TemplateSpecializationType>(T))
        if (!TST->isTypeAlias())
          break;

      QualType Desugared
        = T.getSingleStepDesugaredType(Context.getASTContext());
      if (Desugared == T)
        break;

      T = Desugared;
    } while (true);
  }
  SplitQualType split = T.split();
  Qualifiers quals = split.Quals;
  const Type *ty = split.Ty;

  bool isSubstitutable =
    isTypeSubstitutable(quals, ty, Context.getASTContext());
  if (isSubstitutable && mangleSubstitution(T))
    return;

  // If we're mangling a qualified array type, push the qualifiers to
  // the element type.
  if (quals && isa<ArrayType>(T)) {
    ty = Context.getASTContext().getAsArrayType(T);
    quals = Qualifiers();

    // Note that we don't update T: we want to add the
    // substitution at the original type.
  }

  if (quals || ty->isDependentAddressSpaceType()) {
    if (const DependentAddressSpaceType *DAST =
        dyn_cast<DependentAddressSpaceType>(ty)) {
      SplitQualType splitDAST = DAST->getPointeeType().split();
      mangleQualifiers(splitDAST.Quals, DAST);
      mangleType(QualType(splitDAST.Ty, 0));
    } else {
      mangleQualifiers(quals);

      // Recurse:  even if the qualified type isn't yet substitutable,
      // the unqualified type might be.
      mangleType(QualType(ty, 0));
    }
  } else {
    switch (ty->getTypeClass()) {
#define ABSTRACT_TYPE(CLASS, PARENT)
#define NON_CANONICAL_TYPE(CLASS, PARENT) \
    case Type::CLASS: \
      llvm_unreachable("can't mangle non-canonical type " #CLASS "Type"); \
      return;
#define TYPE(CLASS, PARENT) \
    case Type::CLASS: \
      mangleType(static_cast<const CLASS##Type*>(ty)); \
      break;
#include "clang/AST/TypeNodes.inc"
    }
  }

  // Add the substitution.
  if (isSubstitutable)
    addSubstitution(T);
}

void CXXNameMangler::mangleNameOrStandardSubstitution(const NamedDecl *ND) {
  if (!mangleStandardSubstitution(ND))
    mangleName(ND);
}

void CXXNameMangler::mangleType(const BuiltinType *T) {
  //  <type>         ::= <builtin-type>
  //  <builtin-type> ::= v  # void
  //                 ::= w  # wchar_t
  //                 ::= b  # bool
  //                 ::= c  # char
  //                 ::= a  # signed char
  //                 ::= h  # unsigned char
  //                 ::= s  # short
  //                 ::= t  # unsigned short
  //                 ::= i  # int
  //                 ::= j  # unsigned int
  //                 ::= l  # long
  //                 ::= m  # unsigned long
  //                 ::= x  # long long, __int64
  //                 ::= y  # unsigned long long, __int64
  //                 ::= n  # __int128
  //                 ::= o  # unsigned __int128
  //                 ::= f  # float
  //                 ::= d  # double
  //                 ::= e  # long double, __float80
  //                 ::= g  # __float128
  // UNSUPPORTED:    ::= Dd # IEEE 754r decimal floating point (64 bits)
  // UNSUPPORTED:    ::= De # IEEE 754r decimal floating point (128 bits)
  // UNSUPPORTED:    ::= Df # IEEE 754r decimal floating point (32 bits)
  //                 ::= Dh # IEEE 754r half-precision floating point (16 bits)
  //                 ::= DF <number> _ # ISO/IEC TS 18661 binary floating point type _FloatN (N bits);
  //                 ::= Di # char32_t
  //                 ::= Ds # char16_t
  //                 ::= Dn # std::nullptr_t (i.e., decltype(nullptr))
  //                 ::= u <source-name>    # vendor extended type
  std::string type_name;
  switch (T->getKind()) {
  case BuiltinType::Void:
    Out << 'v';
    break;
  case BuiltinType::Bool:
    Out << 'b';
    break;
  case BuiltinType::Char_U:
  case BuiltinType::Char_S:
    Out << 'c';
    break;
  case BuiltinType::UChar:
    Out << 'h';
    break;
  case BuiltinType::UShort:
    Out << 't';
    break;
  case BuiltinType::UInt:
    Out << 'j';
    break;
  case BuiltinType::ULong:
    Out << 'm';
    break;
  case BuiltinType::ULongLong:
    Out << 'y';
    break;
  case BuiltinType::UInt128:
    Out << 'o';
    break;
  case BuiltinType::SChar:
    Out << 'a';
    break;
  case BuiltinType::WChar_S:
  case BuiltinType::WChar_U:
    Out << 'w';
    break;
  case BuiltinType::Char8:
    Out << "Du";
    break;
  case BuiltinType::Char16:
    Out << "Ds";
    break;
  case BuiltinType::Char32:
    Out << "Di";
    break;
  case BuiltinType::Short:
    Out << 's';
    break;
  case BuiltinType::Int:
    Out << 'i';
    break;
  case BuiltinType::Long:
    Out << 'l';
    break;
  case BuiltinType::LongLong:
    Out << 'x';
    break;
  case BuiltinType::Int128:
    Out << 'n';
    break;
  case BuiltinType::Float16:
    Out << "DF16_";
    break;
  case BuiltinType::ShortAccum:
  case BuiltinType::Accum:
  case BuiltinType::LongAccum:
  case BuiltinType::UShortAccum:
  case BuiltinType::UAccum:
  case BuiltinType::ULongAccum:
  case BuiltinType::ShortFract:
  case BuiltinType::Fract:
  case BuiltinType::LongFract:
  case BuiltinType::UShortFract:
  case BuiltinType::UFract:
  case BuiltinType::ULongFract:
  case BuiltinType::SatShortAccum:
  case BuiltinType::SatAccum:
  case BuiltinType::SatLongAccum:
  case BuiltinType::SatUShortAccum:
  case BuiltinType::SatUAccum:
  case BuiltinType::SatULongAccum:
  case BuiltinType::SatShortFract:
  case BuiltinType::SatFract:
  case BuiltinType::SatLongFract:
  case BuiltinType::SatUShortFract:
  case BuiltinType::SatUFract:
  case BuiltinType::SatULongFract:
    llvm_unreachable("Fixed point types are disabled for c++");
  case BuiltinType::Half:
    Out << "Dh";
    break;
  case BuiltinType::Float:
    Out << 'f';
    break;
  case BuiltinType::Double:
    Out << 'd';
    break;
  case BuiltinType::LongDouble: {
    const TargetInfo *TI = getASTContext().getLangOpts().OpenMP &&
                                   getASTContext().getLangOpts().OpenMPIsDevice
                               ? getASTContext().getAuxTargetInfo()
                               : &getASTContext().getTargetInfo();
    Out << TI->getLongDoubleMangling();
    break;
  }
  case BuiltinType::Float128: {
    const TargetInfo *TI = getASTContext().getLangOpts().OpenMP &&
                                   getASTContext().getLangOpts().OpenMPIsDevice
                               ? getASTContext().getAuxTargetInfo()
                               : &getASTContext().getTargetInfo();
    Out << TI->getFloat128Mangling();
    break;
  }
  case BuiltinType::NullPtr:
    Out << "Dn";
    break;

#define BUILTIN_TYPE(Id, SingletonId)
#define PLACEHOLDER_TYPE(Id, SingletonId) \
  case BuiltinType::Id:
#include "clang/AST/BuiltinTypes.def"
  case BuiltinType::Dependent:
    if (!NullOut)
      llvm_unreachable("mangling a placeholder type");
    break;
  case BuiltinType::ObjCId:
    Out << "11objc_object";
    break;
  case BuiltinType::ObjCClass:
    Out << "10objc_class";
    break;
  case BuiltinType::ObjCSel:
    Out << "13objc_selector";
    break;
#define IMAGE_TYPE(ImgType, Id, SingletonId, Access, Suffix) \
  case BuiltinType::Id: \
    type_name = "ocl_" #ImgType "_" #Suffix; \
    Out << type_name.size() << type_name; \
    break;
#include "clang/Basic/OpenCLImageTypes.def"
  case BuiltinType::OCLSampler:
    Out << "11ocl_sampler";
    break;
  case BuiltinType::OCLEvent:
    Out << "9ocl_event";
    break;
  case BuiltinType::OCLClkEvent:
    Out << "12ocl_clkevent";
    break;
  case BuiltinType::OCLQueue:
    Out << "9ocl_queue";
    break;
  case BuiltinType::OCLReserveID:
    Out << "13ocl_reserveid";
    break;
#define EXT_OPAQUE_TYPE(ExtType, Id, Ext) \
  case BuiltinType::Id: \
    type_name = "ocl_" #ExtType; \
    Out << type_name.size() << type_name; \
    break;
#include "clang/Basic/OpenCLExtensionTypes.def"
  // The SVE types are effectively target-specific.  The mangling scheme
  // is defined in the appendices to the Procedure Call Standard for the
  // Arm Architecture.
#define SVE_TYPE(Name, Id, SingletonId) \
  case BuiltinType::Id: \
    type_name = Name; \
    Out << 'u' << type_name.size() << type_name; \
    break;
#include "clang/Basic/AArch64SVEACLETypes.def"
  }
}

StringRef CXXNameMangler::getCallingConvQualifierName(CallingConv CC) {
  switch (CC) {
  case CC_C:
    return "";

  case CC_X86VectorCall:
  case CC_X86Pascal:
  case CC_X86RegCall:
  case CC_AAPCS:
  case CC_AAPCS_VFP:
  case CC_AArch64VectorCall:
  case CC_IntelOclBicc:
  case CC_SpirFunction:
  case CC_OpenCLKernel:
  case CC_PreserveMost:
  case CC_PreserveAll:
    // FIXME: we should be mangling all of the above.
    return "";

  case CC_X86ThisCall:
    // FIXME: To match mingw GCC, thiscall should only be mangled in when it is
    // used explicitly. At this point, we don't have that much information in
    // the AST, since clang tends to bake the convention into the canonical
    // function type. thiscall only rarely used explicitly, so don't mangle it
    // for now.
    return "";

  case CC_X86StdCall:
    return "stdcall";
  case CC_X86FastCall:
    return "fastcall";
  case CC_X86_64SysV:
    return "sysv_abi";
  case CC_Win64:
    return "ms_abi";
  case CC_Swift:
    return "swiftcall";
  }
  llvm_unreachable("bad calling convention");
}

void CXXNameMangler::mangleExtFunctionInfo(const FunctionType *T) {
  // Fast path.
  if (T->getExtInfo() == FunctionType::ExtInfo())
    return;

  // Vendor-specific qualifiers are emitted in reverse alphabetical order.
  // This will get more complicated in the future if we mangle other
  // things here; but for now, since we mangle ns_returns_retained as
  // a qualifier on the result type, we can get away with this:
  StringRef CCQualifier = getCallingConvQualifierName(T->getExtInfo().getCC());
  if (!CCQualifier.empty())
    mangleVendorQualifier(CCQualifier);

  // FIXME: regparm
  // FIXME: noreturn
}

void
CXXNameMangler::mangleExtParameterInfo(FunctionProtoType::ExtParameterInfo PI) {
  // Vendor-specific qualifiers are emitted in reverse alphabetical order.

  // Note that these are *not* substitution candidates.  Demanglers might
  // have trouble with this if the parameter type is fully substituted.

  switch (PI.getABI()) {
  case ParameterABI::Ordinary:
    break;

  // All of these start with "swift", so they come before "ns_consumed".
  case ParameterABI::SwiftContext:
  case ParameterABI::SwiftErrorResult:
  case ParameterABI::SwiftIndirectResult:
    mangleVendorQualifier(getParameterABISpelling(PI.getABI()));
    break;
  }

  if (PI.isConsumed())
    mangleVendorQualifier("ns_consumed");

  if (PI.isNoEscape())
    mangleVendorQualifier("noescape");
}

// <type>          ::= <function-type>
// <function-type> ::= [<CV-qualifiers>] F [Y]
//                      <bare-function-type> [<ref-qualifier>] E
void CXXNameMangler::mangleType(const FunctionProtoType *T) {
  mangleExtFunctionInfo(T);

  // Mangle CV-qualifiers, if present.  These are 'this' qualifiers,
  // e.g. "const" in "int (A::*)() const".
  mangleQualifiers(T->getMethodQuals());

  // Mangle instantiation-dependent exception-specification, if present,
  // per cxx-abi-dev proposal on 2016-10-11.
  if (T->hasInstantiationDependentExceptionSpec()) {
    if (isComputedNoexcept(T->getExceptionSpecType())) {
      Out << "DO";
      mangleExpression(T->getNoexceptExpr());
      Out << "E";
    } else {
      assert(T->getExceptionSpecType() == EST_Dynamic);
      Out << "Dw";
      for (auto ExceptTy : T->exceptions())
        mangleType(ExceptTy);
      Out << "E";
    }
  } else if (T->isNothrow()) {
    Out << "Do";
  }

  Out << 'F';

  // FIXME: We don't have enough information in the AST to produce the 'Y'
  // encoding for extern "C" function types.
  mangleBareFunctionType(T, /*MangleReturnType=*/true);

  // Mangle the ref-qualifier, if present.
  mangleRefQualifier(T->getRefQualifier());

  Out << 'E';
}

void CXXNameMangler::mangleType(const FunctionNoProtoType *T) {
  // Function types without prototypes can arise when mangling a function type
  // within an overloadable function in C. We mangle these as the absence of any
  // parameter types (not even an empty parameter list).
  Out << 'F';

  FunctionTypeDepthState saved = FunctionTypeDepth.push();

  FunctionTypeDepth.enterResultType();
  mangleType(T->getReturnType());
  FunctionTypeDepth.leaveResultType();

  FunctionTypeDepth.pop(saved);
  Out << 'E';
}

void CXXNameMangler::mangleBareFunctionType(const FunctionProtoType *Proto,
                                            bool MangleReturnType,
                                            const FunctionDecl *FD) {
  // Record that we're in a function type.  See mangleFunctionParam
  // for details on what we're trying to achieve here.
  FunctionTypeDepthState saved = FunctionTypeDepth.push();

  // <bare-function-type> ::= <signature type>+
  if (MangleReturnType) {
    FunctionTypeDepth.enterResultType();

    // Mangle ns_returns_retained as an order-sensitive qualifier here.
    if (Proto->getExtInfo().getProducesResult() && FD == nullptr)
      mangleVendorQualifier("ns_returns_retained");

    // Mangle the return type without any direct ARC ownership qualifiers.
    QualType ReturnTy = Proto->getReturnType();
    if (ReturnTy.getObjCLifetime()) {
      auto SplitReturnTy = ReturnTy.split();
      SplitReturnTy.Quals.removeObjCLifetime();
      ReturnTy = getASTContext().getQualifiedType(SplitReturnTy);
    }
    mangleType(ReturnTy);

    FunctionTypeDepth.leaveResultType();
  }

  if (Proto->getNumParams() == 0 && !Proto->isVariadic()) {
    //   <builtin-type> ::= v   # void
    Out << 'v';

    FunctionTypeDepth.pop(saved);
    return;
  }

  assert(!FD || FD->getNumParams() == Proto->getNumParams());
  for (unsigned I = 0, E = Proto->getNumParams(); I != E; ++I) {
    // Mangle extended parameter info as order-sensitive qualifiers here.
    if (Proto->hasExtParameterInfos() && FD == nullptr) {
      mangleExtParameterInfo(Proto->getExtParameterInfo(I));
    }

    // Mangle the type.
    QualType ParamTy = Proto->getParamType(I);
    mangleType(Context.getASTContext().getSignatureParameterType(ParamTy));

    if (FD) {
      if (auto *Attr = FD->getParamDecl(I)->getAttr<PassObjectSizeAttr>()) {
        // Attr can only take 1 character, so we can hardcode the length below.
        assert(Attr->getType() <= 9 && Attr->getType() >= 0);
        if (Attr->isDynamic())
          Out << "U25pass_dynamic_object_size" << Attr->getType();
        else
          Out << "U17pass_object_size" << Attr->getType();
      }
    }
  }

  FunctionTypeDepth.pop(saved);

  // <builtin-type>      ::= z  # ellipsis
  if (Proto->isVariadic())
    Out << 'z';
}

// <type>            ::= <class-enum-type>
// <class-enum-type> ::= <name>
void CXXNameMangler::mangleType(const UnresolvedUsingType *T) {
  mangleName(T->getDecl());
}

// <type>            ::= <class-enum-type>
// <class-enum-type> ::= <name>
void CXXNameMangler::mangleType(const EnumType *T) {
  mangleType(static_cast<const TagType*>(T));
}
void CXXNameMangler::mangleType(const RecordType *T) {
  mangleType(static_cast<const TagType*>(T));
}
void CXXNameMangler::mangleType(const TagType *T) {
  mangleName(T->getDecl());
}

// <type>       ::= <array-type>
// <array-type> ::= A <positive dimension number> _ <element type>
//              ::= A [<dimension expression>] _ <element type>
void CXXNameMangler::mangleType(const ConstantArrayType *T) {
  Out << 'A' << T->getSize() << '_';
  mangleType(T->getElementType());
}
void CXXNameMangler::mangleType(const VariableArrayType *T) {
  Out << 'A';
  // decayed vla types (size 0) will just be skipped.
  if (T->getSizeExpr())
    mangleExpression(T->getSizeExpr());
  Out << '_';
  mangleType(T->getElementType());
}
void CXXNameMangler::mangleType(const DependentSizedArrayType *T) {
  Out << 'A';
  mangleExpression(T->getSizeExpr());
  Out << '_';
  mangleType(T->getElementType());
}
void CXXNameMangler::mangleType(const IncompleteArrayType *T) {
  Out << "A_";
  mangleType(T->getElementType());
}

// <type>                   ::= <pointer-to-member-type>
// <pointer-to-member-type> ::= M <class type> <member type>
void CXXNameMangler::mangleType(const MemberPointerType *T) {
  Out << 'M';
  mangleType(QualType(T->getClass(), 0));
  QualType PointeeType = T->getPointeeType();
  if (const FunctionProtoType *FPT = dyn_cast<FunctionProtoType>(PointeeType)) {
    mangleType(FPT);

    // Itanium C++ ABI 5.1.8:
    //
    //   The type of a non-static member function is considered to be different,
    //   for the purposes of substitution, from the type of a namespace-scope or
    //   static member function whose type appears similar. The types of two
    //   non-static member functions are considered to be different, for the
    //   purposes of substitution, if the functions are members of different
    //   classes. In other words, for the purposes of substitution, the class of
    //   which the function is a member is considered part of the type of
    //   function.

    // Given that we already substitute member function pointers as a
    // whole, the net effect of this rule is just to unconditionally
    // suppress substitution on the function type in a member pointer.
    // We increment the SeqID here to emulate adding an entry to the
    // substitution table.
    ++SeqID;
  } else
    mangleType(PointeeType);
}

// <type>           ::= <template-param>
void CXXNameMangler::mangleType(const TemplateTypeParmType *T) {
  mangleTemplateParameter(T->getDepth(), T->getIndex());
}

// <type>           ::= <template-param>
void CXXNameMangler::mangleType(const SubstTemplateTypeParmPackType *T) {
  // FIXME: not clear how to mangle this!
  // template <class T...> class A {
  //   template <class U...> void foo(T(*)(U) x...);
  // };
  Out << "_SUBSTPACK_";
}

// <type> ::= P <type>   # pointer-to
void CXXNameMangler::mangleType(const PointerType *T) {
  Out << 'P';
  mangleType(T->getPointeeType());
}
void CXXNameMangler::mangleType(const ObjCObjectPointerType *T) {
  Out << 'P';
  mangleType(T->getPointeeType());
}

// <type> ::= R <type>   # reference-to
void CXXNameMangler::mangleType(const LValueReferenceType *T) {
  Out << 'R';
  mangleType(T->getPointeeType());
}

// <type> ::= O <type>   # rvalue reference-to (C++0x)
void CXXNameMangler::mangleType(const RValueReferenceType *T) {
  Out << 'O';
  mangleType(T->getPointeeType());
}

// <type> ::= C <type>   # complex pair (C 2000)
void CXXNameMangler::mangleType(const ComplexType *T) {
  Out << 'C';
  mangleType(T->getElementType());
}

// ARM's ABI for Neon vector types specifies that they should be mangled as
// if they are structs (to match ARM's initial implementation).  The
// vector type must be one of the special types predefined by ARM.
void CXXNameMangler::mangleNeonVectorType(const VectorType *T) {
  QualType EltType = T->getElementType();
  assert(EltType->isBuiltinType() && "Neon vector element not a BuiltinType");
  const char *EltName = nullptr;
  if (T->getVectorKind() == VectorType::NeonPolyVector) {
    switch (cast<BuiltinType>(EltType)->getKind()) {
    case BuiltinType::SChar:
    case BuiltinType::UChar:
      EltName = "poly8_t";
      break;
    case BuiltinType::Short:
    case BuiltinType::UShort:
      EltName = "poly16_t";
      break;
    case BuiltinType::ULongLong:
      EltName = "poly64_t";
      break;
    default: llvm_unreachable("unexpected Neon polynomial vector element type");
    }
  } else {
    switch (cast<BuiltinType>(EltType)->getKind()) {
    case BuiltinType::SChar:     EltName = "int8_t"; break;
    case BuiltinType::UChar:     EltName = "uint8_t"; break;
    case BuiltinType::Short:     EltName = "int16_t"; break;
    case BuiltinType::UShort:    EltName = "uint16_t"; break;
    case BuiltinType::Int:       EltName = "int32_t"; break;
    case BuiltinType::UInt:      EltName = "uint32_t"; break;
    case BuiltinType::LongLong:  EltName = "int64_t"; break;
    case BuiltinType::ULongLong: EltName = "uint64_t"; break;
    case BuiltinType::Double:    EltName = "float64_t"; break;
    case BuiltinType::Float:     EltName = "float32_t"; break;
    case BuiltinType::Half:      EltName = "float16_t";break;
    default:
      llvm_unreachable("unexpected Neon vector element type");
    }
  }
  const char *BaseName = nullptr;
  unsigned BitSize = (T->getNumElements() *
                      getASTContext().getTypeSize(EltType));
  if (BitSize == 64)
    BaseName = "__simd64_";
  else {
    assert(BitSize == 128 && "Neon vector type not 64 or 128 bits");
    BaseName = "__simd128_";
  }
  Out << strlen(BaseName) + strlen(EltName);
  Out << BaseName << EltName;
}

void CXXNameMangler::mangleNeonVectorType(const DependentVectorType *T) {
  DiagnosticsEngine &Diags = Context.getDiags();
  unsigned DiagID = Diags.getCustomDiagID(
      DiagnosticsEngine::Error,
      "cannot mangle this dependent neon vector type yet");
  Diags.Report(T->getAttributeLoc(), DiagID);
}

static StringRef mangleAArch64VectorBase(const BuiltinType *EltType) {
  switch (EltType->getKind()) {
  case BuiltinType::SChar:
    return "Int8";
  case BuiltinType::Short:
    return "Int16";
  case BuiltinType::Int:
    return "Int32";
  case BuiltinType::Long:
  case BuiltinType::LongLong:
    return "Int64";
  case BuiltinType::UChar:
    return "Uint8";
  case BuiltinType::UShort:
    return "Uint16";
  case BuiltinType::UInt:
    return "Uint32";
  case BuiltinType::ULong:
  case BuiltinType::ULongLong:
    return "Uint64";
  case BuiltinType::Half:
    return "Float16";
  case BuiltinType::Float:
    return "Float32";
  case BuiltinType::Double:
    return "Float64";
  default:
    llvm_unreachable("Unexpected vector element base type");
  }
}

// AArch64's ABI for Neon vector types specifies that they should be mangled as
// the equivalent internal name. The vector type must be one of the special
// types predefined by ARM.
void CXXNameMangler::mangleAArch64NeonVectorType(const VectorType *T) {
  QualType EltType = T->getElementType();
  assert(EltType->isBuiltinType() && "Neon vector element not a BuiltinType");
  unsigned BitSize =
      (T->getNumElements() * getASTContext().getTypeSize(EltType));
  (void)BitSize; // Silence warning.

  assert((BitSize == 64 || BitSize == 128) &&
         "Neon vector type not 64 or 128 bits");

  StringRef EltName;
  if (T->getVectorKind() == VectorType::NeonPolyVector) {
    switch (cast<BuiltinType>(EltType)->getKind()) {
    case BuiltinType::UChar:
      EltName = "Poly8";
      break;
    case BuiltinType::UShort:
      EltName = "Poly16";
      break;
    case BuiltinType::ULong:
    case BuiltinType::ULongLong:
      EltName = "Poly64";
      break;
    default:
      llvm_unreachable("unexpected Neon polynomial vector element type");
    }
  } else
    EltName = mangleAArch64VectorBase(cast<BuiltinType>(EltType));

  std::string TypeName =
      ("__" + EltName + "x" + Twine(T->getNumElements()) + "_t").str();
  Out << TypeName.length() << TypeName;
}
void CXXNameMangler::mangleAArch64NeonVectorType(const DependentVectorType *T) {
  DiagnosticsEngine &Diags = Context.getDiags();
  unsigned DiagID = Diags.getCustomDiagID(
      DiagnosticsEngine::Error,
      "cannot mangle this dependent neon vector type yet");
  Diags.Report(T->getAttributeLoc(), DiagID);
}

// GNU extension: vector types
// <type>                  ::= <vector-type>
// <vector-type>           ::= Dv <positive dimension number> _
//                                    <extended element type>
//                         ::= Dv [<dimension expression>] _ <element type>
// <extended element type> ::= <element type>
//                         ::= p # AltiVec vector pixel
//                         ::= b # Altivec vector bool
void CXXNameMangler::mangleType(const VectorType *T) {
  if ((T->getVectorKind() == VectorType::NeonVector ||
       T->getVectorKind() == VectorType::NeonPolyVector)) {
    llvm::Triple Target = getASTContext().getTargetInfo().getTriple();
    llvm::Triple::ArchType Arch =
        getASTContext().getTargetInfo().getTriple().getArch();
    if ((Arch == llvm::Triple::aarch64 ||
         Arch == llvm::Triple::aarch64_be) && !Target.isOSDarwin())
      mangleAArch64NeonVectorType(T);
    else
      mangleNeonVectorType(T);
    return;
  }
  Out << "Dv" << T->getNumElements() << '_';
  if (T->getVectorKind() == VectorType::AltiVecPixel)
    Out << 'p';
  else if (T->getVectorKind() == VectorType::AltiVecBool)
    Out << 'b';
  else
    mangleType(T->getElementType());
}

void CXXNameMangler::mangleType(const DependentVectorType *T) {
  if ((T->getVectorKind() == VectorType::NeonVector ||
       T->getVectorKind() == VectorType::NeonPolyVector)) {
    llvm::Triple Target = getASTContext().getTargetInfo().getTriple();
    llvm::Triple::ArchType Arch =
        getASTContext().getTargetInfo().getTriple().getArch();
    if ((Arch == llvm::Triple::aarch64 || Arch == llvm::Triple::aarch64_be) &&
        !Target.isOSDarwin())
      mangleAArch64NeonVectorType(T);
    else
      mangleNeonVectorType(T);
    return;
  }

  Out << "Dv";
  mangleExpression(T->getSizeExpr());
  Out << '_';
  if (T->getVectorKind() == VectorType::AltiVecPixel)
    Out << 'p';
  else if (T->getVectorKind() == VectorType::AltiVecBool)
    Out << 'b';
  else
    mangleType(T->getElementType());
}

void CXXNameMangler::mangleType(const ExtVectorType *T) {
  mangleType(static_cast<const VectorType*>(T));
}
void CXXNameMangler::mangleType(const DependentSizedExtVectorType *T) {
  Out << "Dv";
  mangleExpression(T->getSizeExpr());
  Out << '_';
  mangleType(T->getElementType());
}

void CXXNameMangler::mangleType(const DependentAddressSpaceType *T) {
  SplitQualType split = T->getPointeeType().split();
  mangleQualifiers(split.Quals, T);
  mangleType(QualType(split.Ty, 0));
}

void CXXNameMangler::mangleType(const PackExpansionType *T) {
  // <type>  ::= Dp <type>          # pack expansion (C++0x)
  Out << "Dp";
  mangleType(T->getPattern());
}

void CXXNameMangler::mangleType(const ObjCInterfaceType *T) {
  mangleSourceName(T->getDecl()->getIdentifier());
}

void CXXNameMangler::mangleType(const ObjCObjectType *T) {
  // Treat __kindof as a vendor extended type qualifier.
  if (T->isKindOfType())
    Out << "U8__kindof";

  if (!T->qual_empty()) {
    // Mangle protocol qualifiers.
    SmallString<64> QualStr;
    llvm::raw_svector_ostream QualOS(QualStr);
    QualOS << "objcproto";
    for (const auto *I : T->quals()) {
      StringRef name = I->getName();
      QualOS << name.size() << name;
    }
    Out << 'U' << QualStr.size() << QualStr;
  }

  mangleType(T->getBaseType());

  if (T->isSpecialized()) {
    // Mangle type arguments as I <type>+ E
    Out << 'I';
    for (auto typeArg : T->getTypeArgs())
      mangleType(typeArg);
    Out << 'E';
  }
}

void CXXNameMangler::mangleType(const BlockPointerType *T) {
  Out << "U13block_pointer";
  mangleType(T->getPointeeType());
}

void CXXNameMangler::mangleType(const InjectedClassNameType *T) {
  // Mangle injected class name types as if the user had written the
  // specialization out fully.  It may not actually be possible to see
  // this mangling, though.
  mangleType(T->getInjectedSpecializationType());
}

void CXXNameMangler::mangleType(const TemplateSpecializationType *T) {
  if (TemplateDecl *TD = T->getTemplateName().getAsTemplateDecl()) {
    mangleTemplateName(TD, T->getArgs(), T->getNumArgs());
  } else {
    if (mangleSubstitution(QualType(T, 0)))
      return;

    mangleTemplatePrefix(T->getTemplateName());

    // FIXME: GCC does not appear to mangle the template arguments when
    // the template in question is a dependent template name. Should we
    // emulate that badness?
    mangleTemplateArgs(T->getArgs(), T->getNumArgs());
    addSubstitution(QualType(T, 0));
  }
}

void CXXNameMangler::mangleType(const DependentNameType *T) {
  // Proposal by cxx-abi-dev, 2014-03-26
  // <class-enum-type> ::= <name>    # non-dependent or dependent type name or
  //                                 # dependent elaborated type specifier using
  //                                 # 'typename'
  //                   ::= Ts <name> # dependent elaborated type specifier using
  //                                 # 'struct' or 'class'
  //                   ::= Tu <name> # dependent elaborated type specifier using
  //                                 # 'union'
  //                   ::= Te <name> # dependent elaborated type specifier using
  //                                 # 'enum'
  switch (T->getKeyword()) {
    case ETK_None:
    case ETK_Typename:
      break;
    case ETK_Struct:
    case ETK_Class:
    case ETK_Interface:
      Out << "Ts";
      break;
    case ETK_Union:
      Out << "Tu";
      break;
    case ETK_Enum:
      Out << "Te";
      break;
  }
  // Typename types are always nested
  Out << 'N';
  manglePrefix(T->getQualifier());
  mangleSourceName(T->getIdentifier());
  Out << 'E';
}

void CXXNameMangler::mangleType(const DependentTemplateSpecializationType *T) {
  // Dependently-scoped template types are nested if they have a prefix.
  Out << 'N';

  // TODO: avoid making this TemplateName.
  TemplateName Prefix =
    getASTContext().getDependentTemplateName(T->getQualifier(),
                                             T->getIdentifier());
  mangleTemplatePrefix(Prefix);

  // FIXME: GCC does not appear to mangle the template arguments when
  // the template in question is a dependent template name. Should we
  // emulate that badness?
  mangleTemplateArgs(T->getArgs(), T->getNumArgs());
  Out << 'E';
}

void CXXNameMangler::mangleType(const TypeOfType *T) {
  // FIXME: this is pretty unsatisfactory, but there isn't an obvious
  // "extension with parameters" mangling.
  Out << "u6typeof";
}

void CXXNameMangler::mangleType(const TypeOfExprType *T) {
  // FIXME: this is pretty unsatisfactory, but there isn't an obvious
  // "extension with parameters" mangling.
  Out << "u6typeof";
}

void CXXNameMangler::mangleType(const DecltypeType *T) {
  Expr *E = T->getUnderlyingExpr();

  // type ::= Dt <expression> E  # decltype of an id-expression
  //                             #   or class member access
  //      ::= DT <expression> E  # decltype of an expression

  // This purports to be an exhaustive list of id-expressions and
  // class member accesses.  Note that we do not ignore parentheses;
  // parentheses change the semantics of decltype for these
  // expressions (and cause the mangler to use the other form).
  if (isa<DeclRefExpr>(E) ||
      isa<MemberExpr>(E) ||
      isa<UnresolvedLookupExpr>(E) ||
      isa<DependentScopeDeclRefExpr>(E) ||
      isa<CXXDependentScopeMemberExpr>(E) ||
      isa<UnresolvedMemberExpr>(E))
    Out << "Dt";
  else
    Out << "DT";
  mangleExpression(E);
  Out << 'E';
}

void CXXNameMangler::mangleType(const UnaryTransformType *T) {
  // If this is dependent, we need to record that. If not, we simply
  // mangle it as the underlying type since they are equivalent.
  if (T->isDependentType()) {
    Out << 'U';

    switch (T->getUTTKind()) {
      case UnaryTransformType::EnumUnderlyingType:
        Out << "3eut";
        break;
    }
  }

  mangleType(T->getBaseType());
}

void CXXNameMangler::mangleType(const AutoType *T) {
  assert(T->getDeducedType().isNull() &&
         "Deduced AutoType shouldn't be handled here!");
  assert(T->getKeyword() != AutoTypeKeyword::GNUAutoType &&
         "shouldn't need to mangle __auto_type!");
  // <builtin-type> ::= Da # auto
  //                ::= Dc # decltype(auto)
  Out << (T->isDecltypeAuto() ? "Dc" : "Da");
}

void CXXNameMangler::mangleType(const DeducedTemplateSpecializationType *T) {
  // FIXME: This is not the right mangling. We also need to include a scope
  // here in some cases.
  QualType D = T->getDeducedType();
  if (D.isNull())
    mangleUnscopedTemplateName(T->getTemplateName(), nullptr);
  else
    mangleType(D);
}

void CXXNameMangler::mangleType(const AtomicType *T) {
  // <type> ::= U <source-name> <type>  # vendor extended type qualifier
  // (Until there's a standardized mangling...)
  Out << "U7_Atomic";
  mangleType(T->getValueType());
}

void CXXNameMangler::mangleType(const PipeType *T) {
  // Pipe type mangling rules are described in SPIR 2.0 specification
  // A.1 Data types and A.3 Summary of changes
  // <type> ::= 8ocl_pipe
  Out << "8ocl_pipe";
}

void CXXNameMangler::mangleIntegerLiteral(QualType T,
                                          const llvm::APSInt &Value) {
  //  <expr-primary> ::= L <type> <value number> E # integer literal
  Out << 'L';

  mangleType(T);
  if (T->isBooleanType()) {
    // Boolean values are encoded as 0/1.
    Out << (Value.getBoolValue() ? '1' : '0');
  } else {
    mangleNumber(Value);
  }
  Out << 'E';

}

void CXXNameMangler::mangleMemberExprBase(const Expr *Base, bool IsArrow) {
  // Ignore member expressions involving anonymous unions.
  while (const auto *RT = Base->getType()->getAs<RecordType>()) {
    if (!RT->getDecl()->isAnonymousStructOrUnion())
      break;
    const auto *ME = dyn_cast<MemberExpr>(Base);
    if (!ME)
      break;
    Base = ME->getBase();
    IsArrow = ME->isArrow();
  }

  if (Base->isImplicitCXXThis()) {
    // Note: GCC mangles member expressions to the implicit 'this' as
    // *this., whereas we represent them as this->. The Itanium C++ ABI
    // does not specify anything here, so we follow GCC.
    Out << "dtdefpT";
  } else {
    Out << (IsArrow ? "pt" : "dt");
    mangleExpression(Base);
  }
}

/// Mangles a member expression.
void CXXNameMangler::mangleMemberExpr(const Expr *base,
                                      bool isArrow,
                                      NestedNameSpecifier *qualifier,
                                      NamedDecl *firstQualifierLookup,
                                      DeclarationName member,
                                      const TemplateArgumentLoc *TemplateArgs,
                                      unsigned NumTemplateArgs,
                                      unsigned arity) {
  // <expression> ::= dt <expression> <unresolved-name>
  //              ::= pt <expression> <unresolved-name>
  if (base)
    mangleMemberExprBase(base, isArrow);
  mangleUnresolvedName(qualifier, member, TemplateArgs, NumTemplateArgs, arity);
}

/// Look at the callee of the given call expression and determine if
/// it's a parenthesized id-expression which would have triggered ADL
/// otherwise.
static bool isParenthesizedADLCallee(const CallExpr *call) {
  const Expr *callee = call->getCallee();
  const Expr *fn = callee->IgnoreParens();

  // Must be parenthesized.  IgnoreParens() skips __extension__ nodes,
  // too, but for those to appear in the callee, it would have to be
  // parenthesized.
  if (callee == fn) return false;

  // Must be an unresolved lookup.
  const UnresolvedLookupExpr *lookup = dyn_cast<UnresolvedLookupExpr>(fn);
  if (!lookup) return false;

  assert(!lookup->requiresADL());

  // Must be an unqualified lookup.
  if (lookup->getQualifier()) return false;

  // Must not have found a class member.  Note that if one is a class
  // member, they're all class members.
  if (lookup->getNumDecls() > 0 &&
      (*lookup->decls_begin())->isCXXClassMember())
    return false;

  // Otherwise, ADL would have been triggered.
  return true;
}

void CXXNameMangler::mangleCastExpression(const Expr *E, StringRef CastEncoding) {
  const ExplicitCastExpr *ECE = cast<ExplicitCastExpr>(E);
  Out << CastEncoding;
  mangleType(ECE->getType());
  mangleExpression(ECE->getSubExpr());
}

void CXXNameMangler::mangleInitListElements(const InitListExpr *InitList) {
  if (auto *Syntactic = InitList->getSyntacticForm())
    InitList = Syntactic;
  for (unsigned i = 0, e = InitList->getNumInits(); i != e; ++i)
    mangleExpression(InitList->getInit(i));
}

void CXXNameMangler::mangleDeclRefExpr(const NamedDecl *D) {
  switch (D->getKind()) {
  default:
    //  <expr-primary> ::= L <mangled-name> E # external name
    Out << 'L';
    mangle(D);
    Out << 'E';
    break;

  case Decl::ParmVar:
    mangleFunctionParam(cast<ParmVarDecl>(D));
    break;

  case Decl::EnumConstant: {
    const EnumConstantDecl *ED = cast<EnumConstantDecl>(D);
    mangleIntegerLiteral(ED->getType(), ED->getInitVal());
    break;
  }

  case Decl::NonTypeTemplateParm:
    const NonTypeTemplateParmDecl *PD = cast<NonTypeTemplateParmDecl>(D);
    mangleTemplateParameter(PD->getDepth(), PD->getIndex());
    break;
  }
}

void CXXNameMangler::mangleExpression(const Expr *E, unsigned Arity) {
  // <expression> ::= <unary operator-name> <expression>
  //              ::= <binary operator-name> <expression> <expression>
  //              ::= <trinary operator-name> <expression> <expression> <expression>
  //              ::= cv <type> expression           # conversion with one argument
  //              ::= cv <type> _ <expression>* E # conversion with a different number of arguments
  //              ::= dc <type> <expression>         # dynamic_cast<type> (expression)
  //              ::= sc <type> <expression>         # static_cast<type> (expression)
  //              ::= cc <type> <expression>         # const_cast<type> (expression)
  //              ::= rc <type> <expression>         # reinterpret_cast<type> (expression)
  //              ::= st <type>                      # sizeof (a type)
  //              ::= at <type>                      # alignof (a type)
  //              ::= <template-param>
  //              ::= <function-param>
  //              ::= sr <type> <unqualified-name>                   # dependent name
  //              ::= sr <type> <unqualified-name> <template-args>   # dependent template-id
  //              ::= ds <expression> <expression>                   # expr.*expr
  //              ::= sZ <template-param>                            # size of a parameter pack
  //              ::= sZ <function-param>    # size of a function parameter pack
  //              ::= <expr-primary>
  // <expr-primary> ::= L <type> <value number> E    # integer literal
  //                ::= L <type <value float> E      # floating literal
  //                ::= L <mangled-name> E           # external name
  //                ::= fpT                          # 'this' expression
  QualType ImplicitlyConvertedToType;

recurse:
  switch (E->getStmtClass()) {
  case Expr::NoStmtClass:
#define ABSTRACT_STMT(Type)
#define EXPR(Type, Base)
#define STMT(Type, Base) \
  case Expr::Type##Class:
#include "clang/AST/StmtNodes.inc"
    // fallthrough

  // These all can only appear in local or variable-initialization
  // contexts and so should never appear in a mangling.
  case Expr::AddrLabelExprClass:
  case Expr::DesignatedInitUpdateExprClass:
  case Expr::ImplicitValueInitExprClass:
  case Expr::ArrayInitLoopExprClass:
  case Expr::ArrayInitIndexExprClass:
  case Expr::NoInitExprClass:
  case Expr::ParenListExprClass:
  case Expr::LambdaExprClass:
  case Expr::MSPropertyRefExprClass:
  case Expr::MSPropertySubscriptExprClass:
  case Expr::TypoExprClass: // This should no longer exist in the AST by now.
  case Expr::RecoveryExprClass:
  case Expr::OMPArraySectionExprClass:
  case Expr::CXXInheritedCtorInitExprClass:
    llvm_unreachable("unexpected statement kind");

  case Expr::ConstantExprClass:
    E = cast<ConstantExpr>(E)->getSubExpr();
    goto recurse;

  // FIXME: invent manglings for all these.
  case Expr::BlockExprClass:
  case Expr::ChooseExprClass:
  case Expr::CompoundLiteralExprClass:
  case Expr::ExtVectorElementExprClass:
  case Expr::GenericSelectionExprClass:
  case Expr::ObjCEncodeExprClass:
  case Expr::ObjCIsaExprClass:
  case Expr::ObjCIvarRefExprClass:
  case Expr::ObjCMessageExprClass:
  case Expr::ObjCPropertyRefExprClass:
  case Expr::ObjCProtocolExprClass:
  case Expr::ObjCSelectorExprClass:
  case Expr::ObjCStringLiteralClass:
  case Expr::ObjCBoxedExprClass:
  case Expr::ObjCArrayLiteralClass:
  case Expr::ObjCDictionaryLiteralClass:
  case Expr::ObjCSubscriptRefExprClass:
  case Expr::ObjCIndirectCopyRestoreExprClass:
  case Expr::ObjCAvailabilityCheckExprClass:
  case Expr::OffsetOfExprClass:
  case Expr::PredefinedExprClass:
  case Expr::ShuffleVectorExprClass:
  case Expr::ConvertVectorExprClass:
  case Expr::StmtExprClass:
  case Expr::TypeTraitExprClass:
  case Expr::RequiresExprClass:
  case Expr::ArrayTypeTraitExprClass:
  case Expr::ExpressionTraitExprClass:
  case Expr::VAArgExprClass:
  case Expr::CUDAKernelCallExprClass:
  case Expr::AsTypeExprClass:
  case Expr::PseudoObjectExprClass:
  case Expr::AtomicExprClass:
  case Expr::SourceLocExprClass:
  case Expr::FixedPointLiteralClass:
  case Expr::BuiltinBitCastExprClass:
  {
    if (!NullOut) {
      // As bad as this diagnostic is, it's better than crashing.
      DiagnosticsEngine &Diags = Context.getDiags();
      unsigned DiagID = Diags.getCustomDiagID(DiagnosticsEngine::Error,
                                       "cannot yet mangle expression type %0");
      Diags.Report(E->getExprLoc(), DiagID)
        << E->getStmtClassName() << E->getSourceRange();
    }
    break;
  }

  case Expr::CXXUuidofExprClass: {
    const CXXUuidofExpr *UE = cast<CXXUuidofExpr>(E);
    if (UE->isTypeOperand()) {
      QualType UuidT = UE->getTypeOperand(Context.getASTContext());
      Out << "u8__uuidoft";
      mangleType(UuidT);
    } else {
      Expr *UuidExp = UE->getExprOperand();
      Out << "u8__uuidofz";
      mangleExpression(UuidExp, Arity);
    }
    break;
  }

  // Even gcc-4.5 doesn't mangle this.
  case Expr::BinaryConditionalOperatorClass: {
    DiagnosticsEngine &Diags = Context.getDiags();
    unsigned DiagID =
      Diags.getCustomDiagID(DiagnosticsEngine::Error,
                "?: operator with omitted middle operand cannot be mangled");
    Diags.Report(E->getExprLoc(), DiagID)
      << E->getStmtClassName() << E->getSourceRange();
    break;
  }

  // These are used for internal purposes and cannot be meaningfully mangled.
  case Expr::OpaqueValueExprClass:
    llvm_unreachable("cannot mangle opaque value; mangling wrong thing?");

  case Expr::InitListExprClass: {
    Out << "il";
    mangleInitListElements(cast<InitListExpr>(E));
    Out << "E";
    break;
  }

  case Expr::DesignatedInitExprClass: {
    auto *DIE = cast<DesignatedInitExpr>(E);
    for (const auto &Designator : DIE->designators()) {
      if (Designator.isFieldDesignator()) {
        Out << "di";
        mangleSourceName(Designator.getFieldName());
      } else if (Designator.isArrayDesignator()) {
        Out << "dx";
        mangleExpression(DIE->getArrayIndex(Designator));
      } else {
        assert(Designator.isArrayRangeDesignator() &&
               "unknown designator kind");
        Out << "dX";
        mangleExpression(DIE->getArrayRangeStart(Designator));
        mangleExpression(DIE->getArrayRangeEnd(Designator));
      }
    }
    mangleExpression(DIE->getInit());
    break;
  }

  case Expr::CXXDefaultArgExprClass:
    mangleExpression(cast<CXXDefaultArgExpr>(E)->getExpr(), Arity);
    break;

  case Expr::CXXDefaultInitExprClass:
    mangleExpression(cast<CXXDefaultInitExpr>(E)->getExpr(), Arity);
    break;

  case Expr::CXXStdInitializerListExprClass:
    mangleExpression(cast<CXXStdInitializerListExpr>(E)->getSubExpr(), Arity);
    break;

  case Expr::SubstNonTypeTemplateParmExprClass:
    mangleExpression(cast<SubstNonTypeTemplateParmExpr>(E)->getReplacement(),
                     Arity);
    break;

  case Expr::UserDefinedLiteralClass:
    // We follow g++'s approach of mangling a UDL as a call to the literal
    // operator.
  case Expr::CXXMemberCallExprClass: // fallthrough
  case Expr::CallExprClass: {
    const CallExpr *CE = cast<CallExpr>(E);

    // <expression> ::= cp <simple-id> <expression>* E
    // We use this mangling only when the call would use ADL except
    // for being parenthesized.  Per discussion with David
    // Vandervoorde, 2011.04.25.
    if (isParenthesizedADLCallee(CE)) {
      Out << "cp";
      // The callee here is a parenthesized UnresolvedLookupExpr with
      // no qualifier and should always get mangled as a <simple-id>
      // anyway.

    // <expression> ::= cl <expression>* E
    } else {
      Out << "cl";
    }

    unsigned CallArity = CE->getNumArgs();
    for (const Expr *Arg : CE->arguments())
      if (isa<PackExpansionExpr>(Arg))
        CallArity = UnknownArity;

    mangleExpression(CE->getCallee(), CallArity);
    for (const Expr *Arg : CE->arguments())
      mangleExpression(Arg);
    Out << 'E';
    break;
  }

  case Expr::CXXNewExprClass: {
    const CXXNewExpr *New = cast<CXXNewExpr>(E);
    if (New->isGlobalNew()) Out << "gs";
    Out << (New->isArray() ? "na" : "nw");
    for (CXXNewExpr::const_arg_iterator I = New->placement_arg_begin(),
           E = New->placement_arg_end(); I != E; ++I)
      mangleExpression(*I);
    Out << '_';
    mangleType(New->getAllocatedType());
    if (New->hasInitializer()) {
      if (New->getInitializationStyle() == CXXNewExpr::ListInit)
        Out << "il";
      else
        Out << "pi";
      const Expr *Init = New->getInitializer();
      if (const CXXConstructExpr *CCE = dyn_cast<CXXConstructExpr>(Init)) {
        // Directly inline the initializers.
        for (CXXConstructExpr::const_arg_iterator I = CCE->arg_begin(),
                                                  E = CCE->arg_end();
             I != E; ++I)
          mangleExpression(*I);
      } else if (const ParenListExpr *PLE = dyn_cast<ParenListExpr>(Init)) {
        for (unsigned i = 0, e = PLE->getNumExprs(); i != e; ++i)
          mangleExpression(PLE->getExpr(i));
      } else if (New->getInitializationStyle() == CXXNewExpr::ListInit &&
                 isa<InitListExpr>(Init)) {
        // Only take InitListExprs apart for list-initialization.
        mangleInitListElements(cast<InitListExpr>(Init));
      } else
        mangleExpression(Init);
    }
    Out << 'E';
    break;
  }

  case Expr::CXXPseudoDestructorExprClass: {
    const auto *PDE = cast<CXXPseudoDestructorExpr>(E);
    if (const Expr *Base = PDE->getBase())
      mangleMemberExprBase(Base, PDE->isArrow());
    NestedNameSpecifier *Qualifier = PDE->getQualifier();
    if (TypeSourceInfo *ScopeInfo = PDE->getScopeTypeInfo()) {
      if (Qualifier) {
        mangleUnresolvedPrefix(Qualifier,
                               /*recursive=*/true);
        mangleUnresolvedTypeOrSimpleId(ScopeInfo->getType());
        Out << 'E';
      } else {
        Out << "sr";
        if (!mangleUnresolvedTypeOrSimpleId(ScopeInfo->getType()))
          Out << 'E';
      }
    } else if (Qualifier) {
      mangleUnresolvedPrefix(Qualifier);
    }
    // <base-unresolved-name> ::= dn <destructor-name>
    Out << "dn";
    QualType DestroyedType = PDE->getDestroyedType();
    mangleUnresolvedTypeOrSimpleId(DestroyedType);
    break;
  }

  case Expr::MemberExprClass: {
    const MemberExpr *ME = cast<MemberExpr>(E);
    mangleMemberExpr(ME->getBase(), ME->isArrow(),
                     ME->getQualifier(), nullptr,
                     ME->getMemberDecl()->getDeclName(),
                     ME->getTemplateArgs(), ME->getNumTemplateArgs(),
                     Arity);
    break;
  }

  case Expr::UnresolvedMemberExprClass: {
    const UnresolvedMemberExpr *ME = cast<UnresolvedMemberExpr>(E);
    mangleMemberExpr(ME->isImplicitAccess() ? nullptr : ME->getBase(),
                     ME->isArrow(), ME->getQualifier(), nullptr,
                     ME->getMemberName(),
                     ME->getTemplateArgs(), ME->getNumTemplateArgs(),
                     Arity);
    break;
  }

  case Expr::CXXDependentScopeMemberExprClass: {
    const CXXDependentScopeMemberExpr *ME
      = cast<CXXDependentScopeMemberExpr>(E);
    mangleMemberExpr(ME->isImplicitAccess() ? nullptr : ME->getBase(),
                     ME->isArrow(), ME->getQualifier(),
                     ME->getFirstQualifierFoundInScope(),
                     ME->getMember(),
                     ME->getTemplateArgs(), ME->getNumTemplateArgs(),
                     Arity);
    break;
  }

  case Expr::UnresolvedLookupExprClass: {
    const UnresolvedLookupExpr *ULE = cast<UnresolvedLookupExpr>(E);
    mangleUnresolvedName(ULE->getQualifier(), ULE->getName(),
                         ULE->getTemplateArgs(), ULE->getNumTemplateArgs(),
                         Arity);
    break;
  }

  case Expr::CXXUnresolvedConstructExprClass: {
    const CXXUnresolvedConstructExpr *CE = cast<CXXUnresolvedConstructExpr>(E);
    unsigned N = CE->arg_size();

    if (CE->isListInitialization()) {
      assert(N == 1 && "unexpected form for list initialization");
      auto *IL = cast<InitListExpr>(CE->getArg(0));
      Out << "tl";
      mangleType(CE->getType());
      mangleInitListElements(IL);
      Out << "E";
      return;
    }

    Out << "cv";
    mangleType(CE->getType());
    if (N != 1) Out << '_';
    for (unsigned I = 0; I != N; ++I) mangleExpression(CE->getArg(I));
    if (N != 1) Out << 'E';
    break;
  }

  case Expr::CXXConstructExprClass: {
    const auto *CE = cast<CXXConstructExpr>(E);
    if (!CE->isListInitialization() || CE->isStdInitListInitialization()) {
      assert(
          CE->getNumArgs() >= 1 &&
          (CE->getNumArgs() == 1 || isa<CXXDefaultArgExpr>(CE->getArg(1))) &&
          "implicit CXXConstructExpr must have one argument");
      return mangleExpression(cast<CXXConstructExpr>(E)->getArg(0));
    }
    Out << "il";
    for (auto *E : CE->arguments())
      mangleExpression(E);
    Out << "E";
    break;
  }

  case Expr::CXXTemporaryObjectExprClass: {
    const auto *CE = cast<CXXTemporaryObjectExpr>(E);
    unsigned N = CE->getNumArgs();
    bool List = CE->isListInitialization();

    if (List)
      Out << "tl";
    else
      Out << "cv";
    mangleType(CE->getType());
    if (!List && N != 1)
      Out << '_';
    if (CE->isStdInitListInitialization()) {
      // We implicitly created a std::initializer_list<T> for the first argument
      // of a constructor of type U in an expression of the form U{a, b, c}.
      // Strip all the semantic gunk off the initializer list.
      auto *SILE =
          cast<CXXStdInitializerListExpr>(CE->getArg(0)->IgnoreImplicit());
      auto *ILE = cast<InitListExpr>(SILE->getSubExpr()->IgnoreImplicit());
      mangleInitListElements(ILE);
    } else {
      for (auto *E : CE->arguments())
        mangleExpression(E);
    }
    if (List || N != 1)
      Out << 'E';
    break;
  }

  case Expr::CXXScalarValueInitExprClass:
    Out << "cv";
    mangleType(E->getType());
    Out << "_E";
    break;

  case Expr::CXXNoexceptExprClass:
    Out << "nx";
    mangleExpression(cast<CXXNoexceptExpr>(E)->getOperand());
    break;

  case Expr::UnaryExprOrTypeTraitExprClass: {
    const UnaryExprOrTypeTraitExpr *SAE = cast<UnaryExprOrTypeTraitExpr>(E);

    if (!SAE->isInstantiationDependent()) {
      // Itanium C++ ABI:
      //   If the operand of a sizeof or alignof operator is not
      //   instantiation-dependent it is encoded as an integer literal
      //   reflecting the result of the operator.
      //
      //   If the result of the operator is implicitly converted to a known
      //   integer type, that type is used for the literal; otherwise, the type
      //   of std::size_t or std::ptrdiff_t is used.
      QualType T = (ImplicitlyConvertedToType.isNull() ||
                    !ImplicitlyConvertedToType->isIntegerType())? SAE->getType()
                                                    : ImplicitlyConvertedToType;
      llvm::APSInt V = SAE->EvaluateKnownConstInt(Context.getASTContext());
      mangleIntegerLiteral(T, V);
      break;
    }

    switch(SAE->getKind()) {
    case UETT_SizeOf:
      Out << 's';
      break;
    case UETT_PreferredAlignOf:
    case UETT_AlignOf:
      Out << 'a';
      break;
    case UETT_VecStep: {
      DiagnosticsEngine &Diags = Context.getDiags();
      unsigned DiagID = Diags.getCustomDiagID(DiagnosticsEngine::Error,
                                     "cannot yet mangle vec_step expression");
      Diags.Report(DiagID);
      return;
    }
    case UETT_OpenMPRequiredSimdAlign: {
      DiagnosticsEngine &Diags = Context.getDiags();
      unsigned DiagID = Diags.getCustomDiagID(
          DiagnosticsEngine::Error,
          "cannot yet mangle __builtin_omp_required_simd_align expression");
      Diags.Report(DiagID);
      return;
    }
    }
    if (SAE->isArgumentType()) {
      Out << 't';
      mangleType(SAE->getArgumentType());
    } else {
      Out << 'z';
      mangleExpression(SAE->getArgumentExpr());
    }
    break;
  }

  case Expr::CXXThrowExprClass: {
    const CXXThrowExpr *TE = cast<CXXThrowExpr>(E);
    //  <expression> ::= tw <expression>  # throw expression
    //               ::= tr               # rethrow
    if (TE->getSubExpr()) {
      Out << "tw";
      mangleExpression(TE->getSubExpr());
    } else {
      Out << "tr";
    }
    break;
  }

  case Expr::CXXTypeidExprClass: {
    const CXXTypeidExpr *TIE = cast<CXXTypeidExpr>(E);
    //  <expression> ::= ti <type>        # typeid (type)
    //               ::= te <expression>  # typeid (expression)
    if (TIE->isTypeOperand()) {
      Out << "ti";
      mangleType(TIE->getTypeOperand(Context.getASTContext()));
    } else {
      Out << "te";
      mangleExpression(TIE->getExprOperand());
    }
    break;
  }

  case Expr::CXXDeleteExprClass: {
    const CXXDeleteExpr *DE = cast<CXXDeleteExpr>(E);
    //  <expression> ::= [gs] dl <expression>  # [::] delete expr
    //               ::= [gs] da <expression>  # [::] delete [] expr
    if (DE->isGlobalDelete()) Out << "gs";
    Out << (DE->isArrayForm() ? "da" : "dl");
    mangleExpression(DE->getArgument());
    break;
  }

  case Expr::UnaryOperatorClass: {
    const UnaryOperator *UO = cast<UnaryOperator>(E);
    mangleOperatorName(UnaryOperator::getOverloadedOperator(UO->getOpcode()),
                       /*Arity=*/1);
    mangleExpression(UO->getSubExpr());
    break;
  }

  case Expr::ArraySubscriptExprClass: {
    const ArraySubscriptExpr *AE = cast<ArraySubscriptExpr>(E);

    // Array subscript is treated as a syntactically weird form of
    // binary operator.
    Out << "ix";
    mangleExpression(AE->getLHS());
    mangleExpression(AE->getRHS());
    break;
  }

  case Expr::CompoundAssignOperatorClass: // fallthrough
  case Expr::BinaryOperatorClass: {
    const BinaryOperator *BO = cast<BinaryOperator>(E);
    if (BO->getOpcode() == BO_PtrMemD)
      Out << "ds";
    else
      mangleOperatorName(BinaryOperator::getOverloadedOperator(BO->getOpcode()),
                         /*Arity=*/2);
    mangleExpression(BO->getLHS());
    mangleExpression(BO->getRHS());
    break;
  }

  case Expr::CXXRewrittenBinaryOperatorClass: {
    // The mangled form represents the original syntax.
    CXXRewrittenBinaryOperator::DecomposedForm Decomposed =
        cast<CXXRewrittenBinaryOperator>(E)->getDecomposedForm();
    mangleOperatorName(BinaryOperator::getOverloadedOperator(Decomposed.Opcode),
                       /*Arity=*/2);
    mangleExpression(Decomposed.LHS);
    mangleExpression(Decomposed.RHS);
    break;
  }

  case Expr::ConditionalOperatorClass: {
    const ConditionalOperator *CO = cast<ConditionalOperator>(E);
    mangleOperatorName(OO_Conditional, /*Arity=*/3);
    mangleExpression(CO->getCond());
    mangleExpression(CO->getLHS(), Arity);
    mangleExpression(CO->getRHS(), Arity);
    break;
  }

  case Expr::ImplicitCastExprClass: {
    ImplicitlyConvertedToType = E->getType();
    E = cast<ImplicitCastExpr>(E)->getSubExpr();
    goto recurse;
  }

  case Expr::ObjCBridgedCastExprClass: {
    // Mangle ownership casts as a vendor extended operator __bridge,
    // __bridge_transfer, or __bridge_retain.
    StringRef Kind = cast<ObjCBridgedCastExpr>(E)->getBridgeKindName();
    Out << "v1U" << Kind.size() << Kind;
  }
  // Fall through to mangle the cast itself.
  LLVM_FALLTHROUGH;

  case Expr::CStyleCastExprClass:
    mangleCastExpression(E, "cv");
    break;

  case Expr::CXXFunctionalCastExprClass: {
    auto *Sub = cast<ExplicitCastExpr>(E)->getSubExpr()->IgnoreImplicit();
    // FIXME: Add isImplicit to CXXConstructExpr.
    if (auto *CCE = dyn_cast<CXXConstructExpr>(Sub))
      if (CCE->getParenOrBraceRange().isInvalid())
        Sub = CCE->getArg(0)->IgnoreImplicit();
    if (auto *StdInitList = dyn_cast<CXXStdInitializerListExpr>(Sub))
      Sub = StdInitList->getSubExpr()->IgnoreImplicit();
    if (auto *IL = dyn_cast<InitListExpr>(Sub)) {
      Out << "tl";
      mangleType(E->getType());
      mangleInitListElements(IL);
      Out << "E";
    } else {
      mangleCastExpression(E, "cv");
    }
    break;
  }

  case Expr::CXXStaticCastExprClass:
    mangleCastExpression(E, "sc");
    break;
  case Expr::CXXDynamicCastExprClass:
    mangleCastExpression(E, "dc");
    break;
  case Expr::CXXReinterpretCastExprClass:
    mangleCastExpression(E, "rc");
    break;
  case Expr::CXXConstCastExprClass:
    mangleCastExpression(E, "cc");
    break;

  case Expr::CXXOperatorCallExprClass: {
    const CXXOperatorCallExpr *CE = cast<CXXOperatorCallExpr>(E);
    unsigned NumArgs = CE->getNumArgs();
    // A CXXOperatorCallExpr for OO_Arrow models only semantics, not syntax
    // (the enclosing MemberExpr covers the syntactic portion).
    if (CE->getOperator() != OO_Arrow)
      mangleOperatorName(CE->getOperator(), /*Arity=*/NumArgs);
    // Mangle the arguments.
    for (unsigned i = 0; i != NumArgs; ++i)
      mangleExpression(CE->getArg(i));
    break;
  }

  case Expr::ParenExprClass:
    mangleExpression(cast<ParenExpr>(E)->getSubExpr(), Arity);
    break;


  case Expr::ConceptSpecializationExprClass: {
    //  <expr-primary> ::= L <mangled-name> E # external name
    Out << "L_Z";
    auto *CSE = cast<ConceptSpecializationExpr>(E);
    mangleTemplateName(CSE->getNamedConcept(),
                       CSE->getTemplateArguments().data(),
                       CSE->getTemplateArguments().size());
    Out << 'E';
    break;
  }

  case Expr::DeclRefExprClass:
    mangleDeclRefExpr(cast<DeclRefExpr>(E)->getDecl());
    break;

  case Expr::SubstNonTypeTemplateParmPackExprClass:
    // FIXME: not clear how to mangle this!
    // template <unsigned N...> class A {
    //   template <class U...> void foo(U (&x)[N]...);
    // };
    Out << "_SUBSTPACK_";
    break;

  case Expr::FunctionParmPackExprClass: {
    // FIXME: not clear how to mangle this!
    const FunctionParmPackExpr *FPPE = cast<FunctionParmPackExpr>(E);
    Out << "v110_SUBSTPACK";
    mangleDeclRefExpr(FPPE->getParameterPack());
    break;
  }

  case Expr::DependentScopeDeclRefExprClass: {
    const DependentScopeDeclRefExpr *DRE = cast<DependentScopeDeclRefExpr>(E);
    mangleUnresolvedName(DRE->getQualifier(), DRE->getDeclName(),
                         DRE->getTemplateArgs(), DRE->getNumTemplateArgs(),
                         Arity);
    break;
  }

  case Expr::CXXBindTemporaryExprClass:
    mangleExpression(cast<CXXBindTemporaryExpr>(E)->getSubExpr());
    break;

  case Expr::ExprWithCleanupsClass:
    mangleExpression(cast<ExprWithCleanups>(E)->getSubExpr(), Arity);
    break;

  case Expr::FloatingLiteralClass: {
    const FloatingLiteral *FL = cast<FloatingLiteral>(E);
    Out << 'L';
    mangleType(FL->getType());
    mangleFloat(FL->getValue());
    Out << 'E';
    break;
  }

  case Expr::CharacterLiteralClass:
    Out << 'L';
    mangleType(E->getType());
    Out << cast<CharacterLiteral>(E)->getValue();
    Out << 'E';
    break;

  // FIXME. __objc_yes/__objc_no are mangled same as true/false
  case Expr::ObjCBoolLiteralExprClass:
    Out << "Lb";
    Out << (cast<ObjCBoolLiteralExpr>(E)->getValue() ? '1' : '0');
    Out << 'E';
    break;

  case Expr::CXXBoolLiteralExprClass:
    Out << "Lb";
    Out << (cast<CXXBoolLiteralExpr>(E)->getValue() ? '1' : '0');
    Out << 'E';
    break;

  case Expr::IntegerLiteralClass: {
    llvm::APSInt Value(cast<IntegerLiteral>(E)->getValue());
    if (E->getType()->isSignedIntegerType())
      Value.setIsSigned(true);
    mangleIntegerLiteral(E->getType(), Value);
    break;
  }

  case Expr::ImaginaryLiteralClass: {
    const ImaginaryLiteral *IE = cast<ImaginaryLiteral>(E);
    // Mangle as if a complex literal.
    // Proposal from David Vandevoorde, 2010.06.30.
    Out << 'L';
    mangleType(E->getType());
    if (const FloatingLiteral *Imag =
          dyn_cast<FloatingLiteral>(IE->getSubExpr())) {
      // Mangle a floating-point zero of the appropriate type.
      mangleFloat(llvm::APFloat(Imag->getValue().getSemantics()));
      Out << '_';
      mangleFloat(Imag->getValue());
    } else {
      Out << "0_";
      llvm::APSInt Value(cast<IntegerLiteral>(IE->getSubExpr())->getValue());
      if (IE->getSubExpr()->getType()->isSignedIntegerType())
        Value.setIsSigned(true);
      mangleNumber(Value);
    }
    Out << 'E';
    break;
  }

  case Expr::StringLiteralClass: {
    // Revised proposal from David Vandervoorde, 2010.07.15.
    Out << 'L';
    assert(isa<ConstantArrayType>(E->getType()));
    mangleType(E->getType());
    Out << 'E';
    break;
  }

  case Expr::GNUNullExprClass:
    // Mangle as if an integer literal 0.
    Out << 'L';
    mangleType(E->getType());
    Out << "0E";
    break;

  case Expr::CXXNullPtrLiteralExprClass: {
    Out << "LDnE";
    break;
  }

  case Expr::PackExpansionExprClass:
    Out << "sp";
    mangleExpression(cast<PackExpansionExpr>(E)->getPattern());
    break;

  case Expr::SizeOfPackExprClass: {
    auto *SPE = cast<SizeOfPackExpr>(E);
    if (SPE->isPartiallySubstituted()) {
      Out << "sP";
      for (const auto &A : SPE->getPartialArguments())
        mangleTemplateArg(A);
      Out << "E";
      break;
    }

    Out << "sZ";
    const NamedDecl *Pack = SPE->getPack();
    if (const TemplateTypeParmDecl *TTP = dyn_cast<TemplateTypeParmDecl>(Pack))
      mangleTemplateParameter(TTP->getDepth(), TTP->getIndex());
    else if (const NonTypeTemplateParmDecl *NTTP
                = dyn_cast<NonTypeTemplateParmDecl>(Pack))
      mangleTemplateParameter(NTTP->getDepth(), NTTP->getIndex());
    else if (const TemplateTemplateParmDecl *TempTP
                                    = dyn_cast<TemplateTemplateParmDecl>(Pack))
      mangleTemplateParameter(TempTP->getDepth(), TempTP->getIndex());
    else
      mangleFunctionParam(cast<ParmVarDecl>(Pack));
    break;
  }

  case Expr::MaterializeTemporaryExprClass: {
    mangleExpression(cast<MaterializeTemporaryExpr>(E)->getSubExpr());
    break;
  }

  case Expr::CXXFoldExprClass: {
    auto *FE = cast<CXXFoldExpr>(E);
    if (FE->isLeftFold())
      Out << (FE->getInit() ? "fL" : "fl");
    else
      Out << (FE->getInit() ? "fR" : "fr");

    if (FE->getOperator() == BO_PtrMemD)
      Out << "ds";
    else
      mangleOperatorName(
          BinaryOperator::getOverloadedOperator(FE->getOperator()),
          /*Arity=*/2);

    if (FE->getLHS())
      mangleExpression(FE->getLHS());
    if (FE->getRHS())
      mangleExpression(FE->getRHS());
    break;
  }

  case Expr::CXXThisExprClass:
    Out << "fpT";
    break;

  case Expr::CoawaitExprClass:
    // FIXME: Propose a non-vendor mangling.
    Out << "v18co_await";
    mangleExpression(cast<CoawaitExpr>(E)->getOperand());
    break;

  case Expr::DependentCoawaitExprClass:
    // FIXME: Propose a non-vendor mangling.
    Out << "v18co_await";
    mangleExpression(cast<DependentCoawaitExpr>(E)->getOperand());
    break;

  case Expr::CoyieldExprClass:
    // FIXME: Propose a non-vendor mangling.
    Out << "v18co_yield";
    mangleExpression(cast<CoawaitExpr>(E)->getOperand());
    break;
  }
}

/// Mangle an expression which refers to a parameter variable.
///
/// <expression>     ::= <function-param>
/// <function-param> ::= fp <top-level CV-qualifiers> _      # L == 0, I == 0
/// <function-param> ::= fp <top-level CV-qualifiers>
///                      <parameter-2 non-negative number> _ # L == 0, I > 0
/// <function-param> ::= fL <L-1 non-negative number>
///                      p <top-level CV-qualifiers> _       # L > 0, I == 0
/// <function-param> ::= fL <L-1 non-negative number>
///                      p <top-level CV-qualifiers>
///                      <I-1 non-negative number> _         # L > 0, I > 0
///
/// L is the nesting depth of the parameter, defined as 1 if the
/// parameter comes from the innermost function prototype scope
/// enclosing the current context, 2 if from the next enclosing
/// function prototype scope, and so on, with one special case: if
/// we've processed the full parameter clause for the innermost
/// function type, then L is one less.  This definition conveniently
/// makes it irrelevant whether a function's result type was written
/// trailing or leading, but is otherwise overly complicated; the
/// numbering was first designed without considering references to
/// parameter in locations other than return types, and then the
/// mangling had to be generalized without changing the existing
/// manglings.
///
/// I is the zero-based index of the parameter within its parameter
/// declaration clause.  Note that the original ABI document describes
/// this using 1-based ordinals.
void CXXNameMangler::mangleFunctionParam(const ParmVarDecl *parm) {
  unsigned parmDepth = parm->getFunctionScopeDepth();
  unsigned parmIndex = parm->getFunctionScopeIndex();

  // Compute 'L'.
  // parmDepth does not include the declaring function prototype.
  // FunctionTypeDepth does account for that.
  assert(parmDepth < FunctionTypeDepth.getDepth());
  unsigned nestingDepth = FunctionTypeDepth.getDepth() - parmDepth;
  if (FunctionTypeDepth.isInResultType())
    nestingDepth--;

  if (nestingDepth == 0) {
    Out << "fp";
  } else {
    Out << "fL" << (nestingDepth - 1) << 'p';
  }

  // Top-level qualifiers.  We don't have to worry about arrays here,
  // because parameters declared as arrays should already have been
  // transformed to have pointer type. FIXME: apparently these don't
  // get mangled if used as an rvalue of a known non-class type?
  assert(!parm->getType()->isArrayType()
         && "parameter's type is still an array type?");

  if (const DependentAddressSpaceType *DAST =
      dyn_cast<DependentAddressSpaceType>(parm->getType())) {
    mangleQualifiers(DAST->getPointeeType().getQualifiers(), DAST);
  } else {
    mangleQualifiers(parm->getType().getQualifiers());
  }

  // Parameter index.
  if (parmIndex != 0) {
    Out << (parmIndex - 1);
  }
  Out << '_';
}

void CXXNameMangler::mangleCXXCtorType(CXXCtorType T,
                                       const CXXRecordDecl *InheritedFrom) {
  // <ctor-dtor-name> ::= C1  # complete object constructor
  //                  ::= C2  # base object constructor
  //                  ::= CI1 <type> # complete inheriting constructor
  //                  ::= CI2 <type> # base inheriting constructor
  //
  // In addition, C5 is a comdat name with C1 and C2 in it.
  Out << 'C';
  if (InheritedFrom)
    Out << 'I';
  switch (T) {
  case Ctor_Complete:
    Out << '1';
    break;
  case Ctor_Base:
    Out << '2';
    break;
  case Ctor_Comdat:
    Out << '5';
    break;
  case Ctor_DefaultClosure:
  case Ctor_CopyingClosure:
    llvm_unreachable("closure constructors don't exist for the Itanium ABI!");
  }
  if (InheritedFrom)
    mangleName(InheritedFrom);
}

void CXXNameMangler::mangleCXXDtorType(CXXDtorType T) {
  // <ctor-dtor-name> ::= D0  # deleting destructor
  //                  ::= D1  # complete object destructor
  //                  ::= D2  # base object destructor
  //
  // In addition, D5 is a comdat name with D1, D2 and, if virtual, D0 in it.
  switch (T) {
  case Dtor_Deleting:
    Out << "D0";
    break;
  case Dtor_Complete:
    Out << "D1";
    break;
  case Dtor_Base:
    Out << "D2";
    break;
  case Dtor_Comdat:
    Out << "D5";
    break;
  }
}

void CXXNameMangler::mangleTemplateArgs(const TemplateArgumentLoc *TemplateArgs,
                                        unsigned NumTemplateArgs) {
  // <template-args> ::= I <template-arg>+ E
  Out << 'I';
  for (unsigned i = 0; i != NumTemplateArgs; ++i)
    mangleTemplateArg(TemplateArgs[i].getArgument());
  Out << 'E';
}

void CXXNameMangler::mangleTemplateArgs(const TemplateArgumentList &AL) {
  // <template-args> ::= I <template-arg>+ E
  Out << 'I';
  for (unsigned i = 0, e = AL.size(); i != e; ++i)
    mangleTemplateArg(AL[i]);
  Out << 'E';
}

void CXXNameMangler::mangleTemplateArgs(const TemplateArgument *TemplateArgs,
                                        unsigned NumTemplateArgs) {
  // <template-args> ::= I <template-arg>+ E
  Out << 'I';
  for (unsigned i = 0; i != NumTemplateArgs; ++i)
    mangleTemplateArg(TemplateArgs[i]);
  Out << 'E';
}

void CXXNameMangler::mangleTemplateArg(TemplateArgument A) {
  // <template-arg> ::= <type>              # type or template
  //                ::= X <expression> E    # expression
  //                ::= <expr-primary>      # simple expressions
  //                ::= J <template-arg>* E # argument pack
  if (!A.isInstantiationDependent() || A.isDependent())
    A = Context.getASTContext().getCanonicalTemplateArgument(A);

  switch (A.getKind()) {
  case TemplateArgument::Null:
    llvm_unreachable("Cannot mangle NULL template argument");

  case TemplateArgument::Type:
    mangleType(A.getAsType());
    break;
  case TemplateArgument::Template:
    // This is mangled as <type>.
    mangleType(A.getAsTemplate());
    break;
  case TemplateArgument::TemplateExpansion:
    // <type>  ::= Dp <type>          # pack expansion (C++0x)
    Out << "Dp";
    mangleType(A.getAsTemplateOrTemplatePattern());
    break;
  case TemplateArgument::Expression: {
    // It's possible to end up with a DeclRefExpr here in certain
    // dependent cases, in which case we should mangle as a
    // declaration.
    const Expr *E = A.getAsExpr()->IgnoreParenImpCasts();
    if (const DeclRefExpr *DRE = dyn_cast<DeclRefExpr>(E)) {
      const ValueDecl *D = DRE->getDecl();
      if (isa<VarDecl>(D) || isa<FunctionDecl>(D)) {
        Out << 'L';
        mangle(D);
        Out << 'E';
        break;
      }
    }

    Out << 'X';
    mangleExpression(E);
    Out << 'E';
    break;
  }
  case TemplateArgument::Integral:
    mangleIntegerLiteral(A.getIntegralType(), A.getAsIntegral());
    break;
  case TemplateArgument::Declaration: {
    //  <expr-primary> ::= L <mangled-name> E # external name
    // Clang produces AST's where pointer-to-member-function expressions
    // and pointer-to-function expressions are represented as a declaration not
    // an expression. We compensate for it here to produce the correct mangling.
    ValueDecl *D = A.getAsDecl();
    bool compensateMangling = !A.getParamTypeForDecl()->isReferenceType();
    if (compensateMangling) {
      Out << 'X';
      mangleOperatorName(OO_Amp, 1);
    }

    Out << 'L';
    // References to external entities use the mangled name; if the name would
    // not normally be mangled then mangle it as unqualified.
    mangle(D);
    Out << 'E';

    if (compensateMangling)
      Out << 'E';

    break;
  }
  case TemplateArgument::NullPtr: {
    //  <expr-primary> ::= L <type> 0 E
    Out << 'L';
    mangleType(A.getNullPtrType());
    Out << "0E";
    break;
  }
  case TemplateArgument::Pack: {
    //  <template-arg> ::= J <template-arg>* E
    Out << 'J';
    for (const auto &P : A.pack_elements())
      mangleTemplateArg(P);
    Out << 'E';
  }
  }
}

void CXXNameMangler::mangleTemplateParameter(unsigned Depth, unsigned Index) {
  // <template-param> ::= T_    # first template parameter
  //                  ::= T <parameter-2 non-negative number> _
  //                  ::= TL <L-1 non-negative number> __
  //                  ::= TL <L-1 non-negative number> _
  //                         <parameter-2 non-negative number> _
  //
  // The latter two manglings are from a proposal here:
  // https://github.com/itanium-cxx-abi/cxx-abi/issues/31#issuecomment-528122117
  Out << 'T';
  if (Depth != 0)
    Out << 'L' << (Depth - 1) << '_';
  if (Index != 0)
    Out << (Index - 1);
  Out << '_';
}

void CXXNameMangler::mangleSeqID(unsigned SeqID) {
  if (SeqID == 1)
    Out << '0';
  else if (SeqID > 1) {
    SeqID--;

    // <seq-id> is encoded in base-36, using digits and upper case letters.
    char Buffer[7]; // log(2**32) / log(36) ~= 7
    MutableArrayRef<char> BufferRef(Buffer);
    MutableArrayRef<char>::reverse_iterator I = BufferRef.rbegin();

    for (; SeqID != 0; SeqID /= 36) {
      unsigned C = SeqID % 36;
      *I++ = (C < 10 ? '0' + C : 'A' + C - 10);
    }

    Out.write(I.base(), I - BufferRef.rbegin());
  }
  Out << '_';
}

void CXXNameMangler::mangleExistingSubstitution(TemplateName tname) {
  bool result = mangleSubstitution(tname);
  assert(result && "no existing substitution for template name");
  (void) result;
}

// <substitution> ::= S <seq-id> _
//                ::= S_
bool CXXNameMangler::mangleSubstitution(const NamedDecl *ND) {
  // Try one of the standard substitutions first.
  if (mangleStandardSubstitution(ND))
    return true;

  ND = cast<NamedDecl>(ND->getCanonicalDecl());
  return mangleSubstitution(reinterpret_cast<uintptr_t>(ND));
}

/// Determine whether the given type has any qualifiers that are relevant for
/// substitutions.
static bool hasMangledSubstitutionQualifiers(QualType T) {
  Qualifiers Qs = T.getQualifiers();
  return Qs.getCVRQualifiers() || Qs.hasAddressSpace() || Qs.hasUnaligned();
}

bool CXXNameMangler::mangleSubstitution(QualType T) {
  if (!hasMangledSubstitutionQualifiers(T)) {
    if (const RecordType *RT = T->getAs<RecordType>())
      return mangleSubstitution(RT->getDecl());
  }

  uintptr_t TypePtr = reinterpret_cast<uintptr_t>(T.getAsOpaquePtr());

  return mangleSubstitution(TypePtr);
}

bool CXXNameMangler::mangleSubstitution(TemplateName Template) {
  if (TemplateDecl *TD = Template.getAsTemplateDecl())
    return mangleSubstitution(TD);

  Template = Context.getASTContext().getCanonicalTemplateName(Template);
  return mangleSubstitution(
                      reinterpret_cast<uintptr_t>(Template.getAsVoidPointer()));
}

bool CXXNameMangler::mangleSubstitution(uintptr_t Ptr) {
  llvm::DenseMap<uintptr_t, unsigned>::iterator I = Substitutions.find(Ptr);
  if (I == Substitutions.end())
    return false;

  unsigned SeqID = I->second;
  Out << 'S';
  mangleSeqID(SeqID);

  return true;
}

static bool isCharType(QualType T) {
  if (T.isNull())
    return false;

  return T->isSpecificBuiltinType(BuiltinType::Char_S) ||
    T->isSpecificBuiltinType(BuiltinType::Char_U);
}

/// Returns whether a given type is a template specialization of a given name
/// with a single argument of type char.
static bool isCharSpecialization(QualType T, const char *Name) {
  if (T.isNull())
    return false;

  const RecordType *RT = T->getAs<RecordType>();
  if (!RT)
    return false;

  const ClassTemplateSpecializationDecl *SD =
    dyn_cast<ClassTemplateSpecializationDecl>(RT->getDecl());
  if (!SD)
    return false;

  if (!isStdNamespace(getEffectiveDeclContext(SD)))
    return false;

  const TemplateArgumentList &TemplateArgs = SD->getTemplateArgs();
  if (TemplateArgs.size() != 1)
    return false;

  if (!isCharType(TemplateArgs[0].getAsType()))
    return false;

  return SD->getIdentifier()->getName() == Name;
}

template <std::size_t StrLen>
static bool isStreamCharSpecialization(const ClassTemplateSpecializationDecl*SD,
                                       const char (&Str)[StrLen]) {
  if (!SD->getIdentifier()->isStr(Str))
    return false;

  const TemplateArgumentList &TemplateArgs = SD->getTemplateArgs();
  if (TemplateArgs.size() != 2)
    return false;

  if (!isCharType(TemplateArgs[0].getAsType()))
    return false;

  if (!isCharSpecialization(TemplateArgs[1].getAsType(), "char_traits"))
    return false;

  return true;
}

bool CXXNameMangler::mangleStandardSubstitution(const NamedDecl *ND) {
  // <substitution> ::= St # ::std::
  if (const NamespaceDecl *NS = dyn_cast<NamespaceDecl>(ND)) {
    if (isStd(NS)) {
      Out << "St";
      return true;
    }
  }

  if (const ClassTemplateDecl *TD = dyn_cast<ClassTemplateDecl>(ND)) {
    if (!isStdNamespace(getEffectiveDeclContext(TD)))
      return false;

    // <substitution> ::= Sa # ::std::allocator
    if (TD->getIdentifier()->isStr("allocator")) {
      Out << "Sa";
      return true;
    }

    // <<substitution> ::= Sb # ::std::basic_string
    if (TD->getIdentifier()->isStr("basic_string")) {
      Out << "Sb";
      return true;
    }
  }

  if (const ClassTemplateSpecializationDecl *SD =
        dyn_cast<ClassTemplateSpecializationDecl>(ND)) {
    if (!isStdNamespace(getEffectiveDeclContext(SD)))
      return false;

    //    <substitution> ::= Ss # ::std::basic_string<char,
    //                            ::std::char_traits<char>,
    //                            ::std::allocator<char> >
    if (SD->getIdentifier()->isStr("basic_string")) {
      const TemplateArgumentList &TemplateArgs = SD->getTemplateArgs();

      if (TemplateArgs.size() != 3)
        return false;

      if (!isCharType(TemplateArgs[0].getAsType()))
        return false;

      if (!isCharSpecialization(TemplateArgs[1].getAsType(), "char_traits"))
        return false;

      if (!isCharSpecialization(TemplateArgs[2].getAsType(), "allocator"))
        return false;

      Out << "Ss";
      return true;
    }

    //    <substitution> ::= Si # ::std::basic_istream<char,
    //                            ::std::char_traits<char> >
    if (isStreamCharSpecialization(SD, "basic_istream")) {
      Out << "Si";
      return true;
    }

    //    <substitution> ::= So # ::std::basic_ostream<char,
    //                            ::std::char_traits<char> >
    if (isStreamCharSpecialization(SD, "basic_ostream")) {
      Out << "So";
      return true;
    }

    //    <substitution> ::= Sd # ::std::basic_iostream<char,
    //                            ::std::char_traits<char> >
    if (isStreamCharSpecialization(SD, "basic_iostream")) {
      Out << "Sd";
      return true;
    }
  }
  return false;
}

void CXXNameMangler::addSubstitution(QualType T) {
  if (!hasMangledSubstitutionQualifiers(T)) {
    if (const RecordType *RT = T->getAs<RecordType>()) {
      addSubstitution(RT->getDecl());
      return;
    }
  }

  uintptr_t TypePtr = reinterpret_cast<uintptr_t>(T.getAsOpaquePtr());
  addSubstitution(TypePtr);
}

void CXXNameMangler::addSubstitution(TemplateName Template) {
  if (TemplateDecl *TD = Template.getAsTemplateDecl())
    return addSubstitution(TD);

  Template = Context.getASTContext().getCanonicalTemplateName(Template);
  addSubstitution(reinterpret_cast<uintptr_t>(Template.getAsVoidPointer()));
}

void CXXNameMangler::addSubstitution(uintptr_t Ptr) {
  assert(!Substitutions.count(Ptr) && "Substitution already exists!");
  Substitutions[Ptr] = SeqID++;
}

void CXXNameMangler::extendSubstitutions(CXXNameMangler* Other) {
  assert(Other->SeqID >= SeqID && "Must be superset of substitutions!");
  if (Other->SeqID > SeqID) {
    Substitutions.swap(Other->Substitutions);
    SeqID = Other->SeqID;
  }
}

CXXNameMangler::AbiTagList
CXXNameMangler::makeFunctionReturnTypeTags(const FunctionDecl *FD) {
  // When derived abi tags are disabled there is no need to make any list.
  if (DisableDerivedAbiTags)
    return AbiTagList();

  llvm::raw_null_ostream NullOutStream;
  CXXNameMangler TrackReturnTypeTags(*this, NullOutStream);
  TrackReturnTypeTags.disableDerivedAbiTags();

  const FunctionProtoType *Proto =
      cast<FunctionProtoType>(FD->getType()->getAs<FunctionType>());
  FunctionTypeDepthState saved = TrackReturnTypeTags.FunctionTypeDepth.push();
  TrackReturnTypeTags.FunctionTypeDepth.enterResultType();
  TrackReturnTypeTags.mangleType(Proto->getReturnType());
  TrackReturnTypeTags.FunctionTypeDepth.leaveResultType();
  TrackReturnTypeTags.FunctionTypeDepth.pop(saved);

  return TrackReturnTypeTags.AbiTagsRoot.getSortedUniqueUsedAbiTags();
}

CXXNameMangler::AbiTagList
CXXNameMangler::makeVariableTypeTags(const VarDecl *VD) {
  // When derived abi tags are disabled there is no need to make any list.
  if (DisableDerivedAbiTags)
    return AbiTagList();

  llvm::raw_null_ostream NullOutStream;
  CXXNameMangler TrackVariableType(*this, NullOutStream);
  TrackVariableType.disableDerivedAbiTags();

  TrackVariableType.mangleType(VD->getType());

  return TrackVariableType.AbiTagsRoot.getSortedUniqueUsedAbiTags();
}

bool CXXNameMangler::shouldHaveAbiTags(ItaniumMangleContextImpl &C,
                                       const VarDecl *VD) {
  llvm::raw_null_ostream NullOutStream;
  CXXNameMangler TrackAbiTags(C, NullOutStream, nullptr, true);
  TrackAbiTags.mangle(VD);
  return TrackAbiTags.AbiTagsRoot.getUsedAbiTags().size();
}

//

/// Mangles the name of the declaration D and emits that name to the given
/// output stream.
///
/// If the declaration D requires a mangled name, this routine will emit that
/// mangled name to \p os and return true. Otherwise, \p os will be unchanged
/// and this routine will return false. In this case, the caller should just
/// emit the identifier of the declaration (\c D->getIdentifier()) as its
/// name.
void ItaniumMangleContextImpl::mangleCXXName(GlobalDecl GD,
                                             raw_ostream &Out) {
  const NamedDecl *D = cast<NamedDecl>(GD.getDecl());
  assert((isa<FunctionDecl>(D) || isa<VarDecl>(D)) &&
          "Invalid mangleName() call, argument is not a variable or function!");

  PrettyStackTraceDecl CrashInfo(D, SourceLocation(),
                                 getASTContext().getSourceManager(),
                                 "Mangling declaration");

  if (auto *CD = dyn_cast<CXXConstructorDecl>(D)) {
    auto Type = GD.getCtorType();
    CXXNameMangler Mangler(*this, Out, CD, Type);
    return Mangler.mangle(GlobalDecl(CD, Type));
  }

  if (auto *DD = dyn_cast<CXXDestructorDecl>(D)) {
    auto Type = GD.getDtorType();
    CXXNameMangler Mangler(*this, Out, DD, Type);
    return Mangler.mangle(GlobalDecl(DD, Type));
  }

  CXXNameMangler Mangler(*this, Out, D);
  Mangler.mangle(GD);
}

void ItaniumMangleContextImpl::mangleCXXCtorComdat(const CXXConstructorDecl *D,
                                                   raw_ostream &Out) {
  CXXNameMangler Mangler(*this, Out, D, Ctor_Comdat);
  Mangler.mangle(GlobalDecl(D, Ctor_Comdat));
}

void ItaniumMangleContextImpl::mangleCXXDtorComdat(const CXXDestructorDecl *D,
                                                   raw_ostream &Out) {
  CXXNameMangler Mangler(*this, Out, D, Dtor_Comdat);
  Mangler.mangle(GlobalDecl(D, Dtor_Comdat));
}

void ItaniumMangleContextImpl::mangleThunk(const CXXMethodDecl *MD,
                                           const ThunkInfo &Thunk,
                                           raw_ostream &Out) {
  //  <special-name> ::= T <call-offset> <base encoding>
  //                      # base is the nominal target function of thunk
  //  <special-name> ::= Tc <call-offset> <call-offset> <base encoding>
  //                      # base is the nominal target function of thunk
  //                      # first call-offset is 'this' adjustment
  //                      # second call-offset is result adjustment

  assert(!isa<CXXDestructorDecl>(MD) &&
         "Use mangleCXXDtor for destructor decls!");
  CXXNameMangler Mangler(*this, Out);
  Mangler.getStream() << "_ZT";
  if (!Thunk.Return.isEmpty())
    Mangler.getStream() << 'c';

  // Mangle the 'this' pointer adjustment.
  Mangler.mangleCallOffset(Thunk.This.NonVirtual,
                           Thunk.This.Virtual.Itanium.VCallOffsetOffset);

  // Mangle the return pointer adjustment if there is one.
  if (!Thunk.Return.isEmpty())
    Mangler.mangleCallOffset(Thunk.Return.NonVirtual,
                             Thunk.Return.Virtual.Itanium.VBaseOffsetOffset);

  Mangler.mangleFunctionEncoding(MD);
}

void ItaniumMangleContextImpl::mangleCXXDtorThunk(
    const CXXDestructorDecl *DD, CXXDtorType Type,
    const ThisAdjustment &ThisAdjustment, raw_ostream &Out) {
  //  <special-name> ::= T <call-offset> <base encoding>
  //                      # base is the nominal target function of thunk
  CXXNameMangler Mangler(*this, Out, DD, Type);
  Mangler.getStream() << "_ZT";

  // Mangle the 'this' pointer adjustment.
  Mangler.mangleCallOffset(ThisAdjustment.NonVirtual,
                           ThisAdjustment.Virtual.Itanium.VCallOffsetOffset);

  Mangler.mangleFunctionEncoding(GlobalDecl(DD, Type));
}

/// Returns the mangled name for a guard variable for the passed in VarDecl.
void ItaniumMangleContextImpl::mangleStaticGuardVariable(const VarDecl *D,
                                                         raw_ostream &Out) {
  //  <special-name> ::= GV <object name>       # Guard variable for one-time
  //                                            # initialization
  CXXNameMangler Mangler(*this, Out);
  // GCC 5.3.0 doesn't emit derived ABI tags for local names but that seems to
  // be a bug that is fixed in trunk.
  Mangler.getStream() << "_ZGV";
  Mangler.mangleName(D);
}

void ItaniumMangleContextImpl::mangleDynamicInitializer(const VarDecl *MD,
                                                        raw_ostream &Out) {
  // These symbols are internal in the Itanium ABI, so the names don't matter.
  // Clang has traditionally used this symbol and allowed LLVM to adjust it to
  // avoid duplicate symbols.
  Out << "__cxx_global_var_init";
}

void ItaniumMangleContextImpl::mangleDynamicAtExitDestructor(const VarDecl *D,
                                                             raw_ostream &Out) {
  // Prefix the mangling of D with __dtor_.
  CXXNameMangler Mangler(*this, Out);
  Mangler.getStream() << "__dtor_";
  if (shouldMangleDeclName(D))
    Mangler.mangle(D);
  else
    Mangler.getStream() << D->getName();
}

void ItaniumMangleContextImpl::mangleSEHFilterExpression(
    const NamedDecl *EnclosingDecl, raw_ostream &Out) {
  CXXNameMangler Mangler(*this, Out);
  Mangler.getStream() << "__filt_";
  if (shouldMangleDeclName(EnclosingDecl))
    Mangler.mangle(EnclosingDecl);
  else
    Mangler.getStream() << EnclosingDecl->getName();
}

void ItaniumMangleContextImpl::mangleSEHFinallyBlock(
    const NamedDecl *EnclosingDecl, raw_ostream &Out) {
  CXXNameMangler Mangler(*this, Out);
  Mangler.getStream() << "__fin_";
  if (shouldMangleDeclName(EnclosingDecl))
    Mangler.mangle(EnclosingDecl);
  else
    Mangler.getStream() << EnclosingDecl->getName();
}

void ItaniumMangleContextImpl::mangleItaniumThreadLocalInit(const VarDecl *D,
                                                            raw_ostream &Out) {
  //  <special-name> ::= TH <object name>
  CXXNameMangler Mangler(*this, Out);
  Mangler.getStream() << "_ZTH";
  Mangler.mangleName(D);
}

void
ItaniumMangleContextImpl::mangleItaniumThreadLocalWrapper(const VarDecl *D,
                                                          raw_ostream &Out) {
  //  <special-name> ::= TW <object name>
  CXXNameMangler Mangler(*this, Out);
  Mangler.getStream() << "_ZTW";
  Mangler.mangleName(D);
}

void ItaniumMangleContextImpl::mangleReferenceTemporary(const VarDecl *D,
                                                        unsigned ManglingNumber,
                                                        raw_ostream &Out) {
  // We match the GCC mangling here.
  //  <special-name> ::= GR <object name>
  CXXNameMangler Mangler(*this, Out);
  Mangler.getStream() << "_ZGR";
  Mangler.mangleName(D);
  assert(ManglingNumber > 0 && "Reference temporary mangling number is zero!");
  Mangler.mangleSeqID(ManglingNumber - 1);
}

void ItaniumMangleContextImpl::mangleCXXVTable(const CXXRecordDecl *RD,
                                               raw_ostream &Out) {
  // <special-name> ::= TV <type>  # virtual table
  CXXNameMangler Mangler(*this, Out);
  Mangler.getStream() << "_ZTV";
  Mangler.mangleNameOrStandardSubstitution(RD);
}

void ItaniumMangleContextImpl::mangleCXXVTT(const CXXRecordDecl *RD,
                                            raw_ostream &Out) {
  // <special-name> ::= TT <type>  # VTT structure
  CXXNameMangler Mangler(*this, Out);
  Mangler.getStream() << "_ZTT";
  Mangler.mangleNameOrStandardSubstitution(RD);
}

void ItaniumMangleContextImpl::mangleCXXCtorVTable(const CXXRecordDecl *RD,
                                                   int64_t Offset,
                                                   const CXXRecordDecl *Type,
                                                   raw_ostream &Out) {
  // <special-name> ::= TC <type> <offset number> _ <base type>
  CXXNameMangler Mangler(*this, Out);
  Mangler.getStream() << "_ZTC";
  Mangler.mangleNameOrStandardSubstitution(RD);
  Mangler.getStream() << Offset;
  Mangler.getStream() << '_';
  Mangler.mangleNameOrStandardSubstitution(Type);
}

void ItaniumMangleContextImpl::mangleCXXRTTI(QualType Ty, raw_ostream &Out) {
  // <special-name> ::= TI <type>  # typeinfo structure
  assert(!Ty.hasQualifiers() && "RTTI info cannot have top-level qualifiers");
  CXXNameMangler Mangler(*this, Out);
  Mangler.getStream() << "_ZTI";
  Mangler.mangleType(Ty);
}

void ItaniumMangleContextImpl::mangleCXXRTTIName(QualType Ty,
                                                 raw_ostream &Out) {
  // <special-name> ::= TS <type>  # typeinfo name (null terminated byte string)
  CXXNameMangler Mangler(*this, Out);
  Mangler.getStream() << "_ZTS";
  Mangler.mangleType(Ty);
}

void ItaniumMangleContextImpl::mangleTypeName(QualType Ty, raw_ostream &Out) {
  mangleCXXRTTIName(Ty, Out);
}

void ItaniumMangleContextImpl::mangleStringLiteral(const StringLiteral *, raw_ostream &) {
  llvm_unreachable("Can't mangle string literals");
}

void ItaniumMangleContextImpl::mangleLambdaSig(const CXXRecordDecl *Lambda,
                                               raw_ostream &Out) {
  CXXNameMangler Mangler(*this, Out);
  Mangler.mangleLambdaSig(Lambda);
}

<<<<<<< HEAD
ItaniumMangleContext *
ItaniumMangleContext::create(ASTContext &Context, DiagnosticsEngine &Diags) {
  return new ItaniumMangleContextImpl(Context, Diags);
}

=======
>>>>>>> b5a034e7
ItaniumMangleContext *ItaniumMangleContext::create(ASTContext &Context,
                                                   DiagnosticsEngine &Diags,
                                                   bool IsUniqueNameMangler) {
  return new ItaniumMangleContextImpl(Context, Diags, IsUniqueNameMangler);
}<|MERGE_RESOLUTION|>--- conflicted
+++ resolved
@@ -127,12 +127,6 @@
 
 public:
   explicit ItaniumMangleContextImpl(ASTContext &Context,
-<<<<<<< HEAD
-                                    DiagnosticsEngine &Diags)
-      : ItaniumMangleContext(Context, Diags) {}
-  explicit ItaniumMangleContextImpl(ASTContext &Context,
-=======
->>>>>>> b5a034e7
                                     DiagnosticsEngine &Diags,
                                     bool IsUniqueNameMangler)
       : ItaniumMangleContext(Context, Diags, IsUniqueNameMangler) {}
@@ -1776,17 +1770,10 @@
   }
 }
 
-<<<<<<< HEAD
-// Handles the __unique_stable_name feature for lambdas. Instead of the ordinal
-// of the lambda in its function, this does line/column to uniquely and reliably
-// identify the lambda.  Additionally, Macro expansions are expanded as well to
-// prevent macros causing duplicates.
-=======
 // Handles the __builtin_unique_stable_name feature for lambdas.  Instead of the
 // ordinal of the lambda in its mangling, this does line/column to uniquely and
 // reliably identify the lambda.  Additionally, macro expansions are expressed
 // as well to prevent macros causing duplicates.
->>>>>>> b5a034e7
 static void mangleUniqueNameLambda(CXXNameMangler &Mangler, SourceManager &SM,
                                    raw_ostream &Out,
                                    const CXXRecordDecl *Lambda) {
@@ -1797,22 +1784,6 @@
   Out << "->";
   Mangler.mangleNumber(PLoc.getColumn());
 
-<<<<<<< HEAD
-  while (Loc.isMacroID()) {
-    SourceLocation ToPrint = Loc;
-    if (SM.isMacroArgExpansion(Loc))
-      ToPrint = SM.getImmediateExpansionRange(Loc).getBegin();
-
-    Loc = SM.getImmediateMacroCallerLoc(Loc);
-    if (Loc.isFileID())
-      Loc = SM.getImmediateMacroCallerLoc(ToPrint);
-
-    PresumedLoc PLoc = SM.getPresumedLoc(SM.getSpellingLoc(ToPrint));
-    Out << '~';
-    Mangler.mangleNumber(PLoc.getLine());
-    Out << "->";
-    Mangler.mangleNumber(PLoc.getColumn());
-=======
   while(Loc.isMacroID()) {
     SourceLocation SLToPrint = Loc;
     if (SM.isMacroArgExpansion(Loc))
@@ -1827,7 +1798,6 @@
     Loc = SM.getImmediateMacroCallerLoc(Loc);
     if (Loc.isFileID())
       Loc = SM.getImmediateMacroCallerLoc(SLToPrint);
->>>>>>> b5a034e7
   }
 }
 
@@ -1862,13 +1832,8 @@
   Out << "E";
 
   if (Context.isUniqueNameMangler()) {
-<<<<<<< HEAD
-    mangleUniqueNameLambda(*this, Context.getASTContext().getSourceManager(),
-                           Out, Lambda);
-=======
     mangleUniqueNameLambda(
         *this, Context.getASTContext().getSourceManager(), Out, Lambda);
->>>>>>> b5a034e7
     return;
   }
 
@@ -5277,14 +5242,6 @@
   Mangler.mangleLambdaSig(Lambda);
 }
 
-<<<<<<< HEAD
-ItaniumMangleContext *
-ItaniumMangleContext::create(ASTContext &Context, DiagnosticsEngine &Diags) {
-  return new ItaniumMangleContextImpl(Context, Diags);
-}
-
-=======
->>>>>>> b5a034e7
 ItaniumMangleContext *ItaniumMangleContext::create(ASTContext &Context,
                                                    DiagnosticsEngine &Diags,
                                                    bool IsUniqueNameMangler) {
