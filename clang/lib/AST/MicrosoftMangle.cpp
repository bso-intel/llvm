--- conflicted
+++ resolved
@@ -3130,14 +3130,7 @@
       return;
   }
 
-<<<<<<< HEAD
-  DiagnosticsEngine &Diags = Context.getDiags();
-  unsigned DiagID = Diags.getCustomDiagID(
-      DiagnosticsEngine::Error, "cannot mangle this calling convention yet");
-  Diags.Report(Range.getBegin(), DiagID) << Range;
-=======
   Error(Range.getBegin(), "calling convention") << Range;
->>>>>>> 9c4aab8c
 }
 void MicrosoftCXXNameMangler::mangleCallingConvention(const FunctionType *T,
                                                       SourceRange Range) {
