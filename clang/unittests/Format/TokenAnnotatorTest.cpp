--- conflicted
+++ resolved
@@ -2390,11 +2390,7 @@
   EXPECT_TOKEN(Tokens[4], tok::kw_while, TT_DoWhile);
 }
 
-<<<<<<< HEAD
-TEST_F(TokenAnnotatorTest, NotStartOfName) {
-=======
 TEST_F(TokenAnnotatorTest, StartOfName) {
->>>>>>> 7ca33737
   auto Tokens = annotate("#pragma clang diagnostic push");
   ASSERT_EQ(Tokens.size(), 6u) << Tokens;
   EXPECT_TOKEN(Tokens[2], tok::identifier, TT_Unknown);
@@ -2406,8 +2402,6 @@
   EXPECT_TOKEN(Tokens[2], tok::identifier, TT_Unknown);
   EXPECT_TOKEN(Tokens[3], tok::identifier, TT_Unknown);
   EXPECT_TOKEN(Tokens[4], tok::identifier, TT_Unknown);
-<<<<<<< HEAD
-=======
 
   Tokens = annotate("#define FOO Foo foo");
   ASSERT_EQ(Tokens.size(), 6u) << Tokens;
@@ -2468,7 +2462,6 @@
   EXPECT_TOKEN(Tokens[4], tok::l_brace, TT_FunctionLBrace);
   EXPECT_BRACE_KIND(Tokens[4], BK_Block);
   EXPECT_BRACE_KIND(Tokens[6], BK_Block);
->>>>>>> 7ca33737
 }
 
 } // namespace
