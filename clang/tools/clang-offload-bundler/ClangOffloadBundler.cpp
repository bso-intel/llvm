--- conflicted
+++ resolved
@@ -625,7 +625,6 @@
 
   Error ReadBundleEnd(MemoryBuffer &Input) final { return Error::success(); }
 
-<<<<<<< HEAD
   Error ReadBundle(raw_fd_ostream &OS, MemoryBuffer &Input) {
     llvm_unreachable("must not be called for the ObjectFileHandler");
   }
@@ -669,13 +668,16 @@
     // Iterate through individual objects and extract them
     for (size_t I = 0; I < NumObjects; ++I) {
       uint64_t ObjSize = SizeVec[I];
+      // Flag for the special case used to "unbundle" host target object.
+      bool HostTriple = ObjSize == 1;
+
       StringRef ObjFileName = OutName;
       SmallString<128> Path;
 
       // If not in file list mode there is no need in a temporary file - output
       // goes directly to what was specified in -outputs. The same is true for
       // the host triple.
-      if (FileListMode) {
+      if (FileListMode && !HostTriple) {
         std::error_code EC =
             sys::fs::createTemporaryFile(TempFileNameBase, "devo", Path);
         ObjFileName = Path.data();
@@ -688,6 +690,19 @@
 
       if (EC)
         return createFileError(ObjFileName, EC);
+
+      if (HostTriple) {
+        // Copy fat object contents to the output when extracting host bundle.
+
+        // In the partially linked fat object multiple dummy host bundles were
+        // concatenated - check all of them were of size 1
+        for (size_t II = I; II < NumObjects; ++II)
+          if (SizeVec[II] != 1)
+            return createStringError(inconvertibleErrorCode(),
+                                     "inconsistent host triple bundle");
+        OS.write(Input.getBufferStart(), Input.getBufferSize());
+        break;
+      }
       OS.write(ObjData, ObjSize);
 
       if (FileListMode) {
@@ -708,19 +723,6 @@
         return createFileError(OutName, EC);
       OS1.write(FileList.data(), FileList.size());
     }
-=======
-  Error ReadBundle(raw_fd_ostream &OS, MemoryBuffer &Input) final {
-    Expected<StringRef> ContentOrErr = CurrentSection->getContents();
-    if (!ContentOrErr)
-      return ContentOrErr.takeError();
-    StringRef Content = *ContentOrErr;
-
-    // Copy fat object contents to the output when extracting host bundle.
-    if (Content.size() == 1u && Content.front() == 0)
-      Content = StringRef(Input.getBufferStart(), Input.getBufferSize());
-
-    OS.write(Content.data(), Content.size());
->>>>>>> c53cb2bd
     return Error::success();
   }
 
@@ -733,7 +735,8 @@
 
     // And input sizes.
     for (unsigned I = 0; I < NumberOfInputs; ++I)
-      InputSizes.push_back(Inputs[I]->getBufferSize());
+      InputSizes.push_back(I == HostInputIndex ? 1u
+                                               : Inputs[I]->getBufferSize());
     return Error::success();
   }
 
@@ -788,21 +791,6 @@
     StringSaver SS{Alloc};
     SmallVector<StringRef, 8u> ObjcopyArgs{"llvm-objcopy"};
     for (unsigned I = 0; I < NumberOfInputs; ++I) {
-<<<<<<< HEAD
-      ObjcopyArgs.push_back(SS.save(Twine("--add-section=") +
-                                    OFFLOAD_BUNDLER_MAGIC_STR + TargetNames[I] +
-                                    "=" + InputFileNames[I]));
-
-      // Create temporary file with the section size contents.
-      Expected<StringRef> SizeFileOrErr = TempFiles.Create(makeArrayRef(reinterpret_cast<char *>(&InputSizes[I]), sizeof(InputSizes[I])));
-      if (!SizeFileOrErr)
-        return SizeFileOrErr.takeError();
-
-      // And add one more section with target object size.
-      ObjcopyArgs.push_back(SS.save(Twine("--add-section=") +
-                                    SIZE_SECTION_PREFIX + TargetNames[I] + "=" +
-                                    *SizeFileOrErr));
-=======
       StringRef InputFile = InputFileNames[I];
       if (I == HostInputIndex) {
         // Special handling for the host bundle. We do not need to add a
@@ -818,7 +806,17 @@
       ObjcopyArgs.push_back(SS.save(Twine("--add-section=") +
                                     OFFLOAD_BUNDLER_MAGIC_STR + TargetNames[I] +
                                     "=" + InputFile));
->>>>>>> c53cb2bd
+
+      // Create temporary file with the section size contents.
+      Expected<StringRef> SizeFileOrErr = TempFiles.Create(makeArrayRef(
+          reinterpret_cast<char *>(&InputSizes[I]), sizeof(InputSizes[I])));
+      if (!SizeFileOrErr)
+        return SizeFileOrErr.takeError();
+
+      // And add one more section with target object size.
+      ObjcopyArgs.push_back(SS.save(Twine("--add-section=") +
+                                    SIZE_SECTION_PREFIX + TargetNames[I] + "=" +
+                                    *SizeFileOrErr));
     }
     ObjcopyArgs.push_back(InputFileNames[HostInputIndex]);
     ObjcopyArgs.push_back(IntermediateObj);
@@ -1479,9 +1477,9 @@
   else {
     if (OutputFileNames.size() != 1) {
       Error = true;
-      reportError(createStringError(
-          errc::invalid_argument,
-          "only one output file supported in bundling mode"));
+      reportError(
+          createStringError(errc::invalid_argument,
+                            "only one output file supported in bundling mode"));
     }
     if (InputFileNames.size() != TargetNames.size()) {
       Error = true;
