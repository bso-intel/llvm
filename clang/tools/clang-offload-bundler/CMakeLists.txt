--- conflicted
+++ resolved
@@ -1,14 +1,11 @@
 set(LLVM_LINK_COMPONENTS
-<<<<<<< HEAD
   AllTargetsAsmParsers
   AllTargetsDescs
   AllTargetsInfos
   BitWriter
   Core
   IRReader
-=======
   BinaryFormat
->>>>>>> 7e282343
   Object
   Support
   TargetParser
