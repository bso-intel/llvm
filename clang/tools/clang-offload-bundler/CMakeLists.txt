--- conflicted
+++ resolved
@@ -1,14 +1,10 @@
 set(LLVM_LINK_COMPONENTS
-<<<<<<< HEAD
   AllTargetsAsmParsers
   AllTargetsDescs
   AllTargetsInfos
   BitWriter
   Core
   IRReader
-  BinaryFormat
-=======
->>>>>>> c6ed5a61
   Object
   Support
   TargetParser
