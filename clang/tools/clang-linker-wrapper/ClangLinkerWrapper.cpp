--- conflicted
+++ resolved
@@ -1397,17 +1397,11 @@
 
   // Forward all of the `--offload-opt` and similar options to the device.
   if (linkerSupportsLTO(Args)) {
-<<<<<<< HEAD
     CmdArgs.push_back("-flto");
     for (auto &Arg : Args.filtered(OPT_offload_opt_eq_minus, OPT_mllvm))
       CmdArgs.append(
           {"-Xlinker",
            Args.MakeArgString("--plugin-opt=" + StringRef(Arg->getValue()))});
-=======
-    for (auto &Arg : Args.filtered(OPT_offload_opt_eq_minus, OPT_mllvm))
-      CmdArgs.push_back(
-          Args.MakeArgString("-Wl,--plugin-opt=" + StringRef(Arg->getValue())));
->>>>>>> 1ed0c618
   }
 
   if (!Triple.isNVPTX())
@@ -1452,13 +1446,8 @@
 
   // Pass on -mllvm options to the linker invocation.
   for (const opt::Arg *Arg : Args.filtered(OPT_mllvm))
-<<<<<<< HEAD
     CmdArgs.append({"-Xlinker", Args.MakeArgString(
                                     "-mllvm=" + StringRef(Arg->getValue()))});
-=======
-    CmdArgs.push_back(
-        Args.MakeArgString("-Wl,-mllvm=" + StringRef(Arg->getValue())));
->>>>>>> 1ed0c618
 
   if (Args.hasArg(OPT_debug))
     CmdArgs.push_back("-g");
