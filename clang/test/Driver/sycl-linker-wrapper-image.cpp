// REQUIRES: system-linux
// This test check wrapping of SYCL binaries in clang-linker-wrapper.

// RUN: %clang -cc1 -fsycl-is-device -disable-llvm-passes -triple=spir64-unknown-unknown %s -emit-llvm-bc -o %t.device.bc
// RUN: clang-offload-packager -o %t.fat --image=file=%t.device.bc,kind=sycl,triple=spir64-unknown-unknown
// RUN: %clang -cc1 %s -triple=x86_64-unknown-linux-gnu -emit-obj -o %t.o -fembed-offload-object=%t.fat
// RUN: clang-linker-wrapper --print-wrapped-module --host-triple=x86_64-unknown-linux-gnu \
// RUN:                      -sycl-device-library-location=%S/Inputs -sycl-post-link-options="-split=auto -symbols" \
// RUN:                      %t.o -o %t.out 2>&1 --linker-path="/usr/bin/ld" | FileCheck %s

template <typename t, typename Func>
__attribute__((sycl_kernel)) void kernel(const Func &func) {
    func();
}

extern "C" {
// symbols so that linker find them and doesn't fail.
void __sycl_register_lib(void *) {}
void __sycl_unregister_lib(void *) {}
}

int main() {
    kernel<class fake_kernel>([](){});
}

//#endif

// CHECK-DAG: %_pi_device_binary_property_struct = type { ptr, ptr, i32, i64 }
// CHECK-DAG: %_pi_device_binary_property_set_struct = type { ptr, ptr, ptr }
// CHECK-DAG: %struct.__tgt_offload_entry = type { ptr, ptr, i64, i32, i32 }
// CHECK-DAG: %__sycl.tgt_device_image = type { i16, i8, i8, ptr, ptr, ptr, ptr, ptr, ptr, ptr, ptr, ptr, ptr, ptr }
// CHECK-DAG: %__sycl.tgt_bin_desc = type { i16, i16, ptr, ptr, ptr }

// CHECK-DAG: @.sycl_offloading.target.0 = internal unnamed_addr constant [7 x i8] c"spir64\00"
// CHECK-DAG: @.sycl_offloading.opts.compile.0 = internal unnamed_addr constant [1 x i8] zeroinitializer
// CHECK-DAG: @.sycl_offloading.opts.link.0 = internal unnamed_addr constant [1 x i8] zeroinitializer
// CHECK-DAG: @prop = internal unnamed_addr constant [17 x i8] c"DeviceLibReqMask\00"
// CHECK-DAG: @__sycl_offload_prop_sets_arr = internal constant [1 x %_pi_device_binary_property_struct] [%_pi_device_binary_property_struct { ptr @prop, ptr null, i32 1, i64 0 }]
// CHECK-DAG: @SYCL_PropSetName = internal unnamed_addr constant [24 x i8] c"SYCL/devicelib req mask\00"
// CHECK-DAG: @prop.1 = internal unnamed_addr constant [8 x i8] c"aspects\00"
// CHECK-DAG: @prop_val = internal unnamed_addr constant [8 x i8] zeroinitializer
// CHECK-DAG: @__sycl_offload_prop_sets_arr.2 = internal constant [1 x %_pi_device_binary_property_struct] [%_pi_device_binary_property_struct { ptr @prop.1, ptr @prop_val, i32 2, i64 8 }]
// CHECK-DAG: @SYCL_PropSetName.3 = internal unnamed_addr constant [25 x i8] c"SYCL/device requirements\00"
// CHECK-DAG: @SYCL_PropSetName.4 = internal unnamed_addr constant [22 x i8] c"SYCL/kernel param opt\00"
<<<<<<< HEAD
// CHECK-DAG: @__sycl_offload_prop_sets_arr.5 = internal constant [3 x %_pi_device_binary_property_set_struct] [%_pi_device_binary_property_set_struct { ptr @SYCL_PropSetName, ptr @__sycl_offload_prop_sets_arr, ptr getelementptr ([1 x %_pi_device_binary_property_struct], ptr @__sycl_offload_prop_sets_arr, i64 0, i64 1) }, %_pi_device_binary_property_set_struct { ptr @SYCL_PropSetName.3, ptr @__sycl_offload_prop_sets_arr.2, ptr getelementptr ([1 x %_pi_device_binary_property_struct], ptr @__sycl_offload_prop_sets_arr.2, i64 0, i64 1) }, %_pi_device_binary_property_set_struct { ptr @SYCL_PropSetName.4, ptr null, ptr null }]
// CHECK-DAG: @.sycl_offloading.0.data = internal unnamed_addr constant [740 x i8] 
=======
// CHECK-DAG: @__sycl_offload_prop_sets_arr.5 = internal constant [3 x %_pi_device_binary_property_set_struct] [%_pi_device_binary_property_set_struct { ptr @SYCL_PropSetName, ptr @__sycl_offload_prop_sets_arr, ptr getelementptr inbounds ([1 x %_pi_device_binary_property_struct], ptr @__sycl_offload_prop_sets_arr, i64 1, i64 0) }, %_pi_device_binary_property_set_struct { ptr @SYCL_PropSetName.3, ptr @__sycl_offload_prop_sets_arr.2, ptr getelementptr inbounds ([1 x %_pi_device_binary_property_struct], ptr @__sycl_offload_prop_sets_arr.2, i64 1, i64 0) }, %_pi_device_binary_property_set_struct { ptr @SYCL_PropSetName.4, ptr null, ptr null }]
// CHECK-DAG: @.sycl_offloading.0.data = internal unnamed_addr constant [772 x i8] 
>>>>>>> 9691782b
// CHECK-DAG: @__sycl_offload_entry_name = internal unnamed_addr constant [25 x i8] c"_ZTSZ4mainE11fake_kernel\00"
// CHECK-DAG: @__sycl_offload_entries_arr = internal constant [1 x %struct.__tgt_offload_entry] [%struct.__tgt_offload_entry { ptr null, ptr @__sycl_offload_entry_name, i64 0, i32 0, i32 0 }]
// CHECK-DAG: @.sycl_offloading.0.info = internal local_unnamed_addr constant [2 x i64] [i64 ptrtoint (ptr @.sycl_offloading.0.data to i64), i64 772], section ".tgtimg", align 16
// CHECK-DAG: @llvm.used = appending global [1 x ptr] [ptr @.sycl_offloading.0.info], section "llvm.metadata"
<<<<<<< HEAD
// CHECK-DAG: @.sycl_offloading.device_images = internal unnamed_addr constant [1 x %__sycl.tgt_device_image] [%__sycl.tgt_device_image { i16 2, i8 4, i8 0, ptr @.sycl_offloading.target.0, ptr @.sycl_offloading.opts.compile.0, ptr @.sycl_offloading.opts.link.0, ptr null, ptr null, ptr @.sycl_offloading.0.data, ptr getelementptr ([740 x i8], ptr @.sycl_offloading.0.data, i64 0, i64 740), ptr @__sycl_offload_entries_arr, ptr getelementptr ([1 x %struct.__tgt_offload_entry], ptr @__sycl_offload_entries_arr, i64 0, i64 1), ptr @__sycl_offload_prop_sets_arr.5, ptr getelementptr ([3 x %_pi_device_binary_property_set_struct], ptr @__sycl_offload_prop_sets_arr.5, i64 0, i64 3) }]
=======
// CHECK-DAG: @.sycl_offloading.device_images = internal unnamed_addr constant [1 x %__sycl.tgt_device_image] [%__sycl.tgt_device_image { i16 2, i8 4, i8 0, ptr @.sycl_offloading.target.0, ptr @.sycl_offloading.opts.compile.0, ptr @.sycl_offloading.opts.link.0, ptr null, ptr null, ptr @.sycl_offloading.0.data, ptr getelementptr inbounds ([772 x i8], ptr @.sycl_offloading.0.data, i64 1, i64 0), ptr @__sycl_offload_entries_arr, ptr getelementptr inbounds ([1 x %struct.__tgt_offload_entry], ptr @__sycl_offload_entries_arr, i64 1, i64 0), ptr @__sycl_offload_prop_sets_arr.5, ptr getelementptr inbounds ([3 x %_pi_device_binary_property_set_struct], ptr @__sycl_offload_prop_sets_arr.5, i64 1, i64 0) }]
>>>>>>> 9691782b
// CHECK-DAG: @.sycl_offloading.descriptor = internal constant %__sycl.tgt_bin_desc { i16 1, i16 1, ptr @.sycl_offloading.device_images, ptr null, ptr null }
// CHECK-DAG: @llvm.global_ctors = {{.*}} { i32 1, ptr @sycl.descriptor_reg, ptr null }]
// CHECK-DAG: @llvm.global_dtors = {{.*}} { i32 1, ptr @sycl.descriptor_unreg, ptr null }]

//      CHECK: define internal void @sycl.descriptor_reg() section ".text.startup" {
// CHECK-NEXT: entry:
// CHECK-NEXT:   call void @__sycl_register_lib(ptr @.sycl_offloading.descriptor)
// CHECK-NEXT:   ret void
// CHECK-NEXT: }

//      CHECK: define internal void @sycl.descriptor_unreg() section ".text.startup" {
// CHECK-NEXT: entry:
// CHECK-NEXT:   call void @__sycl_unregister_lib(ptr @.sycl_offloading.descriptor)
// CHECK-NEXT:   ret void
// CHECK-NEXT: }<|MERGE_RESOLUTION|>--- conflicted
+++ resolved
@@ -42,22 +42,13 @@
 // CHECK-DAG: @__sycl_offload_prop_sets_arr.2 = internal constant [1 x %_pi_device_binary_property_struct] [%_pi_device_binary_property_struct { ptr @prop.1, ptr @prop_val, i32 2, i64 8 }]
 // CHECK-DAG: @SYCL_PropSetName.3 = internal unnamed_addr constant [25 x i8] c"SYCL/device requirements\00"
 // CHECK-DAG: @SYCL_PropSetName.4 = internal unnamed_addr constant [22 x i8] c"SYCL/kernel param opt\00"
-<<<<<<< HEAD
 // CHECK-DAG: @__sycl_offload_prop_sets_arr.5 = internal constant [3 x %_pi_device_binary_property_set_struct] [%_pi_device_binary_property_set_struct { ptr @SYCL_PropSetName, ptr @__sycl_offload_prop_sets_arr, ptr getelementptr ([1 x %_pi_device_binary_property_struct], ptr @__sycl_offload_prop_sets_arr, i64 0, i64 1) }, %_pi_device_binary_property_set_struct { ptr @SYCL_PropSetName.3, ptr @__sycl_offload_prop_sets_arr.2, ptr getelementptr ([1 x %_pi_device_binary_property_struct], ptr @__sycl_offload_prop_sets_arr.2, i64 0, i64 1) }, %_pi_device_binary_property_set_struct { ptr @SYCL_PropSetName.4, ptr null, ptr null }]
-// CHECK-DAG: @.sycl_offloading.0.data = internal unnamed_addr constant [740 x i8] 
-=======
-// CHECK-DAG: @__sycl_offload_prop_sets_arr.5 = internal constant [3 x %_pi_device_binary_property_set_struct] [%_pi_device_binary_property_set_struct { ptr @SYCL_PropSetName, ptr @__sycl_offload_prop_sets_arr, ptr getelementptr inbounds ([1 x %_pi_device_binary_property_struct], ptr @__sycl_offload_prop_sets_arr, i64 1, i64 0) }, %_pi_device_binary_property_set_struct { ptr @SYCL_PropSetName.3, ptr @__sycl_offload_prop_sets_arr.2, ptr getelementptr inbounds ([1 x %_pi_device_binary_property_struct], ptr @__sycl_offload_prop_sets_arr.2, i64 1, i64 0) }, %_pi_device_binary_property_set_struct { ptr @SYCL_PropSetName.4, ptr null, ptr null }]
 // CHECK-DAG: @.sycl_offloading.0.data = internal unnamed_addr constant [772 x i8] 
->>>>>>> 9691782b
 // CHECK-DAG: @__sycl_offload_entry_name = internal unnamed_addr constant [25 x i8] c"_ZTSZ4mainE11fake_kernel\00"
 // CHECK-DAG: @__sycl_offload_entries_arr = internal constant [1 x %struct.__tgt_offload_entry] [%struct.__tgt_offload_entry { ptr null, ptr @__sycl_offload_entry_name, i64 0, i32 0, i32 0 }]
 // CHECK-DAG: @.sycl_offloading.0.info = internal local_unnamed_addr constant [2 x i64] [i64 ptrtoint (ptr @.sycl_offloading.0.data to i64), i64 772], section ".tgtimg", align 16
 // CHECK-DAG: @llvm.used = appending global [1 x ptr] [ptr @.sycl_offloading.0.info], section "llvm.metadata"
-<<<<<<< HEAD
 // CHECK-DAG: @.sycl_offloading.device_images = internal unnamed_addr constant [1 x %__sycl.tgt_device_image] [%__sycl.tgt_device_image { i16 2, i8 4, i8 0, ptr @.sycl_offloading.target.0, ptr @.sycl_offloading.opts.compile.0, ptr @.sycl_offloading.opts.link.0, ptr null, ptr null, ptr @.sycl_offloading.0.data, ptr getelementptr ([740 x i8], ptr @.sycl_offloading.0.data, i64 0, i64 740), ptr @__sycl_offload_entries_arr, ptr getelementptr ([1 x %struct.__tgt_offload_entry], ptr @__sycl_offload_entries_arr, i64 0, i64 1), ptr @__sycl_offload_prop_sets_arr.5, ptr getelementptr ([3 x %_pi_device_binary_property_set_struct], ptr @__sycl_offload_prop_sets_arr.5, i64 0, i64 3) }]
-=======
-// CHECK-DAG: @.sycl_offloading.device_images = internal unnamed_addr constant [1 x %__sycl.tgt_device_image] [%__sycl.tgt_device_image { i16 2, i8 4, i8 0, ptr @.sycl_offloading.target.0, ptr @.sycl_offloading.opts.compile.0, ptr @.sycl_offloading.opts.link.0, ptr null, ptr null, ptr @.sycl_offloading.0.data, ptr getelementptr inbounds ([772 x i8], ptr @.sycl_offloading.0.data, i64 1, i64 0), ptr @__sycl_offload_entries_arr, ptr getelementptr inbounds ([1 x %struct.__tgt_offload_entry], ptr @__sycl_offload_entries_arr, i64 1, i64 0), ptr @__sycl_offload_prop_sets_arr.5, ptr getelementptr inbounds ([3 x %_pi_device_binary_property_set_struct], ptr @__sycl_offload_prop_sets_arr.5, i64 1, i64 0) }]
->>>>>>> 9691782b
 // CHECK-DAG: @.sycl_offloading.descriptor = internal constant %__sycl.tgt_bin_desc { i16 1, i16 1, ptr @.sycl_offloading.device_images, ptr null, ptr null }
 // CHECK-DAG: @llvm.global_ctors = {{.*}} { i32 1, ptr @sycl.descriptor_reg, ptr null }]
 // CHECK-DAG: @llvm.global_dtors = {{.*}} { i32 1, ptr @sycl.descriptor_unreg, ptr null }]
