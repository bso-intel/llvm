--- conflicted
+++ resolved
@@ -1,18 +1,10 @@
-<<<<<<< HEAD
-// RUN: not %clangxx -### -fsycl -fsycl-targets=nvptx64-nvidia-cuda \
-=======
 // RUN: %clangxx -### -fsycl -fsycl-targets=nvptx64-nvidia-cuda -nocudalib\
->>>>>>> 8e921930
 // RUN:   -fno-bundle-offload-arch -c %s 2>&1 \
 // RUN: | FileCheck -check-prefix=CHK-BUNDLE-TAG-OBJ %s
 //
 // CHK-BUNDLE-TAG-OBJ-NOT: clang-offload-bundler{{.*}}-targets=sycl-nvptx64-nvidia-cuda-sm_"
 
-<<<<<<< HEAD
-// RUN: not %clangxx -### -fsycl -fsycl-targets=nvptx64-nvidia-cuda \
-=======
 // RUN: %clangxx -### -fsycl -fsycl-targets=nvptx64-nvidia-cuda -nocudalib\
->>>>>>> 8e921930
 // RUN:   -fno-bundle-offload-arch %s 2>&1 \
 // RUN: | FileCheck -check-prefix=CHK-BUNDLE-TAG %s
 //
