// REQUIRES: nvptx-registered-target
// RUN: %clang_cc1 -x cl -cl-std=CL %s -verify -triple nvptx-unknown-unknown
// RUN: %clang_cc1 -x cl -cl-std=CL1.1 %s -verify -triple nvptx-unknown-unknown
// RUN: %clang_cc1 -x cl -cl-std=CL1.2 %s -verify -triple nvptx-unknown-unknown
// RUN: %clang_cc1 -x cl -cl-std=CL %s -verify -triple nvptx-unknown-unknown -Wpedantic-core-features -DTEST_CORE_FEATURES
// RUN: %clang_cc1 -x cl -cl-std=CL1.1 %s -verify -triple nvptx-unknown-unknown -Wpedantic-core-features -DTEST_CORE_FEATURES
// RUN: %clang_cc1 -x cl -cl-std=CL1.2 %s -verify -triple nvptx-unknown-unknown -Wpedantic-core-features -DTEST_CORE_FEATURES
// RUN: %clang_cc1 -x cl -cl-std=CL %s -verify -triple nvptx64-unknown-unknown
// RUN: %clang_cc1 -x cl -cl-std=CL1.1 %s -verify -triple nvptx64-unknown-unknown
// RUN: %clang_cc1 -x cl -cl-std=CL1.2 %s -verify -triple nvptx64-unknown-unknown
// RUN: %clang_cc1 -x cl -cl-std=CL %s -verify -triple nvptx64-unknown-unknown -Wpedantic-core-features -DTEST_CORE_FEATURES
// RUN: %clang_cc1 -x cl -cl-std=CL1.1 %s -verify -triple nvptx64-unknown-unknown -Wpedantic-core-features -DTEST_CORE_FEATURES
// RUN: %clang_cc1 -x cl -cl-std=CL1.2 %s -verify -triple nvptx64-unknown-unknown -Wpedantic-core-features -DTEST_CORE_FEATURES

// Extensions in all versions
#ifndef cl_clang_storage_class_specifiers
#error "Missing cl_clang_storage_class_specifiers define"
#endif
#pragma OPENCL EXTENSION cl_clang_storage_class_specifiers : enable

#ifndef __cl_clang_function_pointers
#error "Missing __cl_clang_function_pointers define"
#endif
#pragma OPENCL EXTENSION __cl_clang_function_pointers : enable

#ifndef __cl_clang_variadic_functions
#error "Missing __cl_clang_variadic_functions define"
#endif
#pragma OPENCL EXTENSION __cl_clang_variadic_functions : enable

#ifndef __cl_clang_non_portable_kernel_param_types
#error "Missing __cl_clang_non_portable_kernel_param_types define"
#endif
#pragma OPENCL EXTENSION __cl_clang_non_portable_kernel_param_types : enable

<<<<<<< HEAD
=======
#ifndef __cl_clang_bitfields
#error "Missing __cl_clang_bitfields define"
#endif
#pragma OPENCL EXTENSION __cl_clang_bitfields : enable

>>>>>>> 21f3f750
// TODO: Temporarily disabling the following test as a work around for the
// SYCL codepath until the cl_khr_fp16 is restricted to only the sycldevice triple.
// link to issue https://github.com/intel/llvm/issues/1814

// #ifdef cl_khr_fp16
// #error "Incorrect cl_khr_fp16 define"
// #endif
#pragma OPENCL EXTENSION cl_khr_fp16 : enable

// TODO: Temporarily disabling the following two tests as a work around for the
// SYCL codepath until the cl_khr_int64_base_atomics and
// cl_khr_int64_extended_atomics are restricted to only the sycldevice triple.

//#ifdef cl_khr_int64_base_atomics
//#error "Incorrect cl_khr_int64_base_atomics define"
//#endif
#pragma OPENCL EXTENSION cl_khr_int64_base_atomics : enable
// expectedwarning@-1{{unsupported OpenCL extension 'cl_khr_int64_base_atomics' - ignoring}}

//#ifdef cl_khr_int64_extended_atomics
//#error "Incorrect cl_khr_int64_extended_atomics define"
//#endif
#pragma OPENCL EXTENSION cl_khr_int64_extended_atomics : enable
// expectedwarning@-1{{unsupported OpenCL extension 'cl_khr_int64_extended_atomics' - ignoring}}

// Core features in CL 1.1

#ifndef cl_khr_byte_addressable_store
#error "Missing cl_khr_byte_addressable_store define"
#endif
#pragma OPENCL EXTENSION cl_khr_byte_addressable_store : enable
#if (__OPENCL_C_VERSION__ >= 110) && defined TEST_CORE_FEATURES
// expected-warning@-2{{OpenCL extension 'cl_khr_byte_addressable_store' is core feature or supported optional core feature - ignoring}}
#endif

#ifndef cl_khr_global_int32_base_atomics
#error "Missing cl_khr_global_int32_base_atomics define"
#endif
#pragma OPENCL EXTENSION cl_khr_global_int32_base_atomics : enable
#if (__OPENCL_C_VERSION__ >= 110) && defined TEST_CORE_FEATURES
// expected-warning@-2{{OpenCL extension 'cl_khr_global_int32_base_atomics' is core feature or supported optional core feature - ignoring}}
#endif

#ifndef cl_khr_global_int32_extended_atomics
#error "Missing cl_khr_global_int32_extended_atomics define"
#endif
#pragma OPENCL EXTENSION cl_khr_global_int32_extended_atomics : enable
#if (__OPENCL_C_VERSION__ >= 110) && defined TEST_CORE_FEATURES
// expected-warning@-2{{OpenCL extension 'cl_khr_global_int32_extended_atomics' is core feature or supported optional core feature - ignoring}}
#endif

#ifndef cl_khr_local_int32_base_atomics
#error "Missing cl_khr_local_int32_base_atomics define"
#endif
#pragma OPENCL EXTENSION cl_khr_local_int32_base_atomics : enable
#if (__OPENCL_C_VERSION__ >= 110) && defined TEST_CORE_FEATURES
// expected-warning@-2{{OpenCL extension 'cl_khr_local_int32_base_atomics' is core feature or supported optional core feature - ignoring}}
#endif

#ifndef cl_khr_local_int32_extended_atomics
#error "Missing cl_khr_local_int32_extended_atomics define"
#endif
#pragma OPENCL EXTENSION cl_khr_local_int32_extended_atomics : enable
#if (__OPENCL_C_VERSION__ >= 110) && defined TEST_CORE_FEATURES
// expected-warning@-2{{OpenCL extension 'cl_khr_local_int32_extended_atomics' is core feature or supported optional core feature - ignoring}}
#endif

// Core feature in CL 1.2
#ifndef cl_khr_fp64
#error "Missing cl_khr_fp64 define"
#endif
#pragma OPENCL EXTENSION cl_khr_fp64 : enable
#if (__OPENCL_C_VERSION__ >= 120) && defined TEST_CORE_FEATURES
// expected-warning@-2{{OpenCL extension 'cl_khr_fp64' is core feature or supported optional core feature - ignoring}}
#endif

// TODO: Temporarily disabling the following test as a work around for the
// SYCL codepath until the cl_khr_3d_image_writes is restricted to
// only the sycldevice triple.

// Core feature in CL 2.0, but not supported on nvptx
// #ifdef cl_khr_3d_image_writes
// #error "Incorrect cl_khr_3d_image_writes define"
// #endif
#pragma OPENCL EXTENSION cl_khr_3d_image_writes : enable
#if (__OPENCL_C_VERSION__ >= 200) && defined TEST_CORE_FEATURES
// expected-warning@-2{{OpenCL extension 'cl_khr_3d_image_writes' is core feature or supported optional core feature - ignoring}}
#endif

#ifdef cl_khr_gl_msaa_sharing
#error "Incorrect cl_khr_gl_msaa_sharing define"
#endif
#pragma OPENCL EXTENSION cl_khr_gl_msaa_sharing : enable
// expected-warning@-1{{unsupported OpenCL extension 'cl_khr_gl_msaa_sharing' - ignoring}}

#ifdef cl_khr_srgb_image_writes
#error "Incorrect cl_khr_srgb_image_writes define"
#endif
#pragma OPENCL EXTENSION cl_khr_srgb_image_writes : enable
// expected-warning@-1{{unsupported OpenCL extension 'cl_khr_srgb_image_writes' - ignoring}}

#ifdef cl_khr_subgroups
#error "Incorrect cl_khr_subgroups define"
#endif
#pragma OPENCL EXTENSION cl_khr_subgroups : enable
// expected-warning@-1{{unsupported OpenCL extension 'cl_khr_subgroups' - ignoring}}<|MERGE_RESOLUTION|>--- conflicted
+++ resolved
@@ -33,14 +33,11 @@
 #endif
 #pragma OPENCL EXTENSION __cl_clang_non_portable_kernel_param_types : enable
 
-<<<<<<< HEAD
-=======
 #ifndef __cl_clang_bitfields
 #error "Missing __cl_clang_bitfields define"
 #endif
 #pragma OPENCL EXTENSION __cl_clang_bitfields : enable
 
->>>>>>> 21f3f750
 // TODO: Temporarily disabling the following test as a work around for the
 // SYCL codepath until the cl_khr_fp16 is restricted to only the sycldevice triple.
 // link to issue https://github.com/intel/llvm/issues/1814
