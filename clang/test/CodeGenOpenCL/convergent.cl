--- conflicted
+++ resolved
@@ -118,16 +118,7 @@
 // CHECK: [[for_body]]:
 // CHECK:  tail call spir_func void @nodupfun() #[[attr5:[0-9]+]]
 // CHECK-NOT: call spir_func void @nodupfun()
-<<<<<<< HEAD
-
-// The new PM produces a slightly different IR for the loop from the legacy PM,
-// but the test still checks that the loop is not unrolled.
-// CHECK-LEGACY:  br i1 %{{.+}}, label %[[for_cond_cleanup]], label %[[for_body]]
-// CHECK-NEW:     br i1 %{{.+}}, label %[[for_body_crit_edge:.+]], label %[[for_cond_cleanup]]
-// CHECK-NEW:     [[for_body_crit_edge]]:
-=======
-// CHECK:  br i1 %{{.+}}, label %[[for_body]], label %[[for_cond_cleanup]]
->>>>>>> c1e3d383
+// CHECK:  br i1 %{{.+}}, label %[[for_cond_cleanup]], label %[[for_body]]
 
 void test_not_unroll() {
   for (int i = 0; i < 10; i++)
