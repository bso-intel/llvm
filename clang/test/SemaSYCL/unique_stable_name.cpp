// RUN: %clang_cc1 %s -std=c++17 -triple x86_64-pc-windows-msvc -Wno-sycl-2020-compat -fsycl-is-device -verify -fsyntax-only -Wno-unused
// RUN: %clang_cc1 %s -std=c++17 -triple x86_64-linux-gnu -Wno-sycl-2020-compat -fsycl-is-device -verify -fsyntax-only -Wno-unused

template <typename KernelName, typename KernelType>
[[clang::sycl_kernel]] void kernel_single_task(KernelType kernelFunc) { // #kernelSingleTask
  kernelFunc();
}

// kernel1 - expect error
// The current function is named with a lambda (i.e., takes a lambda as a
// template parameter. Call the builtin on the current function then it is
// passed to a kernel. Test that passing the given function to the unique
// stable name builtin and then to the kernel throws an error because the
// latter causes its name mangling to change.
template <typename Func>
void kernel1func(const Func &F1) {
  constexpr const char *F1_output = __builtin_sycl_unique_stable_name(Func); // #USN_F1
<<<<<<< HEAD
  kernel_single_task<Func>(F1); // #kernel1_call
=======
  kernel_single_task<class kernel1>(F1); // #kernel1_call
>>>>>>> 9324cc2c
}

void callkernel1() {
  kernel1func([]() {}); // #kernel1func_call
}

// kernel2 - expect error
// The current function is named with a lambda (i.e., takes a lambda as a
// template parameter). Call the builtin on the given function,
// then an empty lambda is passed to kernel.
// Test that passing the given function to the unique stable name builtin and
// then passing a different lambda to the kernel still throws an error because
// the calling context is part of naming the kernel. Even though the given
// function (F2) is not passed to the kernel, its mangling changes due to
// kernel call with the unrelated lambda.
template <typename Func>
void kernel2func(const Func &F2) {
  constexpr const char *F2_output = __builtin_sycl_unique_stable_name(Func); // #USN_F2
<<<<<<< HEAD
  auto Lambda = [](){};
  kernel_single_task<decltype(Lambda)>(Lambda);
=======
  kernel_single_task<class kernel2>([]() {});
>>>>>>> 9324cc2c
}

void callkernel2() {
  kernel2func([]() {}); // #kernel2func_call
}

template <template <typename> typename Outer, typename Inner>
struct S {
  void operator()() const {}
};

template <typename Ty>
struct Tangerine {};

template <typename Func>
void kernel3_4func(const Func &F) {
  // Test that passing the same lambda to two kernels does not cause an error
  // because the kernel uses do not interfere with each other or invalidate
  // the stable name in any way.
  kernel_single_task<Func>(F);
  kernel_single_task<Func>(F);
  // Using the same functor twice should be fine
}

// kernel3 and kernel4 - expect no errors
void callkernel3_4() {
  kernel3_4func([]() {});
}

template <typename T>
static constexpr const char *output1 = __builtin_sycl_unique_stable_name(T);

#define MACRO()                      \
  auto l14 = []() { return 1; };     \
  constexpr const char *l14_output = \
      __builtin_sycl_unique_stable_name(decltype(l14));

int main() {

  // kernel5 - expect no error
  // Test that passing the lambda to the unique stable name builtin and then
  // using the lambda in a way that does not  contribute to the kernel name
  // does not cause an error because the  stable name is not invalidated in
  // this situation.
  auto l5 = []() {};
  constexpr const char *l5_output =
      __builtin_sycl_unique_stable_name(decltype(l5));
  auto l5_wrapper = [=]() { l5(); };
  // Used in the kernel, but not the kernel name itself
  kernel_single_task<decltype(l5_wrapper)>(l5_wrapper);

  // kernel6 - expect no error
  // Test that passing the lambda to the unique stable name builtin and then
  // using the same lambda in the naming of a kernel does not cause a diagnostic
  // on the kernel use due to the change in results to the stable name.
  auto l6 = []() { return 1; };
  constexpr const char *l6_output =
      __builtin_sycl_unique_stable_name(decltype(l6)); // #USN_l6
<<<<<<< HEAD
  kernel_single_task<decltype(l6)>(l6); // Used in the kernel name after builtin
=======
  kernel_single_task<class kernel6>(l6); // Used in the kernel name after builtin
>>>>>>> 9324cc2c

  // kernel7 - expect no error
  // Same as kernel11 (below) except make the lambda part of naming the kernel.
  // Test that passing a lambda to the unique stable name builtin and then
  // passing a second lambda to the kernel does not throw an error because the
  // first lambda is included in the signature of the second lambda, but does
  // not change the mangling of the kernel.
  auto l7 = []() { return 1; };
  auto l8 = [](decltype(l7) *derp = nullptr) { return 2; };
  constexpr const char *l7_output =
      __builtin_sycl_unique_stable_name(decltype(l7)); // #USN_l7
<<<<<<< HEAD
  kernel_single_task<decltype(l8)>(l8);

  // kernel8 and kernel9 - expect no error
  // Tests that passing a lambda to the unique stable name builtin and passing it
  // to a kernel called with an if constexpr branch does not cause a diagnostic
  // on the kernel9 as it does not change in the result to the stable name. This
  // is interesting even though the use of kernel9 happens in the false branch
  // of a constexpr if because both the true and the false branches cause the
  // instantiation of kernel_single_task.
=======
  kernel_single_task<class kernel7>(l8);

  // kernel8 and kernel9 - expect no error
  // Tests that passing a lambda to the unique stable name builtin and passing
  // it to a kernel called with an if constexpr branch does not cause a
  // diagnostic on the kernel9 as it does not change the result to the stable
  // name. This is interesting even though the use of kernel9 happens in the
  // false branch of a constexpr if because both the true and the false branches
  // cause the instantiation of kernel_single_task.
>>>>>>> 9324cc2c
  auto l9 = []() { return 1; };
  auto l10 = []() { return 2; };
  constexpr const char *l10_output =
      __builtin_sycl_unique_stable_name(decltype(l10)); // #USN_l10
  if constexpr (1) {
    kernel_single_task<decltype(l9)>(l9);
  } else {
<<<<<<< HEAD
    kernel_single_task<decltype(l10)>(l10);
=======
    kernel_single_task<class kernel9>(l10);
>>>>>>> 9324cc2c
  }

  // kernel11 - expect no error
  // Test that passing a lambda to the unique stable name builtin and then
  // passing a second lambda capturing the first one to the kernel does not
  // throw an error because the first lambda is not involved in naming the
  // kernel i.e., the mangling does not change.
  auto l11 = []() { return 1; };
  auto l12 = [l11]() { return 2; };
  constexpr const char *l11_output =
      __builtin_sycl_unique_stable_name(decltype(l11));
  kernel_single_task<decltype(l12)>(l12);

  // kernel12 - expect no error
  // Test that passing a lambda to the unique stable name builtin and then
  // passing it to the kernel as a template template parameter does not cause a
  // diagnostic on the kernel use due to template template parameter being
  // involved in the mangling of the kernel name.
  auto l13 = []() { return 1; };
  constexpr const char *l13_output =
      __builtin_sycl_unique_stable_name(decltype(l13)); // #USN_l13
<<<<<<< HEAD
  kernel_single_task<S<Tangerine, decltype(l13)>>(
      S<Tangerine, decltype(l13)>{});
=======
  kernel_single_task<class kernel12>(S<Tangerine, decltype(l13)>{});
>>>>>>> 9324cc2c

  // kernel13 - expect no error
  // Test that passing a lambda to the unique stable name builtin within a macro
  // and then calling the macro within the kernel does not cause an error on the
  // kernel.
<<<<<<< HEAD
  auto MacroWrapLambda = []() {
    MACRO(); // #USN_MACRO
  };
  kernel_single_task<decltype(MacroWrapLambda)>(MacroWrapLambda);

  // Not an error, since the kernel name isn't being used.
  auto l14 = []() { return 42; };
  constexpr const char *l14_output =
      __builtin_sycl_unique_stable_name(decltype(l14));
  kernel_single_task<class Named>(l14);
=======
  kernel_single_task<class kernel13>(
      []() {
        MACRO(); // #USN_MACRO
      });
>>>>>>> 9324cc2c
}

namespace NS {}

void f() {
  // expected-error@+1{{unknown type name 'bad_var'}}
  __builtin_sycl_unique_stable_name(bad_var);
  // expected-error@+1{{use of undeclared identifier 'bad'}}
  __builtin_sycl_unique_stable_name(bad::type);
  // expected-error@+1{{no type named 'still_bad' in namespace 'NS'}}
  __builtin_sycl_unique_stable_name(NS::still_bad);

  // FIXME: warning about side-effects in an unevaluated context expected, but
  // none currently emitted.
  int i = 0;
  __builtin_sycl_unique_stable_name(decltype(i++));

  // Tests that use within a VLA does not diagnose as a side-effecting use in
  // an unevaluated context because the use within a VLA extent forces
  // evaluation.
  int j = 55;
  __builtin_sycl_unique_stable_name(int[++j]); // no warning expected
}

template <typename T>
void f2() {
  // expected-error@+1{{no type named 'bad_val' in 'St'}}
  __builtin_sycl_unique_stable_name(typename T::bad_val);
  // expected-error@+1{{no type named 'bad_type' in 'St'}}
  __builtin_sycl_unique_stable_name(typename T::bad_type);
}

struct St {};

void use() {
  // expected-note@+1{{in instantiation of}}
  f2<St>();
}

// A previous implementation resulted in this being an example of the
// kernel-ordering and lexical lambda ordering issue.
void out_of_order_use() {
  auto x = [](){};
  auto y = [](){};

  kernel_single_task<decltype(y)>(y);
  constexpr auto USN =__builtin_sycl_unique_stable_name(decltype(y));
  (void)USN;
  kernel_single_task<decltype(x)>(x);
}<|MERGE_RESOLUTION|>--- conflicted
+++ resolved
@@ -15,11 +15,7 @@
 template <typename Func>
 void kernel1func(const Func &F1) {
   constexpr const char *F1_output = __builtin_sycl_unique_stable_name(Func); // #USN_F1
-<<<<<<< HEAD
-  kernel_single_task<Func>(F1); // #kernel1_call
-=======
   kernel_single_task<class kernel1>(F1); // #kernel1_call
->>>>>>> 9324cc2c
 }
 
 void callkernel1() {
@@ -38,12 +34,7 @@
 template <typename Func>
 void kernel2func(const Func &F2) {
   constexpr const char *F2_output = __builtin_sycl_unique_stable_name(Func); // #USN_F2
-<<<<<<< HEAD
-  auto Lambda = [](){};
-  kernel_single_task<decltype(Lambda)>(Lambda);
-=======
   kernel_single_task<class kernel2>([]() {});
->>>>>>> 9324cc2c
 }
 
 void callkernel2() {
@@ -102,11 +93,7 @@
   auto l6 = []() { return 1; };
   constexpr const char *l6_output =
       __builtin_sycl_unique_stable_name(decltype(l6)); // #USN_l6
-<<<<<<< HEAD
-  kernel_single_task<decltype(l6)>(l6); // Used in the kernel name after builtin
-=======
   kernel_single_task<class kernel6>(l6); // Used in the kernel name after builtin
->>>>>>> 9324cc2c
 
   // kernel7 - expect no error
   // Same as kernel11 (below) except make the lambda part of naming the kernel.
@@ -118,17 +105,6 @@
   auto l8 = [](decltype(l7) *derp = nullptr) { return 2; };
   constexpr const char *l7_output =
       __builtin_sycl_unique_stable_name(decltype(l7)); // #USN_l7
-<<<<<<< HEAD
-  kernel_single_task<decltype(l8)>(l8);
-
-  // kernel8 and kernel9 - expect no error
-  // Tests that passing a lambda to the unique stable name builtin and passing it
-  // to a kernel called with an if constexpr branch does not cause a diagnostic
-  // on the kernel9 as it does not change in the result to the stable name. This
-  // is interesting even though the use of kernel9 happens in the false branch
-  // of a constexpr if because both the true and the false branches cause the
-  // instantiation of kernel_single_task.
-=======
   kernel_single_task<class kernel7>(l8);
 
   // kernel8 and kernel9 - expect no error
@@ -138,7 +114,6 @@
   // name. This is interesting even though the use of kernel9 happens in the
   // false branch of a constexpr if because both the true and the false branches
   // cause the instantiation of kernel_single_task.
->>>>>>> 9324cc2c
   auto l9 = []() { return 1; };
   auto l10 = []() { return 2; };
   constexpr const char *l10_output =
@@ -146,11 +121,7 @@
   if constexpr (1) {
     kernel_single_task<decltype(l9)>(l9);
   } else {
-<<<<<<< HEAD
-    kernel_single_task<decltype(l10)>(l10);
-=======
     kernel_single_task<class kernel9>(l10);
->>>>>>> 9324cc2c
   }
 
   // kernel11 - expect no error
@@ -172,34 +143,16 @@
   auto l13 = []() { return 1; };
   constexpr const char *l13_output =
       __builtin_sycl_unique_stable_name(decltype(l13)); // #USN_l13
-<<<<<<< HEAD
-  kernel_single_task<S<Tangerine, decltype(l13)>>(
-      S<Tangerine, decltype(l13)>{});
-=======
   kernel_single_task<class kernel12>(S<Tangerine, decltype(l13)>{});
->>>>>>> 9324cc2c
 
   // kernel13 - expect no error
   // Test that passing a lambda to the unique stable name builtin within a macro
   // and then calling the macro within the kernel does not cause an error on the
   // kernel.
-<<<<<<< HEAD
-  auto MacroWrapLambda = []() {
-    MACRO(); // #USN_MACRO
-  };
-  kernel_single_task<decltype(MacroWrapLambda)>(MacroWrapLambda);
-
-  // Not an error, since the kernel name isn't being used.
-  auto l14 = []() { return 42; };
-  constexpr const char *l14_output =
-      __builtin_sycl_unique_stable_name(decltype(l14));
-  kernel_single_task<class Named>(l14);
-=======
   kernel_single_task<class kernel13>(
       []() {
         MACRO(); // #USN_MACRO
       });
->>>>>>> 9324cc2c
 }
 
 namespace NS {}
