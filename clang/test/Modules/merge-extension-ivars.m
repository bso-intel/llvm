--- conflicted
+++ resolved
@@ -1,11 +1,7 @@
-<<<<<<< HEAD
 // FIXME: Remove -opaque-pointers when opaque pointers are enabled by
 // default and remove the above comment as well.
 
-// UNSUPPORTED: -zos, target={{.*}}-aix{{.*}}
-=======
 // UNSUPPORTED: target={{.*}}-zos{{.*}}, target={{.*}}-aix{{.*}}
->>>>>>> 7793e676
 // RUN: rm -rf %t
 // RUN: split-file %s %t
 // RUN: %clang_cc1 -emit-llvm -o %t/test-compatible-extensions.ll -fobjc-runtime=macosx-10.9 -F%t/Frameworks %t/test-compatible-extensions.m \
