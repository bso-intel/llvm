//===--- Headers.h - Include headers -----------------------------*- C++-*-===//
//
// Part of the LLVM Project, under the Apache License v2.0 with LLVM Exceptions.
// See https://llvm.org/LICENSE.txt for license information.
// SPDX-License-Identifier: Apache-2.0 WITH LLVM-exception
//
//===----------------------------------------------------------------------===//

#ifndef LLVM_CLANG_TOOLS_EXTRA_CLANGD_HEADERS_H
#define LLVM_CLANG_TOOLS_EXTRA_CLANGD_HEADERS_H

#include "Protocol.h"
#include "SourceCode.h"
#include "index/Symbol.h"
#include "support/Path.h"
#include "clang/Basic/TokenKinds.h"
#include "clang/Format/Format.h"
#include "clang/Lex/HeaderSearch.h"
#include "clang/Lex/PPCallbacks.h"
#include "clang/Tooling/Inclusions/HeaderIncludes.h"
#include "llvm/ADT/ArrayRef.h"
#include "llvm/ADT/StringRef.h"
#include "llvm/ADT/StringSet.h"
#include "llvm/Support/Error.h"
#include "llvm/Support/VirtualFileSystem.h"
#include <string>

namespace clang {
namespace clangd {

/// Returns true if \p Include is literal include like "path" or <path>.
bool isLiteralInclude(llvm::StringRef Include);

/// Represents a header file to be #include'd.
struct HeaderFile {
  std::string File;
  /// If this is true, `File` is a literal string quoted with <> or "" that
  /// can be #included directly; otherwise, `File` is an absolute file path.
  bool Verbatim;

  bool valid() const;
};

/// Creates a `HeaderFile` from \p Header which can be either a URI or a literal
/// include.
llvm::Expected<HeaderFile> toHeaderFile(llvm::StringRef Header,
                                        llvm::StringRef HintPath);

// Returns include headers for \p Sym sorted by popularity. If two headers are
// equally popular, prefer the shorter one.
llvm::SmallVector<llvm::StringRef, 1> getRankedIncludes(const Symbol &Sym);

// An #include directive that we found in the main file.
struct Inclusion {
  tok::PPKeywordKind Directive; // Directive used for inclusion, e.g. import
  std::string Written;          // Inclusion name as written e.g. <vector>.
  Path Resolved; // Resolved path of included file. Empty if not resolved.
  unsigned HashOffset = 0; // Byte offset from start of file to #.
  int HashLine = 0;        // Line number containing the directive, 0-indexed.
  SrcMgr::CharacteristicKind FileKind = SrcMgr::C_User;
};
llvm::raw_ostream &operator<<(llvm::raw_ostream &, const Inclusion &);
bool operator==(const Inclusion &LHS, const Inclusion &RHS);

// Contains information about one file in the build grpah and its direct
// dependencies. Doesn't own the strings it references (IncludeGraph is
// self-contained).
struct IncludeGraphNode {
  enum class SourceFlag : uint8_t {
    None = 0,
    // Whether current file is a main file rather than a header.
    IsTU = 1 << 0,
    // Whether current file had any uncompilable errors during indexing.
    HadErrors = 1 << 1,
  };

  SourceFlag Flags = SourceFlag::None;
  llvm::StringRef URI;
  FileDigest Digest{{0}};
  std::vector<llvm::StringRef> DirectIncludes;
};
// FileURI and FileInclusions are references to keys of the map containing
// them.
// Important: The graph generated by those callbacks might contain cycles, self
// edges and multi edges.
using IncludeGraph = llvm::StringMap<IncludeGraphNode>;

inline IncludeGraphNode::SourceFlag operator|(IncludeGraphNode::SourceFlag A,
                                              IncludeGraphNode::SourceFlag B) {
  return static_cast<IncludeGraphNode::SourceFlag>(static_cast<uint8_t>(A) |
                                                   static_cast<uint8_t>(B));
}

inline bool operator&(IncludeGraphNode::SourceFlag A,
                      IncludeGraphNode::SourceFlag B) {
  return static_cast<uint8_t>(A) & static_cast<uint8_t>(B);
}

inline IncludeGraphNode::SourceFlag &
operator|=(IncludeGraphNode::SourceFlag &A, IncludeGraphNode::SourceFlag B) {
  return A = A | B;
}

// Information captured about the inclusion graph in a translation unit.
// This includes detailed information about the direct #includes, and summary
// information about all transitive includes.
//
// It should be built incrementally with collectIncludeStructureCallback().
// When we build the preamble, we capture and store its include structure along
// with the preamble data. When we use the preamble, we can copy its
// IncludeStructure and use another collectIncludeStructureCallback() to fill
// in any non-preamble inclusions.
class IncludeStructure {
public:
  std::vector<Inclusion> MainFileIncludes;

  // Return all transitively reachable files, and their minimum include depth.
  // All transitive includes (absolute paths), with their minimum include depth.
  // Root --> 0, #included file --> 1, etc.
  // Root is clang's name for a file, which may not be absolute.
  // Usually it should be SM.getFileEntryForID(SM.getMainFileID())->getName().
  llvm::StringMap<unsigned> includeDepth(llvm::StringRef Root) const;

  // This updates IncludeDepth(), but not MainFileIncludes.
  void recordInclude(llvm::StringRef IncludingName,
                     llvm::StringRef IncludedName,
                     llvm::StringRef IncludedRealName);

private:
  // Identifying files in a way that persists from preamble build to subsequent
  // builds is surprisingly hard. FileID is unavailable in InclusionDirective(),
  // and RealPathName and UniqueID are not preserved in the preamble.
  // We use the FileEntry::Name, which is stable, interned into a "file index".
  // The paths we want to expose are the RealPathName, so store those too.
  std::vector<std::string> RealPathNames; // In file index order.
  unsigned fileIndex(llvm::StringRef Name);
  llvm::StringMap<unsigned> NameToIndex; // Values are file indexes.
  // Maps a file's index to that of the files it includes.
<<<<<<< HEAD
  llvm::DenseMap<unsigned, SmallVector<unsigned>> IncludeChildren;
=======
  llvm::DenseMap<unsigned, llvm::SmallVector<unsigned>> IncludeChildren;
>>>>>>> e1e3308f
};

/// Returns a PPCallback that visits all inclusions in the main file.
std::unique_ptr<PPCallbacks>
collectIncludeStructureCallback(const SourceManager &SM, IncludeStructure *Out);

// Calculates insertion edit for including a new header in a file.
class IncludeInserter {
public:
  // If \p HeaderSearchInfo is nullptr (e.g. when compile command is
  // infeasible), this will only try to insert verbatim headers, and
  // include path of non-verbatim header will not be shortened.
  IncludeInserter(StringRef FileName, StringRef Code,
                  const format::FormatStyle &Style, StringRef BuildDir,
                  HeaderSearch *HeaderSearchInfo)
      : FileName(FileName), Code(Code), BuildDir(BuildDir),
        HeaderSearchInfo(HeaderSearchInfo),
        Inserter(FileName, Code, Style.IncludeStyle) {}

  void addExisting(const Inclusion &Inc);

  /// Checks whether to add an #include of the header into \p File.
  /// An #include will not be added if:
  ///   - Either \p DeclaringHeader or \p InsertedHeader is already (directly)
  ///   in \p Inclusions (including those included via different paths).
  ///   - \p DeclaringHeader or \p InsertedHeader is the same as \p File.
  ///
  /// \param DeclaringHeader is path of the original header corresponding to \p
  /// InsertedHeader e.g. the header that declares a symbol.
  /// \param InsertedHeader The preferred header to be inserted. This could be
  /// the same as DeclaringHeader but must be provided.
  bool shouldInsertInclude(PathRef DeclaringHeader,
                           const HeaderFile &InsertedHeader) const;

  /// Determines the preferred way to #include a file, taking into account the
  /// search path. Usually this will prefer a shorter representation like
  /// 'Foo/Bar.h' over a longer one like 'Baz/include/Foo/Bar.h'.
  ///
  /// \param InsertedHeader The preferred header to be inserted.
  ///
  /// \param IncludingFile is the absolute path of the file that InsertedHeader
  /// will be inserted.
  ///
  /// \return A quoted "path" or <path> to be included, or None if it couldn't
  /// be shortened.
  llvm::Optional<std::string>
  calculateIncludePath(const HeaderFile &InsertedHeader,
                       llvm::StringRef IncludingFile) const;

  /// Calculates an edit that inserts \p VerbatimHeader into code. If the header
  /// is already included, this returns None.
  llvm::Optional<TextEdit> insert(llvm::StringRef VerbatimHeader) const;

private:
  StringRef FileName;
  StringRef Code;
  StringRef BuildDir;
  HeaderSearch *HeaderSearchInfo = nullptr;
  llvm::StringSet<> IncludedHeaders; // Both written and resolved.
  tooling::HeaderIncludes Inserter;  // Computers insertion replacement.
};

} // namespace clangd
} // namespace clang

#endif // LLVM_CLANG_TOOLS_EXTRA_CLANGD_HEADERS_H<|MERGE_RESOLUTION|>--- conflicted
+++ resolved
@@ -136,11 +136,7 @@
   unsigned fileIndex(llvm::StringRef Name);
   llvm::StringMap<unsigned> NameToIndex; // Values are file indexes.
   // Maps a file's index to that of the files it includes.
-<<<<<<< HEAD
-  llvm::DenseMap<unsigned, SmallVector<unsigned>> IncludeChildren;
-=======
   llvm::DenseMap<unsigned, llvm::SmallVector<unsigned>> IncludeChildren;
->>>>>>> e1e3308f
 };
 
 /// Returns a PPCallback that visits all inclusions in the main file.
