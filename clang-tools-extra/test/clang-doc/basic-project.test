--- conflicted
+++ resolved
@@ -66,11 +66,6 @@
 // HTML-SHAPE: <p> Calculates the area of the shape.</p>
 // HTML-SHAPE: <h3 id="{{([0-9A-F]{40})}}">perimeter</h3>
 // HTML-SHAPE: <p>public double perimeter()</p>
-<<<<<<< HEAD
-// HTML-SHAPE: <h3 id="{{([0-9A-F]{40})}}">~Shape</h3>
-// HTML-SHAPE: <p>public void ~Shape()</p>
-// HTML-SHAPE: <p>Defined at line 13 of file {{.*}}Shape.h</p>
-=======
 // HTML-SHAPE: <div>brief</div>
 // HTML-SHAPE: <p> Calculates the perimeter of the shape.</p>
 // HTML-SHAPE: <div>return</div>
@@ -80,7 +75,6 @@
 // HTML-SHAPE: <p>Defined at line 13 of file {{.*}}Shape.h</p>
 // HTML-SHAPE: <div>brief</div>
 // HTML-SHAPE: <p> Virtual destructor.</p>
->>>>>>> 1d22c955
 
 // HTML-CALC: <h1>class Calculator</h1>
 // HTML-CALC: <p>Defined at line 8 of file {{.*}}Calculator.h</p>
