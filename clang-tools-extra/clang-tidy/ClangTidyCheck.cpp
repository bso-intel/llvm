//===--- ClangTidyCheck.cpp - clang-tidy ------------------------*- C++ -*-===//
//
// Part of the LLVM Project, under the Apache License v2.0 with LLVM Exceptions.
// See https://llvm.org/LICENSE.txt for license information.
// SPDX-License-Identifier: Apache-2.0 WITH LLVM-exception
//
//===----------------------------------------------------------------------===//

#include "ClangTidyCheck.h"
#include "llvm/ADT/SmallString.h"
#include "llvm/ADT/StringRef.h"
#include "llvm/Support/Error.h"
#include "llvm/Support/raw_ostream.h"

namespace clang {
namespace tidy {

char MissingOptionError::ID;
char UnparseableEnumOptionError::ID;
char UnparseableIntegerOptionError::ID;

std::string MissingOptionError::message() const {
  llvm::SmallString<128> Buffer;
  llvm::raw_svector_ostream Output(Buffer);
  Output << "option not found '" << OptionName << '\'';
  return std::string(Buffer);
}

std::string UnparseableEnumOptionError::message() const {
  llvm::SmallString<128> Buffer;
  llvm::raw_svector_ostream Output(Buffer);
  Output << "invalid configuration value '" << LookupValue << "' for option '"
         << LookupName << '\'';
  if (SuggestedValue)
    Output << "; did you mean '" << *SuggestedValue << "'?";
  return std::string(Buffer);
}

std::string UnparseableIntegerOptionError::message() const {
  llvm::SmallString<128> Buffer;
  llvm::raw_svector_ostream Output(Buffer);
  Output << "invalid configuration value '" << LookupValue << "' for option '"
         << LookupName << "'; expected "
         << (IsBoolean ? "a bool" : "an integer value");
  return std::string(Buffer);
}

ClangTidyCheck::ClangTidyCheck(StringRef CheckName, ClangTidyContext *Context)
    : CheckName(CheckName), Context(Context),
      Options(CheckName, Context->getOptions().CheckOptions) {
  assert(Context != nullptr);
  assert(!CheckName.empty());
}

DiagnosticBuilder ClangTidyCheck::diag(SourceLocation Loc, StringRef Message,
                                       DiagnosticIDs::Level Level) {
  return Context->diag(CheckName, Loc, Message, Level);
}

void ClangTidyCheck::run(const ast_matchers::MatchFinder::MatchResult &Result) {
  // For historical reasons, checks don't implement the MatchFinder run()
  // callback directly. We keep the run()/check() distinction to avoid interface
  // churn, and to allow us to add cross-cutting logic in the future.
  check(Result);
}

ClangTidyCheck::OptionsView::OptionsView(StringRef CheckName,
                         const ClangTidyOptions::OptionMap &CheckOptions)
    : NamePrefix(CheckName.str() + "."), CheckOptions(CheckOptions) {}

llvm::Expected<std::string>
ClangTidyCheck::OptionsView::get(StringRef LocalName) const {
  const auto &Iter = CheckOptions.find(NamePrefix + LocalName.str());
  if (Iter != CheckOptions.end())
    return Iter->second.Value;
  return llvm::make_error<MissingOptionError>((NamePrefix + LocalName).str());
}

static ClangTidyOptions::OptionMap::const_iterator
findPriorityOption(const ClangTidyOptions::OptionMap &Options, StringRef NamePrefix,
          StringRef LocalName) {
  auto IterLocal = Options.find((NamePrefix + LocalName).str());
  auto IterGlobal = Options.find(LocalName.str());
  if (IterLocal == Options.end())
    return IterGlobal;
  if (IterGlobal == Options.end())
    return IterLocal;
  if (IterLocal->second.Priority >= IterGlobal->second.Priority)
    return IterLocal;
  return IterGlobal;
}

llvm::Expected<std::string>
ClangTidyCheck::OptionsView::getLocalOrGlobal(StringRef LocalName) const {
  auto Iter = findPriorityOption(CheckOptions, NamePrefix, LocalName);
  if (Iter != CheckOptions.end())
    return Iter->second.Value;
  return llvm::make_error<MissingOptionError>((NamePrefix + LocalName).str());
}

static llvm::Expected<bool> getAsBool(StringRef Value,
                                      const llvm::Twine &LookupName) {
  if (Value == "true")
    return true;
  if (Value == "false")
    return false;
  bool Result;
  if (!Value.getAsInteger(10, Result))
    return Result;
  return llvm::make_error<UnparseableIntegerOptionError>(LookupName.str(),
                                                         Value.str(), true);
}

template <>
llvm::Expected<bool>
ClangTidyCheck::OptionsView::get<bool>(StringRef LocalName) const {
  llvm::Expected<std::string> ValueOr = get(LocalName);
  if (ValueOr)
    return getAsBool(*ValueOr, NamePrefix + LocalName);
  return ValueOr.takeError();
}

template <>
bool ClangTidyCheck::OptionsView::get<bool>(StringRef LocalName,
                                            bool Default) const {
  llvm::Expected<bool> ValueOr = get<bool>(LocalName);
  if (ValueOr)
    return *ValueOr;
  logErrToStdErr(ValueOr.takeError());
  return Default;
}

template <>
llvm::Expected<bool>
ClangTidyCheck::OptionsView::getLocalOrGlobal<bool>(StringRef LocalName) const {
  auto Iter = findPriorityOption(CheckOptions, NamePrefix, LocalName);
  if (Iter != CheckOptions.end())
    return getAsBool(Iter->second.Value, Iter->first);
  return llvm::make_error<MissingOptionError>((NamePrefix + LocalName).str());
}

template <>
bool ClangTidyCheck::OptionsView::getLocalOrGlobal<bool>(StringRef LocalName,
                                                         bool Default) const {
  llvm::Expected<bool> ValueOr = getLocalOrGlobal<bool>(LocalName);
  if (ValueOr)
    return *ValueOr;
  logErrToStdErr(ValueOr.takeError());
  return Default;
}

void ClangTidyCheck::OptionsView::store(ClangTidyOptions::OptionMap &Options,
                                        StringRef LocalName,
                                        StringRef Value) const {
  Options[NamePrefix + LocalName.str()] = Value;
}

void ClangTidyCheck::OptionsView::store(ClangTidyOptions::OptionMap &Options,
                                        StringRef LocalName,
                                        int64_t Value) const {
  store(Options, LocalName, llvm::itostr(Value));
}

<<<<<<< HEAD
llvm::Expected<int64_t> ClangTidyCheck::OptionsView::getEnumInt(
    StringRef LocalName, ArrayRef<std::pair<StringRef, int64_t>> Mapping,
    bool CheckGlobal, bool IgnoreCase) {
  auto Iter = CheckGlobal ? findPriorityOption(CheckOptions, NamePrefix, LocalName)
                          : CheckOptions.find((NamePrefix + LocalName).str());
=======
llvm::Expected<int64_t>
ClangTidyCheck::OptionsView::getEnumInt(StringRef LocalName,
                                        ArrayRef<NameAndValue> Mapping,
                                        bool CheckGlobal, bool IgnoreCase) {
  auto Iter = CheckGlobal
                  ? findPriorityOption(CheckOptions, NamePrefix, LocalName)
                  : CheckOptions.find((NamePrefix + LocalName).str());
>>>>>>> d06f6314
  if (Iter == CheckOptions.end())
    return llvm::make_error<MissingOptionError>((NamePrefix + LocalName).str());

  StringRef Value = Iter->second.Value;
  StringRef Closest;
  unsigned EditDistance = -1;
  for (const auto &NameAndEnum : Mapping) {
    if (IgnoreCase) {
      if (Value.equals_lower(NameAndEnum.second))
        return NameAndEnum.first;
    } else if (Value.equals(NameAndEnum.second)) {
      return NameAndEnum.first;
    } else if (Value.equals_lower(NameAndEnum.second)) {
      Closest = NameAndEnum.second;
      EditDistance = 0;
      continue;
    }
    unsigned Distance = Value.edit_distance(NameAndEnum.second);
    if (Distance < EditDistance) {
      EditDistance = Distance;
      Closest = NameAndEnum.second;
    }
  }
  if (EditDistance < 3)
    return llvm::make_error<UnparseableEnumOptionError>(
        Iter->first, Iter->second.Value, std::string(Closest));
  return llvm::make_error<UnparseableEnumOptionError>(Iter->first,
                                                      Iter->second.Value);
}

void ClangTidyCheck::OptionsView::logErrToStdErr(llvm::Error &&Err) {
  llvm::logAllUnhandledErrors(
      llvm::handleErrors(std::move(Err),
                         [](const MissingOptionError &) -> llvm::Error {
                           return llvm::Error::success();
                         }),
      llvm::errs(), "warning: ");
}
} // namespace tidy
} // namespace clang<|MERGE_RESOLUTION|>--- conflicted
+++ resolved
@@ -161,13 +161,6 @@
   store(Options, LocalName, llvm::itostr(Value));
 }
 
-<<<<<<< HEAD
-llvm::Expected<int64_t> ClangTidyCheck::OptionsView::getEnumInt(
-    StringRef LocalName, ArrayRef<std::pair<StringRef, int64_t>> Mapping,
-    bool CheckGlobal, bool IgnoreCase) {
-  auto Iter = CheckGlobal ? findPriorityOption(CheckOptions, NamePrefix, LocalName)
-                          : CheckOptions.find((NamePrefix + LocalName).str());
-=======
 llvm::Expected<int64_t>
 ClangTidyCheck::OptionsView::getEnumInt(StringRef LocalName,
                                         ArrayRef<NameAndValue> Mapping,
@@ -175,7 +168,6 @@
   auto Iter = CheckGlobal
                   ? findPriorityOption(CheckOptions, NamePrefix, LocalName)
                   : CheckOptions.find((NamePrefix + LocalName).str());
->>>>>>> d06f6314
   if (Iter == CheckOptions.end())
     return llvm::make_error<MissingOptionError>((NamePrefix + LocalName).str());
 
