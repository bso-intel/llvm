//===--- ConcatNestedNamespacesCheck.h - clang-tidy--------------*- C++ -*-===//
//
// Part of the LLVM Project, under the Apache License v2.0 with LLVM Exceptions.
// See https://llvm.org/LICENSE.txt for license information.
// SPDX-License-Identifier: Apache-2.0 WITH LLVM-exception
//
//===----------------------------------------------------------------------===//

#ifndef LLVM_CLANG_TOOLS_EXTRA_CLANG_TIDY_MODERNIZE_CONCATNESTEDNAMESPACESCHECK_H
#define LLVM_CLANG_TOOLS_EXTRA_CLANG_TIDY_MODERNIZE_CONCATNESTEDNAMESPACESCHECK_H

#include "../ClangTidyCheck.h"
#include "llvm/ADT/SmallString.h"
#include "llvm/ADT/SmallVector.h"

namespace clang::tidy::modernize {

using NamespaceName = llvm::SmallString<40>;

class NS : public llvm::SmallVector<const NamespaceDecl *, 6> {
public:
  std::optional<SourceRange>
  getCleanedNamespaceFrontRange(const SourceManager &SM,
                                const LangOptions &LangOpts) const;
  SourceRange getReplacedNamespaceFrontRange() const;
  SourceRange getNamespaceBackRange(const SourceManager &SM,
                                    const LangOptions &LangOpts) const;
  SourceRange getDefaultNamespaceBackRange() const;
<<<<<<< HEAD
  NamespaceName getName() const;
=======
  void appendName(NamespaceName &Str) const;
  void appendCloseComment(NamespaceName &Str) const;
>>>>>>> 16592a3e
};

class ConcatNestedNamespacesCheck : public ClangTidyCheck {
public:
  ConcatNestedNamespacesCheck(StringRef Name, ClangTidyContext *Context)
      : ClangTidyCheck(Name, Context) {}
  bool unsupportedNamespace(const NamespaceDecl &ND, bool IsChild) const;
  bool singleNamedNamespaceChild(const NamespaceDecl &ND) const;
  bool isLanguageVersionSupported(const LangOptions &LangOpts) const override {
    return LangOpts.CPlusPlus17;
  }
  void registerMatchers(ast_matchers::MatchFinder *Finder) override;
  void check(const ast_matchers::MatchFinder::MatchResult &Result) override;

private:
  using NamespaceContextVec = llvm::SmallVector<NS, 6>;

  void reportDiagnostic(const SourceManager &Sources,
                        const LangOptions &LangOpts);
  NamespaceContextVec Namespaces;
};
} // namespace clang::tidy::modernize

#endif // LLVM_CLANG_TOOLS_EXTRA_CLANG_TIDY_MODERNIZE_CONCATNESTEDNAMESPACESCHECK_H<|MERGE_RESOLUTION|>--- conflicted
+++ resolved
@@ -26,12 +26,8 @@
   SourceRange getNamespaceBackRange(const SourceManager &SM,
                                     const LangOptions &LangOpts) const;
   SourceRange getDefaultNamespaceBackRange() const;
-<<<<<<< HEAD
-  NamespaceName getName() const;
-=======
   void appendName(NamespaceName &Str) const;
   void appendCloseComment(NamespaceName &Str) const;
->>>>>>> 16592a3e
 };
 
 class ConcatNestedNamespacesCheck : public ClangTidyCheck {
