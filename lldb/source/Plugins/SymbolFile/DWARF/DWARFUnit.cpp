//===-- DWARFUnit.cpp -----------------------------------------------------===//
//
// Part of the LLVM Project, under the Apache License v2.0 with LLVM Exceptions.
// See https://llvm.org/LICENSE.txt for license information.
// SPDX-License-Identifier: Apache-2.0 WITH LLVM-exception
//
//===----------------------------------------------------------------------===//

#include "DWARFUnit.h"

#include "lldb/Core/Module.h"
#include "lldb/Symbol/ObjectFile.h"
#include "lldb/Utility/LLDBAssert.h"
#include "lldb/Utility/StreamString.h"
#include "lldb/Utility/Timer.h"
#include "llvm/DebugInfo/DWARF/DWARFDebugAbbrev.h"
#include "llvm/DebugInfo/DWARF/DWARFDebugLoc.h"
#include "llvm/Object/Error.h"

#include "DWARFCompileUnit.h"
#include "DWARFDebugAranges.h"
#include "DWARFDebugInfo.h"
#include "DWARFTypeUnit.h"
#include "LogChannelDWARF.h"
#include "SymbolFileDWARFDwo.h"
#include <optional>

using namespace lldb;
using namespace lldb_private;
using namespace lldb_private::dwarf;
using namespace lldb_private::plugin::dwarf;

extern int g_verbose;

DWARFUnit::DWARFUnit(SymbolFileDWARF &dwarf, lldb::user_id_t uid,
                     const llvm::DWARFUnitHeader &header,
                     const llvm::DWARFAbbreviationDeclarationSet &abbrevs,
                     DIERef::Section section, bool is_dwo)
    : UserID(uid), m_dwarf(dwarf), m_header(header), m_abbrevs(&abbrevs),
      m_cancel_scopes(false), m_section(section), m_is_dwo(is_dwo),
      m_has_parsed_non_skeleton_unit(false), m_dwo_id(header.getDWOId()) {}

DWARFUnit::~DWARFUnit() = default;

// Parses first DIE of a compile unit, excluding DWO.
void DWARFUnit::ExtractUnitDIENoDwoIfNeeded() {
  {
    llvm::sys::ScopedReader lock(m_first_die_mutex);
    if (m_first_die)
      return; // Already parsed
  }
  llvm::sys::ScopedWriter lock(m_first_die_mutex);
  if (m_first_die)
    return; // Already parsed

  ElapsedTime elapsed(m_dwarf.GetDebugInfoParseTimeRef());

  // Set the offset to that of the first DIE and calculate the start of the
  // next compilation unit header.
  lldb::offset_t offset = GetFirstDIEOffset();

  // We are in our compile unit, parse starting at the offset we were told to
  // parse
  const DWARFDataExtractor &data = GetData();
  if (offset < GetNextUnitOffset() &&
      m_first_die.Extract(data, *this, &offset)) {
    AddUnitDIE(m_first_die);
    return;
  }
}

// Parses first DIE of a compile unit including DWO.
void DWARFUnit::ExtractUnitDIEIfNeeded() {
  ExtractUnitDIENoDwoIfNeeded();

  if (m_has_parsed_non_skeleton_unit)
    return;

  m_has_parsed_non_skeleton_unit = true;
  m_dwo_error.Clear();

  if (!m_dwo_id)
    return; // No DWO file.

  std::shared_ptr<SymbolFileDWARFDwo> dwo_symbol_file =
      m_dwarf.GetDwoSymbolFileForCompileUnit(*this, m_first_die);
  if (!dwo_symbol_file)
    return;

  DWARFUnit *dwo_cu = dwo_symbol_file->GetDWOCompileUnitForHash(*m_dwo_id);

  if (!dwo_cu) {
    SetDwoError(Status::FromErrorStringWithFormatv(
        "unable to load .dwo file from \"{0}\" due to ID ({1:x16}) mismatch "
        "for skeleton DIE at {2:x8}",
        dwo_symbol_file->GetObjectFile()->GetFileSpec().GetPath(), *m_dwo_id,
        m_first_die.GetOffset()));
    return; // Can't fetch the compile unit from the dwo file.
  }

  // Link the DWO unit to this object, if it hasn't been linked already (this
  // can happen when we have an index, and the DWO unit is parsed first).
  if (!dwo_cu->LinkToSkeletonUnit(*this)) {
<<<<<<< HEAD
    SetDwoError(Status::createWithFormat(
=======
    SetDwoError(Status::FromErrorStringWithFormatv(
>>>>>>> 1d22c955
        "multiple compile units with Dwo ID {0:x16}", *m_dwo_id));
    return;
  }

  DWARFBaseDIE dwo_cu_die = dwo_cu->GetUnitDIEOnly();
  if (!dwo_cu_die.IsValid()) {
    // Can't fetch the compile unit DIE from the dwo file.
    SetDwoError(Status::FromErrorStringWithFormatv(
        "unable to extract compile unit DIE from .dwo file for skeleton "
        "DIE at {0:x16}",
        m_first_die.GetOffset()));
    return;
  }

  // Here for DWO CU we want to use the address base set in the skeleton unit
  // (DW_AT_addr_base) if it is available and use the DW_AT_GNU_addr_base
  // otherwise. We do that because pre-DWARF v5 could use the DW_AT_GNU_*
  // attributes which were applicable to the DWO units. The corresponding
  // DW_AT_* attributes standardized in DWARF v5 are also applicable to the
  // main unit in contrast.
  if (m_addr_base)
    dwo_cu->SetAddrBase(*m_addr_base);
  else if (m_gnu_addr_base)
    dwo_cu->SetAddrBase(*m_gnu_addr_base);

  if (GetVersion() <= 4 && m_gnu_ranges_base)
    dwo_cu->SetRangesBase(*m_gnu_ranges_base);
  else if (dwo_symbol_file->GetDWARFContext()
               .getOrLoadRngListsData()
               .GetByteSize() > 0)
    dwo_cu->SetRangesBase(llvm::DWARFListTableHeader::getHeaderSize(DWARF32));

  if (GetVersion() >= 5 &&
      dwo_symbol_file->GetDWARFContext().getOrLoadLocListsData().GetByteSize() >
          0)
    dwo_cu->SetLoclistsBase(llvm::DWARFListTableHeader::getHeaderSize(DWARF32));

  dwo_cu->SetBaseAddress(GetBaseAddress());

  m_dwo = std::shared_ptr<DWARFUnit>(std::move(dwo_symbol_file), dwo_cu);
}

// Parses a compile unit and indexes its DIEs if it hasn't already been done.
// It will leave this compile unit extracted forever.
void DWARFUnit::ExtractDIEsIfNeeded() {
  m_cancel_scopes = true;

  {
    llvm::sys::ScopedReader lock(m_die_array_mutex);
    if (!m_die_array.empty())
      return; // Already parsed
  }
  llvm::sys::ScopedWriter lock(m_die_array_mutex);
  if (!m_die_array.empty())
    return; // Already parsed

  ExtractDIEsRWLocked();
}

// Parses a compile unit and indexes its DIEs if it hasn't already been done.
// It will clear this compile unit after returned instance gets out of scope,
// no other ScopedExtractDIEs instance is running for this compile unit
// and no ExtractDIEsIfNeeded() has been executed during this ScopedExtractDIEs
// lifetime.
DWARFUnit::ScopedExtractDIEs DWARFUnit::ExtractDIEsScoped() {
  ScopedExtractDIEs scoped(*this);

  {
    llvm::sys::ScopedReader lock(m_die_array_mutex);
    if (!m_die_array.empty())
      return scoped; // Already parsed
  }
  llvm::sys::ScopedWriter lock(m_die_array_mutex);
  if (!m_die_array.empty())
    return scoped; // Already parsed

  // Otherwise m_die_array would be already populated.
  lldbassert(!m_cancel_scopes);

  ExtractDIEsRWLocked();
  scoped.m_clear_dies = true;
  return scoped;
}

DWARFUnit::ScopedExtractDIEs::ScopedExtractDIEs(DWARFUnit &cu) : m_cu(&cu) {
  m_cu->m_die_array_scoped_mutex.lock_shared();
}

DWARFUnit::ScopedExtractDIEs::~ScopedExtractDIEs() {
  if (!m_cu)
    return;
  m_cu->m_die_array_scoped_mutex.unlock_shared();
  if (!m_clear_dies || m_cu->m_cancel_scopes)
    return;
  // Be sure no other ScopedExtractDIEs is running anymore.
  llvm::sys::ScopedWriter lock_scoped(m_cu->m_die_array_scoped_mutex);
  llvm::sys::ScopedWriter lock(m_cu->m_die_array_mutex);
  if (m_cu->m_cancel_scopes)
    return;
  m_cu->ClearDIEsRWLocked();
}

DWARFUnit::ScopedExtractDIEs::ScopedExtractDIEs(ScopedExtractDIEs &&rhs)
    : m_cu(rhs.m_cu), m_clear_dies(rhs.m_clear_dies) {
  rhs.m_cu = nullptr;
}

DWARFUnit::ScopedExtractDIEs &
DWARFUnit::ScopedExtractDIEs::operator=(DWARFUnit::ScopedExtractDIEs &&rhs) {
  m_cu = rhs.m_cu;
  rhs.m_cu = nullptr;
  m_clear_dies = rhs.m_clear_dies;
  return *this;
}

// Parses a compile unit and indexes its DIEs, m_die_array_mutex must be
// held R/W and m_die_array must be empty.
void DWARFUnit::ExtractDIEsRWLocked() {
  llvm::sys::ScopedWriter first_die_lock(m_first_die_mutex);

  ElapsedTime elapsed(m_dwarf.GetDebugInfoParseTimeRef());
  LLDB_SCOPED_TIMERF(
      "%s",
      llvm::formatv("{0:x16}: DWARFUnit::ExtractDIEsIfNeeded()", GetOffset())
          .str()
          .c_str());

  // Set the offset to that of the first DIE and calculate the start of the
  // next compilation unit header.
  lldb::offset_t offset = GetFirstDIEOffset();
  lldb::offset_t next_cu_offset = GetNextUnitOffset();

  DWARFDebugInfoEntry die;

  uint32_t depth = 0;
  // We are in our compile unit, parse starting at the offset we were told to
  // parse
  const DWARFDataExtractor &data = GetData();
  std::vector<uint32_t> die_index_stack;
  die_index_stack.reserve(32);
  die_index_stack.push_back(0);
  bool prev_die_had_children = false;
  while (offset < next_cu_offset && die.Extract(data, *this, &offset)) {
    const bool null_die = die.IsNULL();
    if (depth == 0) {
      assert(m_die_array.empty() && "Compile unit DIE already added");

      // The average bytes per DIE entry has been seen to be around 14-20 so
      // lets pre-reserve half of that since we are now stripping the NULL
      // tags.

      // Only reserve the memory if we are adding children of the main
      // compile unit DIE. The compile unit DIE is always the first entry, so
      // if our size is 1, then we are adding the first compile unit child
      // DIE and should reserve the memory.
      m_die_array.reserve(GetDebugInfoSize() / 24);
      m_die_array.push_back(die);

      if (!m_first_die)
        AddUnitDIE(m_die_array.front());

      // With -fsplit-dwarf-inlining, clang will emit non-empty skeleton compile
      // units. We are not able to access these DIE *and* the dwo file
      // simultaneously. We also don't need to do that as the dwo file will
      // contain a superset of information. So, we don't even attempt to parse
      // any remaining DIEs.
      if (m_dwo) {
        m_die_array.front().SetHasChildren(false);
        break;
      }

    } else {
      if (null_die) {
        if (prev_die_had_children) {
          // This will only happen if a DIE says is has children but all it
          // contains is a NULL tag. Since we are removing the NULL DIEs from
          // the list (saves up to 25% in C++ code), we need a way to let the
          // DIE know that it actually doesn't have children.
          if (!m_die_array.empty())
            m_die_array.back().SetHasChildren(false);
        }
      } else {
        die.SetParentIndex(m_die_array.size() - die_index_stack[depth - 1]);

        if (die_index_stack.back())
          m_die_array[die_index_stack.back()].SetSiblingIndex(
              m_die_array.size() - die_index_stack.back());

        // Only push the DIE if it isn't a NULL DIE
        m_die_array.push_back(die);
      }
    }

    if (null_die) {
      // NULL DIE.
      if (!die_index_stack.empty())
        die_index_stack.pop_back();

      if (depth > 0)
        --depth;
      prev_die_had_children = false;
    } else {
      die_index_stack.back() = m_die_array.size() - 1;
      // Normal DIE
      const bool die_has_children = die.HasChildren();
      if (die_has_children) {
        die_index_stack.push_back(0);
        ++depth;
      }
      prev_die_had_children = die_has_children;
    }

    if (depth == 0)
      break; // We are done with this compile unit!
  }

  if (!m_die_array.empty()) {
    // The last die cannot have children (if it did, it wouldn't be the last
    // one). This only makes a difference for malformed dwarf that does not have
    // a terminating null die.
    m_die_array.back().SetHasChildren(false);

    if (m_first_die) {
      // Only needed for the assertion.
      m_first_die.SetHasChildren(m_die_array.front().HasChildren());
      lldbassert(m_first_die == m_die_array.front());
    }
    m_first_die = m_die_array.front();
  }

  m_die_array.shrink_to_fit();

  if (m_dwo)
    m_dwo->ExtractDIEsIfNeeded();
}

// This is used when a split dwarf is enabled.
// A skeleton compilation unit may contain the DW_AT_str_offsets_base attribute
// that points to the first string offset of the CU contribution to the
// .debug_str_offsets. At the same time, the corresponding split debug unit also
// may use DW_FORM_strx* forms pointing to its own .debug_str_offsets.dwo and
// for that case, we should find the offset (skip the section header).
void DWARFUnit::SetDwoStrOffsetsBase() {
  lldb::offset_t baseOffset = 0;

  if (const llvm::DWARFUnitIndex::Entry *entry = m_header.getIndexEntry()) {
    if (const auto *contribution =
            entry->getContribution(llvm::DW_SECT_STR_OFFSETS))
      baseOffset = contribution->getOffset();
    else
      return;
  }

  if (GetVersion() >= 5) {
    const DWARFDataExtractor &strOffsets =
        GetSymbolFileDWARF().GetDWARFContext().getOrLoadStrOffsetsData();
    uint64_t length = strOffsets.GetU32(&baseOffset);
    if (length == 0xffffffff)
      length = strOffsets.GetU64(&baseOffset);

    // Check version.
    if (strOffsets.GetU16(&baseOffset) < 5)
      return;

    // Skip padding.
    baseOffset += 2;
  }

  SetStrOffsetsBase(baseOffset);
}

std::optional<uint64_t> DWARFUnit::GetDWOId() {
  ExtractUnitDIENoDwoIfNeeded();
  return m_dwo_id;
}

// m_die_array_mutex must be already held as read/write.
void DWARFUnit::AddUnitDIE(const DWARFDebugInfoEntry &cu_die) {
  DWARFAttributes attributes = cu_die.GetAttributes(this);

  // Extract DW_AT_addr_base first, as other attributes may need it.
  for (size_t i = 0; i < attributes.Size(); ++i) {
    if (attributes.AttributeAtIndex(i) != DW_AT_addr_base)
      continue;
    DWARFFormValue form_value;
    if (attributes.ExtractFormValueAtIndex(i, form_value)) {
      SetAddrBase(form_value.Unsigned());
      break;
    }
  }

  for (size_t i = 0; i < attributes.Size(); ++i) {
    dw_attr_t attr = attributes.AttributeAtIndex(i);
    DWARFFormValue form_value;
    if (!attributes.ExtractFormValueAtIndex(i, form_value))
      continue;
    switch (attr) {
    default:
      break;
    case DW_AT_loclists_base:
      SetLoclistsBase(form_value.Unsigned());
      break;
    case DW_AT_rnglists_base:
      SetRangesBase(form_value.Unsigned());
      break;
    case DW_AT_str_offsets_base:
      SetStrOffsetsBase(form_value.Unsigned());
      break;
    case DW_AT_low_pc:
      SetBaseAddress(form_value.Address());
      break;
    case DW_AT_entry_pc:
      // If the value was already set by DW_AT_low_pc, don't update it.
      if (m_base_addr == LLDB_INVALID_ADDRESS)
        SetBaseAddress(form_value.Address());
      break;
    case DW_AT_stmt_list:
      m_line_table_offset = form_value.Unsigned();
      break;
    case DW_AT_GNU_addr_base:
      m_gnu_addr_base = form_value.Unsigned();
      break;
    case DW_AT_GNU_ranges_base:
      m_gnu_ranges_base = form_value.Unsigned();
      break;
    case DW_AT_GNU_dwo_id:
      m_dwo_id = form_value.Unsigned();
      break;
    }
  }

  if (m_is_dwo) {
    m_has_parsed_non_skeleton_unit = true;
    SetDwoStrOffsetsBase();
    return;
  }
}

size_t DWARFUnit::GetDebugInfoSize() const {
  return GetLengthByteSize() + GetLength() - GetHeaderByteSize();
}

const llvm::DWARFAbbreviationDeclarationSet *
DWARFUnit::GetAbbreviations() const {
  return m_abbrevs;
}

dw_offset_t DWARFUnit::GetAbbrevOffset() const {
  return m_abbrevs ? m_abbrevs->getOffset() : DW_INVALID_OFFSET;
}

dw_offset_t DWARFUnit::GetLineTableOffset() {
  ExtractUnitDIENoDwoIfNeeded();
  return m_line_table_offset;
}

void DWARFUnit::SetAddrBase(dw_addr_t addr_base) { m_addr_base = addr_base; }

// Parse the rangelist table header, including the optional array of offsets
// following it (DWARF v5 and later).
template <typename ListTableType>
static llvm::Expected<ListTableType>
ParseListTableHeader(const llvm::DWARFDataExtractor &data, uint64_t offset,
                     DwarfFormat format) {
  // We are expected to be called with Offset 0 or pointing just past the table
  // header. Correct Offset in the latter case so that it points to the start
  // of the header.
  if (offset == 0) {
    // This means DW_AT_rnglists_base is missing and therefore DW_FORM_rnglistx
    // cannot be handled. Returning a default-constructed ListTableType allows
    // DW_FORM_sec_offset to be supported.
    return ListTableType();
  }

  uint64_t HeaderSize = llvm::DWARFListTableHeader::getHeaderSize(format);
  if (offset < HeaderSize)
    return llvm::createStringError(std::errc::invalid_argument,
                                   "did not detect a valid"
                                   " list table with base = 0x%" PRIx64 "\n",
                                   offset);
  offset -= HeaderSize;
  ListTableType Table;
  if (llvm::Error E = Table.extractHeaderAndOffsets(data, &offset))
    return std::move(E);
  return Table;
}

void DWARFUnit::SetLoclistsBase(dw_addr_t loclists_base) {
  uint64_t offset = 0;
  if (const llvm::DWARFUnitIndex::Entry *entry = m_header.getIndexEntry()) {
    const auto *contribution = entry->getContribution(llvm::DW_SECT_LOCLISTS);
    if (!contribution) {
      GetSymbolFileDWARF().GetObjectFile()->GetModule()->ReportError(
          "Failed to find location list contribution for CU with DWO Id "
          "{0:x16}",
          *GetDWOId());
      return;
    }
    offset += contribution->getOffset();
  }
  m_loclists_base = loclists_base;

  uint64_t header_size = llvm::DWARFListTableHeader::getHeaderSize(DWARF32);
  if (loclists_base < header_size)
    return;

  m_loclist_table_header.emplace(".debug_loclists", "locations");
  offset += loclists_base - header_size;
  if (llvm::Error E = m_loclist_table_header->extract(
          m_dwarf.GetDWARFContext().getOrLoadLocListsData().GetAsLLVMDWARF(),
          &offset)) {
    GetSymbolFileDWARF().GetObjectFile()->GetModule()->ReportError(
        "Failed to extract location list table at offset {0:x16} (location "
        "list base: {1:x16}): {2}",
        offset, loclists_base, toString(std::move(E)).c_str());
  }
}

std::unique_ptr<llvm::DWARFLocationTable>
DWARFUnit::GetLocationTable(const DataExtractor &data) const {
  llvm::DWARFDataExtractor llvm_data(
      data.GetData(), data.GetByteOrder() == lldb::eByteOrderLittle,
      data.GetAddressByteSize());

  if (m_is_dwo || GetVersion() >= 5)
    return std::make_unique<llvm::DWARFDebugLoclists>(llvm_data, GetVersion());
  return std::make_unique<llvm::DWARFDebugLoc>(llvm_data);
}

DWARFDataExtractor DWARFUnit::GetLocationData() const {
  DWARFContext &Ctx = GetSymbolFileDWARF().GetDWARFContext();
  const DWARFDataExtractor &data =
      GetVersion() >= 5 ? Ctx.getOrLoadLocListsData() : Ctx.getOrLoadLocData();
  if (const llvm::DWARFUnitIndex::Entry *entry = m_header.getIndexEntry()) {
    if (const auto *contribution = entry->getContribution(
            GetVersion() >= 5 ? llvm::DW_SECT_LOCLISTS : llvm::DW_SECT_EXT_LOC))
      return DWARFDataExtractor(data, contribution->getOffset(),
                                contribution->getLength32());
    return DWARFDataExtractor();
  }
  return data;
}

DWARFDataExtractor DWARFUnit::GetRnglistData() const {
  DWARFContext &Ctx = GetSymbolFileDWARF().GetDWARFContext();
  const DWARFDataExtractor &data = Ctx.getOrLoadRngListsData();
  if (const llvm::DWARFUnitIndex::Entry *entry = m_header.getIndexEntry()) {
    if (const auto *contribution =
            entry->getContribution(llvm::DW_SECT_RNGLISTS))
      return DWARFDataExtractor(data, contribution->getOffset(),
                                contribution->getLength32());
    GetSymbolFileDWARF().GetObjectFile()->GetModule()->ReportError(
        "Failed to find range list contribution for CU with signature {0:x16}",
        entry->getSignature());

    return DWARFDataExtractor();
  }
  return data;
}

void DWARFUnit::SetRangesBase(dw_addr_t ranges_base) {
  lldbassert(!m_rnglist_table_done);

  m_ranges_base = ranges_base;
}

const std::optional<llvm::DWARFDebugRnglistTable> &
DWARFUnit::GetRnglistTable() {
  if (GetVersion() >= 5 && !m_rnglist_table_done) {
    m_rnglist_table_done = true;
    if (auto table_or_error =
            ParseListTableHeader<llvm::DWARFDebugRnglistTable>(
                GetRnglistData().GetAsLLVMDWARF(), m_ranges_base, DWARF32))
      m_rnglist_table = std::move(table_or_error.get());
    else
      GetSymbolFileDWARF().GetObjectFile()->GetModule()->ReportError(
          "Failed to extract range list table at offset {0:x16}: {1}",
          m_ranges_base, toString(table_or_error.takeError()).c_str());
  }
  return m_rnglist_table;
}

// This function is called only for DW_FORM_rnglistx.
llvm::Expected<uint64_t> DWARFUnit::GetRnglistOffset(uint32_t Index) {
  if (!GetRnglistTable())
    return llvm::createStringError(std::errc::invalid_argument,
                                   "missing or invalid range list table");
  if (!m_ranges_base)
    return llvm::createStringError(
        std::errc::invalid_argument,
        llvm::formatv("DW_FORM_rnglistx cannot be used without "
                      "DW_AT_rnglists_base for CU at {0:x16}",
                      GetOffset())
            .str()
            .c_str());
  if (std::optional<uint64_t> off = GetRnglistTable()->getOffsetEntry(
          GetRnglistData().GetAsLLVM(), Index))
    return *off + m_ranges_base;
  return llvm::createStringError(
      std::errc::invalid_argument,
      "invalid range list table index %u; OffsetEntryCount is %u, "
      "DW_AT_rnglists_base is %" PRIu64,
      Index, GetRnglistTable()->getOffsetEntryCount(), m_ranges_base);
}

void DWARFUnit::SetStrOffsetsBase(dw_offset_t str_offsets_base) {
  m_str_offsets_base = str_offsets_base;
}

dw_addr_t DWARFUnit::ReadAddressFromDebugAddrSection(uint32_t index) const {
  uint32_t index_size = GetAddressByteSize();
  dw_offset_t addr_base = GetAddrBase();
  dw_addr_t offset = addr_base + static_cast<dw_addr_t>(index) * index_size;
  const DWARFDataExtractor &data =
      m_dwarf.GetDWARFContext().getOrLoadAddrData();
  if (data.ValidOffsetForDataOfSize(offset, index_size))
    return data.GetMaxU64_unchecked(&offset, index_size);
  return LLDB_INVALID_ADDRESS;
}

// It may be called only with m_die_array_mutex held R/W.
void DWARFUnit::ClearDIEsRWLocked() {
  m_die_array.clear();
  m_die_array.shrink_to_fit();

  if (m_dwo && !m_dwo->m_cancel_scopes)
    m_dwo->ClearDIEsRWLocked();
}

lldb::ByteOrder DWARFUnit::GetByteOrder() const {
  return m_dwarf.GetObjectFile()->GetByteOrder();
}

void DWARFUnit::SetBaseAddress(dw_addr_t base_addr) { m_base_addr = base_addr; }

// Compare function DWARFDebugAranges::Range structures
static bool CompareDIEOffset(const DWARFDebugInfoEntry &die,
                             const dw_offset_t die_offset) {
  return die.GetOffset() < die_offset;
}

// GetDIE()
//
// Get the DIE (Debug Information Entry) with the specified offset by first
// checking if the DIE is contained within this compile unit and grabbing the
// DIE from this compile unit. Otherwise we grab the DIE from the DWARF file.
DWARFDIE
DWARFUnit::GetDIE(dw_offset_t die_offset) {
  if (die_offset == DW_INVALID_OFFSET)
    return DWARFDIE(); // Not found

  if (!ContainsDIEOffset(die_offset)) {
    GetSymbolFileDWARF().GetObjectFile()->GetModule()->ReportError(
        "GetDIE for DIE {0:x16} is outside of its CU {1:x16}", die_offset,
        GetOffset());
    return DWARFDIE(); // Not found
  }

  ExtractDIEsIfNeeded();
  DWARFDebugInfoEntry::const_iterator end = m_die_array.cend();
  DWARFDebugInfoEntry::const_iterator pos =
      lower_bound(m_die_array.cbegin(), end, die_offset, CompareDIEOffset);

  if (pos != end && die_offset == (*pos).GetOffset())
    return DWARFDIE(this, &(*pos));
  return DWARFDIE(); // Not found
}

llvm::StringRef DWARFUnit::PeekDIEName(dw_offset_t die_offset) {
  DWARFDebugInfoEntry die;
  if (!die.Extract(GetData(), *this, &die_offset))
    return llvm::StringRef();

  // Does die contain a DW_AT_Name?
  if (const char *name =
          die.GetAttributeValueAsString(this, DW_AT_name, nullptr))
    return name;

  // Does its DW_AT_specification or DW_AT_abstract_origin contain an AT_Name?
  for (auto attr : {DW_AT_specification, DW_AT_abstract_origin}) {
    DWARFFormValue form_value;
    if (!die.GetAttributeValue(this, attr, form_value))
      continue;
    auto [unit, offset] = form_value.ReferencedUnitAndOffset();
    if (unit)
      if (auto name = unit->PeekDIEName(offset); !name.empty())
        return name;
  }

  return llvm::StringRef();
}

DWARFUnit &DWARFUnit::GetNonSkeletonUnit() {
  ExtractUnitDIEIfNeeded();
  if (m_dwo)
    return *m_dwo;
  return *this;
}

uint8_t DWARFUnit::GetAddressByteSize(const DWARFUnit *cu) {
  if (cu)
    return cu->GetAddressByteSize();
  return DWARFUnit::GetDefaultAddressSize();
}

uint8_t DWARFUnit::GetDefaultAddressSize() { return 4; }

DWARFCompileUnit *DWARFUnit::GetSkeletonUnit() {
  if (m_skeleton_unit.load() == nullptr && IsDWOUnit()) {
    SymbolFileDWARFDwo *dwo =
        llvm::dyn_cast_or_null<SymbolFileDWARFDwo>(&GetSymbolFileDWARF());
    // Do a reverse lookup if the skeleton compile unit wasn't set.
    DWARFUnit *candidate_skeleton_unit =
        dwo ? dwo->GetBaseSymbolFile().GetSkeletonUnit(this) : nullptr;
    if (candidate_skeleton_unit)
      (void)LinkToSkeletonUnit(*candidate_skeleton_unit);
    // Linking may fail due to a race, so be sure to return the actual value.
  }
  return llvm::dyn_cast_or_null<DWARFCompileUnit>(m_skeleton_unit.load());
}

bool DWARFUnit::LinkToSkeletonUnit(DWARFUnit &skeleton_unit) {
  DWARFUnit *expected_unit = nullptr;
  if (m_skeleton_unit.compare_exchange_strong(expected_unit, &skeleton_unit))
    return true;
  if (expected_unit == &skeleton_unit) {
    // Exchange failed because it already contained the right  value.
    return true;
  }
  return false; // Already linked to a different unit.
}

bool DWARFUnit::Supports_DW_AT_APPLE_objc_complete_type() {
  return GetProducer() != eProducerLLVMGCC;
}

bool DWARFUnit::DW_AT_decl_file_attributes_are_invalid() {
  // llvm-gcc makes completely invalid decl file attributes and won't ever be
  // fixed, so we need to know to ignore these.
  return GetProducer() == eProducerLLVMGCC;
}

bool DWARFUnit::Supports_unnamed_objc_bitfields() {
  if (GetProducer() == eProducerClang)
    return GetProducerVersion() >= llvm::VersionTuple(425, 0, 13);
  // Assume all other compilers didn't have incorrect ObjC bitfield info.
  return true;
}

void DWARFUnit::ParseProducerInfo() {
  m_producer = eProducerOther;
  const DWARFDebugInfoEntry *die = GetUnitDIEPtrOnly();
  if (!die)
    return;

  llvm::StringRef producer(
      die->GetAttributeValueAsString(this, DW_AT_producer, nullptr));
  if (producer.empty())
    return;

  static const RegularExpression g_swiftlang_version_regex(
      llvm::StringRef(R"(swiftlang-([0-9]+\.[0-9]+\.[0-9]+(\.[0-9]+)?))"));
  static const RegularExpression g_clang_version_regex(
      llvm::StringRef(R"(clang-([0-9]+\.[0-9]+\.[0-9]+(\.[0-9]+)?))"));
  static const RegularExpression g_llvm_gcc_regex(
      llvm::StringRef(R"(4\.[012]\.[01] )"
                      R"(\(Based on Apple Inc\. build [0-9]+\) )"
                      R"(\(LLVM build [\.0-9]+\)$)"));

  llvm::SmallVector<llvm::StringRef, 3> matches;
  if (g_swiftlang_version_regex.Execute(producer, &matches)) {
    m_producer_version.tryParse(matches[1]);
    m_producer = eProducerSwift;
  } else if (producer.contains("clang")) {
    if (g_clang_version_regex.Execute(producer, &matches))
      m_producer_version.tryParse(matches[1]);
    m_producer = eProducerClang;
  } else if (producer.contains("GNU")) {
    m_producer = eProducerGCC;
  } else if (g_llvm_gcc_regex.Execute(producer)) {
    m_producer = eProducerLLVMGCC;
  }
}

DWARFProducer DWARFUnit::GetProducer() {
  if (m_producer == eProducerInvalid)
    ParseProducerInfo();
  return m_producer;
}

llvm::VersionTuple DWARFUnit::GetProducerVersion() {
  if (m_producer_version.empty())
    ParseProducerInfo();
  return m_producer_version;
}

uint64_t DWARFUnit::GetDWARFLanguageType() {
  if (m_language_type)
    return *m_language_type;

  const DWARFDebugInfoEntry *die = GetUnitDIEPtrOnly();
  if (!die)
    m_language_type = 0;
  else
    m_language_type = die->GetAttributeValueAsUnsigned(this, DW_AT_language, 0);
  return *m_language_type;
}

bool DWARFUnit::GetIsOptimized() {
  if (m_is_optimized == eLazyBoolCalculate) {
    const DWARFDebugInfoEntry *die = GetUnitDIEPtrOnly();
    if (die) {
      m_is_optimized = eLazyBoolNo;
      if (die->GetAttributeValueAsUnsigned(this, DW_AT_APPLE_optimized, 0) ==
          1) {
        m_is_optimized = eLazyBoolYes;
      }
    }
  }
  return m_is_optimized == eLazyBoolYes;
}

FileSpec::Style DWARFUnit::GetPathStyle() {
  if (!m_comp_dir)
    ComputeCompDirAndGuessPathStyle();
  return m_comp_dir->GetPathStyle();
}

const FileSpec &DWARFUnit::GetCompilationDirectory() {
  if (!m_comp_dir)
    ComputeCompDirAndGuessPathStyle();
  return *m_comp_dir;
}

const FileSpec &DWARFUnit::GetAbsolutePath() {
  if (!m_file_spec)
    ComputeAbsolutePath();
  return *m_file_spec;
}

FileSpec DWARFUnit::GetFile(size_t file_idx) {
  return m_dwarf.GetFile(*this, file_idx);
}

// DWARF2/3 suggests the form hostname:pathname for compilation directory.
// Remove the host part if present.
static llvm::StringRef
removeHostnameFromPathname(llvm::StringRef path_from_dwarf) {
  if (!path_from_dwarf.contains(':'))
    return path_from_dwarf;
  llvm::StringRef host, path;
  std::tie(host, path) = path_from_dwarf.split(':');

  if (host.contains('/'))
    return path_from_dwarf;

  // check whether we have a windows path, and so the first character is a
  // drive-letter not a hostname.
  if (host.size() == 1 && llvm::isAlpha(host[0]) &&
      (path.starts_with("\\") || path.starts_with("/")))
    return path_from_dwarf;

  return path;
}

void DWARFUnit::ComputeCompDirAndGuessPathStyle() {
  m_comp_dir = FileSpec();
  const DWARFDebugInfoEntry *die = GetUnitDIEPtrOnly();
  if (!die)
    return;

  llvm::StringRef comp_dir = removeHostnameFromPathname(
      die->GetAttributeValueAsString(this, DW_AT_comp_dir, nullptr));
  if (!comp_dir.empty()) {
    FileSpec::Style comp_dir_style =
        FileSpec::GuessPathStyle(comp_dir).value_or(FileSpec::Style::native);
    m_comp_dir = FileSpec(comp_dir, comp_dir_style);
  } else {
    // Try to detect the style based on the DW_AT_name attribute, but just store
    // the detected style in the m_comp_dir field.
    const char *name =
        die->GetAttributeValueAsString(this, DW_AT_name, nullptr);
    m_comp_dir = FileSpec(
        "", FileSpec::GuessPathStyle(name).value_or(FileSpec::Style::native));
  }
}

void DWARFUnit::ComputeAbsolutePath() {
  m_file_spec = FileSpec();
  const DWARFDebugInfoEntry *die = GetUnitDIEPtrOnly();
  if (!die)
    return;

  m_file_spec =
      FileSpec(die->GetAttributeValueAsString(this, DW_AT_name, nullptr),
               GetPathStyle());

  if (m_file_spec->IsRelative())
    m_file_spec->MakeAbsolute(GetCompilationDirectory());
}

SymbolFileDWARFDwo *DWARFUnit::GetDwoSymbolFile(bool load_all_debug_info) {
  if (load_all_debug_info)
    ExtractUnitDIEIfNeeded();
  if (m_dwo)
    return &llvm::cast<SymbolFileDWARFDwo>(m_dwo->GetSymbolFileDWARF());
  return nullptr;
}

const DWARFDebugAranges &DWARFUnit::GetFunctionAranges() {
  if (m_func_aranges_up == nullptr) {
    m_func_aranges_up = std::make_unique<DWARFDebugAranges>();
    const DWARFDebugInfoEntry *die = DIEPtr();
    if (die)
      die->BuildFunctionAddressRangeTable(this, m_func_aranges_up.get());

    if (m_dwo) {
      const DWARFDebugInfoEntry *dwo_die = m_dwo->DIEPtr();
      if (dwo_die)
        dwo_die->BuildFunctionAddressRangeTable(m_dwo.get(),
                                                m_func_aranges_up.get());
    }

    const bool minimize = false;
    m_func_aranges_up->Sort(minimize);
  }
  return *m_func_aranges_up;
}

llvm::Expected<DWARFUnitSP>
DWARFUnit::extract(SymbolFileDWARF &dwarf, user_id_t uid,
                   const DWARFDataExtractor &debug_info,
                   DIERef::Section section, lldb::offset_t *offset_ptr) {
  assert(debug_info.ValidOffset(*offset_ptr));

  DWARFContext &context = dwarf.GetDWARFContext();

  // FIXME: Either properly map between DIERef::Section and
  // llvm::DWARFSectionKind or switch to llvm's definition entirely.
  llvm::DWARFSectionKind section_kind_llvm =
      section == DIERef::Section::DebugInfo
          ? llvm::DWARFSectionKind::DW_SECT_INFO
          : llvm::DWARFSectionKind::DW_SECT_EXT_TYPES;

  llvm::DWARFDataExtractor debug_info_llvm = debug_info.GetAsLLVMDWARF();
  llvm::DWARFUnitHeader header;
  if (llvm::Error extract_err = header.extract(
          context.GetAsLLVM(), debug_info_llvm, offset_ptr, section_kind_llvm))
    return std::move(extract_err);

  if (context.isDwo()) {
    const llvm::DWARFUnitIndex::Entry *entry = nullptr;
    const llvm::DWARFUnitIndex &index = header.isTypeUnit()
                                            ? context.GetAsLLVM().getTUIndex()
                                            : context.GetAsLLVM().getCUIndex();
    if (index) {
      if (header.isTypeUnit())
        entry = index.getFromHash(header.getTypeHash());
      else if (auto dwo_id = header.getDWOId())
        entry = index.getFromHash(*dwo_id);
    }
    if (!entry)
      entry = index.getFromOffset(header.getOffset());
    if (entry)
      if (llvm::Error err = header.applyIndexEntry(entry))
        return std::move(err);
  }

  const llvm::DWARFDebugAbbrev *abbr = dwarf.DebugAbbrev();
  if (!abbr)
    return llvm::make_error<llvm::object::GenericBinaryError>(
        "No debug_abbrev data");

  bool abbr_offset_OK =
      dwarf.GetDWARFContext().getOrLoadAbbrevData().ValidOffset(
          header.getAbbrOffset());
  if (!abbr_offset_OK)
    return llvm::make_error<llvm::object::GenericBinaryError>(
        "Abbreviation offset for unit is not valid");

  llvm::Expected<const llvm::DWARFAbbreviationDeclarationSet *> abbrevs_or_err =
      abbr->getAbbreviationDeclarationSet(header.getAbbrOffset());
  if (!abbrevs_or_err)
    return abbrevs_or_err.takeError();

  const llvm::DWARFAbbreviationDeclarationSet *abbrevs = *abbrevs_or_err;
  if (!abbrevs)
    return llvm::make_error<llvm::object::GenericBinaryError>(
        "No abbrev exists at the specified offset.");

  bool is_dwo = dwarf.GetDWARFContext().isDwo();
  if (header.isTypeUnit())
    return DWARFUnitSP(
        new DWARFTypeUnit(dwarf, uid, header, *abbrevs, section, is_dwo));
  return DWARFUnitSP(
      new DWARFCompileUnit(dwarf, uid, header, *abbrevs, section, is_dwo));
}

const lldb_private::DWARFDataExtractor &DWARFUnit::GetData() const {
  return m_section == DIERef::Section::DebugTypes
             ? m_dwarf.GetDWARFContext().getOrLoadDebugTypesData()
             : m_dwarf.GetDWARFContext().getOrLoadDebugInfoData();
}

uint32_t DWARFUnit::GetHeaderByteSize() const {
  switch (m_header.getUnitType()) {
  case llvm::dwarf::DW_UT_compile:
  case llvm::dwarf::DW_UT_partial:
    return GetVersion() < 5 ? 11 : 12;
  case llvm::dwarf::DW_UT_skeleton:
  case llvm::dwarf::DW_UT_split_compile:
    return 20;
  case llvm::dwarf::DW_UT_type:
  case llvm::dwarf::DW_UT_split_type:
    return GetVersion() < 5 ? 23 : 24;
  }
  llvm_unreachable("invalid UnitType.");
}

std::optional<uint64_t>
DWARFUnit::GetStringOffsetSectionItem(uint32_t index) const {
  lldb::offset_t offset = GetStrOffsetsBase() + index * 4;
  return m_dwarf.GetDWARFContext().getOrLoadStrOffsetsData().GetU32(&offset);
}

llvm::Expected<DWARFRangeList>
DWARFUnit::FindRnglistFromOffset(dw_offset_t offset) {
  if (GetVersion() <= 4) {
    const DWARFDebugRanges *debug_ranges = m_dwarf.GetDebugRanges();
    if (!debug_ranges)
      return llvm::make_error<llvm::object::GenericBinaryError>(
          "No debug_ranges section");
    return debug_ranges->FindRanges(this, offset);
  }

  if (!GetRnglistTable())
    return llvm::createStringError(std::errc::invalid_argument,
                                   "missing or invalid range list table");

  llvm::DWARFDataExtractor data = GetRnglistData().GetAsLLVMDWARF();

  // As DW_AT_rnglists_base may be missing we need to call setAddressSize.
  data.setAddressSize(m_header.getAddressByteSize());
  auto range_list_or_error = GetRnglistTable()->findList(data, offset);
  if (!range_list_or_error)
    return range_list_or_error.takeError();

  llvm::Expected<llvm::DWARFAddressRangesVector> llvm_ranges =
      range_list_or_error->getAbsoluteRanges(
          llvm::object::SectionedAddress{GetBaseAddress()},
          GetAddressByteSize(), [&](uint32_t index) {
            uint32_t index_size = GetAddressByteSize();
            dw_offset_t addr_base = GetAddrBase();
            lldb::offset_t offset =
                addr_base + static_cast<lldb::offset_t>(index) * index_size;
            return llvm::object::SectionedAddress{
                m_dwarf.GetDWARFContext().getOrLoadAddrData().GetMaxU64(
                    &offset, index_size)};
          });
  if (!llvm_ranges)
    return llvm_ranges.takeError();

  DWARFRangeList ranges;
  for (const llvm::DWARFAddressRange &llvm_range : *llvm_ranges) {
    ranges.Append(DWARFRangeList::Entry(llvm_range.LowPC,
                                        llvm_range.HighPC - llvm_range.LowPC));
  }
  ranges.Sort();
  return ranges;
}

llvm::Expected<DWARFRangeList> DWARFUnit::FindRnglistFromIndex(uint32_t index) {
  llvm::Expected<uint64_t> maybe_offset = GetRnglistOffset(index);
  if (!maybe_offset)
    return maybe_offset.takeError();
  return FindRnglistFromOffset(*maybe_offset);
}

bool DWARFUnit::HasAny(llvm::ArrayRef<dw_tag_t> tags) {
  ExtractUnitDIEIfNeeded();
  if (m_dwo)
    return m_dwo->HasAny(tags);

  for (const auto &die : m_die_array) {
    for (const auto tag : tags) {
      if (tag == die.Tag())
        return true;
    }
  }
  return false;
}<|MERGE_RESOLUTION|>--- conflicted
+++ resolved
@@ -101,11 +101,7 @@
   // Link the DWO unit to this object, if it hasn't been linked already (this
   // can happen when we have an index, and the DWO unit is parsed first).
   if (!dwo_cu->LinkToSkeletonUnit(*this)) {
-<<<<<<< HEAD
-    SetDwoError(Status::createWithFormat(
-=======
     SetDwoError(Status::FromErrorStringWithFormatv(
->>>>>>> 1d22c955
         "multiple compile units with Dwo ID {0:x16}", *m_dwo_id));
     return;
   }
