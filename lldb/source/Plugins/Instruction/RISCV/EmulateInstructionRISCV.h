--- conflicted
+++ resolved
@@ -76,17 +76,9 @@
   bool EvaluateInstruction(uint32_t options) override;
   bool TestEmulation(Stream *out_stream, ArchSpec &arch,
                      OptionValueDictionary *test_data) override;
-<<<<<<< HEAD
-  using EmulateInstruction::GetRegisterInfo;
-
   llvm::Optional<RegisterInfo> GetRegisterInfo(lldb::RegisterKind reg_kind,
                                                uint32_t reg_num) override;
 
-=======
-  llvm::Optional<RegisterInfo> GetRegisterInfo(lldb::RegisterKind reg_kind,
-                                               uint32_t reg_num) override;
-
->>>>>>> f788a4d7
   lldb::addr_t ReadPC(bool &success);
   bool WritePC(lldb::addr_t pc);
 
