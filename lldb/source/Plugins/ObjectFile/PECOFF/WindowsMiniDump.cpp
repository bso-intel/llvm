//===-- WindowsMiniDump.cpp -----------------------------------------------===//
//
// Part of the LLVM Project, under the Apache License v2.0 with LLVM Exceptions.
// See https://llvm.org/LICENSE.txt for license information.
// SPDX-License-Identifier: Apache-2.0 WITH LLVM-exception
//
//===----------------------------------------------------------------------===//

// This function is separated out from ObjectFilePECOFF.cpp to name avoid name
// collisions with WinAPI preprocessor macros.

#include "WindowsMiniDump.h"
#include "lldb/Utility/FileSpec.h"
#include "llvm/Support/ConvertUTF.h"

#ifdef _WIN32
#include "lldb/Host/windows/windows.h"
#include <dbghelp.h>
#endif

namespace lldb_private {

bool SaveMiniDump(const lldb::ProcessSP &process_sp,
<<<<<<< HEAD
                  const SaveCoreOptions &core_options,
                  lldb_private::Status &error) {
  if (!process_sp)
    return false;
#ifdef _WIN32
  const auto &outfile = core_options.GetOutputFile().value();
=======
                  SaveCoreOptions &core_options, lldb_private::Status &error) {
  if (!process_sp)
    return false;
#ifdef _WIN32
  std::optional<FileSpec> outfileSpec = core_options.GetOutputFile();
  const auto &outfile = outfileSpec.value();
>>>>>>> 98391913
  HANDLE process_handle = ::OpenProcess(
      PROCESS_QUERY_INFORMATION | PROCESS_VM_READ, FALSE, process_sp->GetID());
  const std::string file_name = outfile.GetPath();
  std::wstring wide_name;
  wide_name.resize(file_name.size() + 1);
  char *result_ptr = reinterpret_cast<char *>(&wide_name[0]);
  const llvm::UTF8 *error_ptr = nullptr;
  if (!llvm::ConvertUTF8toWide(sizeof(wchar_t), file_name, result_ptr,
                               error_ptr)) {
    error.SetErrorString("cannot convert file name");
    return false;
  }
  HANDLE file_handle =
      ::CreateFileW(wide_name.c_str(), GENERIC_WRITE, FILE_SHARE_READ, NULL,
                    CREATE_ALWAYS, FILE_ATTRIBUTE_NORMAL, NULL);
  const auto result =
      ::MiniDumpWriteDump(process_handle, process_sp->GetID(), file_handle,
                          MiniDumpWithFullMemoryInfo, NULL, NULL, NULL);
  ::CloseHandle(file_handle);
  ::CloseHandle(process_handle);
  if (!result) {
    error.SetError(::GetLastError(), lldb::eErrorTypeWin32);
    return false;
  }
  return true;
#endif
  return false;
}

} // namesapce lldb_private<|MERGE_RESOLUTION|>--- conflicted
+++ resolved
@@ -21,21 +21,12 @@
 namespace lldb_private {
 
 bool SaveMiniDump(const lldb::ProcessSP &process_sp,
-<<<<<<< HEAD
-                  const SaveCoreOptions &core_options,
-                  lldb_private::Status &error) {
-  if (!process_sp)
-    return false;
-#ifdef _WIN32
-  const auto &outfile = core_options.GetOutputFile().value();
-=======
                   SaveCoreOptions &core_options, lldb_private::Status &error) {
   if (!process_sp)
     return false;
 #ifdef _WIN32
   std::optional<FileSpec> outfileSpec = core_options.GetOutputFile();
   const auto &outfile = outfileSpec.value();
->>>>>>> 98391913
   HANDLE process_handle = ::OpenProcess(
       PROCESS_QUERY_INFORMATION | PROCESS_VM_READ, FALSE, process_sp->GetID());
   const std::string file_name = outfile.GetPath();
