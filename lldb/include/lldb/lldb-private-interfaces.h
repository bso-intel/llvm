//===-- lldb-private-interfaces.h -------------------------------*- C++ -*-===//
//
// Part of the LLVM Project, under the Apache License v2.0 with LLVM Exceptions.
// See https://llvm.org/LICENSE.txt for license information.
// SPDX-License-Identifier: Apache-2.0 WITH LLVM-exception
//
//===----------------------------------------------------------------------===//

#ifndef LLDB_LLDB_PRIVATE_INTERFACES_H
#define LLDB_LLDB_PRIVATE_INTERFACES_H

#include "lldb/Symbol/SaveCoreOptions.h"
#include "lldb/lldb-enumerations.h"
#include "lldb/lldb-forward.h"
#include "lldb/lldb-private-enumerations.h"
#include "lldb/lldb-types.h"
#include <memory>
#include <set>

namespace llvm {
namespace json {
class Object;
class Value;
}
} // namespace llvm

namespace lldb_private {
class ScriptedInterfaceUsages;
typedef lldb::ABISP (*ABICreateInstance)(lldb::ProcessSP process_sp,
                                         const ArchSpec &arch);
typedef std::unique_ptr<Architecture> (*ArchitectureCreateInstance)(
    const ArchSpec &arch);
typedef lldb::DisassemblerSP (*DisassemblerCreateInstance)(const ArchSpec &arch,
                                                           const char *flavor);
typedef DynamicLoader *(*DynamicLoaderCreateInstance)(Process *process,
                                                      bool force);
typedef lldb::JITLoaderSP (*JITLoaderCreateInstance)(Process *process,
                                                     bool force);
typedef ObjectContainer *(*ObjectContainerCreateInstance)(
    const lldb::ModuleSP &module_sp, lldb::DataBufferSP &data_sp,
    lldb::offset_t data_offset, const FileSpec *file, lldb::offset_t offset,
    lldb::offset_t length);
typedef ObjectContainer *(*ObjectContainerCreateMemoryInstance)(
    const lldb::ModuleSP &module_sp, lldb::WritableDataBufferSP data_sp,
    const lldb::ProcessSP &process_sp, lldb::addr_t offset);
typedef size_t (*ObjectFileGetModuleSpecifications)(
    const FileSpec &file, lldb::DataBufferSP &data_sp,
    lldb::offset_t data_offset, lldb::offset_t file_offset,
    lldb::offset_t length, ModuleSpecList &module_specs);
typedef ObjectFile *(*ObjectFileCreateInstance)(const lldb::ModuleSP &module_sp,
                                                lldb::DataBufferSP data_sp,
                                                lldb::offset_t data_offset,
                                                const FileSpec *file,
                                                lldb::offset_t file_offset,
                                                lldb::offset_t length);
typedef ObjectFile *(*ObjectFileCreateMemoryInstance)(
    const lldb::ModuleSP &module_sp, lldb::WritableDataBufferSP data_sp,
    const lldb::ProcessSP &process_sp, lldb::addr_t offset);
typedef bool (*ObjectFileSaveCore)(const lldb::ProcessSP &process_sp,
<<<<<<< HEAD
                                   const lldb_private::SaveCoreOptions &options,
=======
                                   lldb_private::SaveCoreOptions &options,
>>>>>>> 98391913
                                   Status &error);
typedef EmulateInstruction *(*EmulateInstructionCreateInstance)(
    const ArchSpec &arch, InstructionType inst_type);
typedef OperatingSystem *(*OperatingSystemCreateInstance)(Process *process,
                                                          bool force);
typedef Language *(*LanguageCreateInstance)(lldb::LanguageType language);
typedef LanguageRuntime *(*LanguageRuntimeCreateInstance)(
    Process *process, lldb::LanguageType language);
typedef lldb::CommandObjectSP (*LanguageRuntimeGetCommandObject)(
    CommandInterpreter &interpreter);
typedef lldb::BreakpointPreconditionSP (
    *LanguageRuntimeGetExceptionPrecondition)(lldb::LanguageType language,
                                              bool throw_bp);
typedef lldb::StructuredDataPluginSP (*StructuredDataPluginCreateInstance)(
    Process &process);
typedef Status (*StructuredDataFilterLaunchInfo)(ProcessLaunchInfo &launch_info,
                                                 Target *target);
typedef SystemRuntime *(*SystemRuntimeCreateInstance)(Process *process);
typedef lldb::PlatformSP (*PlatformCreateInstance)(bool force,
                                                   const ArchSpec *arch);
typedef lldb::ProcessSP (*ProcessCreateInstance)(
    lldb::TargetSP target_sp, lldb::ListenerSP listener_sp,
    const FileSpec *crash_file_path, bool can_connect);
typedef lldb::RegisterTypeBuilderSP (*RegisterTypeBuilderCreateInstance)(
    Target &target);
typedef lldb::ScriptInterpreterSP (*ScriptInterpreterCreateInstance)(
    Debugger &debugger);
typedef SymbolFile *(*SymbolFileCreateInstance)(lldb::ObjectFileSP objfile_sp);
typedef SymbolVendor *(*SymbolVendorCreateInstance)(
    const lldb::ModuleSP &module_sp,
    lldb_private::Stream
        *feedback_strm); // Module can be NULL for default system symbol vendor
typedef SymbolLocator *(*SymbolLocatorCreateInstance)();
typedef std::optional<ModuleSpec> (*SymbolLocatorLocateExecutableObjectFile)(
    const ModuleSpec &module_spec);
typedef std::optional<FileSpec> (*SymbolLocatorFindSymbolFileInBundle)(
    const FileSpec &dsym_bundle_fspec, const UUID *uuid, const ArchSpec *arch);
typedef std::optional<FileSpec> (*SymbolLocatorLocateExecutableSymbolFile)(
    const ModuleSpec &module_spec, const FileSpecList &default_search_paths);
typedef bool (*SymbolLocatorDownloadObjectAndSymbolFile)(
    ModuleSpec &module_spec, Status &error, bool force_lookup,
    bool copy_executable);
using BreakpointHitCallback =
    std::function<bool(void *baton, StoppointCallbackContext *context,
                       lldb::user_id_t break_id, lldb::user_id_t break_loc_id)>;

typedef bool (*WatchpointHitCallback)(void *baton,
                                      StoppointCallbackContext *context,
                                      lldb::user_id_t watch_id);
typedef bool (*ThreadPlanShouldStopHereCallback)(
    ThreadPlan *current_plan, Flags &flags, lldb::FrameComparison operation,
    Status &status, void *baton);
typedef lldb::ThreadPlanSP (*ThreadPlanStepFromHereCallback)(
    ThreadPlan *current_plan, Flags &flags, lldb::FrameComparison operation,
    Status &status, void *baton);
typedef UnwindAssembly *(*UnwindAssemblyCreateInstance)(const ArchSpec &arch);
typedef lldb::MemoryHistorySP (*MemoryHistoryCreateInstance)(
    const lldb::ProcessSP &process_sp);
typedef lldb::InstrumentationRuntimeType (*InstrumentationRuntimeGetType)();
typedef lldb::InstrumentationRuntimeSP (*InstrumentationRuntimeCreateInstance)(
    const lldb::ProcessSP &process_sp);
typedef lldb::TypeSystemSP (*TypeSystemCreateInstance)(
    lldb::LanguageType language, Module *module, Target *target);
typedef lldb::REPLSP (*REPLCreateInstance)(Status &error,
                                           lldb::LanguageType language,
                                           Debugger *debugger, Target *target,
                                           const char *repl_options);
typedef bool (*ScriptedInterfaceCreateInstance)(lldb::ScriptLanguage language,
                                                ScriptedInterfaceUsages usages);
typedef int (*ComparisonFunction)(const void *, const void *);
typedef void (*DebuggerInitializeCallback)(Debugger &debugger);
/// Trace
/// \{
typedef llvm::Expected<lldb::TraceSP> (*TraceCreateInstanceFromBundle)(
    const llvm::json::Value &trace_bundle_description,
    llvm::StringRef session_file_dir, lldb_private::Debugger &debugger);
typedef llvm::Expected<lldb::TraceSP> (*TraceCreateInstanceForLiveProcess)(
    Process &process);
typedef llvm::Expected<lldb::TraceExporterUP> (*TraceExporterCreateInstance)();
typedef lldb::CommandObjectSP (*ThreadTraceExportCommandCreator)(
    CommandInterpreter &interpreter);
/// \}
} // namespace lldb_private

#endif // LLDB_LLDB_PRIVATE_INTERFACES_H<|MERGE_RESOLUTION|>--- conflicted
+++ resolved
@@ -57,11 +57,7 @@
     const lldb::ModuleSP &module_sp, lldb::WritableDataBufferSP data_sp,
     const lldb::ProcessSP &process_sp, lldb::addr_t offset);
 typedef bool (*ObjectFileSaveCore)(const lldb::ProcessSP &process_sp,
-<<<<<<< HEAD
-                                   const lldb_private::SaveCoreOptions &options,
-=======
                                    lldb_private::SaveCoreOptions &options,
->>>>>>> 98391913
                                    Status &error);
 typedef EmulateInstruction *(*EmulateInstructionCreateInstance)(
     const ArchSpec &arch, InstructionType inst_type);
