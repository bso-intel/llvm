--- conflicted
+++ resolved
@@ -55,13 +55,8 @@
   if (std::optional<URI> res = URI::Parse(name)) {
     if (!Socket::FindProtocolByScheme(res->scheme.str().c_str(),
                                       socket_protocol))
-<<<<<<< HEAD
-      error.SetErrorStringWithFormat("Unknown protocol scheme \"%s\"",
-                                     res->scheme.str().c_str());
-=======
       error = Status::FromErrorStringWithFormat(
           "Unknown protocol scheme \"%s\"", res->scheme.str().c_str());
->>>>>>> 1d22c955
     else
       name = name.drop_front(res->scheme.size() + strlen("://"));
   } else {
