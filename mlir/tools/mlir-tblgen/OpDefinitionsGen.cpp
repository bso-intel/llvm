--- conflicted
+++ resolved
@@ -127,17 +127,6 @@
            std::next({0}, valueRange.first + valueRange.second)};
 )";
 
-<<<<<<< HEAD
-static const char *const typeVerifierSignature =
-    "static ::mlir::LogicalResult {0}(::mlir::Operation *op, ::mlir::Type "
-    "type, ::llvm::StringRef valueKind, unsigned valueGroupStartIndex)";
-
-static const char *const typeVerifierErrorHandler =
-    " op->emitOpError(valueKind) << \" #\" << valueGroupStartIndex << \" must "
-    "be {0}, but got \" << type";
-
-=======
->>>>>>> f7105d88
 static const char *const opCommentHeader = R"(
 //===----------------------------------------------------------------------===//
 // {0} {1}
@@ -480,27 +469,14 @@
 
 // Generate attribute verification. If an op instance is not available, then
 // attribute checks that require one will not be emitted.
-<<<<<<< HEAD
-static void genAttributeVerifier(const OpOrAdaptorHelper &emitHelper,
-                                 FmtContext &ctx, OpMethodBody &body) {
-=======
 static void genAttributeVerifier(
     const OpOrAdaptorHelper &emitHelper, FmtContext &ctx, OpMethodBody &body,
     const StaticVerifierFunctionEmitter &staticVerifierEmitter) {
->>>>>>> f7105d88
   // Check that a required attribute exists.
   //
   // {0}: Attribute variable name.
   // {1}: Emit error prefix.
   // {2}: Attribute name.
-<<<<<<< HEAD
-  const char *const checkRequiredAttr = R"(
-    if (!{0})
-      return {1}"requires attribute '{2}'");
-  )";
-  // Check the condition on an attribute if it is required. This assumes that
-  // default values are valid.
-=======
   const char *const verifyRequiredAttr = R"(
     if (!{0})
       return {1}"requires attribute '{2}'");
@@ -508,19 +484,11 @@
   // Verify the attribute if it is present. This assumes that default values
   // are valid. This code snippet pastes the condition inline.
   //
->>>>>>> f7105d88
   // TODO: verify the default value is valid (perhaps in debug mode only).
   //
   // {0}: Attribute variable name.
   // {1}: Attribute condition code.
   // {2}: Emit error prefix.
-<<<<<<< HEAD
-  // {3}: Attribute/constraint description.
-  const char *const checkAttrCondition = R"(
-    if ({0} && !({1}))
-      return {2}"attribute '{3}' failed to satisfy constraint: {4}");
-  )";
-=======
   // {3}: Attribute name.
   // {4}: Attribute/constraint description.
   const char *const verifyAttrInline = R"(
@@ -537,7 +505,6 @@
     if (::mlir::failed({0}(*this, {1}, "{2}")))
       return ::mlir::failure();
 )";
->>>>>>> f7105d88
 
   for (const auto &namedAttr : emitHelper.getOp().getAttributes()) {
     const auto &attr = namedAttr.attr;
@@ -551,12 +518,8 @@
     // If the attribute's condition needs an op but none is available, then the
     // condition cannot be emitted.
     bool canEmitCondition =
-<<<<<<< HEAD
-        !StringRef(condition).contains("$_op") || emitHelper.isEmittingForOp();
-=======
         !condition.empty() && (!StringRef(condition).contains("$_op") ||
                                emitHelper.isEmittingForOp());
->>>>>>> f7105d88
 
     // Prefix with `tblgen_` to avoid hiding the attribute accessor.
     Twine varName = tblgenNamePrefix + attrName;
@@ -570,18 +533,6 @@
                     emitHelper.getAttr(attrName));
 
     if (!allowMissingAttr) {
-<<<<<<< HEAD
-      body << formatv(checkRequiredAttr, varName, emitHelper.emitErrorPrefix(),
-                      attrName);
-    }
-    if (canEmitCondition) {
-      body << formatv(checkAttrCondition, varName,
-                      tgfmt(condition, &ctx.withSelf(varName)),
-                      emitHelper.emitErrorPrefix(), attrName,
-                      escapeString(attr.getSummary()));
-    }
-    body << "}\n";
-=======
       body << formatv(verifyRequiredAttr, varName, emitHelper.emitErrorPrefix(),
                       attrName);
     }
@@ -598,7 +549,6 @@
       }
     }
     body << "  }\n";
->>>>>>> f7105d88
   }
 }
 
@@ -2271,11 +2221,7 @@
   bool hasCustomVerify = stringInit && !stringInit->getValue().empty();
   populateSubstitutions(emitHelper, verifyCtx);
 
-<<<<<<< HEAD
-  genAttributeVerifier(emitHelper, verifyCtx, body);
-=======
   genAttributeVerifier(emitHelper, verifyCtx, body, staticVerifierEmitter);
->>>>>>> f7105d88
   genOperandResultVerifier(body, op.getOperands(), "operand");
   genOperandResultVerifier(body, op.getResults(), "result");
 
@@ -2368,19 +2314,8 @@
       continue;
     // Emit a loop to check all the dynamic values in the pack.
     StringRef constraintFn =
-<<<<<<< HEAD
-        staticVerifierEmitter.getConstraintFn(value.constraint);
-    body << "    for (::mlir::Value v : valueGroup" << staticValue.index()
-         << ") {\n"
-         << "      if (::mlir::failed(" << constraintFn
-         << "(getOperation(), v.getType(), \"" << valueKind << "\", index)))\n"
-         << "        return ::mlir::failure();\n"
-         << "      ++index;\n"
-         << "    }\n";
-=======
         staticVerifierEmitter.getTypeConstraintFn(value.constraint);
     body << formatv(verifyValues, staticValue.index(), constraintFn, valueKind);
->>>>>>> f7105d88
   }
 
   body << "  }\n";
@@ -2749,11 +2684,7 @@
   FmtContext verifyCtx;
   populateSubstitutions(emitHelper, verifyCtx);
 
-<<<<<<< HEAD
-  genAttributeVerifier(emitHelper, verifyCtx, body);
-=======
   genAttributeVerifier(emitHelper, verifyCtx, body, staticVerifierEmitter);
->>>>>>> f7105d88
 
   body << "  return ::mlir::success();";
 }
@@ -2792,33 +2723,9 @@
     return;
 
   // Generate all of the locally instantiated methods first.
-<<<<<<< HEAD
-  StaticVerifierFunctionEmitter staticVerifierEmitter(recordKeeper);
-  os << formatv(opCommentHeader, "Local Utility Method", "Definitions");
-  staticVerifierEmitter.setSelf("type");
-
-  // Collect a set of all of the used type constraints within the operation
-  // definitions.
-  llvm::SetVector<const void *> typeConstraints;
-  for (Record *def : defs) {
-    Operator op(*def);
-    for (NamedTypeConstraint &operand : op.getOperands())
-      if (operand.hasPredicate())
-        typeConstraints.insert(operand.constraint.getAsOpaquePointer());
-    for (NamedTypeConstraint &result : op.getResults())
-      if (result.hasPredicate())
-        typeConstraints.insert(result.constraint.getAsOpaquePointer());
-  }
-
-  staticVerifierEmitter.emitConstraintMethodsInNamespace(
-      typeVerifierSignature, typeVerifierErrorHandler,
-      Operator(*defs[0]).getCppNamespace(), typeConstraints.getArrayRef(), os,
-      emitDecl);
-=======
   StaticVerifierFunctionEmitter staticVerifierEmitter(os, recordKeeper);
   os << formatv(opCommentHeader, "Local Utility Method", "Definitions");
   staticVerifierEmitter.emitOpConstraints(defs, emitDecl);
->>>>>>> f7105d88
 
   for (auto *def : defs) {
     Operator op(*def);
