--- conflicted
+++ resolved
@@ -22,11 +22,7 @@
 def ControlFlow_Dialect : Dialect {
   let name = "cf";
   let cppNamespace = "::mlir::cf";
-<<<<<<< HEAD
-  let dependentDialects = ["arith::ArithmeticDialect"];
-=======
   let dependentDialects = ["arith::ArithDialect"];
->>>>>>> f788a4d7
   let description = [{
     This dialect contains low-level, i.e. non-region based, control flow
     constructs. These constructs generally represent control flow directly
