--- conflicted
+++ resolved
@@ -206,11 +206,7 @@
       /*args=*/(ins "SmallVectorImpl<unsigned> &":$res),
       /*methodBody=*/"",
       /*defaultImplementation=*/[{
-<<<<<<< HEAD
-        return findPositionsOfType($_op.iterator_types(),
-=======
         return findPositionsOfType($_op.getIteratorTypesArray(),
->>>>>>> f788a4d7
                                    getParallelIteratorTypeName(), res);
       }]
     >,
@@ -236,11 +232,7 @@
       /*args=*/(ins "SmallVectorImpl<unsigned> &":$res),
       /*methodBody=*/"",
       /*defaultImplementation=*/[{
-<<<<<<< HEAD
-        return findPositionsOfType($_op.iterator_types(),
-=======
         return findPositionsOfType($_op.getIteratorTypesArray(),
->>>>>>> f788a4d7
                                    getReductionIteratorTypeName(), res);
       }]
     >,
@@ -266,11 +258,7 @@
       /*args=*/(ins "SmallVectorImpl<unsigned> &":$res),
       /*methodBody=*/"",
       /*defaultImplementation=*/[{
-<<<<<<< HEAD
-        return findPositionsOfType($_op.iterator_types(),
-=======
         return findPositionsOfType($_op.getIteratorTypesArray(),
->>>>>>> f788a4d7
                                    getWindowIteratorTypeName(), res);
       }]
     >,
@@ -771,11 +759,7 @@
     ArrayAttr getIteratorTypes() { return iterator_types(); }
 
     SmallVector<StringRef> getIteratorTypeNames() {
-<<<<<<< HEAD
-      return llvm::to_vector(getIteratorTypes().getAsValueRange<StringAttr>());
-=======
       return getIteratorTypesArray();
->>>>>>> f788a4d7
     }
 
     //========================================================================//
