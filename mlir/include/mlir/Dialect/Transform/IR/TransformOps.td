--- conflicted
+++ resolved
@@ -127,8 +127,6 @@
     "`:` type($target) (`,` type($param)^)?";
 }
 
-<<<<<<< HEAD
-=======
 def ApplyPatternsOp : TransformDialectOp<"apply_patterns",
     [TransformOpInterface, TransformEachOpTrait,
      DeclareOpInterfaceMethods<MemoryEffectsOpInterface>]
@@ -187,7 +185,6 @@
   let assemblyFormat = "attr-dict";
 }
 
->>>>>>> cd92bbcb
 def CastOp : TransformDialectOp<"cast",
     [TransformOpInterface, TransformEachOpTrait,
      DeclareOpInterfaceMethods<CastOpInterface>,
