--- conflicted
+++ resolved
@@ -521,12 +521,9 @@
            "Perform full unrolling when converting vector transfers to SCF">,
     Option<"targetRank", "target-rank", "unsigned", /*default=*/"1",
            "Target vector rank to which transfer ops should be lowered">,
-<<<<<<< HEAD
-=======
     Option<"lowerPermutationMaps", "lower-permutation-maps", "bool",
            /*default=*/"false", "Replace permutation maps with vector "
            "transposes/broadcasts before lowering transfer ops">
->>>>>>> 86645b40
   ];
 }
 
