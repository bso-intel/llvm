--- conflicted
+++ resolved
@@ -414,8 +414,6 @@
 
 // -----
 
-<<<<<<< HEAD
-=======
 // Cannot convert due to value type not being supported by the conversion
 
 gpu.module @not_supported_lowering {
@@ -430,7 +428,6 @@
 
 // -----
 
->>>>>>> 1d22c955
 gpu.module @kernels {
   // CHECK:   llvm.func spir_funccc @no_kernel() {
   gpu.func @no_kernel() {
