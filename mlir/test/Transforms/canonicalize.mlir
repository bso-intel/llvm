// RUN: mlir-opt -allow-unregistered-dialect %s -pass-pipeline='func(canonicalize)' -split-input-file | FileCheck %s

// CHECK-LABEL: func @test_subi_zero
func @test_subi_zero(%arg0: i32) -> i32 {
  // CHECK-NEXT: %c0_i32 = constant 0 : i32
  // CHECK-NEXT: return %c0
  %y = subi %arg0, %arg0 : i32
  return %y: i32
}

// CHECK-LABEL: func @test_subi_zero_vector
func @test_subi_zero_vector(%arg0: vector<4xi32>) -> vector<4xi32> {
  //CHECK-NEXT: %cst = constant dense<0> : vector<4xi32>
  %y = subi %arg0, %arg0 : vector<4xi32>
  // CHECK-NEXT: return %cst
  return %y: vector<4xi32>
}

// CHECK-LABEL: func @test_subi_zero_tensor
func @test_subi_zero_tensor(%arg0: tensor<4x5xi32>) -> tensor<4x5xi32> {
  //CHECK-NEXT: %cst = constant dense<0> : tensor<4x5xi32>
  %y = subi %arg0, %arg0 : tensor<4x5xi32>
  // CHECK-NEXT: return %cst
  return %y: tensor<4x5xi32>
}

// CHECK-LABEL: func @dim
func @dim(%arg0: tensor<8x4xf32>) -> index {

  // CHECK: %c4 = constant 4 : index
  %c1 = constant 1 : index
  %0 = dim %arg0, %c1 : tensor<8x4xf32>

  // CHECK-NEXT: return %c4
  return %0 : index
}

// CHECK-LABEL: func @test_commutative
func @test_commutative(%arg0: i32) -> (i32, i32) {
  // CHECK: %c42_i32 = constant 42 : i32
  %c42_i32 = constant 42 : i32
  // CHECK-NEXT: %0 = addi %arg0, %c42_i32 : i32
  %y = addi %c42_i32, %arg0 : i32

  // This should not be swapped.
  // CHECK-NEXT: %1 = subi %c42_i32, %arg0 : i32
  %z = subi %c42_i32, %arg0 : i32

  // CHECK-NEXT: return %0, %1
  return %y, %z: i32, i32
}

// CHECK-LABEL: func @trivial_dce
func @trivial_dce(%arg0: tensor<8x4xf32>) {
  %c1 = constant 1 : index
  %0 = dim %arg0, %c1 : tensor<8x4xf32>
  // CHECK-NEXT: return
  return
}

// CHECK-LABEL: func @load_dce
func @load_dce(%arg0: index) {
  %c4 = constant 4 : index
  %a = alloc(%c4) : memref<?xf32>
  %2 = load %a[%arg0] : memref<?xf32>
  dealloc %a: memref<?xf32>
  // CHECK-NEXT: return
  return
}

// CHECK-LABEL: func @addi_zero
func @addi_zero(%arg0: i32) -> i32 {
  // CHECK-NEXT: return %arg0
  %c0_i32 = constant 0 : i32
  %y = addi %c0_i32, %arg0 : i32
  return %y: i32
}

// CHECK-LABEL: func @addi_zero_index
func @addi_zero_index(%arg0: index) -> index {
  // CHECK-NEXT: return %arg0
  %c0_index = constant 0 : index
  %y = addi %c0_index, %arg0 : index
  return %y: index
}


// CHECK-LABEL: func @addi_zero_vector
func @addi_zero_vector(%arg0: vector<4 x i32>) -> vector<4 x i32> {
  // CHECK-NEXT: return %arg0
  %c0_v4i32 = constant dense<0> : vector<4 x i32>
  %y = addi %c0_v4i32, %arg0 : vector<4 x i32>
  return %y: vector<4 x i32>
}

// CHECK-LABEL: func @addi_zero_tensor
func @addi_zero_tensor(%arg0: tensor<4 x 5 x i32>) -> tensor<4 x 5 x i32> {
  // CHECK-NEXT: return %arg0
  %c0_t45i32 = constant dense<0> : tensor<4 x 5 x i32>
  %y = addi %arg0, %c0_t45i32 : tensor<4 x 5 x i32>
  return %y: tensor<4 x 5 x i32>
}

// CHECK-LABEL: func @muli_zero
func @muli_zero(%arg0: i32) -> i32 {
  // CHECK-NEXT: %c0_i32 = constant 0 : i32
  %c0_i32 = constant 0 : i32

  %y = muli %c0_i32, %arg0 : i32

  // CHECK-NEXT: return %c0_i32
  return %y: i32
}

// CHECK-LABEL: func @muli_zero_index
func @muli_zero_index(%arg0: index) -> index {
  // CHECK-NEXT: %[[CST:.*]] = constant 0 : index
  %c0_index = constant 0 : index

  %y = muli %c0_index, %arg0 : index

  // CHECK-NEXT: return %[[CST]]
  return %y: index
}

// CHECK-LABEL: func @muli_zero_vector
func @muli_zero_vector(%arg0: vector<4 x i32>) -> vector<4 x i32> {
  // CHECK-NEXT: %cst = constant dense<0> : vector<4xi32>
  %cst = constant dense<0> : vector<4 x i32>

  %y = muli %cst, %arg0 : vector<4 x i32>

  // CHECK-NEXT: return %cst
  return %y: vector<4 x i32>
}

// CHECK-LABEL: func @muli_zero_tensor
func @muli_zero_tensor(%arg0: tensor<4 x 5 x i32>) -> tensor<4 x 5 x i32> {
  // CHECK-NEXT: %cst = constant dense<0> : tensor<4x5xi32>
  %cst = constant dense<0> : tensor<4 x 5 x i32>

  %y = muli %arg0, %cst : tensor<4 x 5 x i32>

  // CHECK-NEXT: return %cst
  return %y: tensor<4 x 5 x i32>
}

// CHECK-LABEL: func @muli_one
func @muli_one(%arg0: i32) -> i32 {
  // CHECK-NEXT: return %arg0
  %c0_i32 = constant 1 : i32
  %y = muli %c0_i32, %arg0 : i32
  return %y: i32
}

// CHECK-LABEL: func @muli_one_index
func @muli_one_index(%arg0: index) -> index {
  // CHECK-NEXT: return %arg0
  %c0_index = constant 1 : index
  %y = muli %c0_index, %arg0 : index
  return %y: index
}

// CHECK-LABEL: func @muli_one_vector
func @muli_one_vector(%arg0: vector<4 x i32>) -> vector<4 x i32> {
  // CHECK-NEXT: return %arg0
  %c1_v4i32 = constant dense<1> : vector<4 x i32>
  %y = muli %c1_v4i32, %arg0 : vector<4 x i32>
  return %y: vector<4 x i32>
}

// CHECK-LABEL: func @muli_one_tensor
func @muli_one_tensor(%arg0: tensor<4 x 5 x i32>) -> tensor<4 x 5 x i32> {
  // CHECK-NEXT: return %arg0
  %c1_t45i32 = constant dense<1> : tensor<4 x 5 x i32>
  %y = muli %arg0, %c1_t45i32 : tensor<4 x 5 x i32>
  return %y: tensor<4 x 5 x i32>
}

//CHECK-LABEL: func @and_self
func @and_self(%arg0: i32) -> i32 {
  //CHECK-NEXT: return %arg0
  %1 = and %arg0, %arg0 : i32
  return %1 : i32
}

//CHECK-LABEL: func @and_self_vector
func @and_self_vector(%arg0: vector<4xi32>) -> vector<4xi32> {
  //CHECK-NEXT: return %arg0
  %1 = and %arg0, %arg0 : vector<4xi32>
  return %1 : vector<4xi32>
}

//CHECK-LABEL: func @and_self_tensor
func @and_self_tensor(%arg0: tensor<4x5xi32>) -> tensor<4x5xi32> {
  //CHECK-NEXT: return %arg0
  %1 = and %arg0, %arg0 : tensor<4x5xi32>
  return %1 : tensor<4x5xi32>
}

//CHECK-LABEL: func @and_zero
func @and_zero(%arg0: i32) -> i32 {
  // CHECK-NEXT: %c0_i32 = constant 0 : i32
  %c0_i32 = constant 0 : i32
  // CHECK-NEXT: return %c0_i32
  %1 = and %arg0, %c0_i32 : i32
  return %1 : i32
}

//CHECK-LABEL: func @and_zero_index
func @and_zero_index(%arg0: index) -> index {
  // CHECK-NEXT: %[[CST:.*]] = constant 0 : index
  %c0_index = constant 0 : index
  // CHECK-NEXT: return %[[CST]]
  %1 = and %arg0, %c0_index : index
  return %1 : index
}

//CHECK-LABEL: func @and_zero_vector
func @and_zero_vector(%arg0: vector<4xi32>) -> vector<4xi32> {
  // CHECK-NEXT: %cst = constant dense<0> : vector<4xi32>
  %cst = constant dense<0> : vector<4xi32>
  // CHECK-NEXT: return %cst
  %1 = and %arg0, %cst : vector<4xi32>
  return %1 : vector<4xi32>
}

//CHECK-LABEL: func @and_zero_tensor
func @and_zero_tensor(%arg0: tensor<4x5xi32>) -> tensor<4x5xi32> {
  // CHECK-NEXT: %cst = constant dense<0> : tensor<4x5xi32>
  %cst = constant dense<0> : tensor<4x5xi32>
  // CHECK-NEXT: return %cst
  %1 = and %arg0, %cst : tensor<4x5xi32>
  return %1 : tensor<4x5xi32>
}

//CHECK-LABEL: func @or_self
func @or_self(%arg0: i32) -> i32 {
  //CHECK-NEXT: return %arg0
  %1 = or %arg0, %arg0 : i32
  return %1 : i32
}

//CHECK-LABEL: func @or_self_vector
func @or_self_vector(%arg0: vector<4xi32>) -> vector<4xi32> {
  //CHECK-NEXT: return %arg0
  %1 = or %arg0, %arg0 : vector<4xi32>
  return %1 : vector<4xi32>
}

//CHECK-LABEL: func @or_self_tensor
func @or_self_tensor(%arg0: tensor<4x5xi32>) -> tensor<4x5xi32> {
  //CHECK-NEXT: return %arg0
  %1 = or %arg0, %arg0 : tensor<4x5xi32>
  return %1 : tensor<4x5xi32>
}

//CHECK-LABEL: func @or_zero
func @or_zero(%arg0: i32) -> i32 {
  %c0_i32 = constant 0 : i32
  // CHECK-NEXT: return %arg0
  %1 = or %arg0, %c0_i32 : i32
  return %1 : i32
}

//CHECK-LABEL: func @or_zero_index
func @or_zero_index(%arg0: index) -> index {
  %c0_index = constant 0 : index
  // CHECK-NEXT: return %arg0
  %1 = or %arg0, %c0_index : index
  return %1 : index
}

//CHECK-LABEL: func @or_zero_vector
func @or_zero_vector(%arg0: vector<4xi32>) -> vector<4xi32> {
  // CHECK-NEXT: return %arg0
  %cst = constant dense<0> : vector<4xi32>
  %1 = or %arg0, %cst : vector<4xi32>
  return %1 : vector<4xi32>
}

//CHECK-LABEL: func @or_zero_tensor
func @or_zero_tensor(%arg0: tensor<4x5xi32>) -> tensor<4x5xi32> {
  // CHECK-NEXT: return %arg0
  %cst = constant dense<0> : tensor<4x5xi32>
  %1 = or %arg0, %cst : tensor<4x5xi32>
  return %1 : tensor<4x5xi32>
}

//CHECK-LABEL: func @xor_self
func @xor_self(%arg0: i32) -> i32 {
  //CHECK-NEXT: %c0_i32 = constant 0
  %1 = xor %arg0, %arg0 : i32
  //CHECK-NEXT: return %c0_i32
  return %1 : i32
}

//CHECK-LABEL: func @xor_self_vector
func @xor_self_vector(%arg0: vector<4xi32>) -> vector<4xi32> {
  //CHECK-NEXT: %cst = constant dense<0> : vector<4xi32>
  %1 = xor %arg0, %arg0 : vector<4xi32>
  //CHECK-NEXT: return %cst
  return %1 : vector<4xi32>
}

//CHECK-LABEL: func @xor_self_tensor
func @xor_self_tensor(%arg0: tensor<4x5xi32>) -> tensor<4x5xi32> {
  //CHECK-NEXT: %cst = constant dense<0> : tensor<4x5xi32>
  %1 = xor %arg0, %arg0 : tensor<4x5xi32>
  //CHECK-NEXT: return %cst
  return %1 : tensor<4x5xi32>
}

// CHECK-LABEL: func @memref_cast_folding
func @memref_cast_folding(%arg0: memref<4 x f32>, %arg1: f32) -> (f32, f32) {
  %0 = memref_cast %arg0 : memref<4xf32> to memref<?xf32>
  // CHECK-NEXT: %c0 = constant 0 : index
  %c0 = constant 0 : index
  %dim = dim %0, %c0 : memref<? x f32>

  // CHECK-NEXT: affine.load %arg0[3]
  %1 = affine.load %0[%dim - 1] : memref<?xf32>

  // CHECK-NEXT: store %arg1, %arg0[%c0] : memref<4xf32>
  store %arg1, %0[%c0] : memref<?xf32>

  // CHECK-NEXT: %{{.*}} = load %arg0[%c0] : memref<4xf32>
  %2 = load %0[%c0] : memref<?xf32>

  // CHECK-NEXT: dealloc %arg0 : memref<4xf32>
  dealloc %0: memref<?xf32>

  // CHECK-NEXT: return %{{.*}}
  return %1, %2 : f32, f32
}

// CHECK-LABEL: @fold_memref_cast_in_memref_cast
// CHECK-SAME: (%[[ARG0:.*]]: memref<42x42xf64>)
func @fold_memref_cast_in_memref_cast(%0: memref<42x42xf64>) {
  // CHECK: %[[folded:.*]] = memref_cast %[[ARG0]] : memref<42x42xf64> to memref<?x?xf64>
  %4 = memref_cast %0 : memref<42x42xf64> to memref<?x42xf64>
  // CHECK-NOT: memref_cast
  %5 = memref_cast %4 : memref<?x42xf64> to memref<?x?xf64>
  // CHECK: "test.user"(%[[folded]])
  "test.user"(%5) : (memref<?x?xf64>) -> ()
  return
}

// CHECK-LABEL: @fold_memref_cast_chain
// CHECK-SAME: (%[[ARG0:.*]]: memref<42x42xf64>)
func @fold_memref_cast_chain(%0: memref<42x42xf64>) {
  // CHECK-NOT: memref_cast
  %4 = memref_cast %0 : memref<42x42xf64> to memref<?x42xf64>
  %5 = memref_cast %4 : memref<?x42xf64> to memref<42x42xf64>
  // CHECK: "test.user"(%[[ARG0]])
  "test.user"(%5) : (memref<42x42xf64>) -> ()
  return
}

// CHECK-LABEL: func @alloc_const_fold
func @alloc_const_fold() -> memref<?xf32> {
  // CHECK-NEXT: %0 = alloc() : memref<4xf32>
  %c4 = constant 4 : index
  %a = alloc(%c4) : memref<?xf32>

  // CHECK-NEXT: %1 = memref_cast %0 : memref<4xf32> to memref<?xf32>
  // CHECK-NEXT: return %1 : memref<?xf32>
  return %a : memref<?xf32>
}

// CHECK-LABEL: func @dead_alloc_fold
func @dead_alloc_fold() {
  // CHECK-NEXT: return
  %c4 = constant 4 : index
  %a = alloc(%c4) : memref<?xf32>
  return
}

// CHECK-LABEL: func @dead_dealloc_fold
func @dead_dealloc_fold() {
  // CHECK-NEXT: return
  %a = alloc() : memref<4xf32>
  dealloc %a: memref<4xf32>
  return
}

// CHECK-LABEL: func @dead_dealloc_fold_multi_use
func @dead_dealloc_fold_multi_use(%cond : i1) {
  // CHECK-NEXT: return
  %a = alloc() : memref<4xf32>
  cond_br %cond, ^bb1, ^bb2

^bb1:
  dealloc %a: memref<4xf32>
  return

^bb2:
  dealloc %a: memref<4xf32>
  return
}

// CHECK-LABEL: func @dead_block_elim
func @dead_block_elim() {
  // CHECK-NOT: ^bb
  func @nested() {
    return

  ^bb1:
    return
  }
  return

^bb1:
  return
}

// CHECK-LABEL: func @dyn_shape_fold(%arg0: index, %arg1: index)
func @dyn_shape_fold(%L : index, %M : index) -> (memref<? x ? x i32>, memref<? x ? x f32>) {
  // CHECK: %c0 = constant 0 : index
  %zero = constant 0 : index
  // The constants below disappear after they propagate into shapes.
  %nine = constant 9 : index
  %N = constant 1024 : index
  %K = constant 512 : index

  // CHECK-NEXT: alloc(%arg0) : memref<?x1024xf32>
  %a = alloc(%L, %N) : memref<? x ? x f32>

  // CHECK-NEXT: alloc(%arg1) : memref<4x1024x8x512x?xf32>
  %b = alloc(%N, %K, %M) : memref<4 x ? x 8 x ? x ? x f32>

  // CHECK-NEXT: alloc() : memref<512x1024xi32>
  %c = alloc(%K, %N) : memref<? x ? x i32>

  // CHECK: alloc() : memref<9x9xf32>
  %d = alloc(%nine, %nine) : memref<? x ? x f32>

  // CHECK: alloca(%arg1) : memref<4x1024x8x512x?xf32>
  %e = alloca(%N, %K, %M) : memref<4 x ? x 8 x ? x ? x f32>

  // CHECK: affine.for
  affine.for %i = 0 to %L {
    // CHECK-NEXT: affine.for
    affine.for %j = 0 to 10 {
      // CHECK-NEXT: load %0[%arg2, %arg3] : memref<?x1024xf32>
      // CHECK-NEXT: store %{{.*}}, %1[%c0, %c0, %arg2, %arg3, %c0] : memref<4x1024x8x512x?xf32>
      %v = load %a[%i, %j] : memref<?x?xf32>
      store %v, %b[%zero, %zero, %i, %j, %zero] : memref<4x?x8x?x?xf32>
    }
  }

  return %c, %d : memref<? x ? x i32>, memref<? x ? x f32>
}

#map1 = affine_map<(d0, d1)[s0, s1, s2] -> (d0 * s1 + s0 + d1 * s2)>
#map2 = affine_map<(d0, d1, d2)[s0, s1, s2] -> (d0 * s2 + d1 * s1 + d2 + s0)>
#map3 = affine_map<(d0, d1)[s0, s1] -> (d0 * s1 + s0 + d1)>

// CHECK-LABEL: func @dim_op_fold(
// CHECK-SAME: %[[ARG0:[a-z0-9]*]]: index
// CHECK-SAME: %[[ARG1:[a-z0-9]*]]: index
// CHECK-SAME: %[[ARG2:[a-z0-9]*]]: index
// CHECK-SAME: %[[BUF:[a-z0-9]*]]: memref<?xi8>
func @dim_op_fold(%arg0: index, %arg1: index, %arg2: index, %BUF: memref<?xi8>, %M : index, %N : index, %K : index) {
// CHECK-SAME: [[M:arg[0-9]+]]: index
// CHECK-SAME: [[N:arg[0-9]+]]: index
// CHECK-SAME: [[K:arg[0-9]+]]: index
  %c0 = constant 0 : index
  %c1 = constant 1 : index
  %c2 = constant 2 : index
  %0 = alloc(%arg0, %arg1) : memref<?x?xf32>
  %1 = alloc(%arg1, %arg2) : memref<?x8x?xf32>
  %2 = dim %1, %c2 : memref<?x8x?xf32>
  affine.for %arg3 = 0 to %2 {
    %3 = alloc(%arg0) : memref<?xi8>
    %ub = dim %3, %c0 : memref<?xi8>
    affine.for %arg4 = 0 to %ub {
      %s = dim %0, %c0 : memref<?x?xf32>
      %v = std.view %3[%c0][%arg4, %s] : memref<?xi8> to memref<?x?xf32>
      %sv = subview %0[%c0, %c0][%s,%arg4][%c1,%c1] : memref<?x?xf32> to memref<?x?xf32, #map1>
      %l = dim %v, %c1 : memref<?x?xf32>
      %u = dim %sv, %c0 : memref<?x?xf32, #map1>
      affine.for %arg5 = %l to %u {
        "foo"() : () -> ()
      }
      %sv2 = subview %0[0, 0][17, %arg4][1, 1] : memref<?x?xf32> to memref<17x?xf32, #map3>
      %l2 = dim %v, %c1 : memref<?x?xf32>
      %u2 = dim %sv2, %c1 : memref<17x?xf32, #map3>
      scf.for %arg5 = %l2 to %u2 step %c1 {
        "foo"() : () -> ()
      }
    }
  }
  //      CHECK: affine.for %[[I:.*]] = 0 to %[[ARG2]] {
  // CHECK-NEXT:   affine.for %[[J:.*]] = 0 to %[[ARG0]] {
  // CHECK-NEXT:     affine.for %[[K:.*]] = %[[ARG0]] to %[[ARG0]] {
  // CHECK-NEXT:       "foo"() : () -> ()
  // CHECK-NEXT:     }
  // CHECK-NEXT:     scf.for %[[KK:.*]] = %[[ARG0]] to %[[J]] step %{{.*}} {
  // CHECK-NEXT:       "foo"() : () -> ()
  // CHECK-NEXT:     }
  // CHECK-NEXT:   }
  // CHECK-NEXT: }

  %A = view %BUF[%c0][%M, %K] : memref<?xi8> to memref<?x?xf32>
  %B = view %BUF[%c0][%K, %N] : memref<?xi8> to memref<?x?xf32>
  %C = view %BUF[%c0][%M, %N] : memref<?xi8> to memref<?x?xf32>

  %M_ = dim %A, %c0 : memref<?x?xf32>
  %K_ = dim %A, %c1 : memref<?x?xf32>
  %N_ = dim %C, %c1 : memref<?x?xf32>
  scf.for %i = %c0 to %M_ step %c1 {
    scf.for %j = %c0 to %N_ step %c1 {
      scf.for %k = %c0 to %K_ step %c1 {
      }
    }
  }
  // CHECK-NEXT: return
  return
}

// CHECK-LABEL: func @merge_constants
func @merge_constants() -> (index, index) {
  // CHECK-NEXT: %c42 = constant 42 : index
  %0 = constant 42 : index
  %1 = constant 42 : index
  // CHECK-NEXT: return %c42, %c42
  return %0, %1: index, index
}

// CHECK-LABEL: func @hoist_constant
func @hoist_constant(%arg0: memref<8xi32>) {
  // CHECK-NEXT: %c42_i32 = constant 42 : i32
  // CHECK-NEXT: affine.for %arg1 = 0 to 8 {
  affine.for %arg1 = 0 to 8 {
    // CHECK-NEXT: store %c42_i32, %arg0[%arg1]
    %c42_i32 = constant 42 : i32
    store %c42_i32, %arg0[%arg1] : memref<8xi32>
  }
  return
}

// CHECK-LABEL: func @const_fold_propagate
func @const_fold_propagate() -> memref<?x?xf32> {
  %VT_i = constant 512 : index

  %VT_i_s = affine.apply affine_map<(d0) -> (d0 floordiv  8)> (%VT_i)
  %VT_k_l = affine.apply affine_map<(d0) -> (d0 floordiv  16)> (%VT_i)

  // CHECK: = alloc() : memref<64x32xf32>
  %Av = alloc(%VT_i_s, %VT_k_l) : memref<?x?xf32>
  return %Av : memref<?x?xf32>
}

// CHECK-LABEL: func @indirect_call_folding
func @indirect_target() {
  return
}

func @indirect_call_folding() {
  // CHECK-NEXT: call @indirect_target() : () -> ()
  // CHECK-NEXT: return
  %indirect_fn = constant @indirect_target : () -> ()
  call_indirect %indirect_fn() : () -> ()
  return
}

//
// IMPORTANT NOTE: the operations in this test are exactly those produced by
// lowering affine.apply affine_map<(i) -> (i mod 42)> to standard operations.  Please only
// change these operations together with the affine lowering pass tests.
//
// CHECK-LABEL: @lowered_affine_mod
func @lowered_affine_mod() -> (index, index) {
// CHECK-NEXT: {{.*}} = constant 41 : index
  %c-43 = constant -43 : index
  %c42 = constant 42 : index
  %0 = remi_signed %c-43, %c42 : index
  %c0 = constant 0 : index
  %1 = cmpi "slt", %0, %c0 : index
  %2 = addi %0, %c42 : index
  %3 = select %1, %2, %0 : index
// CHECK-NEXT: {{.*}} = constant 1 : index
  %c43 = constant 43 : index
  %c42_0 = constant 42 : index
  %4 = remi_signed %c43, %c42_0 : index
  %c0_1 = constant 0 : index
  %5 = cmpi "slt", %4, %c0_1 : index
  %6 = addi %4, %c42_0 : index
  %7 = select %5, %6, %4 : index
  return %3, %7 : index, index
}

//
// IMPORTANT NOTE: the operations in this test are exactly those produced by
// lowering affine.apply affine_map<(i) -> (i mod 42)> to standard operations.  Please only
// change these operations together with the affine lowering pass tests.
//
// CHECK-LABEL: func @lowered_affine_floordiv
func @lowered_affine_floordiv() -> (index, index) {
// CHECK-NEXT: %c-2 = constant -2 : index
  %c-43 = constant -43 : index
  %c42 = constant 42 : index
  %c0 = constant 0 : index
  %c-1 = constant -1 : index
  %0 = cmpi "slt", %c-43, %c0 : index
  %1 = subi %c-1, %c-43 : index
  %2 = select %0, %1, %c-43 : index
  %3 = divi_signed %2, %c42 : index
  %4 = subi %c-1, %3 : index
  %5 = select %0, %4, %3 : index
// CHECK-NEXT: %c1 = constant 1 : index
  %c43 = constant 43 : index
  %c42_0 = constant 42 : index
  %c0_1 = constant 0 : index
  %c-1_2 = constant -1 : index
  %6 = cmpi "slt", %c43, %c0_1 : index
  %7 = subi %c-1_2, %c43 : index
  %8 = select %6, %7, %c43 : index
  %9 = divi_signed %8, %c42_0 : index
  %10 = subi %c-1_2, %9 : index
  %11 = select %6, %10, %9 : index
  return %5, %11 : index, index
}

//
// IMPORTANT NOTE: the operations in this test are exactly those produced by
// lowering affine.apply affine_map<(i) -> (i mod 42)> to standard operations.  Please only
// change these operations together with the affine lowering pass tests.
//
// CHECK-LABEL: func @lowered_affine_ceildiv
func @lowered_affine_ceildiv() -> (index, index) {
// CHECK-NEXT:  %c-1 = constant -1 : index
  %c-43 = constant -43 : index
  %c42 = constant 42 : index
  %c0 = constant 0 : index
  %c1 = constant 1 : index
  %0 = cmpi "sle", %c-43, %c0 : index
  %1 = subi %c0, %c-43 : index
  %2 = subi %c-43, %c1 : index
  %3 = select %0, %1, %2 : index
  %4 = divi_signed %3, %c42 : index
  %5 = subi %c0, %4 : index
  %6 = addi %4, %c1 : index
  %7 = select %0, %5, %6 : index
// CHECK-NEXT:  %c2 = constant 2 : index
  %c43 = constant 43 : index
  %c42_0 = constant 42 : index
  %c0_1 = constant 0 : index
  %c1_2 = constant 1 : index
  %8 = cmpi "sle", %c43, %c0_1 : index
  %9 = subi %c0_1, %c43 : index
  %10 = subi %c43, %c1_2 : index
  %11 = select %8, %9, %10 : index
  %12 = divi_signed %11, %c42_0 : index
  %13 = subi %c0_1, %12 : index
  %14 = addi %12, %c1_2 : index
  %15 = select %8, %13, %14 : index
  return %7, %15 : index, index
}

// Checks that NOP casts are removed.
// CHECK-LABEL: cast_values
func @cast_values(%arg0: memref<?xi32>) -> memref<2xi32> {
  // NOP cast
  %1 = memref_cast %arg0 : memref<?xi32> to memref<?xi32>
  // CHECK-NEXT: %[[RET:.*]] = memref_cast %arg0 : memref<?xi32> to memref<2xi32>
  %3 = memref_cast %1 : memref<?xi32> to memref<2xi32>
  // NOP cast
  %5 = memref_cast %3 : memref<2xi32> to memref<2xi32>
  // CHECK-NEXT: return %[[RET]] : memref<2xi32>
  return %5 : memref<2xi32>
}

// -----

// CHECK-LABEL: func @view
func @view(%arg0 : index) -> (f32, f32, f32, f32) {
  // CHECK: %[[C15:.*]] = constant 15 : index
  // CHECK: %[[ALLOC_MEM:.*]] = alloc() : memref<2048xi8>
  %0 = alloc() : memref<2048xi8>
  %c0 = constant 0 : index
  %c7 = constant 7 : index
  %c11 = constant 11 : index
  %c15 = constant 15 : index

  // Test: fold constant sizes.
  // CHECK: std.view %[[ALLOC_MEM]][%[[C15]]][] : memref<2048xi8> to memref<7x11xf32>
  %1 = view %0[%c15][%c7, %c11] : memref<2048xi8> to memref<?x?xf32>
  %r0 = load %1[%c0, %c0] : memref<?x?xf32>

  // Test: fold one constant size.
  // CHECK: std.view %[[ALLOC_MEM]][%[[C15]]][%arg0, %arg0] : memref<2048xi8> to memref<?x?x7xf32>
  %2 = view %0[%c15][%arg0, %arg0, %c7] : memref<2048xi8> to memref<?x?x?xf32>
  %r1 = load %2[%c0, %c0, %c0] : memref<?x?x?xf32>

  // Test: preserve an existing static size.
  // CHECK: std.view %[[ALLOC_MEM]][%[[C15]]][] : memref<2048xi8> to memref<7x4xf32>
  %3 = view %0[%c15][%c7] : memref<2048xi8> to memref<?x4xf32>
  %r2 = load %3[%c0, %c0] : memref<?x4xf32>

  // Test: folding static alloc and memref_cast into a view.
  // CHECK: std.view %[[ALLOC_MEM]][%[[C15]]][] : memref<2048xi8> to memref<15x7xf32>
  %4 = memref_cast %0 : memref<2048xi8> to memref<?xi8>
  %5 = view %4[%c15][%c15, %c7] : memref<?xi8> to memref<?x?xf32>
  %r3 = load %5[%c0, %c0] : memref<?x?xf32>
  return %r0, %r1, %r2, %r3 : f32, f32, f32, f32
}

// -----

// CHECK-DAG: #[[$BASE_MAP0:map[0-9]+]] = affine_map<(d0, d1, d2) -> (d0 * 64 + d1 * 4 + d2)>
// CHECK-DAG: #[[$SUBVIEW_MAP0:map[0-9]+]] = affine_map<(d0, d1, d2)[s0] -> (d0 * 64 + s0 + d1 * 4 + d2)>
// CHECK-DAG: #[[$SUBVIEW_MAP1:map[0-9]+]] = affine_map<(d0, d1, d2) -> (d0 * 64 + d1 * 4 + d2 + 79)>
// CHECK-DAG: #[[$SUBVIEW_MAP2:map[0-9]+]] = affine_map<(d0, d1, d2) -> (d0 * 128 + d1 * 28 + d2 * 11)>
// CHECK-DAG: #[[$SUBVIEW_MAP3:map[0-9]+]] = affine_map<(d0, d1, d2)[s0, s1, s2, s3] -> (d0 * s1 + s0 + d1 * s2 + d2 * s3)>
// CHECK-DAG: #[[$SUBVIEW_MAP4:map[0-9]+]] = affine_map<(d0, d1, d2)[s0] -> (d0 * 128 + s0 + d1 * 28 + d2 * 11)>
// CHECK-DAG: #[[$SUBVIEW_MAP5:map[0-9]+]] = affine_map<(d0, d1, d2)[s0, s1, s2] -> (d0 * s0 + d1 * s1 + d2 * s2 + 79)>
// CHECK-DAG: #[[$SUBVIEW_MAP6:map[0-9]+]] = affine_map<(d0, d1, d2)[s0, s1, s2] -> (d0 * s1 + s0 + d1 * s2 + d2 * 2)>
// CHECK-DAG: #[[$SUBVIEW_MAP7:map[0-9]+]] = affine_map<(d0, d1)[s0] -> (d0 * 4 + s0 + d1)>
// CHECK-DAG: #[[$SUBVIEW_MAP8:map[0-9]+]] = affine_map<(d0, d1) -> (d0 * 4 + d1 + 12)>


// CHECK-LABEL: func @subview
// CHECK-SAME: %[[ARG0:.*]]: index, %[[ARG1:.*]]: index
func @subview(%arg0 : index, %arg1 : index) -> (index, index) {
  // CHECK: %[[C0:.*]] = constant 0 : index
  %c0 = constant 0 : index
  // CHECK-NOT: constant 1 : index
  %c1 = constant 1 : index
  // CHECK-NOT: constant 2 : index
  %c2 = constant 2 : index
  // Folded but reappears after subview folding into dim.
  // CHECK: %[[C7:.*]] = constant 7 : index
  %c7 = constant 7 : index
  // Folded but reappears after subview folding into dim.
  // CHECK: %[[C11:.*]] = constant 11 : index
  %c11 = constant 11 : index
  // CHECK-NOT: constant 15 : index
  %c15 = constant 15 : index

  // CHECK: %[[ALLOC0:.*]] = alloc()
  %0 = alloc() : memref<8x16x4xf32, offset : 0, strides : [64, 4, 1]>

  // Test: subview with constant base memref and constant operands is folded.
  // Note that the subview uses the base memrefs layout map because it used
  // zero offset and unit stride arguments.
  // CHECK: subview %[[ALLOC0]][0, 0, 0] [7, 11, 2] [1, 1, 1] :
  // CHECK-SAME: memref<8x16x4xf32, #[[$BASE_MAP0]]>
  // CHECK-SAME: to memref<7x11x2xf32, #[[$BASE_MAP0]]>
  %1 = subview %0[%c0, %c0, %c0] [%c7, %c11, %c2] [%c1, %c1, %c1]
    : memref<8x16x4xf32, offset : 0, strides : [64, 4, 1]> to
      memref<?x?x?xf32, offset : ?, strides : [?, ?, ?]>
  %v0 = load %1[%c0, %c0, %c0] : memref<?x?x?xf32, offset : ?, strides : [?, ?, ?]>

  // Test: subview with one dynamic operand can also be folded.
  // CHECK: subview %[[ALLOC0]][0, %[[ARG0]], 0] [7, 11, 15] [1, 1, 1] :
  // CHECK-SAME: memref<8x16x4xf32, #[[$BASE_MAP0]]>
  // CHECK-SAME: to memref<7x11x15xf32, #[[$SUBVIEW_MAP0]]>
  %2 = subview %0[%c0, %arg0, %c0] [%c7, %c11, %c15] [%c1, %c1, %c1]
    : memref<8x16x4xf32, offset : 0, strides : [64, 4, 1]> to
      memref<?x?x?xf32, offset : ?, strides : [?, ?, ?]>
  store %v0, %2[%c0, %c0, %c0] : memref<?x?x?xf32, offset : ?, strides : [?, ?, ?]>

  // CHECK: %[[ALLOC1:.*]] = alloc(%[[ARG0]])
  %3 = alloc(%arg0) : memref<?x16x4xf32, offset : 0, strides : [64, 4, 1]>
  // Test: subview with constant operands but dynamic base memref is folded as long as the strides and offset of the base memref are static.
  // CHECK: subview %[[ALLOC1]][0, 0, 0] [7, 11, 15] [1, 1, 1] :
  // CHECK-SAME: memref<?x16x4xf32, #[[$BASE_MAP0]]>
  // CHECK-SAME: to memref<7x11x15xf32, #[[$BASE_MAP0]]>
  %4 = subview %3[%c0, %c0, %c0] [%c7, %c11, %c15] [%c1, %c1, %c1]
    : memref<?x16x4xf32, offset : 0, strides : [64, 4, 1]> to
      memref<?x?x?xf32, offset : ?, strides : [?, ?, ?]>
  store %v0, %4[%c0, %c0, %c0] : memref<?x?x?xf32, offset : ?, strides : [?, ?, ?]>

  // Test: subview offset operands are folded correctly w.r.t. base strides.
  // CHECK: subview %[[ALLOC0]][1, 2, 7] [7, 11, 2] [1, 1, 1] :
  // CHECK-SAME: memref<8x16x4xf32, #[[$BASE_MAP0]]> to
  // CHECK-SAME: memref<7x11x2xf32, #[[$SUBVIEW_MAP1]]>
  %5 = subview %0[%c1, %c2, %c7] [%c7, %c11, %c2] [%c1, %c1, %c1]
    : memref<8x16x4xf32, offset : 0, strides : [64, 4, 1]> to
      memref<?x?x?xf32, offset : ?, strides : [?, ?, ?]>
  store %v0, %5[%c0, %c0, %c0] : memref<?x?x?xf32, offset : ?, strides : [?, ?, ?]>

  // Test: subview stride operands are folded correctly w.r.t. base strides.
  // CHECK: subview %[[ALLOC0]][0, 0, 0] [7, 11, 2] [2, 7, 11] :
  // CHECK-SAME: memref<8x16x4xf32, #[[$BASE_MAP0]]>
  // CHECK-SAME: to memref<7x11x2xf32, #[[$SUBVIEW_MAP2]]>
  %6 = subview %0[%c0, %c0, %c0] [%c7, %c11, %c2] [%c2, %c7, %c11]
    : memref<8x16x4xf32, offset : 0, strides : [64, 4, 1]> to
      memref<?x?x?xf32, offset : ?, strides : [?, ?, ?]>
  store %v0, %6[%c0, %c0, %c0] : memref<?x?x?xf32, offset : ?, strides : [?, ?, ?]>

  // Test: subview shape are folded, but offsets and strides are not even if base memref is static
  // CHECK: subview %[[ALLOC0]][%[[ARG0]], %[[ARG0]], %[[ARG0]]] [7, 11, 2] [%[[ARG1]], %[[ARG1]], %[[ARG1]]] :
  // CHECK-SAME: memref<8x16x4xf32, #[[$BASE_MAP0]]> to
  // CHECK-SAME: memref<7x11x2xf32, #[[$SUBVIEW_MAP3]]>
  %10 = subview %0[%arg0, %arg0, %arg0] [%c7, %c11, %c2] [%arg1, %arg1, %arg1] :
    memref<8x16x4xf32, offset:0, strides:[64, 4, 1]> to
    memref<?x?x?xf32, offset: ?, strides: [?, ?, ?]>
  store %v0, %10[%arg1, %arg1, %arg1] :
    memref<?x?x?xf32, offset: ?, strides: [?, ?, ?]>

  // Test: subview strides are folded, but offsets and shape are not even if base memref is static
  // CHECK: subview %[[ALLOC0]][%[[ARG0]], %[[ARG0]], %[[ARG0]]] [%[[ARG1]], %[[ARG1]], %[[ARG1]]] [2, 7, 11] :
  // CHECK-SAME: memref<8x16x4xf32, #[[$BASE_MAP0]]> to
  // CHECK-SAME: memref<?x?x?xf32, #[[$SUBVIEW_MAP4]]
  %11 = subview %0[%arg0, %arg0, %arg0] [%arg1, %arg1, %arg1] [%c2, %c7, %c11] :
    memref<8x16x4xf32, offset:0, strides:[64, 4, 1]> to
    memref<?x?x?xf32, offset: ?, strides: [?, ?, ?]>
  store %v0, %11[%arg0, %arg0, %arg0] :
    memref<?x?x?xf32, offset: ?, strides: [?, ?, ?]>

  // Test: subview offsets are folded, but strides and shape are not even if base memref is static
  // CHECK: subview %[[ALLOC0]][1, 2, 7] [%[[ARG1]], %[[ARG1]], %[[ARG1]]] [%[[ARG0]], %[[ARG0]], %[[ARG0]]] :
  // CHECK-SAME: memref<8x16x4xf32, #[[$BASE_MAP0]]> to
  // CHECK-SAME: memref<?x?x?xf32, #[[$SUBVIEW_MAP5]]
  %13 = subview %0[%c1, %c2, %c7] [%arg1, %arg1, %arg1] [%arg0, %arg0, %arg0] :
    memref<8x16x4xf32, offset:0, strides:[64, 4, 1]> to
    memref<?x?x?xf32, offset: ?, strides: [?, ?, ?]>
  store %v0, %13[%arg1, %arg1, %arg1] :
    memref<?x?x?xf32, offset: ?, strides: [?, ?, ?]>

  // CHECK: %[[ALLOC2:.*]] = alloc(%[[ARG0]], %[[ARG0]], %[[ARG1]])
  %14 = alloc(%arg0, %arg0, %arg1) : memref<?x?x?xf32>
  // Test: subview shape are folded, even if base memref is not static
  // CHECK: subview %[[ALLOC2]][%[[ARG0]], %[[ARG0]], %[[ARG0]]] [7, 11, 2] [%[[ARG1]], %[[ARG1]], %[[ARG1]]] :
  // CHECK-SAME: memref<?x?x?xf32> to
  // CHECK-SAME: memref<7x11x2xf32, #[[$SUBVIEW_MAP3]]>
  %15 = subview %14[%arg0, %arg0, %arg0] [%c7, %c11, %c2] [%arg1, %arg1, %arg1] :
    memref<?x?x?xf32> to
    memref<?x?x?xf32, offset: ?, strides: [?, ?, ?]>
  store %v0, %15[%arg1, %arg1, %arg1] : memref<?x?x?xf32, offset: ?, strides: [?, ?, ?]>

  // TEST: subview strides are folded, in the type only the most minor stride is folded.
  // CHECK: subview %[[ALLOC2]][%[[ARG0]], %[[ARG0]], %[[ARG0]]] [%[[ARG1]], %[[ARG1]], %[[ARG1]]] [2, 2, 2] :
  // CHECK-SAME: memref<?x?x?xf32> to
  // CHECK-SAME: memref<?x?x?xf32, #[[$SUBVIEW_MAP6]]
  %16 = subview %14[%arg0, %arg0, %arg0] [%arg1, %arg1, %arg1] [%c2, %c2, %c2] :
    memref<?x?x?xf32> to
    memref<?x?x?xf32, offset: ?, strides: [?, ?, ?]>
  store %v0, %16[%arg0, %arg0, %arg0] : memref<?x?x?xf32, offset: ?, strides: [?, ?, ?]>

  // TEST: subview offsets are folded but the type offset remains dynamic, when the base memref is not static
  // CHECK: subview %[[ALLOC2]][1, 1, 1] [%[[ARG0]], %[[ARG0]], %[[ARG0]]] [%[[ARG1]], %[[ARG1]], %[[ARG1]]] :
  // CHECK-SAME: memref<?x?x?xf32> to
  // CHECK-SAME: memref<?x?x?xf32, #[[$SUBVIEW_MAP3]]
  %17 = subview %14[%c1, %c1, %c1] [%arg0, %arg0, %arg0] [%arg1, %arg1, %arg1] :
    memref<?x?x?xf32> to
    memref<?x?x?xf32, offset: ?, strides: [?, ?, ?]>
  store %v0, %17[%arg0, %arg0, %arg0] : memref<?x?x?xf32, offset: ?, strides: [?, ?, ?]>

  // CHECK: %[[ALLOC3:.*]] = alloc() : memref<12x4xf32>
  %18 = alloc() : memref<12x4xf32>
  %c4 = constant 4 : index

  // TEST: subview strides are maintained when sizes are folded
  // CHECK: subview %[[ALLOC3]][%arg1, %arg1] [2, 4] [1, 1] :
  // CHECK-SAME: memref<12x4xf32> to
  // CHECK-SAME: memref<2x4xf32, #[[$SUBVIEW_MAP7]]>
  %19 = subview %18[%arg1, %arg1] [%c2, %c4] [1, 1] :
    memref<12x4xf32> to
    memref<?x?xf32, offset: ?, strides:[4, 1]>
  store %v0, %19[%arg1, %arg1] : memref<?x?xf32, offset: ?, strides:[4, 1]>

  // TEST: subview strides and sizes are maintained when offsets are folded
  // CHECK: subview %[[ALLOC3]][2, 4] [12, 4] [1, 1] :
  // CHECK-SAME: memref<12x4xf32> to
  // CHECK-SAME: memref<12x4xf32, #[[$SUBVIEW_MAP8]]>
  %20 = subview %18[%c2, %c4] [12, 4] [1, 1] :
    memref<12x4xf32> to
    memref<12x4xf32, offset: ?, strides:[4, 1]>
  store %v0, %20[%arg1, %arg1] : memref<12x4xf32, offset: ?, strides:[4, 1]>

  // Test: dim on subview is rewritten to size operand.
  %7 = dim %4, %c0 : memref<?x?x?xf32, offset : ?, strides : [?, ?, ?]>
  %8 = dim %4, %c1 : memref<?x?x?xf32, offset : ?, strides : [?, ?, ?]>

  // CHECK: return %[[C7]], %[[C11]]
  return %7, %8 : index, index
}

// CHECK-LABEL: func @index_cast
// CHECK-SAME: %[[ARG_0:arg[0-9]+]]: i16
func @index_cast(%arg0: i16) -> (i16) {
  %11 = index_cast %arg0 : i16 to index
  %12 = index_cast %11 : index to i16
  // CHECK: return %[[ARG_0]] : i16
  return %12 : i16
}

// CHECK-LABEL: func @index_cast_fold
func @index_cast_fold() -> (i16, index) {
  %c4 = constant 4 : index
  %1 = index_cast %c4 : index to i16
  %c4_i16 = constant 4 : i16
  %2 = index_cast %c4_i16 : i16 to index
  // CHECK: %[[C4_I16:.*]] = constant 4 : i16
  // CHECK: %[[C4:.*]] = constant 4 : index
  // CHECK: return %[[C4_I16]], %[[C4]] : i16, index
  return %1, %2 : i16, index
}

// CHECK-LABEL: func @remove_dead_else
func @remove_dead_else(%M : memref<100 x i32>) {
  affine.for %i = 0 to 100 {
    affine.load %M[%i] : memref<100xi32>
    affine.if affine_set<(d0) : (d0 - 2 >= 0)>(%i) {
      affine.for %j = 0 to 100 {
        %1 = affine.load %M[%j] : memref<100xi32>
        "prevent.dce"(%1) : (i32) -> ()
      }
    } else {
      // Nothing
    }
    affine.load %M[%i] : memref<100xi32>
  }
  return
}
// CHECK:      affine.if
// CHECK-NEXT:   affine.for
// CHECK-NEXT:     affine.load
// CHECK-NEXT:     "prevent.dce"
// CHECK-NEXT:   }
// CHECK-NEXT: }

// -----

// CHECK-LABEL: func @divi_signed_by_one
// CHECK-SAME: %[[ARG:[a-zA-Z0-9]+]]
func @divi_signed_by_one(%arg0: i32) -> (i32) {
  %c1 = constant 1 : i32
  %res = divi_signed %arg0, %c1 : i32
  // CHECK: return %[[ARG]]
  return %res : i32
}

// CHECK-LABEL: func @divi_unsigned_by_one
// CHECK-SAME: %[[ARG:[a-zA-Z0-9]+]]
func @divi_unsigned_by_one(%arg0: i32) -> (i32) {
  %c1 = constant 1 : i32
  %res = divi_unsigned %arg0, %c1 : i32
  // CHECK: return %[[ARG]]
  return %res : i32
}

// CHECK-LABEL: func @tensor_divi_signed_by_one
// CHECK-SAME: %[[ARG:[a-zA-Z0-9]+]]
func @tensor_divi_signed_by_one(%arg0: tensor<4x5xi32>) -> tensor<4x5xi32> {
  %c1 = constant dense<1> : tensor<4x5xi32>
  %res = divi_signed %arg0, %c1 : tensor<4x5xi32>
  // CHECK: return %[[ARG]]
  return %res : tensor<4x5xi32>
}

// CHECK-LABEL: func @tensor_divi_unsigned_by_one
// CHECK-SAME: %[[ARG:[a-zA-Z0-9]+]]
func @tensor_divi_unsigned_by_one(%arg0: tensor<4x5xi32>) -> tensor<4x5xi32> {
  %c1 = constant dense<1> : tensor<4x5xi32>
  %res = divi_unsigned %arg0, %c1 : tensor<4x5xi32>
  // CHECK: return %[[ARG]]
  return %res : tensor<4x5xi32>
}

// -----

// CHECK-LABEL: func @floordivi_signed_by_one
// CHECK-SAME: %[[ARG:[a-zA-Z0-9]+]]
func @floordivi_signed_by_one(%arg0: i32) -> (i32) {
  %c1 = constant 1 : i32
  %res = floordivi_signed %arg0, %c1 : i32
  // CHECK: return %[[ARG]]
  return %res : i32
}

// CHECK-LABEL: func @tensor_floordivi_signed_by_one
// CHECK-SAME: %[[ARG:[a-zA-Z0-9]+]]
func @tensor_floordivi_signed_by_one(%arg0: tensor<4x5xi32>) -> tensor<4x5xi32> {
  %c1 = constant dense<1> : tensor<4x5xi32>
  %res = floordivi_signed %arg0, %c1 : tensor<4x5xi32>
  // CHECK: return %[[ARG]]
  return %res : tensor<4x5xi32>
}

// -----

// CHECK-LABEL: func @ceildivi_signed_by_one
// CHECK-SAME: %[[ARG:[a-zA-Z0-9]+]]
func @ceildivi_signed_by_one(%arg0: i32) -> (i32) {
  %c1 = constant 1 : i32
  %res = ceildivi_signed %arg0, %c1 : i32
  // CHECK: return %[[ARG]]
  return %res : i32
}

// CHECK-LABEL: func @tensor_ceildivi_signed_by_one
// CHECK-SAME: %[[ARG:[a-zA-Z0-9]+]]
func @tensor_ceildivi_signed_by_one(%arg0: tensor<4x5xi32>) -> tensor<4x5xi32> {
  %c1 = constant dense<1> : tensor<4x5xi32>
  %res = ceildivi_signed %arg0, %c1 : tensor<4x5xi32>
  // CHECK: return %[[ARG]]
  return %res : tensor<4x5xi32>
}

// -----

// CHECK-LABEL: func @memref_cast_folding_subview
func @memref_cast_folding_subview(%arg0: memref<4x5xf32>, %i: index) -> (memref<?x?xf32, offset:? , strides: [?, ?]>) {
  %0 = memref_cast %arg0 : memref<4x5xf32> to memref<?x?xf32>
  // CHECK-NEXT: subview %{{.*}}: memref<4x5xf32>
  %1 = subview %0[%i, %i][%i, %i][%i, %i]: memref<?x?xf32> to memref<?x?xf32, offset:? , strides: [?, ?]>
  // CHECK-NEXT: return %{{.*}}
  return %1: memref<?x?xf32, offset:? , strides: [?, ?]>
}

// -----

// CHECK-DAG: #[[$map0:.*]] = affine_map<(d0, d1) -> (d0 * 16 + d1)>
// CHECK-DAG: #[[$map1:.*]] = affine_map<(d0, d1)[s0, s1] -> (d0 * s1 + s0 + d1)>

// CHECK-LABEL: func @memref_cast_folding_subview_static(
func @memref_cast_folding_subview_static(%V: memref<16x16xf32>, %a: index, %b: index)
  -> memref<3x4xf32, offset:?, strides:[?, 1]>
{
  %0 = memref_cast %V : memref<16x16xf32> to memref<?x?xf32>
  %1 = subview %0[0, 0][3, 4][1, 1] : memref<?x?xf32> to memref<3x4xf32, offset:?, strides:[?, 1]>

  // CHECK:  subview{{.*}}: memref<16x16xf32> to memref<3x4xf32, #[[$map0]]>
  // CHECK:  memref_cast{{.*}}: memref<3x4xf32, #[[$map0]]> to memref<3x4xf32, #[[$map1]]>
  return %1: memref<3x4xf32, offset:?, strides:[?, 1]>
}

// -----

// CHECK-LABEL: func @extract_from_tensor_from_elements
func @extract_from_tensor_from_elements(%element : index) -> index {
  // CHECK-SAME: ([[ARG:%.*]]: index)
  %c0 = constant 0 : index
  %tensor = tensor_from_elements %element : tensor<1xindex>
  %extracted_element = tensor.extract %tensor[%c0] : tensor<1xindex>
  // CHECK: [[ARG]] : index
  return %extracted_element : index
}

// -----

// CHECK-LABEL: func @extract_from_dynamic_tensor_from_elements
// CHECK-SAME: %[[IDX:.*]]: index, %[[TENSOR:.*]]: tensor<*xf32>
func @extract_from_dynamic_tensor_from_elements(%idx: index, %tensor: tensor<*xf32>) -> index {
  %size = rank %tensor : tensor<*xf32>
  // CHECK-NEXT: %[[RES:.*]] = dim %[[TENSOR]], %[[IDX]]
  %0 = dynamic_tensor_from_elements %size {
    ^bb0(%arg0: index):
    %1 = dim %tensor, %arg0 : tensor<*xf32>
    yield %1 : index
  } : tensor<?xindex>
  %1 = tensor.extract %0[%idx] : tensor<?xindex>
  // CHECK-NEXT: return %[[RES]]
  return %1 : index
}

// -----

// CHECK-LABEL: func @extract_from_dynamic_tensor_from_elements_2d
// CHECK-SAME: %[[IDX0:.*]]: index, %[[IDX1:.*]]: index, %[[TENSOR:.*]]: tensor<*xf32>
func @extract_from_dynamic_tensor_from_elements_2d(%idx0: index, %idx1: index, %tensor: tensor<*xf32>) -> index {
  %size = rank %tensor : tensor<*xf32>
  // CHECK-NEXT: %[[DIM0:.*]] = dim %[[TENSOR]], %[[IDX0]]
  // CHECK-NEXT: %[[DIM1:.*]] = dim %[[TENSOR]], %[[IDX1]]
  // CHECK-NEXT: %[[RES:.*]] = addi %[[DIM0]], %[[DIM1]]
  %0 = dynamic_tensor_from_elements %size, %size {
    ^bb0(%arg0: index, %arg1: index):
    %1 = dim %tensor, %arg0 : tensor<*xf32>
    %2 = dim %tensor, %arg1 : tensor<*xf32>
    %3 = addi %1, %2 : index
    yield %3 : index
  } : tensor<?x?xindex>
  %4 = tensor.extract %0[%idx0, %idx1] : tensor<?x?xindex>
  // CHECK-NEXT: return %[[RES]]
  return %4 : index
}

// -----

// CHECK-LABEL: func @extract_from_dynamic_tensor_from_elements_sideeffects
// CHECK-SAME: %[[IDX:.*]]: index
func @extract_from_dynamic_tensor_from_elements_sideeffects(%idx: index, %tensor: tensor<*xf32>) -> index {
  %size = rank %tensor : tensor<*xf32>
  %mem = alloc(%size) : memref<?xindex>
  // CHECK: %[[DTENSOR:.*]] = dynamic_tensor_from_elements
  %0 = dynamic_tensor_from_elements %size {
    ^bb0(%arg0: index):
    %1 = dim %tensor, %arg0 : tensor<*xf32>
    store %1, %mem[%arg0] : memref<?xindex>
    yield %1 : index
  } : tensor<?xindex>
  // CHECK: %[[RES:.*]] = tensor.extract %[[DTENSOR]][%[[IDX]]]
  %1 = tensor.extract %0[%idx] : tensor<?xindex>
  // CHECK-NEXT: return %[[RES]]
  return %1 : index
}

// -----

// CHECK-LABEL: @static_dynamic_tensor_from_elements
// CHECK-SAME: %[[SIZE1:.*]]: index, %[[SIZE4:.*]]: index)
func @static_dynamic_tensor_from_elements(%size1: index, %size4: index) -> tensor<3x?x?x7x?xindex> {
  %c5 = constant 5 : index
  // CHECK: dynamic_tensor_from_elements %[[SIZE1]], %[[SIZE4]]
  %0 = dynamic_tensor_from_elements %size1, %c5, %size4 {
    ^bb0(%arg0: index, %arg1: index, %arg2: index, %arg3: index, %arg4: index):
    %1 = constant 32 : index
    yield %1 : index
  // CHECK: : tensor<3x?x5x7x?xindex>
  } : tensor<3x?x?x7x?xindex>
  // CHECK: tensor.cast %{{.*}} : tensor<3x?x5x7x?xindex> to tensor<3x?x?x7x?xindex>
  return %0 : tensor<3x?x?x7x?xindex>
}

// -----

// CHECK-LABEL: func @subtensor
// CHECK-SAME: %[[ARG0:[0-9a-z]*]]: index, %[[ARG1:[0-9a-z]*]]: index
func @subtensor(%t: tensor<8x16x4xf32>, %arg0 : index, %arg1 : index) 
  -> tensor<?x?x?xf32> 
{
  %c0 = constant 0 : index
  %c1 = constant 1 : index
  %c2 = constant 2 : index
  %c7 = constant 7 : index
  %c11 = constant 11 : index

  // CHECK: subtensor %{{.*}}[0, 0, 0] [7, 11, 2] [1, 1, 1] :
  // CHECK-SAME: tensor<8x16x4xf32> to tensor<7x11x2xf32>
  // CHECK: tensor.cast %{{.*}} : tensor<7x11x2xf32> to tensor<?x?x?xf32>
  %1 = subtensor %t[%c0, %c0, %c0] [%c7, %c11, %c2] [%c1, %c1, %c1]
    : tensor<8x16x4xf32> to tensor<?x?x?xf32>

  // Test: subtensor with one dynamic operand can also be folded.
  // CHECK: subtensor %{{.*}}[0, 0, 0] [2, %[[ARG0]], 2] [1, 1, 1] :
  // CHECK-SAME: tensor<?x?x?xf32> to tensor<2x?x2xf32>
  // CHECK: tensor.cast %{{.*}} : tensor<2x?x2xf32> to tensor<?x?x?xf32>
  %2 = subtensor %1[%c0, %c0, %c0] [%c2, %arg0, %c2] [%c1, %c1, %c1]
    : tensor<?x?x?xf32> to tensor<?x?x?xf32>

  return %2 : tensor<?x?x?xf32>
<<<<<<< HEAD
}

// -----

// CHECK-LABEL: func @extract_from_tensor_cast
// CHECK-SAME: %[[TENSOR:.*]]: tensor<*xf32>
func @extract_from_tensor_cast(%tensor: tensor<*xf32>) -> f32 {
  // CHECK-NEXT: %[[C0:.*]] = constant 0 : index
  %c0 = constant 0 : index
  // CHECK-NOT: tensor_cast
  %casted = tensor_cast %tensor : tensor<*xf32> to tensor<?xf32>
  // CHECK-NEXT: tensor.extract %[[TENSOR]][%[[C0]]]
  %result = tensor.extract %casted[%c0] : tensor<?xf32>
  return %result : f32
=======
>>>>>>> e1e3308f
}<|MERGE_RESOLUTION|>--- conflicted
+++ resolved
@@ -1144,21 +1144,4 @@
     : tensor<?x?x?xf32> to tensor<?x?x?xf32>
 
   return %2 : tensor<?x?x?xf32>
-<<<<<<< HEAD
-}
-
-// -----
-
-// CHECK-LABEL: func @extract_from_tensor_cast
-// CHECK-SAME: %[[TENSOR:.*]]: tensor<*xf32>
-func @extract_from_tensor_cast(%tensor: tensor<*xf32>) -> f32 {
-  // CHECK-NEXT: %[[C0:.*]] = constant 0 : index
-  %c0 = constant 0 : index
-  // CHECK-NOT: tensor_cast
-  %casted = tensor_cast %tensor : tensor<*xf32> to tensor<?xf32>
-  // CHECK-NEXT: tensor.extract %[[TENSOR]][%[[C0]]]
-  %result = tensor.extract %casted[%c0] : tensor<?xf32>
-  return %result : f32
-=======
->>>>>>> e1e3308f
 }