--- conflicted
+++ resolved
@@ -46,9 +46,6 @@
 // CHECK-1DIM-TILE:    %[[TB:[0-9a-z]+]]: tensor<?x?xi8>
 // CHECK-1DIM-TILE:    %[[TC:[0-9a-z]+]]: tensor<?x?xi32>) -> tensor<?x?xi32> {
 // CHECK-1DIM-TILE-NOT: scf.for
-<<<<<<< HEAD
-// CHECK-1DIM-TILE: linalg.matmul_i8_i8_i32 ins(%[[TA]], %[[TB]] : tensor<?x?xi8>, tensor<?x?xi8>) outs(%[[TC]] : tensor<?x?xi32>) -> tensor<?x?xi32>
-=======
 // CHECK-1DIM-TILE: linalg.matmul_i8_i8_i32 ins(%[[TA]], %[[TB]] : tensor<?x?xi8>, tensor<?x?xi8>) outs(%[[TC]] : tensor<?x?xi32>) -> tensor<?x?xi32>
 
 func @matmul_partially_padded_tensors(
@@ -82,5 +79,4 @@
 //      CHECK-1DIM-TILE:                %[[pC:.*]] = linalg.pad_tensor %[[sTC]] low[%c0, %c0] high[%{{.*}}, %{{.*}}]
 //      CHECK-1DIM-TILE:                   : tensor<?x?xi32> to tensor<2x3xi32>
 //      CHECK-1DIM-TILE:               %[[pD:.*]] = linalg.matmul_i8_i8_i32 ins(%[[pA]], %[[pB]] : tensor<2x8xi8>, tensor<8x3xi8>)
-//      CHECK-1DIM-TILE:                                           outs(%[[pC]] : tensor<2x3xi32>)  -> tensor<2x3xi32>
->>>>>>> 11299179
+//      CHECK-1DIM-TILE:                                           outs(%[[pC]] : tensor<2x3xi32>)  -> tensor<2x3xi32>