// RUN: mlir-opt %s -test-linalg-transform-patterns=test-linalg-to-vector-patterns -split-input-file | FileCheck %s

// -----

// CHECK-LABEL: contraction_dot
func @contraction_dot(%A: memref<1584xf32>, %B: memref<1584xf32>, %C: memref<f32>) {
  // CHECK: vector.contract
  // CHECK-SAME: vector<1584xf32>, vector<1584xf32> into f32
  linalg.dot ins(%A, %B: memref<1584xf32>, memref<1584xf32>)
            outs(%C: memref<f32>)
  return
}

// -----

// CHECK-LABEL: contraction_matvec
func @contraction_matvec(%A: memref<1584x1584xf32>, %B: memref<1584xf32>, %C: memref<1584xf32>) {
  // CHECK: vector.contract
  // CHECK-SAME: vector<1584x1584xf32>, vector<1584xf32> into vector<1584xf32>
  linalg.matvec ins(%A, %B: memref<1584x1584xf32>, memref<1584xf32>)
            outs(%C: memref<1584xf32>)
  return
}

// -----

// CHECK-LABEL: contraction_matmul
func @contraction_matmul(%A: memref<1584x1584xf32>, %B: memref<1584x1584xf32>, %C: memref<1584x1584xf32>) {
  // CHECK: vector.contract
  // CHECK-SAME: vector<1584x1584xf32>, vector<1584x1584xf32> into vector<1584x1584xf32>
  linalg.matmul ins(%A, %B: memref<1584x1584xf32>, memref<1584x1584xf32>)
            outs(%C: memref<1584x1584xf32>)
  return
}

// -----

// CHECK-LABEL: contraction_batch_matmul
func @contraction_batch_matmul(%A: memref<1584x1584x1584xf32>, %B: memref<1584x1584x1584xf32>, %C: memref<1584x1584x1584xf32>) {
  // CHECK: vector.contract
  // CHECK-SAME: vector<1584x1584x1584xf32>, vector<1584x1584x1584xf32> into vector<1584x1584x1584xf32>
  linalg.batch_matmul
    ins(%A, %B: memref<1584x1584x1584xf32>, memref<1584x1584x1584xf32>)
   outs(%C: memref<1584x1584x1584xf32>)
  return
}

// -----

#matmul_trait = {
  args_in = 2,
  args_out = 1,
  indexing_maps = [
    affine_map<(m, n, k) -> (m, k)>,
    affine_map<(m, n, k) -> (k, n)>,
    affine_map<(m, n, k) -> (m, n)>
  ],
  iterator_types = ["parallel", "parallel", "reduction"]
}

// CHECK-DAG: #[[$trans_2d:.*]] =  affine_map<(d0, d1) -> (d1, d0)>
// CHECK-DAG: #[[$mk:.*]] = affine_map<(d0, d1, d2) -> (d0, d2)>
// CHECK-DAG: #[[$nk:.*]] = affine_map<(d0, d1, d2) -> (d1, d2)>
// CHECK-DAG: #[[$mn:.*]] = affine_map<(d0, d1, d2) -> (d0, d1)>

// CHECK-LABEL: func @vectorization_test
func @vectorization_test(%A: memref<8x16xf32>, %B: memref<16x32xf32>,
                         %C: memref<8x32xf32>) {
  //       CHECK: vector.transfer_read %{{.*}} : memref<8x16xf32>, vector<8x16xf32>
  //       CHECK: vector.transfer_read %{{.*}} : memref<16x32xf32>, vector<32x16xf32>
  //       CHECK: vector.transfer_read %{{.*}} : memref<8x32xf32>, vector<8x32xf32>
  //       CHECK: vector.contract {indexing_maps = [#[[$mk]], #[[$nk]], #[[$mn]]]
  //  CHECK-SAME:   vector<8x16xf32>, vector<32x16xf32> into vector<8x32xf32>
  //       CHECK: vector.transfer_write %{{.*}}, %{{.*}} : vector<8x32xf32>, memref<8x32xf32>
  linalg.generic #matmul_trait
    ins(%A, %B : memref<8x16xf32>, memref<16x32xf32>)
   outs(%C : memref<8x32xf32>) {
    ^bb(%a: f32, %b: f32, %c: f32) :
      %d = mulf %a, %b: f32
      %e = addf %c, %d: f32
      linalg.yield %e : f32
  }
  return
}

// -----

#matmul_trait = {
  args_in = 2,
  args_out = 1,
  indexing_maps = [
    affine_map<(m, n, k) -> (m, k)>,
    affine_map<(m, n, k) -> (k, n)>,
    affine_map<(m, n, k) -> (m, n)>
  ],
  iterator_types = ["parallel", "parallel", "reduction"]
}

// CHECK-DAG: #[[$trans_2d:.*]] =  affine_map<(d0, d1) -> (d1, d0)>
// CHECK-DAG: #[[$mk:.*]] = affine_map<(d0, d1, d2) -> (d0, d2)>
// CHECK-DAG: #[[$nk:.*]] = affine_map<(d0, d1, d2) -> (d1, d2)>
// CHECK-DAG: #[[$mn:.*]] = affine_map<(d0, d1, d2) -> (d0, d1)>

// CHECK-LABEL: func @vectorization_test_integer
func @vectorization_test_integer(%A: memref<8x16xi32>, %B: memref<16x32xi32>,
                                 %C: memref<8x32xi32>) {
  //       CHECK: vector.transfer_read %{{.*}} : memref<8x16xi32>, vector<8x16xi32>
  //       CHECK: vector.transfer_read %{{.*}} : memref<16x32xi32>, vector<32x16xi32>
  //       CHECK: vector.transfer_read %{{.*}} : memref<8x32xi32>, vector<8x32xi32>
  //       CHECK: vector.contract {indexing_maps = [#[[$mk]], #[[$nk]], #[[$mn]]],
  //  CHECK-SAME:   vector<8x16xi32>, vector<32x16xi32> into vector<8x32xi32>
  //       CHECK: vector.transfer_write %{{.*}}, %{{.*}} : vector<8x32xi32>, memref<8x32xi32>
  linalg.generic #matmul_trait
    ins(%A, %B : memref<8x16xi32>, memref<16x32xi32>)
   outs(%C : memref<8x32xi32>) {
    ^bb(%a: i32, %b: i32, %c: i32) :
      %d = muli %a, %b: i32
      %e = addi %c, %d: i32
      linalg.yield %e : i32
  }
  return
}

// -----

// CHECK-LABEL: func @vectorization_test_2
func @vectorization_test_2(%A: memref<8x16xf32>, %B: memref<16x32xf32>,
                         %C: memref<8x32xf32>) {
  //       CHECK: vector.contract {{.*}} :
  //                vector<8x16xf32>, vector<16x32xf32> into vector<8x32xf32>
  linalg.matmul
    ins(%A, %B: memref<8x16xf32>, memref<16x32xf32>)
   outs(%C: memref<8x32xf32>)
  return
}

// -----

// CHECK-LABEL: func @test_vectorize_fill
func @test_vectorize_fill(%A : memref<8x16xf32>, %arg0 : f32) {
  //       CHECK: %[[V:.*]] = vector.broadcast {{.*}} : f32 to vector<8x16xf32>
  //       CHECK: vector.transfer_write %[[V]], {{.*}} : vector<8x16xf32>, memref<8x16xf32>
  linalg.fill(%A, %arg0) :  memref<8x16xf32>, f32
  return
}

// -----

// CHECK-LABEL: func @test_vectorize_fill
func @test_vectorize_fill_scalar(%A : memref<f32>, %arg0 : f32) {
  //  CHECK-SAME: (%[[M:.*]]: memref<f32>, %[[V:.*]]: f32)
  //       CHECK:   store %[[V]], %[[M]][] : memref<f32>
  linalg.fill(%A, %arg0) :  memref<f32>, f32
  return
}

// -----

// CHECK-LABEL: func @test_vectorize_copy
func @test_vectorize_copy(%A : memref<8x16xf32>, %B : memref<8x16xf32>) {
  //       CHECK: %[[V:.*]] = vector.transfer_read {{.*}} : memref<8x16xf32>, vector<8x16xf32>
  //       CHECK: vector.transfer_write %[[V]], {{.*}} : vector<8x16xf32>, memref<8x16xf32>
  linalg.copy(%A, %B) :  memref<8x16xf32>, memref<8x16xf32>
  return
}

// -----

// CHECK-LABEL: func @test_vectorize_copy_scalar
func @test_vectorize_copy_scalar(%A : memref<f32>, %B : memref<f32>) {
  //       CHECK: %[[V:.*]] = memref.load {{.*}} : memref<f32>
  //       CHECK: store %[[V]], {{.*}} : memref<f32>
  linalg.copy(%A, %B) :  memref<f32>, memref<f32>
  return
}

// -----

// CHECK-LABEL: func @test_vectorize_trailing_index
  //  CHECK-SAME: (%[[ARG0:.*]]: memref<1x2x4x8xindex>)
func @test_vectorize_trailing_index(%arg0: memref<1x2x4x8xindex>) {
  //   CHECK-DAG:   %[[CST0:.*]] = constant dense<[0, 1, 2, 3, 4, 5, 6, 7]> : vector<8xindex>
  //   CHECK-DAG:   %[[C0:.*]] = constant 0 : index
  linalg.generic {
    indexing_maps = [
      affine_map<(d0, d1, d2, d3) -> (d0, d1, d2, d3)>],
    iterator_types = ["parallel", "parallel", "parallel", "parallel"]}
  outs(%arg0: memref<1x2x4x8xindex>) {
  ^bb0(%arg1: index):
  //       CHECK:   %[[BCST:.*]] = vector.broadcast %[[CST0]] : vector<8xindex> to vector<1x2x4x8xindex>
  //       CHECK:   vector.transfer_write %[[BCST]], %[[ARG0]][%[[C0]], %[[C0]], %[[C0]], %[[C0]]] {{.*}} : vector<1x2x4x8xindex>, memref<1x2x4x8xindex>
    %0 = linalg.index 3 : index
    linalg.yield %0 : index
  }
  return
}

// -----

// CHECK-LABEL: func @test_vectorize_inner_index
  //  CHECK-SAME: (%[[ARG0:.*]]: memref<1x2x4x8xindex>)
func @test_vectorize_inner_index(%arg0: memref<1x2x4x8xindex>) {
  //   CHECK-DAG:   %[[CST0:.*]] = constant dense<[0, 1]> : vector<2xindex>
  //   CHECK-DAG:   %[[C0:.*]] = constant 0 : index
  linalg.generic {
    indexing_maps = [
      affine_map<(d0, d1, d2, d3) -> (d0, d1, d2, d3)>],
    iterator_types = ["parallel", "parallel", "parallel", "parallel"]}
  outs(%arg0: memref<1x2x4x8xindex>) {
  ^bb0(%arg1: index):
  //       CHECK:   %[[BCST:.*]] = vector.broadcast %[[CST0]] : vector<2xindex> to vector<1x8x4x2xindex>
  //       CHECK:   %[[TRAN:.*]] = vector.transpose %[[BCST]], [0, 3, 2, 1] : vector<1x8x4x2xindex> to vector<1x2x4x8xindex>
  //       CHECK:   vector.transfer_write %[[TRAN]], %[[ARG0]][%[[C0]], %[[C0]], %[[C0]], %[[C0]]] {{.*}} : vector<1x2x4x8xindex>, memref<1x2x4x8xindex>
    %0 = linalg.index 1 : index
    linalg.yield %0 : index
  }
  return
}

// -----

// CHECK-LABEL: func @generic_vectorize
  //  CHECK-SAME: (%[[ARG0:.*]]: memref<4x256xf32>, %[[ARG1:.*]]: memref<4x256xf32>,
  //  CHECK-SAME:  %[[ARG2:.*]]: memref<256xf32>, %[[ARG3:.*]]: f32)
func @generic_vectorize(%arg0: memref<4x256xf32>,
                        %arg1: memref<4x256xf32>,
                        %arg2: memref<256xf32>, %i: f32) {
  //   CHECK-DAG:   %[[CST0:.*]] = constant dense<2.000000e+00> : vector<4x256xf32>
  //   CHECK-DAG:   %[[CST1:.*]] = constant dense<1.000000e+00> : vector<4x256xf32>
  //   CHECK-DAG:   %[[C0:.*]] = constant 0 : index
  %c1_f32 = constant 1.0 : f32
  linalg.generic {
    args_in = 0 : i64,
    args_out = 10 : i64,
    indexing_maps = [
      affine_map<(d0, d1) -> (d0, d1)>,
      affine_map<(d0, d1) -> (d1)>,
      affine_map<(d0, d1) -> (d0, d1)>,
      affine_map<(d0, d1) -> (d0, d1)>,
      affine_map<(d0, d1) -> (d0, d1)>,
      affine_map<(d0, d1) -> (d0, d1)>,
      affine_map<(d0, d1) -> (d0, d1)>,
      affine_map<(d0, d1) -> (d0, d1)>,
      affine_map<(d0, d1) -> (d0, d1)>,
      affine_map<(d0, d1) -> (d0, d1)>,
      affine_map<(d0, d1) -> (d0, d1)>,
      affine_map<(d0, d1) -> (d0, d1)>],
    iterator_types = ["parallel", "parallel"]}
  ins(%arg1, %arg2: memref<4x256xf32>, memref<256xf32>)
  outs(
    %arg0, %arg0, %arg0, %arg0, %arg0, %arg0, %arg0, %arg0, %arg0, %arg0 :
    memref<4x256xf32>, memref<4x256xf32>, memref<4x256xf32>, memref<4x256xf32>,
    memref<4x256xf32>, memref<4x256xf32>, memref<4x256xf32>, memref<4x256xf32>,
    memref<4x256xf32>, memref<4x256xf32>) {
  ^bb0(%arg3 : f32, %arg4 : f32, %arg5: f32, %arg6: f32, %arg7: f32, %arg8: f32,
  //       CHECK:   %[[V2:.*]] = vector.transfer_read %[[ARG1]][%[[C0]], %[[C0]]], {{.*}} : memref<4x256xf32>, vector<4x256xf32>
  //       CHECK:   %[[V0:.*]] = vector.transfer_read %[[ARG2]][%[[C0]]], {{.*}} : memref<256xf32>, vector<4x256xf32>
  //       CHECK:   %[[V3:.*]] = vector.transfer_read %[[ARG0]][%[[C0]], %[[C0]]], {{.*}} : memref<4x256xf32>, vector<4x256xf32>
  //       CHECK:   %[[V1:.*]] = vector.transfer_read %[[ARG0]][%[[C0]], %[[C0]]], {{.*}} : memref<4x256xf32>, vector<4x256xf32>
    %arg9 : f32, %arg10 : f32, %arg11 : f32, %arg12 : f32, %arg13 : f32,
    %arg14 : f32):
  //       CHECK:   %[[ADD:.*]] = addf %[[V0]], %[[V1]] : vector<4x256xf32>
    %6 = addf %arg4, %arg6 : f32
  //       CHECK:   %[[CMP:.*]] = cmpf ogt, %[[V2]], %[[V1]] : vector<4x256xf32>
    %7 = cmpf ogt, %arg3, %arg6 : f32
  //       CHECK:   %[[ARG3B:.*]] = vector.broadcast %[[ARG3]] : f32 to vector<4x256xf32>
    %8 = constant 2.0 : f32
  //       CHECK:   %[[DIV:.*]] = divf %[[V3]], %[[ARG3B]] : vector<4x256xf32>
    %9 = divf %arg5, %i : f32
  //       CHECK:   %[[EXP:.*]] = math.exp2 %[[V3]] : vector<4x256xf32>
    %10 = math.exp2 %arg5 : f32
  //       CHECK:   %[[MUL:.*]] = mulf %[[V3]], %[[CST0]] : vector<4x256xf32>
    %11 = mulf %arg5, %8 : f32
  //       CHECK:   %[[RSQRT:.*]] = math.rsqrt %[[V3]] : vector<4x256xf32>
    %12 = math.rsqrt %arg5 : f32
  //       CHECK:   %[[SEL:.*]] = select %[[CMP]], %[[V3]], %[[V1]] : vector<4x256xi1>, vector<4x256xf32>
    %13 = select %7, %arg5, %arg6 : f32
  //       CHECK:   %[[SUB:.*]] = subf %[[V3]], %[[V0]] : vector<4x256xf32>
    %14 = subf %arg5, %arg4 : f32
  //       CHECK:   %[[TAN:.*]] = math.tanh %[[V3]] : vector<4x256xf32>
    %15 = math.tanh %arg5 : f32
  //       CHECK:   vector.transfer_write %[[ADD]], %[[ARG0]][%[[C0]], %[[C0]]] {{.*}} : vector<4x256xf32>, memref<4x256xf32>
  //       CHECK:   vector.transfer_write %[[CST0]], %[[ARG0]][%[[C0]], %[[C0]]] {{.*}} : vector<4x256xf32>, memref<4x256xf32>
  //       CHECK:   vector.transfer_write %[[CST1]], %[[ARG0]][%[[C0]], %[[C0]]] {{.*}} : vector<4x256xf32>, memref<4x256xf32>
  //       CHECK:   vector.transfer_write %[[DIV]], %[[ARG0]][%[[C0]], %[[C0]]] {{.*}} : vector<4x256xf32>, memref<4x256xf32>
  //       CHECK:   vector.transfer_write %[[EXP]], %[[ARG0]][%[[C0]], %[[C0]]] {{.*}} : vector<4x256xf32>, memref<4x256xf32>
  //       CHECK:   vector.transfer_write %[[MUL]], %[[ARG0]][%[[C0]], %[[C0]]] {{.*}} : vector<4x256xf32>, memref<4x256xf32>
  //       CHECK:   vector.transfer_write %[[RSQRT]], %[[ARG0]][%[[C0]], %[[C0]]] {{.*}} : vector<4x256xf32>, memref<4x256xf32>
  //       CHECK:   vector.transfer_write %[[SEL]], %[[ARG0]][%[[C0]], %[[C0]]] {{.*}} : vector<4x256xf32>, memref<4x256xf32>
  //       CHECK:   vector.transfer_write %[[SUB]], %[[ARG0]][%[[C0]], %[[C0]]] {{.*}} : vector<4x256xf32>, memref<4x256xf32>
  //       CHECK:   vector.transfer_write %[[TAN]], %[[ARG0]][%[[C0]], %[[C0]]] {{.*}} : vector<4x256xf32>, memref<4x256xf32>
    linalg.yield %6, %8, %c1_f32, %9, %10, %11, %12, %13, %14, %15 : f32, f32,
      f32, f32, f32, f32, f32, f32, f32, f32
  }
  return
}

// -----

// CHECK-LABEL: func @generic_vectorize_tensor
//  CHECK-SAME: (%[[ARG0:.*]]: tensor<4x256xf32>, %[[ARG1:.*]]: tensor<4x256xf32>,
//  CHECK-SAME:  %[[ARG2:.*]]: tensor<256xf32>, %[[ARG3:.*]]: f32)
func @generic_vectorize_tensor(%arg0: tensor<4x256xf32>,
  %arg1: tensor<4x256xf32>, %arg2: tensor<256xf32>,
  %i: f32) -> (tensor<4x256xf32>, tensor<4x256xf32>, tensor<4x256xf32>,
    tensor<4x256xf32>, tensor<4x256xf32>, tensor<4x256xf32>, tensor<4x256xf32>,
    tensor<4x256xf32>, tensor<4x256xf32>, tensor<4x256xf32>) {
  %c1_f32 = constant 1.0 : f32
  %r:10 = linalg.generic {
    indexing_maps = [
      affine_map<(d0, d1) -> (d0, d1)>,
      affine_map<(d0, d1) -> (d1)>,
      affine_map<(d0, d1) -> (d0, d1)>,
      affine_map<(d0, d1) -> (d0, d1)>,
      affine_map<(d0, d1) -> (d0, d1)>,
      affine_map<(d0, d1) -> (d0, d1)>,
      affine_map<(d0, d1) -> (d0, d1)>,
      affine_map<(d0, d1) -> (d0, d1)>,
      affine_map<(d0, d1) -> (d0, d1)>,
      affine_map<(d0, d1) -> (d0, d1)>,
      affine_map<(d0, d1) -> (d0, d1)>,
      affine_map<(d0, d1) -> (d0, d1)>],
    iterator_types = ["parallel", "parallel"]}
  ins(%arg1, %arg2: tensor<4x256xf32>, tensor<256xf32>)
  outs(
    %arg0, %arg0, %arg0, %arg0, %arg0, %arg0, %arg0, %arg0, %arg0, %arg0 :
    tensor<4x256xf32>, tensor<4x256xf32>, tensor<4x256xf32>, tensor<4x256xf32>,
    tensor<4x256xf32>, tensor<4x256xf32>, tensor<4x256xf32>, tensor<4x256xf32>,
    tensor<4x256xf32>, tensor<4x256xf32>) {
  ^bb0(%arg3 : f32, %arg4 : f32, %arg5: f32, %arg6: f32, %arg7: f32, %arg8: f32,
    %arg9 : f32, %arg10 : f32, %arg11 : f32, %arg12 : f32, %arg13 : f32,
    %arg14 : f32):
  //   CHECK-DAG:   %[[CST0:.*]] = constant dense<2.000000e+00> : vector<4x256xf32>
  //   CHECK-DAG:   %[[CST1:.*]] = constant dense<1.000000e+00> : vector<4x256xf32>
  //   CHECK-DAG:   %[[C0:.*]] = constant 0 : index
  //       CHECK:   %[[V2:.*]] = vector.transfer_read %[[ARG1]][%[[C0]], %[[C0]]], {{.*}} : tensor<4x256xf32>, vector<4x256xf32>
  //       CHECK:   %[[V0:.*]] = vector.transfer_read %[[ARG2]][%[[C0]]], {{.*}} : tensor<256xf32>, vector<4x256xf32>
  //       CHECK:   %[[V3:.*]] = vector.transfer_read %[[ARG0]][%[[C0]], %[[C0]]], {{.*}} : tensor<4x256xf32>, vector<4x256xf32>
  //       CHECK:   %[[V1:.*]] = vector.transfer_read %[[ARG0]][%[[C0]], %[[C0]]], {{.*}} : tensor<4x256xf32>, vector<4x256xf32>
  //       CHECK:   %[[ADD:.*]] = addf %[[V0]], %[[V1]] : vector<4x256xf32>
    %6 = addf %arg4, %arg6 : f32
  //       CHECK:   %[[CMP:.*]] = cmpf ogt, %[[V2]], %[[V1]] : vector<4x256xf32>
    %7 = cmpf ogt, %arg3, %arg6 : f32
  //       CHECK:   %[[ARG3B:.*]] = vector.broadcast %[[ARG3]] : f32 to vector<4x256xf32>
    %8 = constant 2.0 : f32
  //       CHECK:   %[[DIV:.*]] = divf %[[V3]], %[[ARG3B]] : vector<4x256xf32>
    %9 = divf %arg5, %i : f32
  //       CHECK:   %[[EXP:.*]] = math.exp2 %[[V3]] : vector<4x256xf32>
    %10 = math.exp2 %arg5 : f32
  //       CHECK:   %[[MUL:.*]] = mulf %[[V3]], %[[CST0]] : vector<4x256xf32>
    %11 = mulf %arg5, %8 : f32
  //       CHECK:   %[[RSQRT:.*]] = math.rsqrt %[[V3]] : vector<4x256xf32>
    %12 = math.rsqrt %arg5 : f32
  //       CHECK:   %[[SEL:.*]] = select %[[CMP]], %[[V3]], %[[V1]] : vector<4x256xi1>, vector<4x256xf32>
    %13 = select %7, %arg5, %arg6 : f32
  //       CHECK:   %[[SUB:.*]] = subf %[[V3]], %[[V0]] : vector<4x256xf32>
    %14 = subf %arg5, %arg4 : f32
  //       CHECK:   %[[TAN:.*]] = math.tanh %[[V3]] : vector<4x256xf32>
    %15 = math.tanh %arg5 : f32
  //       CHECK:   %[[R0:.*]] = vector.transfer_write %[[ADD]], %[[ARG0]][%[[C0]], %[[C0]]] {{.*}} : vector<4x256xf32>, tensor<4x256xf32>
  //       CHECK:   %[[R1:.*]] = vector.transfer_write %[[CST0]], %[[ARG0]][%[[C0]], %[[C0]]] {{.*}} : vector<4x256xf32>, tensor<4x256xf32>
  //       CHECK:   %[[R2:.*]] = vector.transfer_write %[[CST1]], %[[ARG0]][%[[C0]], %[[C0]]] {{.*}} : vector<4x256xf32>, tensor<4x256xf32>
  //       CHECK:   %[[R3:.*]] = vector.transfer_write %[[DIV]], %[[ARG0]][%[[C0]], %[[C0]]] {{.*}} : vector<4x256xf32>, tensor<4x256xf32>
  //       CHECK:   %[[R4:.*]] = vector.transfer_write %[[EXP]], %[[ARG0]][%[[C0]], %[[C0]]] {{.*}} : vector<4x256xf32>, tensor<4x256xf32>
  //       CHECK:   %[[R5:.*]] = vector.transfer_write %[[MUL]], %[[ARG0]][%[[C0]], %[[C0]]] {{.*}} : vector<4x256xf32>, tensor<4x256xf32>
  //       CHECK:   %[[R6:.*]] = vector.transfer_write %[[RSQRT]], %[[ARG0]][%[[C0]], %[[C0]]] {{.*}} : vector<4x256xf32>, tensor<4x256xf32>
  //       CHECK:   %[[R7:.*]] = vector.transfer_write %[[SEL]], %[[ARG0]][%[[C0]], %[[C0]]] {{.*}} : vector<4x256xf32>, tensor<4x256xf32>
  //       CHECK:   %[[R8:.*]] = vector.transfer_write %[[SUB]], %[[ARG0]][%[[C0]], %[[C0]]] {{.*}} : vector<4x256xf32>, tensor<4x256xf32>
  //       CHECK:   %[[R9:.*]] = vector.transfer_write %[[TAN]], %[[ARG0]][%[[C0]], %[[C0]]] {{.*}} : vector<4x256xf32>, tensor<4x256xf32>
    linalg.yield %6, %8, %c1_f32, %9, %10, %11, %12, %13, %14, %15 : f32, f32,
      f32, f32, f32, f32, f32, f32, f32, f32
  } -> tensor<4x256xf32>, tensor<4x256xf32>, tensor<4x256xf32>,
    tensor<4x256xf32>, tensor<4x256xf32>, tensor<4x256xf32>, tensor<4x256xf32>,
    tensor<4x256xf32>, tensor<4x256xf32>, tensor<4x256xf32>
  //       CHECK:   return %[[R0]], %[[R1]], %[[R2]], %[[R3]], %[[R4]], %[[R5]], %[[R6]], %[[R7]], %[[R8]], %[[R9]] : tensor<4x256xf32>, tensor<4x256xf32>, tensor<4x256xf32>, tensor<4x256xf32>, tensor<4x256xf32>, tensor<4x256xf32>, tensor<4x256xf32>, tensor<4x256xf32>, tensor<4x256xf32>, tensor<4x256xf32>
  return %r#0, %r#1, %r#2, %r#3, %r#4, %r#5, %r#6, %r#7, %r#8, %r#9:
    tensor<4x256xf32>, tensor<4x256xf32>, tensor<4x256xf32>,
    tensor<4x256xf32>, tensor<4x256xf32>, tensor<4x256xf32>, tensor<4x256xf32>,
    tensor<4x256xf32>, tensor<4x256xf32>, tensor<4x256xf32>
}

// -----

// Test different input maps.
#matmul_trait = {
  indexing_maps = [
    affine_map<(d0, d1, d2, d3) -> (d1, d0)>,
    affine_map<(d0, d1, d2, d3) -> (d3, d1)>,
    affine_map<(d0, d1, d2, d3) -> (d3, d1, d0, d2)>,
    affine_map<(d0, d1, d2, d3) -> (d0, d1, d2, d3)>
  ],
  iterator_types = ["parallel", "parallel", "parallel", "parallel"]
}

// CHECK-DAG: #[[MAP0:.*]] = affine_map<(d0, d1) -> (d1, d0, 0, 0)>
// CHECK-DAG: #[[MAP1:.*]] = affine_map<(d0, d1) -> (0, d1, 0, d0)>
// CHECK-DAG: #[[MAP2:.*]] = affine_map<(d0, d1, d2, d3) -> (d2, d1, d3, d0)>
//       CHECK: func @vectorization_transpose
//       CHECK: vector.transfer_read {{.*}}{permutation_map = #[[MAP0]]} : memref<14x7xf32>, vector<7x14x8x16xf32>
//       CHECK: vector.transfer_read {{.*}}{permutation_map = #[[MAP1]]} : memref<16x14xf32>, vector<7x14x8x16xf32>
//       CHECK: vector.transfer_read {{.*}}{permutation_map = #[[MAP2]]} : memref<16x14x7x8xf32>, vector<7x14x8x16xf32>
//       CHECK: addf {{.*}} : vector<7x14x8x16xf32>
//       CHECK: addf {{.*}} : vector<7x14x8x16xf32>
//       CHECK: vector.transfer_write {{.*}} : vector<7x14x8x16xf32>, memref<7x14x8x16xf32>
func @vectorization_transpose(%A: memref<14x7xf32>, %B: memref<16x14xf32>,
                         %C: memref<16x14x7x8xf32>, %D: memref<7x14x8x16xf32>) {
  linalg.generic #matmul_trait
    ins(%A, %B, %C : memref<14x7xf32>, memref<16x14xf32>, memref<16x14x7x8xf32>)
   outs(%D : memref<7x14x8x16xf32>) {
    ^bb(%a: f32, %b: f32, %c: f32, %d: f32) :
      %e = addf %a, %b: f32
      %f = addf %e, %c: f32
      linalg.yield %f : f32
  }
  return
}

// -----

// CHECK-LABEL: func @matmul_tensors
//  CHECK-SAME: (%[[ARG0:.*]]: tensor<8x4xf32>, %[[ARG1:.*]]: tensor<4x12xf32>,
//  CHECK-SAME:  %[[ARG2:.*]]: tensor<8x12xf32>) -> tensor<8x12xf32>
func @matmul_tensors(
  %arg0: tensor<8x4xf32>, %arg1: tensor<4x12xf32>, %arg2: tensor<8x12xf32>)
    -> tensor<8x12xf32> {
  //   CHECK-DAG:   %[[C0:.*]] = constant 0 : index
  //   CHECK-DAG:   %[[VEC_C0:.*]] = constant dense<0.000000e+00> : vector<8x12xf32>
  //   CHECK-DAG:   %[[V0:.*]] = vector.transfer_read %[[ARG0]][%[[C0]], %[[C0]]], {{.*}} : tensor<8x4xf32>, vector<8x4xf32>
  //   CHECK-DAG:   %[[V1:.*]] = vector.transfer_read %[[ARG1]][%[[C0]], %[[C0]]], {{.*}} : tensor<4x12xf32>, vector<12x4xf32>
  //   CHECK-DAG:   %[[V2:.*]] = vector.transfer_read %[[ARG2]][%[[C0]], %[[C0]]], {{.*}} : tensor<8x12xf32>, vector<8x12xf32>
  //
  // linalg contraction lowers to %tmp = vector.contract %a, %b, %c0 followed by addf %c, %tmp.
  // a later canonicalization fuses the add into vector.contract.
  //       CHECK:   %[[C:.*]] = vector.contract
  //  CHECK-SAME:     iterator_types = ["parallel", "parallel", "reduction"], kind = #vector.kind<add>}
  //  CHECK-SAME:     %[[V0]], %[[V1]], %[[VEC_C0]] :
  //  CHECK-SAME:     vector<8x4xf32>, vector<12x4xf32> into vector<8x12xf32>
  //       CHECK:   %[[C2:.*]] = addf %[[V2]], %[[C]] : vector<8x12xf32>
  //       CHECK:   %[[W:.*]] = vector.transfer_write %[[C2]], %[[ARG2]][%[[C0]], %[[C0]]] {in_bounds = [true, true]} : vector<8x12xf32>, tensor<8x12xf32>
  %0 = linalg.matmul  ins(%arg0, %arg1: tensor<8x4xf32>, tensor<4x12xf32>)
                     outs(%arg2: tensor<8x12xf32>)
    -> tensor<8x12xf32>
  //       CHECK:   return %[[W]] : tensor<8x12xf32>
  return %0 : tensor<8x12xf32>
}

// -----

// CHECK-LABEL: func @matmul_i8_i8_i32
//  CHECK-SAME:  %[[ARG0:[a-z0-9]+]]: memref<4x6xi8>
//  CHECK-SAME:  %[[ARG1:[a-z0-9]+]]: memref<6x12xi8>
//  CHECK-SAME:  %[[ARG2:[a-z0-9]+]]: memref<4x12xi32>
func @matmul_i8_i8_i32(%a: memref<4x6xi8>, %b: memref<6x12xi8>, %c: memref<4x12xi32>) {
  //   CHECK-DAG:   %[[C0:.*]] = constant 0 : index
  //   CHECK-DAG:   %[[VEC_C0:.*]] = constant dense<0> : vector<4x12xi32>
  //   CHECK-DAG:   %[[V0:.*]] = vector.transfer_read %[[ARG0]][%[[C0]], %[[C0]]], {{.*}} : memref<4x6xi8>, vector<4x6xi8>
  //   CHECK-DAG:   %[[V1:.*]] = vector.transfer_read %[[ARG1]][%[[C0]], %[[C0]]], {{.*}} : memref<6x12xi8>, vector<12x6xi8>
  //   CHECK-DAG:   %[[V2:.*]] = vector.transfer_read %[[ARG2]][%[[C0]], %[[C0]]], {{.*}} : memref<4x12xi32>, vector<4x12xi32>
  //   CHECK-DAG:   %[[V0_32:.*]] = sexti %[[V0]] : vector<4x6xi8> to vector<4x6xi32>
  //   CHECK-DAG:   %[[V1_32:.*]] = sexti %[[V1]] : vector<12x6xi8> to vector<12x6xi32>
  //
  // linalg contraction lowers to %tmp = vector.contract %a, %b, %c0 followed by addf %c, %tmp.
  // a later canonicalization fuses the add into vector.contract.
  //       CHECK:   %[[C:.*]] = vector.contract
  //  CHECK-SAME:      iterator_types = ["parallel", "parallel", "reduction"], kind = #vector.kind<add>}
  //  CHECK-SAME:      %[[V0_32]], %[[V1_32]], %[[VEC_C0]]
  //  CHECK-SAME:     vector<4x6xi32>, vector<12x6xi32> into vector<4x12xi32>
  //       CHECK:   %[[RES:.*]] = addi %[[V2]], %[[C]] : vector<4x12xi32>
  //       CHECK:   vector.transfer_write %[[RES]], %[[ARG2]][%[[C0]], %[[C0]]] {in_bounds = [true, true]}
  //  CHECK-SAME:     vector<4x12xi32>, memref<4x12xi32>
  linalg.matmul_i8_i8_i32 ins(%a, %b : memref<4x6xi8>, memref<6x12xi8>)
    outs(%c: memref<4x12xi32>)
  return
}

// -----

// CHECK-LABEL: func @pad_static
//   CHECK-NOT:   linalg.pad_tensor
func @pad_static(%arg0: tensor<?x?x?xf32>, %pad_value: f32) -> tensor<2x3x4xf32> {
  //      CHECK: %[[C0:.*]] = constant 0 : index
  //      CHECK: %[[READ:.*]] = vector.transfer_read %{{.*}}[%[[C0]], %[[C0]], %[[C0]]]
  // CHECK-SAME:   : tensor<?x?x?xf32>, vector<2x3x4xf32>
  //      CHECK: %[[INIT:.*]] = linalg.init_tensor [2, 3, 4] : tensor<2x3x4xf32>
  //      CHECK: %[[WRITTEN:.*]] = vector.transfer_write %[[READ]], %[[INIT]][%[[C0]], %[[C0]], %[[C0]]]
  // CHECK-SAME:   {in_bounds = [true, true, true]} : vector<2x3x4xf32>, tensor<2x3x4xf32>
  %c0 = constant 0 : index
  %0 = linalg.pad_tensor %arg0 low[0, %c0, 0] high[0, 0, %c0] {
    ^bb0(%arg1: index, %arg2: index, %arg3: index):
      linalg.yield %pad_value : f32
    } : tensor<?x?x?xf32> to tensor<2x3x4xf32>

  // CHECK: return %[[WRITTEN]] : tensor<2x3x4xf32>
  return %0 : tensor<2x3x4xf32>
}

// -----

// CHECK-LABEL: func @pad_static_high_padding
//       CHECK:   linalg.pad_tensor
func @pad_static_high_padding(%arg0: tensor<?x?x?xf32>, %pad_value: f32) -> tensor<2x3x4xf32> {
  %0 = linalg.pad_tensor %arg0 low[0, 0, 0] high[0, 1, 0] {
    ^bb0(%arg1: index, %arg2: index, %arg3: index):
      linalg.yield %pad_value : f32
    } : tensor<?x?x?xf32> to tensor<2x3x4xf32>
  return %0 : tensor<2x3x4xf32>
}

// -----

// CHECK-LABEL: func @pad_dynamic
//       CHECK:   linalg.pad_tensor
func @pad_dynamic(%arg0: tensor<1x2x2x?xf32>, %low: index, %high: index,
                  %pad_value: f32) -> tensor<6x?x?x?xf32> {
  %0 = linalg.pad_tensor %arg0 low[2, %low, 3, 3] high[3, 3, %high, 2] {
    ^bb0(%arg1: index, %arg2: index, %arg3: index, %arg4: index):
      linalg.yield %pad_value : f32
    } : tensor<1x2x2x?xf32> to tensor<6x?x?x?xf32>
  return %0 : tensor<6x?x?x?xf32>
<<<<<<< HEAD
=======
}

// -----

// CHECK-DAG: #[[$M0:.*]] = affine_map<(d0, d1) -> (d0, d1, 0)>

// CHECK-LABEL: func @sum_exp
func @sum_exp(%input: tensor<4x16x8xf32>, %output: tensor<4x16xf32>)
  -> tensor<4x16xf32>
{
  // CHECK: vector.transfer_read {{.*}} : tensor<4x16x8xf32>, vector<4x16x8xf32>
  // CHECK: vector.transfer_read {{.*}} {permutation_map = #[[$M0]]} : tensor<4x16xf32>, vector<4x16x8xf32>
  // CHECK: math.exp {{.*}} : vector<4x16x8xf32>
  // CHECK: addf {{.*}} : vector<4x16x8xf32>
  // CHECK: vector.multi_reduction #vector.kind<add>, %{{.*}} [2] : vector<4x16x8xf32> to vector<4x16xf32>
  // CHECK: vector.transfer_write {{.*}} : vector<4x16xf32>, tensor<4x16xf32>
  // CHECK: return {{.*}} : tensor<4x16xf32>
  %0 = linalg.generic {
      indexing_maps = [
        affine_map<(d0, d1, d2) -> (d0, d1, d2)>,
        affine_map<(d0, d1, d2) -> (d0, d1)>
      ],
      iterator_types = ["parallel", "parallel", "reduction"]
    } ins(%input : tensor<4x16x8xf32>) outs(%output : tensor<4x16xf32>) {
    ^bb0(%arg0: f32, %arg1: f32):  // no predecessors
      %1 = math.exp %arg0 : f32
      %2 = addf %1, %arg1 : f32
      linalg.yield %2 : f32
    } -> tensor<4x16xf32>
  return %0 : tensor<4x16xf32>
}

// -----

// CHECK-DAG: #[[$M1:.*]] =  affine_map<(d0, d1) -> (d1, d0, 0, 0)>
// CHECK-DAG: #[[$M2:.*]] =  affine_map<(d0, d1) -> (0, 0, d1, d0)>
// CHECK-DAG: #[[$M3:.*]] =  affine_map<(d0, d1) -> (d1, 0, 0, d0)>
// CHECK-DAG: #[[$M4:.*]] =  affine_map<(d0, d1) -> (d1, d0)>

// CHECK-LABEL: func @sum_exp_2
func @sum_exp_2(%input: tensor<3x2xf32>, %input_2: tensor<5x4xf32>, %output: tensor<5x2xf32>)
  -> tensor<5x2xf32>
{
  // CHECK: vector.transfer_read {{.*}} {permutation_map = #[[$M1]]} : tensor<3x2xf32>, vector<2x3x4x5xf32>
  // CHECK: vector.transfer_read {{.*}} {permutation_map = #[[$M2]]} : tensor<5x4xf32>, vector<2x3x4x5xf32>
  // CHECK: vector.transfer_read {{.*}} {permutation_map = #[[$M3]]} : tensor<5x2xf32>, vector<2x3x4x5xf32>
  // CHECK: math.exp {{.*}} : vector<2x3x4x5xf32>
  // CHECK: math.exp {{.*}} : vector<2x3x4x5xf32>
  // CHECK: addf {{.*}} : vector<2x3x4x5xf32>
  // CHECK: addf {{.*}} : vector<2x3x4x5xf32>
  // CHECK: vector.multi_reduction #vector.kind<add>, {{.*}}  [1, 2] : vector<2x3x4x5xf32> to vector<2x5xf32>
  // CHECK: vector.transfer_write {{.*}} {permutation_map = #[[$M4]]} : vector<2x5xf32>, tensor<5x2xf32>
  // CHECK: return {{.*}} : tensor<5x2xf32>
  %0 = linalg.generic {
      indexing_maps = [
        affine_map<(d0, d1, d2, d3) -> (d1, d0)>,
        affine_map<(d0, d1, d2, d3) -> (d3, d2)>,
        affine_map<(d0, d1, d2, d3) -> (d3, d0)>
      ],
      iterator_types = ["parallel", "reduction", "reduction", "parallel"]
    } ins(%input, %input_2 : tensor<3x2xf32>, tensor<5x4xf32>) outs(%output : tensor<5x2xf32>) {
    ^bb0(%arg0: f32, %arg1: f32, %arg2: f32):  // no predecessors
      %1 = math.exp %arg0 : f32
      %2 = math.exp %arg1 : f32
      %3 = addf %1, %2 : f32
      %4 = addf %3, %arg2 : f32
      linalg.yield %4 : f32
    } -> tensor<5x2xf32>
  return %0 : tensor<5x2xf32>
>>>>>>> 11299179
}<|MERGE_RESOLUTION|>--- conflicted
+++ resolved
@@ -517,8 +517,6 @@
       linalg.yield %pad_value : f32
     } : tensor<1x2x2x?xf32> to tensor<6x?x?x?xf32>
   return %0 : tensor<6x?x?x?xf32>
-<<<<<<< HEAD
-=======
 }
 
 // -----
@@ -588,5 +586,4 @@
       linalg.yield %4 : f32
     } -> tensor<5x2xf32>
   return %0 : tensor<5x2xf32>
->>>>>>> 11299179
 }