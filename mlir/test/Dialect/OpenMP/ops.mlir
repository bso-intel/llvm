// RUN: mlir-opt %s | mlir-opt | FileCheck %s

func.func @omp_barrier() -> () {
  // CHECK: omp.barrier
  omp.barrier
  return
}

func.func @omp_master() -> () {
  // CHECK: omp.master
  omp.master {
    // CHECK: omp.terminator
    omp.terminator
  }

  return
}

// CHECK-LABEL: omp_masked
func.func @omp_masked(%filtered_thread_id : i32) -> () {
  // CHECK: omp.masked filter(%{{.*}} : i32)
  "omp.masked" (%filtered_thread_id) ({
    omp.terminator
  }) : (i32) -> ()

  // CHECK: omp.masked
  "omp.masked" () ({
    omp.terminator
  }) : () -> ()
  return
}

func.func @omp_taskwait() -> () {
  // CHECK: omp.taskwait
  omp.taskwait
  return
}

func.func @omp_taskyield() -> () {
  // CHECK: omp.taskyield
  omp.taskyield
  return
}

// CHECK-LABEL: func @omp_flush
// CHECK-SAME: ([[ARG0:%.*]]: memref<i32>) {
func.func @omp_flush(%arg0 : memref<i32>) -> () {
  // Test without data var
  // CHECK: omp.flush
  omp.flush

  // Test with one data var
  // CHECK: omp.flush([[ARG0]] : memref<i32>)
  omp.flush(%arg0 : memref<i32>)

  // Test with two data var
  // CHECK: omp.flush([[ARG0]], [[ARG0]] : memref<i32>, memref<i32>)
  omp.flush(%arg0, %arg0: memref<i32>, memref<i32>)

  return
}

func.func @omp_terminator() -> () {
  // CHECK: omp.terminator
  omp.terminator
}

func.func @omp_parallel(%data_var : memref<i32>, %if_cond : i1, %num_threads : i32, %idx : index) -> () {
  // CHECK: omp.parallel if(%{{.*}}) num_threads(%{{.*}} : i32) allocate(%{{.*}} : memref<i32> -> %{{.*}} : memref<i32>)
  "omp.parallel" (%data_var, %data_var, %if_cond, %num_threads) ({

  // test without if condition
  // CHECK: omp.parallel num_threads(%{{.*}} : i32) allocate(%{{.*}} : memref<i32> -> %{{.*}} : memref<i32>)
    "omp.parallel"(%data_var, %data_var, %num_threads) ({
      omp.terminator
    }) {operandSegmentSizes = array<i32: 1,1,0,1,0,0>} : (memref<i32>, memref<i32>, i32) -> ()

  // CHECK: omp.barrier
    omp.barrier

  // test without num_threads
  // CHECK: omp.parallel if(%{{.*}}) allocate(%{{.*}} : memref<i32> -> %{{.*}} : memref<i32>)
    "omp.parallel"(%data_var, %data_var, %if_cond) ({
      omp.terminator
    }) {operandSegmentSizes = array<i32: 1,1,1,0,0,0>} : (memref<i32>, memref<i32>, i1) -> ()

  // test without allocate
  // CHECK: omp.parallel if(%{{.*}}) num_threads(%{{.*}} : i32)
    "omp.parallel"(%if_cond, %num_threads) ({
      omp.terminator
    }) {operandSegmentSizes = array<i32: 0,0,1,1,0,0>} : (i1, i32) -> ()

    omp.terminator
  }) {operandSegmentSizes = array<i32: 1,1,1,1,0,0>, proc_bind_kind = #omp<procbindkind spread>} : (memref<i32>, memref<i32>, i1, i32) -> ()

  // test with multiple parameters for single variadic argument
  // CHECK: omp.parallel allocate(%{{.*}} : memref<i32> -> %{{.*}} : memref<i32>)
  "omp.parallel" (%data_var, %data_var) ({
    omp.terminator
  }) {operandSegmentSizes = array<i32: 1,1,0,0,0,0>} : (memref<i32>, memref<i32>) -> ()

  // CHECK: omp.distribute
  omp.distribute {
    // CHECK-NEXT: omp.parallel
    omp.parallel {
      // CHECK-NEXT: omp.wsloop
      omp.wsloop {
        // CHECK-NEXT: omp.loop_nest
        omp.loop_nest (%iv) : index = (%idx) to (%idx) step (%idx) {
          omp.yield
        }
        omp.terminator
      }
      omp.terminator
    }
    omp.terminator
  }

  return
}

func.func @omp_parallel_pretty(%data_var : memref<i32>, %if_cond : i1, %num_threads : i32, %allocator : si32) -> () {
 // CHECK: omp.parallel
 omp.parallel {
  omp.terminator
 }

 // CHECK: omp.parallel num_threads(%{{.*}} : i32)
 omp.parallel num_threads(%num_threads : i32) {
   omp.terminator
 }

 %n_index = arith.constant 2 : index
 // CHECK: omp.parallel num_threads(%{{.*}} : index)
 omp.parallel num_threads(%n_index : index) {
   omp.terminator
 }

 %n_i64 = arith.constant 4 : i64
 // CHECK: omp.parallel num_threads(%{{.*}} : i64)
 omp.parallel num_threads(%n_i64 : i64) {
   omp.terminator
 }

 // CHECK: omp.parallel allocate(%{{.*}} : memref<i32> -> %{{.*}} : memref<i32>)
 omp.parallel allocate(%data_var : memref<i32> -> %data_var : memref<i32>) {
   omp.terminator
 }

 // CHECK: omp.parallel
 // CHECK-NEXT: omp.parallel if(%{{.*}})
 omp.parallel {
   omp.parallel if(%if_cond) {
     omp.terminator
   }
   omp.terminator
 }

 // CHECK: omp.parallel if(%{{.*}}) num_threads(%{{.*}} : i32) proc_bind(close)
 omp.parallel num_threads(%num_threads : i32) if(%if_cond) proc_bind(close) {
   omp.terminator
 }

  return
}

// CHECK-LABEL: omp_loop_nest
func.func @omp_loop_nest(%lb : index, %ub : index, %step : index) -> () {
  omp.wsloop {
    // CHECK: omp.loop_nest
    // CHECK-SAME: (%{{.*}}) : index =
    // CHECK-SAME: (%{{.*}}) to (%{{.*}}) step (%{{.*}})
    "omp.loop_nest" (%lb, %ub, %step) ({
    ^bb0(%iv: index):
      omp.yield
    }) : (index, index, index) -> ()
    omp.terminator
  }

  omp.wsloop {
    // CHECK: omp.loop_nest
    // CHECK-SAME: (%{{.*}}) : index =
    // CHECK-SAME: (%{{.*}}) to (%{{.*}}) inclusive step (%{{.*}})
    "omp.loop_nest" (%lb, %ub, %step) ({
    ^bb0(%iv: index):
      omp.yield
    }) {loop_inclusive} : (index, index, index) -> ()
    omp.terminator
  }

  omp.wsloop {
    // CHECK: omp.loop_nest
    // CHECK-SAME: (%{{.*}}, %{{.*}}) : index =
    // CHECK-SAME: (%{{.*}}, %{{.*}}) to (%{{.*}}, %{{.*}}) step (%{{.*}}, %{{.*}})
    "omp.loop_nest" (%lb, %lb, %ub, %ub, %step, %step) ({
    ^bb0(%iv: index, %iv3: index):
      omp.yield
    }) : (index, index, index, index, index, index) -> ()
    omp.terminator
  }

  omp.wsloop {
    // CHECK: omp.loop_nest
    // CHECK-SAME: (%{{.*}}) : index =
    // CHECK-SAME: (%{{.*}}) to (%{{.*}}) step (%{{.*}})
    "omp.loop_nest" (%lb, %ub, %step) ({
    ^bb0(%iv: index):
      // CHECK: test.op1
      "test.op1"(%lb) : (index) -> ()
      // CHECK: test.op2
      "test.op2"() : () -> ()
      // CHECK: omp.yield
      omp.yield
    }) : (index, index, index) -> ()
    omp.terminator
  }

  return
}

// CHECK-LABEL: omp_loop_nest_pretty
func.func @omp_loop_nest_pretty(%lb : index, %ub : index, %step : index) -> () {
  omp.wsloop {
    // CHECK: omp.loop_nest
    // CHECK-SAME: (%{{.*}}) : index =
    // CHECK-SAME: (%{{.*}}) to (%{{.*}}) step (%{{.*}})
    omp.loop_nest (%iv) : index = (%lb) to (%ub) step (%step) {
      omp.yield
    }
    omp.terminator
  }

  omp.wsloop {
    // CHECK: omp.loop_nest
    // CHECK-SAME: (%{{.*}}) : index =
    // CHECK-SAME: (%{{.*}}) to (%{{.*}}) inclusive step (%{{.*}})
    omp.loop_nest (%iv) : index = (%lb) to (%ub) inclusive step (%step) {
      omp.yield
    }
    omp.terminator
  }

  omp.wsloop {
    // CHECK: omp.loop_nest
    // CHECK-SAME: (%{{.*}}) : index =
    // CHECK-SAME: (%{{.*}}, %{{.*}}) to (%{{.*}}, %{{.*}}) step (%{{.*}}, %{{.*}})
    omp.loop_nest (%iv1, %iv2) : index = (%lb, %lb) to (%ub, %ub) step (%step, %step) {
      omp.yield
    }
    omp.terminator
  }

  omp.wsloop {
    // CHECK: omp.loop_nest
    // CHECK-SAME: (%{{.*}}) : index =
    // CHECK-SAME: (%{{.*}}) to (%{{.*}}) step (%{{.*}})
    omp.loop_nest (%iv) : index = (%lb) to (%ub) step (%step)  {
      // CHECK: test.op1
      "test.op1"(%lb) : (index) -> ()
      // CHECK: test.op2
      "test.op2"() : () -> ()
      // CHECK: omp.yield
      omp.yield
    }
    omp.terminator
  }

  return
}

// CHECK-LABEL: omp_loop_nest_pretty_multi_block
func.func @omp_loop_nest_pretty_multi_block(%lb : index, %ub : index,
    %step : index, %data1 : memref<?xi32>, %data2 : memref<?xi32>) -> () {

  omp.wsloop {
    // CHECK: omp.loop_nest (%{{.*}}) : index = (%{{.*}}) to (%{{.*}}) step (%{{.*}})
    omp.loop_nest (%iv) : index = (%lb) to (%ub) step (%step) {
      %1 = "test.payload"(%iv) : (index) -> (i32)
      cf.br ^bb1(%1: i32)
    ^bb1(%arg: i32):
      memref.store %arg, %data1[%iv] : memref<?xi32>
      omp.yield
    }
    omp.terminator
  }

  omp.wsloop {
    // CHECK: omp.loop_nest (%{{.*}}) : index = (%{{.*}}) to (%{{.*}}) step (%{{.*}})
    omp.loop_nest (%iv) : index = (%lb) to (%ub) step (%step) {
      %c = "test.condition"(%iv) : (index) -> (i1)
      %v1 = "test.payload"(%iv) : (index) -> (i32)
      cf.cond_br %c, ^bb1(%v1: i32), ^bb2(%v1: i32)
    ^bb1(%arg0: i32):
      memref.store %arg0, %data1[%iv] : memref<?xi32>
      cf.br ^bb3
    ^bb2(%arg1: i32):
      memref.store %arg1, %data2[%iv] : memref<?xi32>
      cf.br ^bb3
    ^bb3:
      omp.yield
    }
    omp.terminator
  }

  omp.wsloop {
    // CHECK: omp.loop_nest (%{{.*}}) : index = (%{{.*}}) to (%{{.*}}) step (%{{.*}})
    omp.loop_nest (%iv) : index = (%lb) to (%ub) step (%step) {
      %c = "test.condition"(%iv) : (index) -> (i1)
      %v1 = "test.payload"(%iv) : (index) -> (i32)
      cf.cond_br %c, ^bb1(%v1: i32), ^bb2(%v1: i32)
    ^bb1(%arg0: i32):
      memref.store %arg0, %data1[%iv] : memref<?xi32>
      omp.yield
    ^bb2(%arg1: i32):
      memref.store %arg1, %data2[%iv] : memref<?xi32>
      omp.yield
    }
    omp.terminator
  }

  return
}

// CHECK-LABEL: omp_loop_nest_pretty_non_index
func.func @omp_loop_nest_pretty_non_index(%lb1 : i32, %ub1 : i32, %step1 : i32,
    %lb2 : i64, %ub2 : i64, %step2 : i64, %data1 : memref<?xi32>,
    %data2 : memref<?xi64>) -> () {

  omp.wsloop {
    // CHECK: omp.loop_nest (%{{.*}}) : i32 = (%{{.*}}) to (%{{.*}}) step (%{{.*}})
    omp.loop_nest (%iv1) : i32 = (%lb1) to (%ub1) step (%step1) {
      %1 = "test.payload"(%iv1) : (i32) -> (index)
      cf.br ^bb1(%1: index)
    ^bb1(%arg1: index):
      memref.store %iv1, %data1[%arg1] : memref<?xi32>
      omp.yield
    }
    omp.terminator
  }

  omp.wsloop {
    // CHECK: omp.loop_nest (%{{.*}}) : i64 = (%{{.*}}) to (%{{.*}}) step (%{{.*}})
    omp.loop_nest (%iv) : i64 = (%lb2) to (%ub2) step (%step2) {
      %2 = "test.payload"(%iv) : (i64) -> (index)
      cf.br ^bb1(%2: index)
    ^bb1(%arg2: index):
      memref.store %iv, %data2[%arg2] : memref<?xi64>
      omp.yield
    }
    omp.terminator
  }

  return
}

// CHECK-LABEL: omp_loop_nest_pretty_multiple
func.func @omp_loop_nest_pretty_multiple(%lb1 : i32, %ub1 : i32, %step1 : i32,
    %lb2 : i32, %ub2 : i32, %step2 : i32, %data1 : memref<?xi32>) -> () {

  omp.wsloop {
    // CHECK: omp.loop_nest (%{{.*}}, %{{.*}}) : i32 = (%{{.*}}, %{{.*}}) to (%{{.*}}, %{{.*}}) step (%{{.*}}, %{{.*}})
    omp.loop_nest (%iv1, %iv2) : i32 = (%lb1, %lb2) to (%ub1, %ub2) step (%step1, %step2) {
      %1 = "test.payload"(%iv1) : (i32) -> (index)
      %2 = "test.payload"(%iv2) : (i32) -> (index)
      memref.store %iv1, %data1[%1] : memref<?xi32>
      memref.store %iv2, %data1[%2] : memref<?xi32>
      omp.yield
    }
    omp.terminator
  }

  return
}

// CHECK-LABEL: omp_wsloop
func.func @omp_wsloop(%lb : index, %ub : index, %step : index, %data_var : memref<i32>, %linear_var : i32, %chunk_var : i32) -> () {

  // CHECK: omp.wsloop ordered(1) {
  // CHECK-NEXT: omp.loop_nest
  "omp.wsloop" () ({
    omp.loop_nest (%iv) : index = (%lb) to (%ub) step (%step) {
      omp.yield
    }
    omp.terminator
  }) {operandSegmentSizes = array<i32: 0,0,0,0,0,0,0>, ordered = 1} :
    () -> ()

  // CHECK: omp.wsloop linear(%{{.*}} = %{{.*}} : memref<i32>) schedule(static) {
  // CHECK-NEXT: omp.loop_nest
  "omp.wsloop" (%data_var, %linear_var) ({
    omp.loop_nest (%iv) : index = (%lb) to (%ub) step (%step) {
      omp.yield
    }
    omp.terminator
  }) {operandSegmentSizes = array<i32: 0,0,1,1,0,0,0>, schedule_kind = #omp<schedulekind static>} :
    (memref<i32>, i32) -> ()

  // CHECK: omp.wsloop linear(%{{.*}} = %{{.*}} : memref<i32>, %{{.*}} = %{{.*}} : memref<i32>) schedule(static) {
  // CHECK-NEXT: omp.loop_nest
  "omp.wsloop" (%data_var, %data_var, %linear_var, %linear_var) ({
    omp.loop_nest (%iv) : index = (%lb) to (%ub) step (%step) {
      omp.yield
    }
    omp.terminator
  }) {operandSegmentSizes = array<i32: 0,0,2,2,0,0,0>, schedule_kind = #omp<schedulekind static>} :
    (memref<i32>, memref<i32>, i32, i32) -> ()

  // CHECK: omp.wsloop linear(%{{.*}} = %{{.*}} : memref<i32>) schedule(dynamic = %{{.*}}) ordered(2) {
  // CHECK-NEXT: omp.loop_nest
  "omp.wsloop" (%data_var, %linear_var, %chunk_var) ({
    omp.loop_nest (%iv) : index = (%lb) to (%ub) step (%step) {
      omp.yield
    }
    omp.terminator
  }) {operandSegmentSizes = array<i32: 0,0,1,1,0,0,1>, schedule_kind = #omp<schedulekind dynamic>, ordered = 2} :
    (memref<i32>, i32, i32) -> ()

  // CHECK: omp.wsloop schedule(auto) nowait {
  // CHECK-NEXT: omp.loop_nest
  "omp.wsloop" () ({
    omp.loop_nest (%iv) : index = (%lb) to (%ub) step (%step) {
      omp.yield
    }
    omp.terminator
  }) {operandSegmentSizes = array<i32: 0,0,0,0,0,0,0>, nowait, schedule_kind = #omp<schedulekind auto>} :
    () -> ()

  // CHECK: omp.wsloop {
  // CHECK-NEXT: omp.simd
  // CHECK-NEXT: omp.loop_nest
  "omp.wsloop" () ({
    omp.simd {
      omp.loop_nest (%iv) : index = (%lb) to (%ub) step (%step) {
        omp.yield
      }
      omp.terminator
    }
    omp.terminator
  }) : () -> ()

  return
}

// CHECK-LABEL: omp_wsloop_pretty
func.func @omp_wsloop_pretty(%lb : index, %ub : index, %step : index, %data_var : memref<i32>, %linear_var : i32, %chunk_var : i32, %chunk_var2 : i16) -> () {

  // CHECK: omp.wsloop ordered(2) {
  // CHECK-NEXT: omp.loop_nest
  omp.wsloop ordered(2) {
    omp.loop_nest (%iv) : index = (%lb) to (%ub) step (%step) {
      omp.yield
    }
    omp.terminator
  }

  // CHECK: omp.wsloop linear(%{{.*}} = %{{.*}} : memref<i32>) schedule(static) {
  // CHECK-NEXT: omp.loop_nest
  omp.wsloop schedule(static) linear(%data_var = %linear_var : memref<i32>) {
    omp.loop_nest (%iv) : index = (%lb) to (%ub) step (%step) {
      omp.yield
    }
    omp.terminator
  }

  // CHECK: omp.wsloop linear(%{{.*}} = %{{.*}} : memref<i32>) schedule(static = %{{.*}} : i32) ordered(2) {
  // CHECK-NEXT: omp.loop_nest
  omp.wsloop ordered(2) linear(%data_var = %linear_var : memref<i32>) schedule(static = %chunk_var : i32) {
    omp.loop_nest (%iv) : index = (%lb) to (%ub) step (%step) {
      omp.yield
    }
    omp.terminator
  }

  // CHECK: omp.wsloop linear(%{{.*}} = %{{.*}} : memref<i32>) schedule(dynamic = %{{.*}} : i32, nonmonotonic) ordered(2) {
  // CHECK-NEXT: omp.loop_nest
  omp.wsloop ordered(2) linear(%data_var = %linear_var : memref<i32>) schedule(dynamic = %chunk_var : i32, nonmonotonic) {
    omp.loop_nest (%iv) : index = (%lb) to (%ub) step (%step)  {
      omp.yield
    }
    omp.terminator
  }

  // CHECK: omp.wsloop linear(%{{.*}} = %{{.*}} : memref<i32>) schedule(dynamic = %{{.*}} : i16, monotonic) ordered(2) {
  // CHECK-NEXT: omp.loop_nest
  omp.wsloop ordered(2) linear(%data_var = %linear_var : memref<i32>) schedule(dynamic = %chunk_var2 : i16, monotonic) {
    omp.loop_nest (%iv) : index = (%lb) to (%ub) step (%step) {
      omp.yield
    }
    omp.terminator
  }

  // CHECK: omp.wsloop {
  // CHECK-NEXT: omp.loop_nest
  omp.wsloop {
    omp.loop_nest (%iv) : index = (%lb) to (%ub) step (%step) {
      omp.yield
    }
    omp.terminator
  }

  // CHECK: omp.wsloop nowait {
  // CHECK-NEXT: omp.loop_nest
  omp.wsloop nowait {
    omp.loop_nest (%iv) : index = (%lb) to (%ub) step (%step) {
      omp.yield
    }
    omp.terminator
  }

  // CHECK: omp.wsloop nowait order(concurrent) {
  // CHECK-NEXT: omp.loop_nest
  omp.wsloop order(concurrent) nowait {
    omp.loop_nest (%iv) : index = (%lb) to (%ub) step (%step) {
      omp.yield
    }
    omp.terminator
  }

  // CHECK: omp.wsloop nowait order(reproducible:concurrent) {
  // CHECK-NEXT: omp.loop_nest
  omp.wsloop order(reproducible:concurrent) nowait {
    omp.loop_nest (%iv) : index = (%lb) to (%ub) step (%step) {
      omp.yield
    }
    omp.terminator
  }
  // CHECK: omp.wsloop nowait order(unconstrained:concurrent) {
  // CHECK-NEXT: omp.loop_nest
  omp.wsloop order(unconstrained:concurrent) nowait {
    omp.loop_nest (%iv) : index = (%lb) to (%ub) step (%step) {
      omp.yield
    }
    omp.terminator
  }
  // CHECK: omp.wsloop {
  // CHECK-NEXT: omp.simd
  // CHECK-NEXT: omp.loop_nest
  omp.wsloop {
    omp.simd {
      omp.loop_nest (%iv) : index = (%lb) to (%ub) step (%step) {
        omp.yield
      }
      omp.terminator
    }
    omp.terminator
  }

  return
}

// CHECK-LABEL: omp_simd
func.func @omp_simd(%lb : index, %ub : index, %step : index) -> () {
  // CHECK: omp.simd
  omp.simd {
    "omp.loop_nest" (%lb, %ub, %step) ({
    ^bb1(%iv2: index):
      "omp.yield"() : () -> ()
    }) : (index, index, index) -> ()
    "omp.terminator"() : () -> ()
  }

  return
}

// CHECK-LABEL: omp_simd_aligned_list
func.func @omp_simd_aligned_list(%arg0 : index, %arg1 : index, %arg2 : index,
                                 %arg3 : memref<i32>, %arg4 : memref<i32>) -> () {
  // CHECK:      omp.simd aligned(
  // CHECK-SAME: %{{.*}} : memref<i32> -> 32 : i64,
  // CHECK-SAME: %{{.*}} : memref<i32> -> 128 : i64)
  "omp.simd"(%arg3, %arg4) ({
    "omp.loop_nest" (%arg0, %arg1, %arg2) ({
    ^bb1(%iv2: index):
      "omp.yield"() : () -> ()
    }) : (index, index, index) -> ()
    "omp.terminator"() : () -> ()
  }) {alignments = [32, 128],
      operandSegmentSizes = array<i32: 2, 0, 0, 0, 0, 0, 0>} : (memref<i32>, memref<i32>) -> ()
  return
}

// CHECK-LABEL: omp_simd_aligned_single
func.func @omp_simd_aligned_single(%arg0 : index, %arg1 : index, %arg2 : index,
                                   %arg3 : memref<i32>, %arg4 : memref<i32>) -> () {
  // CHECK: omp.simd aligned(%{{.*}} : memref<i32> -> 32 : i64)
  "omp.simd"(%arg3) ({
    "omp.loop_nest" (%arg0, %arg1, %arg2) ({
    ^bb1(%iv2: index):
      "omp.yield"() : () -> ()
    }) : (index, index, index) -> ()
    "omp.terminator"() : () -> ()
  }) {alignments = [32],
      operandSegmentSizes = array<i32: 1, 0, 0, 0, 0, 0, 0>} : (memref<i32>) -> ()
  return
}

// CHECK-LABEL: omp_simd_nontemporal_list
func.func @omp_simd_nontemporal_list(%arg0 : index, %arg1 : index,
                                     %arg2 : index, %arg3 : memref<i32>,
                                     %arg4 : memref<i64>) -> () {
  // CHECK: omp.simd nontemporal(%{{.*}}, %{{.*}} : memref<i32>, memref<i64>)
  "omp.simd"(%arg3, %arg4) ({
    "omp.loop_nest" (%arg0, %arg1, %arg2) ({
    ^bb1(%iv2: index):
      "omp.yield"() : () -> ()
    }) : (index, index, index) -> ()
    "omp.terminator"() : () -> ()
  }) {operandSegmentSizes = array<i32: 0, 0, 0, 0, 2, 0, 0>} : (memref<i32>, memref<i64>) -> ()
  return
}

// CHECK-LABEL: omp_simd_nontemporal_single
func.func @omp_simd_nontemporal_single(%arg0 : index, %arg1 : index,
                                       %arg2 : index, %arg3 : memref<i32>,
                                       %arg4 : memref<i64>) -> () {
  // CHECK: omp.simd nontemporal(%{{.*}} : memref<i32>)
  "omp.simd"(%arg3) ({
    "omp.loop_nest" (%arg0, %arg1, %arg2) ({
    ^bb1(%iv2: index):
      "omp.yield"() : () -> ()
    }) : (index, index, index) -> ()
    "omp.terminator"() : () -> ()
  }) {operandSegmentSizes = array<i32: 0, 0, 0, 0, 1, 0, 0>} : (memref<i32>) -> ()
  return
}

// CHECK-LABEL: omp_simd_pretty
func.func @omp_simd_pretty(%lb : index, %ub : index, %step : index) -> () {
  // CHECK: omp.simd {
  omp.simd {
    omp.loop_nest (%iv) : index = (%lb) to (%ub) step (%step) {
      omp.yield
    }
    omp.terminator
  }
  return
}

// CHECK-LABEL:   func.func @omp_simd_pretty_aligned(
func.func @omp_simd_pretty_aligned(%lb : index, %ub : index, %step : index,
                                   %data_var : memref<i32>,
                                   %data_var1 : memref<i32>) -> () {
  // CHECK:      omp.simd aligned(
  // CHECK-SAME: %{{.*}} : memref<i32> -> 32 : i64,
  // CHECK-SAME: %{{.*}} : memref<i32> -> 128 : i64)
  omp.simd aligned(%data_var :  memref<i32> -> 32, %data_var1 : memref<i32> -> 128) {
    omp.loop_nest (%iv) : index = (%lb) to (%ub) step (%step) {
      omp.yield
    }
    omp.terminator
  }
  return
}

// CHECK-LABEL: omp_simd_pretty_if
func.func @omp_simd_pretty_if(%lb : index, %ub : index, %step : index, %if_cond : i1) -> () {
  // CHECK: omp.simd if(%{{.*}})
  omp.simd if(%if_cond) {
    omp.loop_nest (%iv): index = (%lb) to (%ub) step (%step) {
      omp.yield
    }
    omp.terminator
  }
  return
}

// CHECK-LABEL: func.func @omp_simd_pretty_nontemporal
func.func @omp_simd_pretty_nontemporal(%lb : index, %ub : index, %step : index,
                                       %data_var : memref<i32>,
                                       %data_var1 : memref<i32>) -> () {
  // CHECK: omp.simd nontemporal(%{{.*}}, %{{.*}} : memref<i32>, memref<i32>)
  omp.simd nontemporal(%data_var, %data_var1 : memref<i32>, memref<i32>) {
    omp.loop_nest (%iv) : index = (%lb) to (%ub) step (%step) {
      omp.yield
    }
    omp.terminator
  }
  return
}

// CHECK-LABEL: omp_simd_pretty_order
func.func @omp_simd_pretty_order(%lb : index, %ub : index, %step : index) -> () {
  // CHECK: omp.simd order(concurrent)
  omp.simd order(concurrent) {
    omp.loop_nest (%iv): index = (%lb) to (%ub) step (%step) {
      omp.yield
    }
    omp.terminator
  }
  // CHECK: omp.simd order(reproducible:concurrent)
  omp.simd order(reproducible:concurrent) {
    omp.loop_nest (%iv): index = (%lb) to (%ub) step (%step) {
      omp.yield
    }
    omp.terminator
  }
  // CHECK: omp.simd order(unconstrained:concurrent)
  omp.simd order(unconstrained:concurrent) {
    omp.loop_nest (%iv): index = (%lb) to (%ub) step (%step) {
      omp.yield
    }
    omp.terminator
  }
  return
}

// CHECK-LABEL: omp_simd_pretty_simdlen
func.func @omp_simd_pretty_simdlen(%lb : index, %ub : index, %step : index) -> () {
  // CHECK: omp.simd simdlen(2)
  omp.simd simdlen(2) {
    omp.loop_nest (%iv): index = (%lb) to (%ub) step (%step) {
      omp.yield
    }
    omp.terminator
  }
  return
}

// CHECK-LABEL: omp_simd_pretty_safelen
func.func @omp_simd_pretty_safelen(%lb : index, %ub : index, %step : index) -> () {
  // CHECK: omp.simd safelen(2)
  omp.simd safelen(2) {
    omp.loop_nest (%iv): index = (%lb) to (%ub) step (%step) {
      omp.yield
    }
    omp.terminator
  }
  return
}

// CHECK-LABEL: omp_distribute
func.func @omp_distribute(%chunk_size : i32, %data_var : memref<i32>, %arg0 : i32) -> () {
  // CHECK: omp.distribute
  "omp.distribute" () ({
    "omp.loop_nest" (%arg0, %arg0, %arg0) ({
    ^bb0(%iv: i32):
      "omp.yield"() : () -> ()
    }) : (i32, i32, i32) -> ()
    "omp.terminator"() : () -> ()
  }) {} : () -> ()
  // CHECK: omp.distribute
  omp.distribute {
    omp.loop_nest (%iv) : i32 = (%arg0) to (%arg0) step (%arg0) {
      omp.yield
    }
    omp.terminator
  }
  // CHECK: omp.distribute dist_schedule_static
  omp.distribute dist_schedule_static {
    omp.loop_nest (%iv) : i32 = (%arg0) to (%arg0) step (%arg0) {
      omp.yield
    }
    omp.terminator
  }
  // CHECK: omp.distribute dist_schedule_static dist_schedule_chunk_size(%{{.+}} : i32)
  omp.distribute dist_schedule_static dist_schedule_chunk_size(%chunk_size : i32) {
    omp.loop_nest (%iv) : i32 = (%arg0) to (%arg0) step (%arg0) {
      omp.yield
    }
    omp.terminator
  }
  // CHECK: omp.distribute order(concurrent)
  omp.distribute order(concurrent) {
    omp.loop_nest (%iv) : i32 = (%arg0) to (%arg0) step (%arg0) {
      omp.yield
    }
    omp.terminator
  }
  // CHECK: omp.distribute order(reproducible:concurrent)
  omp.distribute order(reproducible:concurrent) {
    omp.loop_nest (%iv) : i32 = (%arg0) to (%arg0) step (%arg0) {
      omp.yield
    }
    omp.terminator
  }
  // CHECK: omp.distribute order(unconstrained:concurrent)
  omp.distribute order(unconstrained:concurrent) {
    omp.loop_nest (%iv) : i32 = (%arg0) to (%arg0) step (%arg0) {
      omp.yield
    }
    omp.terminator
  }
  // CHECK: omp.distribute allocate(%{{.+}} : memref<i32> -> %{{.+}} : memref<i32>)
  omp.distribute allocate(%data_var : memref<i32> -> %data_var : memref<i32>) {
    omp.loop_nest (%iv) : i32 = (%arg0) to (%arg0) step (%arg0) {
      omp.yield
    }
    omp.terminator
  }
  // CHECK: omp.distribute
  omp.distribute {
    omp.simd {
      omp.loop_nest (%iv) : i32 = (%arg0) to (%arg0) step (%arg0) {
        omp.yield
      }
      omp.terminator
    }
    omp.terminator
  }
  return
}


// CHECK-LABEL: omp_target
func.func @omp_target(%if_cond : i1, %device : si32,  %num_threads : i32, %device_ptr: memref<i32>, %device_addr: memref<?xi32>, %map1: memref<?xi32>, %map2: memref<?xi32>) -> () {

    // Test with optional operands; if_expr, device, thread_limit, private, firstprivate and nowait.
    // CHECK: omp.target device({{.*}}) if({{.*}}) nowait thread_limit({{.*}})
    "omp.target"(%device, %if_cond, %num_threads) ({
       // CHECK: omp.terminator
       omp.terminator
    }) {nowait, operandSegmentSizes = array<i32: 0,0,0,1,0,1,0,0,0,0,1>} : ( si32, i1, i32 ) -> ()

    // Test with optional map clause.
    // CHECK: %[[MAP_A:.*]] = omp.map.info var_ptr(%[[VAL_1:.*]] : memref<?xi32>, tensor<?xi32>)   map_clauses(tofrom) capture(ByRef) -> memref<?xi32> {name = ""}
    // CHECK: %[[MAP_B:.*]] = omp.map.info var_ptr(%[[VAL_2:.*]] : memref<?xi32>, tensor<?xi32>)   map_clauses(exit_release_or_enter_alloc) capture(ByRef) -> memref<?xi32> {name = ""}
    // CHECK: omp.target has_device_addr(%[[VAL_5:.*]] : memref<?xi32>) is_device_ptr(%[[VAL_4:.*]] : memref<i32>) map_entries(%[[MAP_A]] -> {{.*}}, %[[MAP_B]] -> {{.*}} : memref<?xi32>, memref<?xi32>) {
    %mapv1 = omp.map.info var_ptr(%map1 : memref<?xi32>, tensor<?xi32>)   map_clauses(tofrom) capture(ByRef) -> memref<?xi32> {name = ""}
    %mapv2 = omp.map.info var_ptr(%map2 : memref<?xi32>, tensor<?xi32>)   map_clauses(exit_release_or_enter_alloc) capture(ByRef) -> memref<?xi32> {name = ""}
    omp.target map_entries(%mapv1 -> %arg0, %mapv2 -> %arg1 : memref<?xi32>, memref<?xi32>) is_device_ptr(%device_ptr : memref<i32>) has_device_addr(%device_addr : memref<?xi32>) {
    ^bb0(%arg0: memref<?xi32>, %arg1: memref<?xi32>):
      omp.terminator
    }
    // CHECK: %[[MAP_C:.*]] = omp.map.info var_ptr(%[[VAL_1:.*]] : memref<?xi32>, tensor<?xi32>)   map_clauses(to) capture(ByRef) -> memref<?xi32> {name = ""}
    // CHECK: %[[MAP_D:.*]] = omp.map.info var_ptr(%[[VAL_2:.*]] : memref<?xi32>, tensor<?xi32>)   map_clauses(always, from) capture(ByRef) -> memref<?xi32> {name = ""}
    // CHECK: omp.target map_entries(%[[MAP_C]] -> {{.*}}, %[[MAP_D]] -> {{.*}} : memref<?xi32>, memref<?xi32>) {
    %mapv3 = omp.map.info var_ptr(%map1 : memref<?xi32>, tensor<?xi32>)   map_clauses(to) capture(ByRef) -> memref<?xi32> {name = ""}
    %mapv4 = omp.map.info var_ptr(%map2 : memref<?xi32>, tensor<?xi32>)   map_clauses(always, from) capture(ByRef) -> memref<?xi32> {name = ""}
    omp.target map_entries(%mapv3 -> %arg0, %mapv4 -> %arg1 : memref<?xi32>, memref<?xi32>) {
    ^bb0(%arg0: memref<?xi32>, %arg1: memref<?xi32>):
      omp.terminator
    }
    // CHECK: omp.barrier
    omp.barrier

    return
}

func.func @omp_target_data (%if_cond : i1, %device : si32, %device_ptr: memref<i32>, %device_addr: memref<?xi32>, %map1: memref<?xi32>, %map2: memref<?xi32>) -> () {
    // CHECK: %[[MAP_A:.*]] = omp.map.info var_ptr(%[[VAL_2:.*]] : memref<?xi32>, tensor<?xi32>)   map_clauses(always, from) capture(ByRef) -> memref<?xi32> {name = ""}
<<<<<<< HEAD
    // CHECK: omp.target_data if(%[[VAL_0:.*]]) device(%[[VAL_1:.*]] : si32) map_entries(%[[MAP_A]] : memref<?xi32>)
=======
    // CHECK: omp.target_data device(%[[VAL_1:.*]] : si32) if(%[[VAL_0:.*]]) map_entries(%[[MAP_A]] : memref<?xi32>)
>>>>>>> 9c4aab8c
    %mapv1 = omp.map.info var_ptr(%map1 : memref<?xi32>, tensor<?xi32>)   map_clauses(always, from) capture(ByRef) -> memref<?xi32> {name = ""}
    omp.target_data if(%if_cond) device(%device : si32) map_entries(%mapv1 : memref<?xi32>){}

    // CHECK: %[[MAP_A:.*]] = omp.map.info var_ptr(%[[VAL_2:.*]] : memref<?xi32>, tensor<?xi32>)   map_clauses(close, present, to) capture(ByRef) -> memref<?xi32> {name = ""}
<<<<<<< HEAD
    // CHECK: omp.target_data use_device_ptr(%[[VAL_3:.*]] : memref<i32>) use_device_addr(%[[VAL_4:.*]] : memref<?xi32>) map_entries(%[[MAP_A]] : memref<?xi32>)
=======
    // CHECK: omp.target_data map_entries(%[[MAP_A]] : memref<?xi32>) use_device_addr(%[[VAL_4:.*]] : memref<?xi32>) use_device_ptr(%[[VAL_3:.*]] : memref<i32>)
>>>>>>> 9c4aab8c
    %mapv2 = omp.map.info var_ptr(%map1 : memref<?xi32>, tensor<?xi32>)   map_clauses(close, present, to) capture(ByRef) -> memref<?xi32> {name = ""}
    omp.target_data use_device_ptr(%device_ptr : memref<i32>) use_device_addr(%device_addr : memref<?xi32>) map_entries(%mapv2 : memref<?xi32>) {}

    // CHECK: %[[MAP_A:.*]] = omp.map.info var_ptr(%[[VAL_1:.*]] : memref<?xi32>, tensor<?xi32>)   map_clauses(tofrom) capture(ByRef) -> memref<?xi32> {name = ""}
    // CHECK: %[[MAP_B:.*]] = omp.map.info var_ptr(%[[VAL_2:.*]] : memref<?xi32>, tensor<?xi32>)   map_clauses(exit_release_or_enter_alloc) capture(ByRef) -> memref<?xi32> {name = ""}
    // CHECK: omp.target_data map_entries(%[[MAP_A]], %[[MAP_B]] : memref<?xi32>, memref<?xi32>)
    %mapv3 = omp.map.info var_ptr(%map1 : memref<?xi32>, tensor<?xi32>)   map_clauses(tofrom) capture(ByRef) -> memref<?xi32> {name = ""}
    %mapv4 = omp.map.info var_ptr(%map2 : memref<?xi32>, tensor<?xi32>)   map_clauses(exit_release_or_enter_alloc) capture(ByRef) -> memref<?xi32> {name = ""}
    omp.target_data map_entries(%mapv3, %mapv4 : memref<?xi32>, memref<?xi32>) {}

    // CHECK: %[[MAP_A:.*]] = omp.map.info var_ptr(%[[VAL_3:.*]] : memref<?xi32>, tensor<?xi32>)   map_clauses(exit_release_or_enter_alloc) capture(ByRef) -> memref<?xi32> {name = ""}
<<<<<<< HEAD
    // CHECK: omp.target_enter_data if(%[[VAL_0:.*]]) device(%[[VAL_1:.*]] : si32) nowait map_entries(%[[MAP_A]] : memref<?xi32>)
=======
    // CHECK: omp.target_enter_data device(%[[VAL_1:.*]] : si32) if(%[[VAL_0:.*]]) map_entries(%[[MAP_A]] : memref<?xi32>) nowait
>>>>>>> 9c4aab8c
    %mapv5 = omp.map.info var_ptr(%map1 : memref<?xi32>, tensor<?xi32>)   map_clauses(exit_release_or_enter_alloc) capture(ByRef) -> memref<?xi32> {name = ""}
    omp.target_enter_data if(%if_cond) device(%device : si32) nowait map_entries(%mapv5 : memref<?xi32>)

    // CHECK: %[[MAP_A:.*]] = omp.map.info var_ptr(%[[VAL_3:.*]] : memref<?xi32>, tensor<?xi32>)   map_clauses(exit_release_or_enter_alloc) capture(ByRef) -> memref<?xi32> {name = ""}
<<<<<<< HEAD
    // CHECK: omp.target_exit_data if(%[[VAL_0:.*]]) device(%[[VAL_1:.*]] : si32) nowait map_entries(%[[MAP_A]] : memref<?xi32>)
=======
    // CHECK: omp.target_exit_data device(%[[VAL_1:.*]] : si32) if(%[[VAL_0:.*]]) map_entries(%[[MAP_A]] : memref<?xi32>) nowait
>>>>>>> 9c4aab8c
    %mapv6 = omp.map.info var_ptr(%map2 : memref<?xi32>, tensor<?xi32>)   map_clauses(exit_release_or_enter_alloc) capture(ByRef) -> memref<?xi32> {name = ""}
    omp.target_exit_data if(%if_cond) device(%device : si32) nowait map_entries(%mapv6 : memref<?xi32>)

    return
}

// CHECK-LABEL: omp_target_pretty
func.func @omp_target_pretty(%if_cond : i1, %device : si32,  %num_threads : i32) -> () {
    // CHECK: omp.target device({{.*}}) if({{.*}})
    omp.target if(%if_cond) device(%device : si32) {
      omp.terminator
    }

    // CHECK: omp.target device({{.*}}) if({{.*}}) nowait
    omp.target if(%if_cond) device(%device : si32) thread_limit(%num_threads : i32) nowait {
      omp.terminator
    }

    return
}

// CHECK: omp.declare_reduction
// CHECK-LABEL: @add_f32
// CHECK: : f32
// CHECK: init
// CHECK: ^{{.+}}(%{{.+}}: f32):
// CHECK:   omp.yield
// CHECK: combiner
// CHECK: ^{{.+}}(%{{.+}}: f32, %{{.+}}: f32):
// CHECK:   omp.yield
// CHECK: atomic
// CHECK: ^{{.+}}(%{{.+}}: !llvm.ptr, %{{.+}}: !llvm.ptr):
// CHECK:  omp.yield
// CHECK: cleanup
// CHECK:  omp.yield
omp.declare_reduction @add_f32 : f32
init {
^bb0(%arg: f32):
  %0 = arith.constant 0.0 : f32
  omp.yield (%0 : f32)
}
combiner {
^bb1(%arg0: f32, %arg1: f32):
  %1 = arith.addf %arg0, %arg1 : f32
  omp.yield (%1 : f32)
}
atomic {
^bb2(%arg2: !llvm.ptr, %arg3: !llvm.ptr):
  %2 = llvm.load %arg3 : !llvm.ptr -> f32
  llvm.atomicrmw fadd %arg2, %2 monotonic : !llvm.ptr, f32
  omp.yield
}
cleanup {
^bb0(%arg: f32):
  omp.yield
}

// CHECK-LABEL: func @wsloop_reduction
func.func @wsloop_reduction(%lb : index, %ub : index, %step : index) {
  %c1 = arith.constant 1 : i32
  %0 = llvm.alloca %c1 x i32 : (i32) -> !llvm.ptr
  // CHECK: reduction(@add_f32 %{{.+}} -> %[[PRV:.+]] : !llvm.ptr)
  omp.wsloop reduction(@add_f32 %0 -> %prv : !llvm.ptr) {
    omp.loop_nest (%iv) : index = (%lb) to (%ub) step (%step) {
      // CHECK: %[[CST:.+]] = arith.constant 2.0{{.*}} : f32
      %cst = arith.constant 2.0 : f32
      // CHECK: %[[LPRV:.+]] = llvm.load %[[PRV]] : !llvm.ptr -> f32
      %lprv = llvm.load %prv : !llvm.ptr -> f32
      // CHECK: %[[RES:.+]] = llvm.fadd %[[LPRV]], %[[CST]] : f32
      %res = llvm.fadd %lprv, %cst: f32
      // CHECK: llvm.store %[[RES]], %[[PRV]] :  f32, !llvm.ptr
      llvm.store %res, %prv :  f32, !llvm.ptr
      omp.yield
    }
    omp.terminator
  }
  return
}

// CHECK-LABEL: func @wsloop_reduction_byref
func.func @wsloop_reduction_byref(%lb : index, %ub : index, %step : index) {
  %c1 = arith.constant 1 : i32
  %0 = llvm.alloca %c1 x i32 : (i32) -> !llvm.ptr
  // CHECK: reduction(byref @add_f32 %{{.+}} -> %[[PRV:.+]] : !llvm.ptr)
  omp.wsloop reduction(byref @add_f32 %0 -> %prv : !llvm.ptr) {
    omp.loop_nest (%iv) : index = (%lb) to (%ub) step (%step) {
      // CHECK: %[[CST:.+]] = arith.constant 2.0{{.*}} : f32
      %cst = arith.constant 2.0 : f32
      // CHECK: %[[LPRV:.+]] = llvm.load %[[PRV]] : !llvm.ptr -> f32
      %lprv = llvm.load %prv : !llvm.ptr -> f32
      // CHECK: %[[RES:.+]] = llvm.fadd %[[LPRV]], %[[CST]] : f32
      %res = llvm.fadd %lprv, %cst: f32
      // CHECK: llvm.store %[[RES]], %[[PRV]] :  f32, !llvm.ptr
      llvm.store %res, %prv :  f32, !llvm.ptr
      omp.yield
    }
    omp.terminator
  }
  return
}

// CHECK-LABEL: func @parallel_reduction
func.func @parallel_reduction() {
  %c1 = arith.constant 1 : i32
  %0 = llvm.alloca %c1 x i32 : (i32) -> !llvm.ptr
  // CHECK: omp.parallel reduction(@add_f32 {{.+}} -> {{.+}} : !llvm.ptr)
  omp.parallel reduction(@add_f32 %0 -> %prv : !llvm.ptr) {
    %1 = arith.constant 2.0 : f32
    %2 = llvm.load %prv : !llvm.ptr -> f32
    // CHECK: llvm.fadd %{{.*}}, %{{.*}} : f32
    %3 = llvm.fadd %1, %2 : f32
    llvm.store %3, %prv : f32, !llvm.ptr
    omp.terminator
  }
  return
}

// CHECK-LABEL: func @parallel_reduction_byref
func.func @parallel_reduction_byref() {
  %c1 = arith.constant 1 : i32
  %0 = llvm.alloca %c1 x i32 : (i32) -> !llvm.ptr
  // CHECK: omp.parallel reduction(byref @add_f32 {{.+}} -> {{.+}} : !llvm.ptr)
  omp.parallel reduction(byref @add_f32 %0 -> %prv : !llvm.ptr) {
    %1 = arith.constant 2.0 : f32
    %2 = llvm.load %prv : !llvm.ptr -> f32
    // CHECK: llvm.fadd %{{.*}}, %{{.*}} : f32
    %3 = llvm.fadd %1, %2 : f32
    llvm.store %3, %prv : f32, !llvm.ptr
    omp.terminator
  }
  return
}

// CHECK: func @parallel_wsloop_reduction
func.func @parallel_wsloop_reduction(%lb : index, %ub : index, %step : index) {
  %c1 = arith.constant 1 : i32
  %0 = llvm.alloca %c1 x i32 : (i32) -> !llvm.ptr
  // CHECK: omp.parallel reduction(@add_f32 %{{.*}} -> %{{.+}} : !llvm.ptr) {
  omp.parallel reduction(@add_f32 %0 -> %prv : !llvm.ptr) {
    // CHECK: omp.wsloop {
    omp.wsloop {
      // CHECK: omp.loop_nest (%{{.+}}) : index = (%{{.+}}) to (%{{.+}}) step (%{{.+}}) {
      omp.loop_nest (%iv) : index = (%lb) to (%ub) step (%step) {
        %1 = arith.constant 2.0 : f32
        %2 = llvm.load %prv : !llvm.ptr -> f32
        // CHECK: llvm.fadd %{{.+}}, %{{.+}} : f32
        llvm.fadd %1, %2 : f32
        // CHECK: omp.yield
        omp.yield
      }
      // CHECK: omp.terminator
      omp.terminator
    }
    // CHECK: omp.terminator
    omp.terminator
  }
  return
}

// CHECK-LABEL: omp_teams
func.func @omp_teams(%lb : i32, %ub : i32, %if_cond : i1, %num_threads : i32,
                     %data_var : memref<i32>) -> () {
  // Test nesting inside of omp.target
  omp.target {
    // CHECK: omp.teams
    omp.teams {
      // CHECK: omp.terminator
      omp.terminator
    }
    // CHECK: omp.terminator
    omp.terminator
  }

  // CHECK: omp.teams
  omp.teams {
    %0 = arith.constant 1 : i32
    // CHECK: omp.terminator
    omp.terminator
  }

  // Test num teams.
  // CHECK: omp.teams num_teams(%{{.+}} : i32 to %{{.+}} : i32)
  omp.teams num_teams(%lb : i32 to %ub : i32) {
    // CHECK: omp.terminator
    omp.terminator
  }

  // CHECK: omp.teams num_teams( to %{{.+}} : i32)
  omp.teams num_teams(to %ub : i32) {
    // CHECK: omp.terminator
    omp.terminator
  }

  // Test if.
  // CHECK: omp.teams if(%{{.+}})
  omp.teams if(%if_cond) {
    // CHECK: omp.terminator
    omp.terminator
  }

  // Test thread limit.
  // CHECK: omp.teams thread_limit(%{{.+}} : i32)
  omp.teams thread_limit(%num_threads : i32) {
    // CHECK: omp.terminator
    omp.terminator
  }

  // Test reduction.
  %c1 = arith.constant 1 : i32
  %0 = llvm.alloca %c1 x i32 : (i32) -> !llvm.ptr
  // CHECK: omp.teams reduction(@add_f32 -> %{{.+}} : !llvm.ptr) {
  omp.teams reduction(@add_f32 -> %0 : !llvm.ptr) {
    %1 = arith.constant 2.0 : f32
    // CHECK: omp.terminator
    omp.terminator
  }

  // Test reduction byref
  // CHECK: omp.teams reduction(byref @add_f32 -> %{{.+}} : !llvm.ptr) {
  omp.teams reduction(byref @add_f32 -> %0 : !llvm.ptr) {
    %1 = arith.constant 2.0 : f32
    // CHECK: omp.terminator
    omp.terminator
  }

  // Test allocate.
  // CHECK: omp.teams allocate(%{{.+}} : memref<i32> -> %{{.+}} : memref<i32>)
  omp.teams allocate(%data_var : memref<i32> -> %data_var : memref<i32>) {
    // CHECK: omp.terminator
    omp.terminator
  }

  return
}

// CHECK-LABEL: func @sections_reduction
func.func @sections_reduction() {
  %c1 = arith.constant 1 : i32
  %0 = llvm.alloca %c1 x i32 : (i32) -> !llvm.ptr
  // CHECK: omp.sections reduction(@add_f32 -> {{.+}} : !llvm.ptr)
  omp.sections reduction(@add_f32 -> %0 : !llvm.ptr) {
    // CHECK: omp.section
    omp.section {
      %1 = arith.constant 2.0 : f32
      omp.terminator
    }
    // CHECK: omp.section
    omp.section {
      %1 = arith.constant 3.0 : f32
      omp.terminator
    }
    omp.terminator
  }
  return
}

// CHECK-LABEL: func @sections_reduction_byref
func.func @sections_reduction_byref() {
  %c1 = arith.constant 1 : i32
  %0 = llvm.alloca %c1 x i32 : (i32) -> !llvm.ptr
  // CHECK: omp.sections reduction(byref @add_f32 -> {{.+}} : !llvm.ptr)
  omp.sections reduction(byref @add_f32 -> %0 : !llvm.ptr) {
    // CHECK: omp.section
    omp.section {
      %1 = arith.constant 2.0 : f32
      omp.terminator
    }
    // CHECK: omp.section
    omp.section {
      %1 = arith.constant 3.0 : f32
      omp.terminator
    }
    omp.terminator
  }
  return
}

// CHECK: omp.declare_reduction
// CHECK-LABEL: @add2_f32
omp.declare_reduction @add2_f32 : f32
// CHECK: init
init {
^bb0(%arg: f32):
  %0 = arith.constant 0.0 : f32
  omp.yield (%0 : f32)
}
// CHECK: combiner
combiner {
^bb1(%arg0: f32, %arg1: f32):
  %1 = arith.addf %arg0, %arg1 : f32
  omp.yield (%1 : f32)
}
// CHECK-NOT: atomic
// CHECK-NOT: cleanup

// CHECK-LABEL: func @wsloop_reduction2
func.func @wsloop_reduction2(%lb : index, %ub : index, %step : index) {
  %0 = memref.alloca() : memref<1xf32>
  // CHECK: omp.wsloop reduction(@add2_f32 %{{.+}} -> %{{.+}} : memref<1xf32>) {
  omp.wsloop reduction(@add2_f32 %0 -> %prv : memref<1xf32>) {
    omp.loop_nest (%iv) : index = (%lb) to (%ub) step (%step) {
      %1 = arith.constant 2.0 : f32
      %2 = arith.constant 0 : index
      %3 = memref.load %prv[%2] : memref<1xf32>
      // CHECK: llvm.fadd
      %4 = llvm.fadd %1, %3 : f32
      memref.store %4, %prv[%2] : memref<1xf32>
      omp.yield
    }
    omp.terminator
  }
  return
}

// CHECK-LABEL: func @parallel_reduction2
func.func @parallel_reduction2() {
  %0 = memref.alloca() : memref<1xf32>
  // CHECK: omp.parallel reduction(@add2_f32 %{{.+}} -> %{{.+}} : memref<1xf32>)
  omp.parallel reduction(@add2_f32 %0 -> %prv : memref<1xf32>) {
    %1 = arith.constant 2.0 : f32
    %2 = arith.constant 0 : index
    %3 = memref.load %prv[%2] : memref<1xf32>
    // CHECK: llvm.fadd
    %4 = llvm.fadd %1, %3 : f32
    memref.store %4, %prv[%2] : memref<1xf32>
    omp.terminator
  }
  return
}

// CHECK: func @parallel_wsloop_reduction2
func.func @parallel_wsloop_reduction2(%lb : index, %ub : index, %step : index) {
  %c1 = arith.constant 1 : i32
  %0 = llvm.alloca %c1 x i32 : (i32) -> !llvm.ptr
  // CHECK: omp.parallel reduction(@add2_f32 %{{.*}} -> %{{.+}} : !llvm.ptr) {
  omp.parallel reduction(@add2_f32 %0 -> %prv : !llvm.ptr) {
    // CHECK: omp.wsloop {
    omp.wsloop {
      // CHECK: omp.loop_nest (%{{.+}}) : index = (%{{.+}}) to (%{{.+}}) step (%{{.+}}) {
      omp.loop_nest (%iv) : index = (%lb) to (%ub) step (%step) {
        %1 = arith.constant 2.0 : f32
        %2 = llvm.load %prv : !llvm.ptr -> f32
        // CHECK: llvm.fadd %{{.+}}, %{{.+}} : f32
        %3 = llvm.fadd %1, %2 : f32
        // CHECK: omp.yield
        omp.yield
      }
      // CHECK: omp.terminator
      omp.terminator
    }
    // CHECK: omp.terminator
    omp.terminator
  }
  return
}

// CHECK-LABEL: func @sections_reduction2
func.func @sections_reduction2() {
  %0 = memref.alloca() : memref<1xf32>
  // CHECK: omp.sections reduction(@add2_f32 -> %{{.+}} : memref<1xf32>)
  omp.sections reduction(@add2_f32 -> %0 : memref<1xf32>) {
    omp.section {
      %1 = arith.constant 2.0 : f32
      omp.terminator
    }
    omp.section {
      %1 = arith.constant 2.0 : f32
      omp.terminator
    }
    omp.terminator
  }
  return
}

// CHECK: omp.critical.declare @mutex1 hint(uncontended)
omp.critical.declare @mutex1 hint(uncontended)
// CHECK: omp.critical.declare @mutex2 hint(contended)
omp.critical.declare @mutex2 hint(contended)
// CHECK: omp.critical.declare @mutex3 hint(nonspeculative)
omp.critical.declare @mutex3 hint(nonspeculative)
// CHECK: omp.critical.declare @mutex4 hint(speculative)
omp.critical.declare @mutex4 hint(speculative)
// CHECK: omp.critical.declare @mutex5 hint(uncontended, nonspeculative)
omp.critical.declare @mutex5 hint(uncontended, nonspeculative)
// CHECK: omp.critical.declare @mutex6 hint(contended, nonspeculative)
omp.critical.declare @mutex6 hint(contended, nonspeculative)
// CHECK: omp.critical.declare @mutex7 hint(uncontended, speculative)
omp.critical.declare @mutex7 hint(uncontended, speculative)
// CHECK: omp.critical.declare @mutex8 hint(contended, speculative)
omp.critical.declare @mutex8 hint(contended, speculative)
// CHECK: omp.critical.declare @mutex9
omp.critical.declare @mutex9 hint(none)
// CHECK: omp.critical.declare @mutex10
omp.critical.declare @mutex10


// CHECK-LABEL: omp_critical
func.func @omp_critical() -> () {
  // CHECK: omp.critical
  omp.critical {
    omp.terminator
  }

  // CHECK: omp.critical(@{{.*}})
  omp.critical(@mutex1) {
    omp.terminator
  }
  return
}

func.func @omp_ordered(%arg1 : i32, %arg2 : i32, %arg3 : i32,
    %vec0 : i64, %vec1 : i64, %vec2 : i64, %vec3 : i64) -> () {
  // CHECK: omp.ordered.region
  omp.ordered.region {
    // CHECK: omp.terminator
    omp.terminator
  }

  omp.wsloop ordered(0) {
    omp.loop_nest (%0) : i32 = (%arg1) to (%arg2) step (%arg3)  {
      // CHECK: omp.ordered.region
      omp.ordered.region {
        // CHECK: omp.terminator
        omp.terminator
      }
      omp.yield
    }
    omp.terminator
  }

  omp.wsloop ordered(1) {
    omp.loop_nest (%0) : i32 = (%arg1) to (%arg2) step (%arg3) {
      // Only one DEPEND(SINK: vec) clause
      // CHECK: omp.ordered depend_type(dependsink) depend_vec(%{{.*}} : i64) {doacross_num_loops = 1 : i64}
      omp.ordered depend_type(dependsink) depend_vec(%vec0 : i64) {doacross_num_loops = 1 : i64}

      // CHECK: omp.ordered depend_type(dependsource) depend_vec(%{{.*}} : i64) {doacross_num_loops = 1 : i64}
      omp.ordered depend_type(dependsource) depend_vec(%vec0 : i64) {doacross_num_loops = 1 : i64}

      omp.yield
    }
    omp.terminator
  }

  omp.wsloop ordered(2) {
    omp.loop_nest (%0) : i32 = (%arg1) to (%arg2) step (%arg3) {
      // Multiple DEPEND(SINK: vec) clauses
      // CHECK: omp.ordered depend_type(dependsink) depend_vec(%{{.*}}, %{{.*}}, %{{.*}}, %{{.*}} : i64, i64, i64, i64) {doacross_num_loops = 2 : i64}
      omp.ordered depend_type(dependsink) depend_vec(%vec0, %vec1, %vec2, %vec3 : i64, i64, i64, i64) {doacross_num_loops = 2 : i64}

      // CHECK: omp.ordered depend_type(dependsource) depend_vec(%{{.*}}, %{{.*}} : i64, i64) {doacross_num_loops = 2 : i64}
      omp.ordered depend_type(dependsource) depend_vec(%vec0, %vec1 : i64, i64) {doacross_num_loops = 2 : i64}

      omp.yield
    }
    omp.terminator
  }

  return
}

// CHECK-LABEL: omp_atomic_read
// CHECK-SAME: (%[[v:.*]]: memref<i32>, %[[x:.*]]: memref<i32>)
func.func @omp_atomic_read(%v: memref<i32>, %x: memref<i32>) {
  // CHECK: omp.atomic.read %[[v]] = %[[x]] : memref<i32>, i32
  omp.atomic.read %v = %x : memref<i32>, i32
  // CHECK: omp.atomic.read %[[v]] = %[[x]] memory_order(seq_cst) : memref<i32>, i32
  omp.atomic.read %v = %x memory_order(seq_cst) : memref<i32>, i32
  // CHECK: omp.atomic.read %[[v]] = %[[x]] memory_order(acquire) : memref<i32>, i32
  omp.atomic.read %v = %x memory_order(acquire) : memref<i32>, i32
  // CHECK: omp.atomic.read %[[v]] = %[[x]] memory_order(relaxed) : memref<i32>, i32
  omp.atomic.read %v = %x memory_order(relaxed) : memref<i32>, i32
  // CHECK: omp.atomic.read %[[v]] = %[[x]] hint(contended, nonspeculative) : memref<i32>, i32
  omp.atomic.read %v = %x hint(nonspeculative, contended) : memref<i32>, i32
  // CHECK: omp.atomic.read %[[v]] = %[[x]] memory_order(seq_cst) hint(contended, speculative) : memref<i32>, i32
  omp.atomic.read %v = %x hint(speculative, contended) memory_order(seq_cst) : memref<i32>, i32
  // CHECK: omp.atomic.read %[[v]] = %[[x]] memory_order(seq_cst) : memref<i32>, i32
  omp.atomic.read %v = %x hint(none) memory_order(seq_cst) : memref<i32>, i32
  return
}

// CHECK-LABEL: omp_atomic_write
// CHECK-SAME: (%[[ADDR:.*]]: memref<i32>, %[[VAL:.*]]: i32)
func.func @omp_atomic_write(%addr : memref<i32>, %val : i32) {
  // CHECK: omp.atomic.write %[[ADDR]] = %[[VAL]] : memref<i32>, i32
  omp.atomic.write %addr = %val : memref<i32>, i32
  // CHECK: omp.atomic.write %[[ADDR]] = %[[VAL]] memory_order(seq_cst) : memref<i32>, i32
  omp.atomic.write %addr = %val memory_order(seq_cst) : memref<i32>, i32
  // CHECK: omp.atomic.write %[[ADDR]] = %[[VAL]] memory_order(release) : memref<i32>, i32
  omp.atomic.write %addr = %val memory_order(release) : memref<i32>, i32
  // CHECK: omp.atomic.write %[[ADDR]] = %[[VAL]] memory_order(relaxed) : memref<i32>, i32
  omp.atomic.write %addr = %val memory_order(relaxed) : memref<i32>, i32
  // CHECK: omp.atomic.write %[[ADDR]] = %[[VAL]] hint(uncontended, speculative) : memref<i32>, i32
  omp.atomic.write %addr = %val hint(speculative, uncontended) : memref<i32>, i32
  // CHECK: omp.atomic.write %[[ADDR]] = %[[VAL]] : memref<i32>, i32
  omp.atomic.write %addr = %val hint(none) : memref<i32>, i32
  return
}

// CHECK-LABEL: omp_atomic_update
// CHECK-SAME: (%[[X:.*]]: memref<i32>, %[[EXPR:.*]]: i32, %[[XBOOL:.*]]: memref<i1>, %[[EXPRBOOL:.*]]: i1)
func.func @omp_atomic_update(%x : memref<i32>, %expr : i32, %xBool : memref<i1>, %exprBool : i1) {
  // CHECK: omp.atomic.update %[[X]] : memref<i32>
  // CHECK-NEXT: (%[[XVAL:.*]]: i32):
  // CHECK-NEXT:   %[[NEWVAL:.*]] = llvm.add %[[XVAL]], %[[EXPR]] : i32
  // CHECK-NEXT:   omp.yield(%[[NEWVAL]] : i32)
  omp.atomic.update %x : memref<i32> {
  ^bb0(%xval: i32):
    %newval = llvm.add %xval, %expr : i32
    omp.yield(%newval : i32)
  }
  // CHECK: omp.atomic.update %[[XBOOL]] : memref<i1>
  // CHECK-NEXT: (%[[XVAL:.*]]: i1):
  // CHECK-NEXT:   %[[NEWVAL:.*]] = llvm.and %[[XVAL]], %[[EXPRBOOL]] : i1
  // CHECK-NEXT:   omp.yield(%[[NEWVAL]] : i1)
  omp.atomic.update %xBool : memref<i1> {
  ^bb0(%xval: i1):
    %newval = llvm.and %xval, %exprBool : i1
    omp.yield(%newval : i1)
  }
  // CHECK: omp.atomic.update %[[X]] : memref<i32>
  // CHECK-NEXT: (%[[XVAL:.*]]: i32):
  // CHECK-NEXT:   %[[NEWVAL:.*]] = llvm.shl %[[XVAL]], %[[EXPR]] : i32
  // CHECK-NEXT:   omp.yield(%[[NEWVAL]] : i32)
  // CHECK-NEXT: }
  omp.atomic.update %x : memref<i32> {
  ^bb0(%xval: i32):
    %newval = llvm.shl %xval, %expr : i32
    omp.yield(%newval : i32)
  }
  // CHECK: omp.atomic.update %[[X]] : memref<i32>
  // CHECK-NEXT: (%[[XVAL:.*]]: i32):
  // CHECK-NEXT:   %[[NEWVAL:.*]] = llvm.intr.smax(%[[XVAL]], %[[EXPR]]) : (i32, i32) -> i32
  // CHECK-NEXT:   omp.yield(%[[NEWVAL]] : i32)
  // CHECK-NEXT: }
  omp.atomic.update %x : memref<i32> {
  ^bb0(%xval: i32):
    %newval = llvm.intr.smax(%xval, %expr) : (i32, i32) -> i32
    omp.yield(%newval : i32)
  }

  // CHECK: omp.atomic.update %[[XBOOL]] : memref<i1>
  // CHECK-NEXT: (%[[XVAL:.*]]: i1):
  // CHECK-NEXT:   %[[NEWVAL:.*]] = llvm.icmp "eq" %[[XVAL]], %[[EXPRBOOL]] : i1
  // CHECK-NEXT:   omp.yield(%[[NEWVAL]] : i1)
  // }
  omp.atomic.update %xBool : memref<i1> {
  ^bb0(%xval: i1):
    %newval = llvm.icmp "eq" %xval, %exprBool : i1
    omp.yield(%newval : i1)
  }

  // CHECK: omp.atomic.update %[[X]] : memref<i32> {
  // CHECK-NEXT: (%[[XVAL:.*]]: i32):
  // CHECK-NEXT:   omp.yield(%[[XVAL]] : i32)
  // CHECK-NEXT: }
  omp.atomic.update %x : memref<i32> {
  ^bb0(%xval:i32):
    omp.yield(%xval:i32)
  }

  // CHECK: omp.atomic.update %[[X]] : memref<i32> {
  // CHECK-NEXT: (%[[XVAL:.*]]: i32):
  // CHECK-NEXT:   omp.yield(%{{.+}} : i32)
  // CHECK-NEXT: }
  %const = arith.constant 42 : i32
  omp.atomic.update %x : memref<i32> {
  ^bb0(%xval:i32):
    omp.yield(%const:i32)
  }

  // CHECK: omp.atomic.update %[[X]] : memref<i32>
  // CHECK-NEXT: (%[[XVAL:.*]]: i32):
  // CHECK-NEXT:   %[[NEWVAL:.*]] = llvm.add %[[XVAL]], %[[EXPR]] : i32
  // CHECK-NEXT:   omp.yield(%[[NEWVAL]] : i32)
  omp.atomic.update hint(none) %x : memref<i32> {
  ^bb0(%xval: i32):
    %newval = llvm.add %xval, %expr : i32
    omp.yield(%newval : i32)
  }

  // CHECK: omp.atomic.update hint(uncontended) %[[X]] : memref<i32>
  // CHECK-NEXT: (%[[XVAL:.*]]: i32):
  // CHECK-NEXT:   %[[NEWVAL:.*]] = llvm.add %[[XVAL]], %[[EXPR]] : i32
  // CHECK-NEXT:   omp.yield(%[[NEWVAL]] : i32)
  omp.atomic.update hint(uncontended) %x : memref<i32> {
  ^bb0(%xval: i32):
    %newval = llvm.add %xval, %expr : i32
    omp.yield(%newval : i32)
  }

  // CHECK: omp.atomic.update hint(contended) %[[X]] : memref<i32>
  // CHECK-NEXT: (%[[XVAL:.*]]: i32):
  // CHECK-NEXT:   %[[NEWVAL:.*]] = llvm.add %[[XVAL]], %[[EXPR]] : i32
  // CHECK-NEXT:   omp.yield(%[[NEWVAL]] : i32)
  omp.atomic.update hint(contended) %x : memref<i32> {
  ^bb0(%xval: i32):
    %newval = llvm.add %xval, %expr : i32
    omp.yield(%newval : i32)
  }

  // CHECK: omp.atomic.update hint(nonspeculative) %[[X]] : memref<i32>
  // CHECK-NEXT: (%[[XVAL:.*]]: i32):
  // CHECK-NEXT:   %[[NEWVAL:.*]] = llvm.add %[[XVAL]], %[[EXPR]] : i32
  // CHECK-NEXT:   omp.yield(%[[NEWVAL]] : i32)
  omp.atomic.update hint(nonspeculative) %x : memref<i32> {
  ^bb0(%xval: i32):
    %newval = llvm.add %xval, %expr : i32
    omp.yield(%newval : i32)
  }

  // CHECK: omp.atomic.update hint(speculative) %[[X]] : memref<i32>
  // CHECK-NEXT: (%[[XVAL:.*]]: i32):
  // CHECK-NEXT:   %[[NEWVAL:.*]] = llvm.add %[[XVAL]], %[[EXPR]] : i32
  // CHECK-NEXT:   omp.yield(%[[NEWVAL]] : i32)
  omp.atomic.update hint(speculative) %x : memref<i32> {
  ^bb0(%xval: i32):
    %newval = llvm.add %xval, %expr : i32
    omp.yield(%newval : i32)
  }

  // CHECK: omp.atomic.update hint(uncontended, nonspeculative) %[[X]] : memref<i32>
  // CHECK-NEXT: (%[[XVAL:.*]]: i32):
  // CHECK-NEXT:   %[[NEWVAL:.*]] = llvm.add %[[XVAL]], %[[EXPR]] : i32
  // CHECK-NEXT:   omp.yield(%[[NEWVAL]] : i32)
  omp.atomic.update hint(uncontended, nonspeculative) %x : memref<i32> {
  ^bb0(%xval: i32):
    %newval = llvm.add %xval, %expr : i32
    omp.yield(%newval : i32)
  }

  // CHECK: omp.atomic.update hint(contended, nonspeculative) %[[X]] : memref<i32>
  // CHECK-NEXT: (%[[XVAL:.*]]: i32):
  // CHECK-NEXT:   %[[NEWVAL:.*]] = llvm.add %[[XVAL]], %[[EXPR]] : i32
  // CHECK-NEXT:   omp.yield(%[[NEWVAL]] : i32)
  omp.atomic.update hint(contended, nonspeculative) %x : memref<i32> {
  ^bb0(%xval: i32):
    %newval = llvm.add %xval, %expr : i32
    omp.yield(%newval : i32)
  }

  // CHECK: omp.atomic.update hint(uncontended, speculative) %[[X]] : memref<i32>
  // CHECK-NEXT: (%[[XVAL:.*]]: i32):
  // CHECK-NEXT:   %[[NEWVAL:.*]] = llvm.add %[[XVAL]], %[[EXPR]] : i32
  // CHECK-NEXT:   omp.yield(%[[NEWVAL]] : i32)
  omp.atomic.update hint(uncontended, speculative) %x : memref<i32> {
  ^bb0(%xval: i32):
    %newval = llvm.add %xval, %expr : i32
    omp.yield(%newval : i32)
  }

  // CHECK: omp.atomic.update hint(contended, speculative) %[[X]] : memref<i32>
  // CHECK-NEXT: (%[[XVAL:.*]]: i32):
  // CHECK-NEXT:   %[[NEWVAL:.*]] = llvm.add %[[XVAL]], %[[EXPR]] : i32
  // CHECK-NEXT:   omp.yield(%[[NEWVAL]] : i32)
  omp.atomic.update hint(contended, speculative) %x : memref<i32> {
  ^bb0(%xval: i32):
    %newval = llvm.add %xval, %expr : i32
    omp.yield(%newval : i32)
  }

  // CHECK: omp.atomic.update memory_order(seq_cst) %[[X]] : memref<i32>
  // CHECK-NEXT: (%[[XVAL:.*]]: i32):
  // CHECK-NEXT:   %[[NEWVAL:.*]] = llvm.add %[[XVAL]], %[[EXPR]] : i32
  // CHECK-NEXT:   omp.yield(%[[NEWVAL]] : i32)
  omp.atomic.update memory_order(seq_cst) %x : memref<i32> {
  ^bb0(%xval: i32):
    %newval = llvm.add %xval, %expr : i32
    omp.yield(%newval : i32)
  }

  // CHECK: omp.atomic.update memory_order(release) %[[X]] : memref<i32>
  // CHECK-NEXT: (%[[XVAL:.*]]: i32):
  // CHECK-NEXT:   %[[NEWVAL:.*]] = llvm.add %[[XVAL]], %[[EXPR]] : i32
  // CHECK-NEXT:   omp.yield(%[[NEWVAL]] : i32)
  omp.atomic.update memory_order(release) %x : memref<i32> {
  ^bb0(%xval: i32):
    %newval = llvm.add %xval, %expr : i32
    omp.yield(%newval : i32)
  }

  // CHECK: omp.atomic.update memory_order(relaxed) %[[X]] : memref<i32>
  // CHECK-NEXT: (%[[XVAL:.*]]: i32):
  // CHECK-NEXT:   %[[NEWVAL:.*]] = llvm.add %[[XVAL]], %[[EXPR]] : i32
  // CHECK-NEXT:   omp.yield(%[[NEWVAL]] : i32)
  omp.atomic.update memory_order(relaxed) %x : memref<i32> {
  ^bb0(%xval: i32):
    %newval = llvm.add %xval, %expr : i32
    omp.yield(%newval : i32)
  }

  // CHECK: omp.atomic.update memory_order(seq_cst) hint(uncontended, speculative) %[[X]] : memref<i32>
  // CHECK-NEXT: (%[[XVAL:.*]]: i32):
  // CHECK-NEXT:   %[[NEWVAL:.*]] = llvm.add %[[XVAL]], %[[EXPR]] : i32
  // CHECK-NEXT:   omp.yield(%[[NEWVAL]] : i32)
  omp.atomic.update memory_order(seq_cst) hint(uncontended, speculative) %x : memref<i32> {
  ^bb0(%xval: i32):
    %newval = llvm.add %xval, %expr : i32
    omp.yield(%newval : i32)
  }

  return
}

// CHECK-LABEL: omp_atomic_capture
// CHECK-SAME: (%[[v:.*]]: memref<i32>, %[[x:.*]]: memref<i32>, %[[expr:.*]]: i32)
func.func @omp_atomic_capture(%v: memref<i32>, %x: memref<i32>, %expr: i32) {
  // CHECK: omp.atomic.capture {
  // CHECK-NEXT: omp.atomic.update %[[x]] : memref<i32>
  // CHECK-NEXT: (%[[xval:.*]]: i32):
  // CHECK-NEXT:   %[[newval:.*]] = llvm.add %[[xval]], %[[expr]] : i32
  // CHECK-NEXT:   omp.yield(%[[newval]] : i32)
  // CHECK-NEXT: }
  // CHECK-NEXT: omp.atomic.read %[[v]] = %[[x]] : memref<i32>, i32
  // CHECK-NEXT: }
  omp.atomic.capture{
    omp.atomic.update %x : memref<i32> {
    ^bb0(%xval: i32):
      %newval = llvm.add %xval, %expr : i32
      omp.yield(%newval : i32)
    }
    omp.atomic.read %v = %x : memref<i32>, i32
  }
  // CHECK: omp.atomic.capture {
  // CHECK-NEXT: omp.atomic.read %[[v]] = %[[x]] : memref<i32>, i32
  // CHECK-NEXT: omp.atomic.update %[[x]] : memref<i32>
  // CHECK-NEXT: (%[[xval:.*]]: i32):
  // CHECK-NEXT:   %[[newval:.*]] = llvm.add %[[xval]], %[[expr]] : i32
  // CHECK-NEXT:   omp.yield(%[[newval]] : i32)
  // CHECK-NEXT: }
  // CHECK-NEXT: }
  omp.atomic.capture{
    omp.atomic.read %v = %x : memref<i32>, i32
    omp.atomic.update %x : memref<i32> {
    ^bb0(%xval: i32):
      %newval = llvm.add %xval, %expr : i32
      omp.yield(%newval : i32)
    }
  }
  // CHECK: omp.atomic.capture {
  // CHECK-NEXT: omp.atomic.read %[[v]] = %[[x]] : memref<i32>, i32
  // CHECK-NEXT: omp.atomic.write %[[x]] = %[[expr]] : memref<i32>, i32
  // CHECK-NEXT: }
  omp.atomic.capture{
    omp.atomic.read %v = %x : memref<i32>, i32
    omp.atomic.write %x = %expr : memref<i32>, i32
  }

  // CHECK: omp.atomic.capture {
  // CHECK-NEXT: omp.atomic.update %[[x]] : memref<i32>
  // CHECK-NEXT: (%[[xval:.*]]: i32):
  // CHECK-NEXT:   %[[newval:.*]] = llvm.add %[[xval]], %[[expr]] : i32
  // CHECK-NEXT:   omp.yield(%[[newval]] : i32)
  // CHECK-NEXT: }
  // CHECK-NEXT: omp.atomic.read %[[v]] = %[[x]] : memref<i32>, i32
  // CHECK-NEXT: }
  omp.atomic.capture hint(none) {
    omp.atomic.update %x : memref<i32> {
    ^bb0(%xval: i32):
      %newval = llvm.add %xval, %expr : i32
      omp.yield(%newval : i32)
    }
    omp.atomic.read %v = %x : memref<i32>, i32
  }

  // CHECK: omp.atomic.capture hint(uncontended) {
  // CHECK-NEXT: omp.atomic.update %[[x]] : memref<i32>
  // CHECK-NEXT: (%[[xval:.*]]: i32):
  // CHECK-NEXT:   %[[newval:.*]] = llvm.add %[[xval]], %[[expr]] : i32
  // CHECK-NEXT:   omp.yield(%[[newval]] : i32)
  // CHECK-NEXT: }
  // CHECK-NEXT: omp.atomic.read %[[v]] = %[[x]] : memref<i32>, i32
  // CHECK-NEXT: }
  omp.atomic.capture hint(uncontended) {
    omp.atomic.update %x : memref<i32> {
    ^bb0(%xval: i32):
      %newval = llvm.add %xval, %expr : i32
      omp.yield(%newval : i32)
    }
    omp.atomic.read %v = %x : memref<i32>, i32
  }

  // CHECK: omp.atomic.capture hint(contended) {
  // CHECK-NEXT: omp.atomic.update %[[x]] : memref<i32>
  // CHECK-NEXT: (%[[xval:.*]]: i32):
  // CHECK-NEXT:   %[[newval:.*]] = llvm.add %[[xval]], %[[expr]] : i32
  // CHECK-NEXT:   omp.yield(%[[newval]] : i32)
  // CHECK-NEXT: }
  // CHECK-NEXT: omp.atomic.read %[[v]] = %[[x]] : memref<i32>, i32
  // CHECK-NEXT: }
  omp.atomic.capture hint(contended) {
    omp.atomic.update %x : memref<i32> {
    ^bb0(%xval: i32):
      %newval = llvm.add %xval, %expr : i32
      omp.yield(%newval : i32)
    }
    omp.atomic.read %v = %x : memref<i32>, i32
  }

  // CHECK: omp.atomic.capture hint(nonspeculative) {
  // CHECK-NEXT: omp.atomic.update %[[x]] : memref<i32>
  // CHECK-NEXT: (%[[xval:.*]]: i32):
  // CHECK-NEXT:   %[[newval:.*]] = llvm.add %[[xval]], %[[expr]] : i32
  // CHECK-NEXT:   omp.yield(%[[newval]] : i32)
  // CHECK-NEXT: }
  // CHECK-NEXT: omp.atomic.read %[[v]] = %[[x]] : memref<i32>, i32
  // CHECK-NEXT: }
  omp.atomic.capture hint(nonspeculative) {
    omp.atomic.update %x : memref<i32> {
    ^bb0(%xval: i32):
      %newval = llvm.add %xval, %expr : i32
      omp.yield(%newval : i32)
    }
    omp.atomic.read %v = %x : memref<i32>, i32
  }

  // CHECK: omp.atomic.capture hint(speculative) {
  // CHECK-NEXT: omp.atomic.update %[[x]] : memref<i32>
  // CHECK-NEXT: (%[[xval:.*]]: i32):
  // CHECK-NEXT:   %[[newval:.*]] = llvm.add %[[xval]], %[[expr]] : i32
  // CHECK-NEXT:   omp.yield(%[[newval]] : i32)
  // CHECK-NEXT: }
  // CHECK-NEXT: omp.atomic.read %[[v]] = %[[x]] : memref<i32>, i32
  // CHECK-NEXT: }
  omp.atomic.capture hint(speculative) {
    omp.atomic.update %x : memref<i32> {
    ^bb0(%xval: i32):
      %newval = llvm.add %xval, %expr : i32
      omp.yield(%newval : i32)
    }
    omp.atomic.read %v = %x : memref<i32>, i32
  }

  // CHECK: omp.atomic.capture hint(uncontended, nonspeculative) {
  // CHECK-NEXT: omp.atomic.update %[[x]] : memref<i32>
  // CHECK-NEXT: (%[[xval:.*]]: i32):
  // CHECK-NEXT:   %[[newval:.*]] = llvm.add %[[xval]], %[[expr]] : i32
  // CHECK-NEXT:   omp.yield(%[[newval]] : i32)
  // CHECK-NEXT: }
  // CHECK-NEXT: omp.atomic.read %[[v]] = %[[x]] : memref<i32>, i32
  // CHECK-NEXT: }
  omp.atomic.capture hint(uncontended, nonspeculative) {
    omp.atomic.update %x : memref<i32> {
    ^bb0(%xval: i32):
      %newval = llvm.add %xval, %expr : i32
      omp.yield(%newval : i32)
    }
    omp.atomic.read %v = %x : memref<i32>, i32
  }

  // CHECK: omp.atomic.capture hint(contended, nonspeculative) {
  // CHECK-NEXT: omp.atomic.update %[[x]] : memref<i32>
  // CHECK-NEXT: (%[[xval:.*]]: i32):
  // CHECK-NEXT:   %[[newval:.*]] = llvm.add %[[xval]], %[[expr]] : i32
  // CHECK-NEXT:   omp.yield(%[[newval]] : i32)
  // CHECK-NEXT: }
  // CHECK-NEXT: omp.atomic.read %[[v]] = %[[x]] : memref<i32>, i32
  // CHECK-NEXT: }
  omp.atomic.capture hint(contended, nonspeculative) {
    omp.atomic.update %x : memref<i32> {
    ^bb0(%xval: i32):
      %newval = llvm.add %xval, %expr : i32
      omp.yield(%newval : i32)
    }
    omp.atomic.read %v = %x : memref<i32>, i32
  }

  // CHECK: omp.atomic.capture hint(uncontended, speculative) {
  // CHECK-NEXT: omp.atomic.update %[[x]] : memref<i32>
  // CHECK-NEXT: (%[[xval:.*]]: i32):
  // CHECK-NEXT:   %[[newval:.*]] = llvm.add %[[xval]], %[[expr]] : i32
  // CHECK-NEXT:   omp.yield(%[[newval]] : i32)
  // CHECK-NEXT: }
  // CHECK-NEXT: omp.atomic.read %[[v]] = %[[x]] : memref<i32>, i32
  // CHECK-NEXT: }
  omp.atomic.capture hint(uncontended, speculative) {
    omp.atomic.update %x : memref<i32> {
    ^bb0(%xval: i32):
      %newval = llvm.add %xval, %expr : i32
      omp.yield(%newval : i32)
    }
    omp.atomic.read %v = %x : memref<i32>, i32
  }

  // CHECK: omp.atomic.capture hint(contended, speculative) {
  // CHECK-NEXT: omp.atomic.update %[[x]] : memref<i32>
  // CHECK-NEXT: (%[[xval:.*]]: i32):
  // CHECK-NEXT:   %[[newval:.*]] = llvm.add %[[xval]], %[[expr]] : i32
  // CHECK-NEXT:   omp.yield(%[[newval]] : i32)
  // CHECK-NEXT: }
  // CHECK-NEXT: omp.atomic.read %[[v]] = %[[x]] : memref<i32>
  // CHECK-NEXT: }
  omp.atomic.capture hint(contended, speculative) {
    omp.atomic.update %x : memref<i32> {
    ^bb0(%xval: i32):
      %newval = llvm.add %xval, %expr : i32
      omp.yield(%newval : i32)
    }
    omp.atomic.read %v = %x : memref<i32>, i32
  }

  // CHECK: omp.atomic.capture memory_order(seq_cst) {
  // CHECK-NEXT: omp.atomic.update %[[x]] : memref<i32>
  // CHECK-NEXT: (%[[xval:.*]]: i32):
  // CHECK-NEXT:   %[[newval:.*]] = llvm.add %[[xval]], %[[expr]] : i32
  // CHECK-NEXT:   omp.yield(%[[newval]] : i32)
  // CHECK-NEXT: }
  // CHECK-NEXT: omp.atomic.read %[[v]] = %[[x]] : memref<i32>
  // CHECK-NEXT: }
  omp.atomic.capture memory_order(seq_cst) {
    omp.atomic.update %x : memref<i32> {
    ^bb0(%xval: i32):
      %newval = llvm.add %xval, %expr : i32
      omp.yield(%newval : i32)
    }
    omp.atomic.read %v = %x : memref<i32>, i32
  }

  // CHECK: omp.atomic.capture memory_order(acq_rel) {
  // CHECK-NEXT: omp.atomic.update %[[x]] : memref<i32>
  // CHECK-NEXT: (%[[xval:.*]]: i32):
  // CHECK-NEXT:   %[[newval:.*]] = llvm.add %[[xval]], %[[expr]] : i32
  // CHECK-NEXT:   omp.yield(%[[newval]] : i32)
  // CHECK-NEXT: }
  // CHECK-NEXT: omp.atomic.read %[[v]] = %[[x]] : memref<i32>
  // CHECK-NEXT: }
  omp.atomic.capture memory_order(acq_rel) {
    omp.atomic.update %x : memref<i32> {
    ^bb0(%xval: i32):
      %newval = llvm.add %xval, %expr : i32
      omp.yield(%newval : i32)
    }
    omp.atomic.read %v = %x : memref<i32>, i32
  }

  // CHECK: omp.atomic.capture memory_order(acquire) {
  // CHECK-NEXT: omp.atomic.update %[[x]] : memref<i32>
  // CHECK-NEXT: (%[[xval:.*]]: i32):
  // CHECK-NEXT:   %[[newval:.*]] = llvm.add %[[xval]], %[[expr]] : i32
  // CHECK-NEXT:   omp.yield(%[[newval]] : i32)
  // CHECK-NEXT: }
  // CHECK-NEXT: omp.atomic.read %[[v]] = %[[x]] : memref<i32>, i32
  // CHECK-NEXT: }
  omp.atomic.capture memory_order(acquire) {
    omp.atomic.update %x : memref<i32> {
    ^bb0(%xval: i32):
      %newval = llvm.add %xval, %expr : i32
      omp.yield(%newval : i32)
    }
    omp.atomic.read %v = %x : memref<i32>, i32
  }

  // CHECK: omp.atomic.capture memory_order(release) {
  // CHECK-NEXT: omp.atomic.update %[[x]] : memref<i32>
  // CHECK-NEXT: (%[[xval:.*]]: i32):
  // CHECK-NEXT:   %[[newval:.*]] = llvm.add %[[xval]], %[[expr]] : i32
  // CHECK-NEXT:   omp.yield(%[[newval]] : i32)
  // CHECK-NEXT: }
  // CHECK-NEXT: omp.atomic.read %[[v]] = %[[x]] : memref<i32>, i32
  // CHECK-NEXT: }
  omp.atomic.capture memory_order(release) {
    omp.atomic.update %x : memref<i32> {
    ^bb0(%xval: i32):
      %newval = llvm.add %xval, %expr : i32
      omp.yield(%newval : i32)
    }
    omp.atomic.read %v = %x : memref<i32>, i32
  }

  // CHECK: omp.atomic.capture memory_order(relaxed) {
  // CHECK-NEXT: omp.atomic.update %[[x]] : memref<i32>
  // CHECK-NEXT: (%[[xval:.*]]: i32):
  // CHECK-NEXT:   %[[newval:.*]] = llvm.add %[[xval]], %[[expr]] : i32
  // CHECK-NEXT:   omp.yield(%[[newval]] : i32)
  // CHECK-NEXT: }
  // CHECK-NEXT: omp.atomic.read %[[v]] = %[[x]] : memref<i32>, i32
  // CHECK-NEXT: }
  omp.atomic.capture memory_order(relaxed) {
    omp.atomic.update %x : memref<i32> {
    ^bb0(%xval: i32):
      %newval = llvm.add %xval, %expr : i32
      omp.yield(%newval : i32)
    }
    omp.atomic.read %v = %x : memref<i32>, i32
  }

  // CHECK: omp.atomic.capture hint(contended, speculative) memory_order(seq_cst) {
  // CHECK-NEXT: omp.atomic.update %[[x]] : memref<i32>
  // CHECK-NEXT: (%[[xval:.*]]: i32):
  // CHECK-NEXT:   %[[newval:.*]] = llvm.add %[[xval]], %[[expr]] : i32
  // CHECK-NEXT:   omp.yield(%[[newval]] : i32)
  // CHECK-NEXT: }
  // CHECK-NEXT: omp.atomic.read %[[v]] = %[[x]] : memref<i32>, i32
  // CHECK-NEXT: }
  omp.atomic.capture hint(contended, speculative) memory_order(seq_cst) {
    omp.atomic.update %x : memref<i32> {
    ^bb0(%xval: i32):
      %newval = llvm.add %xval, %expr : i32
      omp.yield(%newval : i32)
    }
    omp.atomic.read %v = %x : memref<i32>, i32
  }

  return
}

// CHECK-LABEL: omp_sectionsop
func.func @omp_sectionsop(%data_var1 : memref<i32>, %data_var2 : memref<i32>,
                     %data_var3 : memref<i32>, %redn_var : !llvm.ptr) {
  // CHECK: omp.sections allocate(%{{.*}} : memref<i32> -> %{{.*}} : memref<i32>)
  "omp.sections" (%data_var1, %data_var1) ({
    // CHECK: omp.terminator
    omp.terminator
  }) {operandSegmentSizes = array<i32: 1,1,0,0>} : (memref<i32>, memref<i32>) -> ()

    // CHECK: omp.sections reduction(@add_f32 -> %{{.*}} : !llvm.ptr)
  "omp.sections" (%redn_var) ({
    // CHECK: omp.terminator
    omp.terminator
<<<<<<< HEAD
  }) {operandSegmentSizes = array<i32: 1,0,0>, reduction_vars_byref = array<i1: false>, reductions=[@add_f32]} : (!llvm.ptr) -> ()
=======
  }) {operandSegmentSizes = array<i32: 0,0,0,1>, reduction_byref = array<i1: false>, reduction_syms=[@add_f32]} : (!llvm.ptr) -> ()
>>>>>>> 9c4aab8c

  // CHECK: omp.sections nowait {
  omp.sections nowait {
    // CHECK: omp.terminator
    omp.terminator
  }

  // CHECK: omp.sections reduction(@add_f32 -> %{{.*}} : !llvm.ptr) {
  omp.sections reduction(@add_f32 -> %redn_var : !llvm.ptr) {
    // CHECK: omp.terminator
    omp.terminator
  }

  // CHECK: omp.sections allocate(%{{.*}} : memref<i32> -> %{{.*}} : memref<i32>)
  omp.sections allocate(%data_var1 : memref<i32> -> %data_var1 : memref<i32>) {
    // CHECK: omp.terminator
    omp.terminator
  }

  // CHECK: omp.sections nowait
  omp.sections nowait {
    // CHECK: omp.section
    omp.section {
      // CHECK: %{{.*}} = "test.payload"() : () -> i32
      %1 = "test.payload"() : () -> i32
      // CHECK: %{{.*}} = "test.payload"() : () -> i32
      %2 = "test.payload"() : () -> i32
      // CHECK: %{{.*}} = "test.payload"(%{{.*}}, %{{.*}}) : (i32, i32) -> i32
      %3 = "test.payload"(%1, %2) : (i32, i32) -> i32
    }
    // CHECK: omp.section
    omp.section {
      // CHECK: %{{.*}} = "test.payload"(%{{.*}}) : (!llvm.ptr) -> i32
      %1 = "test.payload"(%redn_var) : (!llvm.ptr) -> i32
    }
    // CHECK: omp.section
    omp.section {
      // CHECK: "test.payload"(%{{.*}}) : (!llvm.ptr) -> ()
      "test.payload"(%redn_var) : (!llvm.ptr) -> ()
    }
    // CHECK: omp.terminator
    omp.terminator
  }
  return
}

// CHECK-LABEL: func @omp_single
func.func @omp_single() {
  omp.parallel {
    // CHECK: omp.single {
    omp.single {
      "test.payload"() : () -> ()
      // CHECK: omp.terminator
      omp.terminator
    }
    // CHECK: omp.terminator
    omp.terminator
  }
  return
}

// CHECK-LABEL: func @omp_single_nowait
func.func @omp_single_nowait() {
  omp.parallel {
    // CHECK: omp.single nowait {
    omp.single nowait {
      "test.payload"() : () -> ()
      // CHECK: omp.terminator
      omp.terminator
    }
    // CHECK: omp.terminator
    omp.terminator
  }
  return
}

// CHECK-LABEL: func @omp_single_allocate
func.func @omp_single_allocate(%data_var: memref<i32>) {
  omp.parallel {
    // CHECK: omp.single allocate(%{{.*}} : memref<i32> -> %{{.*}} : memref<i32>) {
    omp.single allocate(%data_var : memref<i32> -> %data_var : memref<i32>) {
      "test.payload"() : () -> ()
      // CHECK: omp.terminator
      omp.terminator
    }
    // CHECK: omp.terminator
    omp.terminator
  }
  return
}

// CHECK-LABEL: func @omp_single_allocate_nowait
func.func @omp_single_allocate_nowait(%data_var: memref<i32>) {
  omp.parallel {
    // CHECK: omp.single allocate(%{{.*}} : memref<i32> -> %{{.*}} : memref<i32>) nowait {
    omp.single allocate(%data_var : memref<i32> -> %data_var : memref<i32>) nowait {
      "test.payload"() : () -> ()
      // CHECK: omp.terminator
      omp.terminator
    }
    // CHECK: omp.terminator
    omp.terminator
  }
  return
}

// CHECK-LABEL: func @omp_single_multiple_blocks
func.func @omp_single_multiple_blocks() {
  // CHECK: omp.single {
  omp.single {
    cf.br ^bb2
    ^bb2:
    // CHECK: omp.terminator
    omp.terminator
  }
  return
}

func.func private @copy_i32(memref<i32>, memref<i32>)

// CHECK-LABEL: func @omp_single_copyprivate
func.func @omp_single_copyprivate(%data_var: memref<i32>) {
  omp.parallel {
    // CHECK: omp.single copyprivate(%{{.*}} -> @copy_i32 : memref<i32>) {
    omp.single copyprivate(%data_var -> @copy_i32 : memref<i32>) {
      "test.payload"() : () -> ()
      // CHECK: omp.terminator
      omp.terminator
    }
    // CHECK: omp.terminator
    omp.terminator
  }
  return
}

// CHECK-LABEL: @omp_task
// CHECK-SAME: (%[[bool_var:.*]]: i1, %[[i64_var:.*]]: i64, %[[i32_var:.*]]: i32, %[[data_var:.*]]: memref<i32>)
func.func @omp_task(%bool_var: i1, %i64_var: i64, %i32_var: i32, %data_var: memref<i32>) {

  // Checking simple task
  // CHECK: omp.task {
  omp.task {
    // CHECK: "test.foo"() : () -> ()
    "test.foo"() : () -> ()
    // CHECK: omp.terminator
    omp.terminator
  }

  // Checking `if` clause
  // CHECK: omp.task if(%[[bool_var]]) {
  omp.task if(%bool_var) {
    // CHECK: "test.foo"() : () -> ()
    "test.foo"() : () -> ()
    // CHECK: omp.terminator
    omp.terminator
  }

  // Checking `final` clause
  // CHECK: omp.task final(%[[bool_var]]) {
  omp.task final(%bool_var) {
    // CHECK: "test.foo"() : () -> ()
    "test.foo"() : () -> ()
    // CHECK: omp.terminator
    omp.terminator
  }

  // Checking `untied` clause
  // CHECK: omp.task untied {
  omp.task untied {
    // CHECK: "test.foo"() : () -> ()
    "test.foo"() : () -> ()
    // CHECK: omp.terminator
    omp.terminator
  }

  // Checking `in_reduction` clause
  %c1 = arith.constant 1 : i32
  // CHECK: %[[redn_var1:.*]] = llvm.alloca %{{.*}} x f32 : (i32) -> !llvm.ptr
  %0 = llvm.alloca %c1 x f32 : (i32) -> !llvm.ptr
  // CHECK: %[[redn_var2:.*]] = llvm.alloca %{{.*}} x f32 : (i32) -> !llvm.ptr
  %1 = llvm.alloca %c1 x f32 : (i32) -> !llvm.ptr
  // CHECK: omp.task in_reduction(@add_f32 -> %[[redn_var1]] : !llvm.ptr, @add_f32 -> %[[redn_var2]] : !llvm.ptr) {
  omp.task in_reduction(@add_f32 -> %0 : !llvm.ptr, @add_f32 -> %1 : !llvm.ptr) {
    // CHECK: "test.foo"() : () -> ()
    "test.foo"() : () -> ()
    // CHECK: omp.terminator
    omp.terminator
  }

  // Checking `in_reduction` clause (mixed) byref
  // CHECK: omp.task in_reduction(byref @add_f32 -> %[[redn_var1]] : !llvm.ptr, @add_f32 -> %[[redn_var2]] : !llvm.ptr) {
  omp.task in_reduction(byref @add_f32 -> %0 : !llvm.ptr, @add_f32 -> %1 : !llvm.ptr) {
    // CHECK: "test.foo"() : () -> ()
    "test.foo"() : () -> ()
    // CHECK: omp.terminator
    omp.terminator
  }

  // Checking priority clause
  // CHECK: omp.task priority(%[[i32_var]] : i32) {
  omp.task priority(%i32_var : i32) {
    // CHECK: "test.foo"() : () -> ()
    "test.foo"() : () -> ()
    // CHECK: omp.terminator
    omp.terminator
  }

  // Checking allocate clause
  // CHECK: omp.task allocate(%[[data_var]] : memref<i32> -> %[[data_var]] : memref<i32>) {
  omp.task allocate(%data_var : memref<i32> -> %data_var : memref<i32>) {
    // CHECK: "test.foo"() : () -> ()
    "test.foo"() : () -> ()
    // CHECK: omp.terminator
    omp.terminator
  }

  // Checking multiple clauses
<<<<<<< HEAD
  // CHECK: omp.task if(%[[bool_var]]) final(%[[bool_var]]) untied
  omp.task if(%bool_var) final(%bool_var) untied
      // CHECK-SAME: in_reduction(@add_f32 -> %[[redn_var1]] : !llvm.ptr, byref @add_f32 -> %[[redn_var2]] : !llvm.ptr)
      in_reduction(@add_f32 -> %0 : !llvm.ptr, byref @add_f32 -> %1 : !llvm.ptr)
      // CHECK-SAME: priority(%[[i32_var]] : i32)
      priority(%i32_var : i32)
      // CHECK-SAME: allocate(%[[data_var]] : memref<i32> -> %[[data_var]] : memref<i32>)
      allocate(%data_var : memref<i32> -> %data_var : memref<i32>) {
=======
  // CHECK: omp.task allocate(%[[data_var]] : memref<i32> -> %[[data_var]] : memref<i32>)
  omp.task allocate(%data_var : memref<i32> -> %data_var : memref<i32>)
      // CHECK-SAME: final(%[[bool_var]]) if(%[[bool_var]])
      final(%bool_var) if(%bool_var) 
      // CHECK-SAME: in_reduction(@add_f32 -> %[[redn_var1]] : !llvm.ptr, byref @add_f32 -> %[[redn_var2]] : !llvm.ptr)
      in_reduction(@add_f32 -> %0 : !llvm.ptr, byref @add_f32 -> %1 : !llvm.ptr)
      // CHECK-SAME: priority(%[[i32_var]] : i32) untied
      priority(%i32_var : i32) untied {
>>>>>>> 9c4aab8c
    // CHECK: "test.foo"() : () -> ()
    "test.foo"() : () -> ()
    // CHECK: omp.terminator
    omp.terminator
  }

  return
}

// CHECK-LABEL: @omp_task_depend
// CHECK-SAME: (%arg0: memref<i32>, %arg1: memref<i32>) {
func.func @omp_task_depend(%arg0: memref<i32>, %arg1: memref<i32>) {
  // CHECK:  omp.task   depend(taskdependin -> %arg0 : memref<i32>, taskdependin -> %arg1 : memref<i32>, taskdependinout -> %arg0 : memref<i32>) {
  omp.task   depend(taskdependin -> %arg0 : memref<i32>, taskdependin -> %arg1 : memref<i32>, taskdependinout -> %arg0 : memref<i32>) {
    // CHECK: "test.foo"() : () -> ()
    "test.foo"() : () -> ()
    // CHECK: omp.terminator
    omp.terminator
  }
  return
}


// CHECK-LABEL: @omp_target_depend
// CHECK-SAME: (%arg0: memref<i32>, %arg1: memref<i32>) {
func.func @omp_target_depend(%arg0: memref<i32>, %arg1: memref<i32>) {
  // CHECK:  omp.target depend(taskdependin -> %arg0 : memref<i32>, taskdependin -> %arg1 : memref<i32>, taskdependinout -> %arg0 : memref<i32>) {
  omp.target depend(taskdependin -> %arg0 : memref<i32>, taskdependin -> %arg1 : memref<i32>, taskdependinout -> %arg0 : memref<i32>) {
    // CHECK: omp.terminator
    omp.terminator
  } {operandSegmentSizes = array<i32: 0,0,0,3,0,0,0,0>}
  return
}

func.func @omp_threadprivate() {
  %0 = arith.constant 1 : i32
  %1 = arith.constant 2 : i32
  %2 = arith.constant 3 : i32

  // CHECK: [[ARG0:%.*]] = llvm.mlir.addressof @_QFsubEx : !llvm.ptr
  // CHECK: {{.*}} = omp.threadprivate [[ARG0]] : !llvm.ptr -> !llvm.ptr
  %3 = llvm.mlir.addressof @_QFsubEx : !llvm.ptr
  %4 = omp.threadprivate %3 : !llvm.ptr -> !llvm.ptr
  llvm.store %0, %4 : i32, !llvm.ptr

  // CHECK:  omp.parallel
  // CHECK:    {{.*}} = omp.threadprivate [[ARG0]] : !llvm.ptr -> !llvm.ptr
  omp.parallel  {
    %5 = omp.threadprivate %3 : !llvm.ptr -> !llvm.ptr
    llvm.store %1, %5 : i32, !llvm.ptr
    omp.terminator
  }
  llvm.store %2, %4 : i32, !llvm.ptr
  return
}

llvm.mlir.global internal @_QFsubEx() : i32

func.func @omp_cancel_parallel(%if_cond : i1) -> () {
  // Test with optional operand; if_expr.
  omp.parallel {
    // CHECK: omp.cancel cancellation_construct_type(parallel) if(%{{.*}})
    omp.cancel cancellation_construct_type(parallel) if(%if_cond)
    // CHECK: omp.terminator
    omp.terminator
  }
  return
}

func.func @omp_cancel_wsloop(%lb : index, %ub : index, %step : index) {
  omp.wsloop {
    omp.loop_nest (%iv) : index = (%lb) to (%ub) step (%step) {
      // CHECK: omp.cancel cancellation_construct_type(loop)
      omp.cancel cancellation_construct_type(loop)
      // CHECK: omp.yield
      omp.yield
    }
    omp.terminator
  }
  return
}

func.func @omp_cancel_sections() -> () {
  omp.sections {
    omp.section {
      // CHECK: omp.cancel cancellation_construct_type(sections)
      omp.cancel cancellation_construct_type(sections)
      omp.terminator
    }
    // CHECK: omp.terminator
    omp.terminator
  }
  return
}

func.func @omp_cancellationpoint_parallel() -> () {
  omp.parallel {
    // CHECK: omp.cancellation_point cancellation_construct_type(parallel)
    omp.cancellation_point cancellation_construct_type(parallel)
    // CHECK: omp.cancel cancellation_construct_type(parallel)
    omp.cancel cancellation_construct_type(parallel)
    omp.terminator
  }
  return
}

func.func @omp_cancellationpoint_wsloop(%lb : index, %ub : index, %step : index) {
  omp.wsloop {
    omp.loop_nest (%iv) : index = (%lb) to (%ub) step (%step) {
      // CHECK: omp.cancellation_point cancellation_construct_type(loop)
      omp.cancellation_point cancellation_construct_type(loop)
      // CHECK: omp.cancel cancellation_construct_type(loop)
      omp.cancel cancellation_construct_type(loop)
      // CHECK: omp.yield
      omp.yield
    }
    omp.terminator
  }
  return
}

func.func @omp_cancellationpoint_sections() -> () {
  omp.sections {
    omp.section {
      // CHECK: omp.cancellation_point cancellation_construct_type(sections)
      omp.cancellation_point cancellation_construct_type(sections)
      // CHECK: omp.cancel cancellation_construct_type(sections)
      omp.cancel cancellation_construct_type(sections)
      omp.terminator
    }
    // CHECK: omp.terminator
    omp.terminator
  }
  return
}

// CHECK-LABEL: @omp_taskgroup_no_tasks
func.func @omp_taskgroup_no_tasks() -> () {

  // CHECK: omp.taskgroup
  omp.taskgroup {
    // CHECK: "test.foo"() : () -> ()
    "test.foo"() : () -> ()
    // CHECK: omp.terminator
    omp.terminator
  }
  return
}

// CHECK-LABEL: @omp_taskgroup_multiple_tasks
func.func @omp_taskgroup_multiple_tasks() -> () {
  // CHECK: omp.taskgroup
  omp.taskgroup {
    // CHECK: omp.task
    omp.task {
      "test.foo"() : () -> ()
      // CHECK: omp.terminator
      omp.terminator
    }
    // CHECK: omp.task
    omp.task {
      "test.foo"() : () -> ()
      // CHECK: omp.terminator
      omp.terminator
    }
    // CHECK: omp.terminator
    omp.terminator
  }
  return
}

// CHECK-LABEL: @omp_taskgroup_clauses
func.func @omp_taskgroup_clauses() -> () {
  %testmemref = "test.memref"() : () -> (memref<i32>)
  %testf32 = "test.f32"() : () -> (!llvm.ptr)
  // CHECK: omp.taskgroup allocate(%{{.+}}: memref<i32> -> %{{.+}}: memref<i32>) task_reduction(@add_f32 -> %{{.+}}: !llvm.ptr)
  omp.taskgroup allocate(%testmemref : memref<i32> -> %testmemref : memref<i32>) task_reduction(@add_f32 -> %testf32 : !llvm.ptr) {
    // CHECK: omp.task
    omp.task {
      "test.foo"() : () -> ()
      // CHECK: omp.terminator
      omp.terminator
    }
    // CHECK: omp.task
    omp.task {
      "test.foo"() : () -> ()
      // CHECK: omp.terminator
      omp.terminator
    }
    // CHECK: omp.terminator
    omp.terminator
  }
  return
}

// CHECK-LABEL: @omp_taskloop
func.func @omp_taskloop(%lb: i32, %ub: i32, %step: i32) -> () {

  // CHECK: omp.taskloop {
  omp.taskloop {
    omp.loop_nest (%i) : i32 = (%lb) to (%ub) step (%step)  {
      // CHECK: omp.yield
      omp.yield
    }
    omp.terminator
  }

  %testbool = "test.bool"() : () -> (i1)

  // CHECK: omp.taskloop if(%{{[^)]+}}) {
  omp.taskloop if(%testbool) {
    omp.loop_nest (%i, %j) : i32 = (%lb, %ub) to (%ub, %lb) step (%step, %step) {
      // CHECK: omp.yield
      omp.yield
    }
    omp.terminator
  }

  // CHECK: omp.taskloop final(%{{[^)]+}}) {
  omp.taskloop final(%testbool) {
    omp.loop_nest (%i, %j) : i32 = (%lb, %ub) to (%ub, %lb) step (%step, %step) {
      // CHECK: omp.yield
      omp.yield
    }
    omp.terminator
  }

  // CHECK: omp.taskloop untied {
  omp.taskloop untied {
    omp.loop_nest (%i, %j) : i32 = (%lb, %ub) to (%ub, %lb) step (%step, %step) {
      // CHECK: omp.yield
      omp.yield
    }
    omp.terminator
  }

  // CHECK: omp.taskloop mergeable {
  omp.taskloop mergeable {
    omp.loop_nest (%i, %j) : i32 = (%lb, %ub) to (%ub, %lb) step (%step, %step) {
      // CHECK: omp.yield
      omp.yield
    }
    omp.terminator
  }

  %testf32 = "test.f32"() : () -> (!llvm.ptr)
  %testf32_2 = "test.f32"() : () -> (!llvm.ptr)
  // CHECK: omp.taskloop in_reduction(@add_f32 -> %{{.+}} : !llvm.ptr, @add_f32 -> %{{.+}} : !llvm.ptr) {
  omp.taskloop in_reduction(@add_f32 -> %testf32 : !llvm.ptr, @add_f32 -> %testf32_2 : !llvm.ptr) {
    omp.loop_nest (%i, %j) : i32 = (%lb, %ub) to (%ub, %lb) step (%step, %step) {
      // CHECK: omp.yield
      omp.yield
    }
    omp.terminator
  }

  // Checking byref attribute for in_reduction
  // CHECK: omp.taskloop in_reduction(byref @add_f32 -> %{{.+}} : !llvm.ptr, @add_f32 -> %{{.+}} : !llvm.ptr) {
  omp.taskloop in_reduction(byref @add_f32 -> %testf32 : !llvm.ptr, @add_f32 -> %testf32_2 : !llvm.ptr) {
    omp.loop_nest (%i, %j) : i32 = (%lb, %ub) to (%ub, %lb) step (%step, %step) {
      // CHECK: omp.yield
      omp.yield
    }
    omp.terminator
  }

  // CHECK: omp.taskloop reduction(byref @add_f32 -> %{{.+}} : !llvm.ptr, @add_f32 -> %{{.+}} : !llvm.ptr) {
  omp.taskloop reduction(byref @add_f32 -> %testf32 : !llvm.ptr, @add_f32 -> %testf32_2 : !llvm.ptr) {
    omp.loop_nest (%i, %j) : i32 = (%lb, %ub) to (%ub, %lb) step (%step, %step) {
      // CHECK: omp.yield
      omp.yield
    }
    omp.terminator
  }

  // check byref attrbute for reduction
  // CHECK: omp.taskloop reduction(byref @add_f32 -> %{{.+}} : !llvm.ptr, byref @add_f32 -> %{{.+}} : !llvm.ptr) {
  omp.taskloop reduction(byref @add_f32 -> %testf32 : !llvm.ptr, byref @add_f32 -> %testf32_2 : !llvm.ptr) {
    omp.loop_nest (%i, %j) : i32 = (%lb, %ub) to (%ub, %lb) step (%step, %step) {
      // CHECK: omp.yield
      omp.yield
    }
    omp.terminator
  }

  // CHECK: omp.taskloop in_reduction(@add_f32 -> %{{.+}} : !llvm.ptr) reduction(@add_f32 -> %{{.+}} : !llvm.ptr) {
  omp.taskloop in_reduction(@add_f32 -> %testf32 : !llvm.ptr) reduction(@add_f32 -> %testf32_2 : !llvm.ptr) {
    omp.loop_nest (%i, %j) : i32 = (%lb, %ub) to (%ub, %lb) step (%step, %step) {
      // CHECK: omp.yield
      omp.yield
    }
    omp.terminator
  }

  %testi32 = "test.i32"() : () -> (i32)
  // CHECK: omp.taskloop priority(%{{[^:]+}}: i32) {
  omp.taskloop priority(%testi32 : i32) {
    omp.loop_nest (%i, %j) : i32 = (%lb, %ub) to (%ub, %lb) step (%step, %step) {
      // CHECK: omp.yield
      omp.yield
    }
    omp.terminator
  }

  %testmemref = "test.memref"() : () -> (memref<i32>)
  // CHECK: omp.taskloop allocate(%{{.+}} : memref<i32> -> %{{.+}} : memref<i32>) {
  omp.taskloop allocate(%testmemref : memref<i32> -> %testmemref : memref<i32>) {
    omp.loop_nest (%i, %j) : i32 = (%lb, %ub) to (%ub, %lb) step (%step, %step) {
      // CHECK: omp.yield
      omp.yield
    }
    omp.terminator
  }

  %testi64 = "test.i64"() : () -> (i64)
  // CHECK: omp.taskloop grainsize(%{{[^:]+}}: i64) {
  omp.taskloop grainsize(%testi64: i64) {
    omp.loop_nest (%i, %j) : i32 = (%lb, %ub) to (%ub, %lb) step (%step, %step) {
      // CHECK: omp.yield
      omp.yield
    }
    omp.terminator
  }

  // CHECK: omp.taskloop num_tasks(%{{[^:]+}}: i64) {
  omp.taskloop num_tasks(%testi64: i64) {
    omp.loop_nest (%i, %j) : i32 = (%lb, %ub) to (%ub, %lb) step (%step, %step) {
      // CHECK: omp.yield
      omp.yield
    }
    omp.terminator
  }

  // CHECK: omp.taskloop nogroup {
  omp.taskloop nogroup {
    omp.loop_nest (%i, %j) : i32 = (%lb, %ub) to (%ub, %lb) step (%step, %step) {
      // CHECK: omp.yield
      omp.yield
    }
    omp.terminator
  }

  // CHECK: omp.taskloop {
  omp.taskloop {
    omp.simd {
      omp.loop_nest (%i, %j) : i32 = (%lb, %ub) to (%ub, %lb) step (%step, %step) {
        // CHECK: omp.yield
        omp.yield
      }
      omp.terminator
    }
    omp.terminator
  }

  // CHECK: return
  return
}

// CHECK: func.func @omp_requires_one
// CHECK-SAME: omp.requires = #omp<clause_requires reverse_offload>
func.func @omp_requires_one() -> ()
    attributes {omp.requires = #omp<clause_requires reverse_offload>} {
  return
}

// CHECK: func.func @omp_requires_multiple
// CHECK-SAME: omp.requires = #omp<clause_requires unified_address|dynamic_allocators>
func.func @omp_requires_multiple() -> ()
    attributes {omp.requires = #omp<clause_requires unified_address|dynamic_allocators>} {
  return
}

// CHECK-LABEL: @opaque_pointers_atomic_rwu
// CHECK-SAME: (%[[v:.*]]: !llvm.ptr, %[[x:.*]]: !llvm.ptr)
func.func @opaque_pointers_atomic_rwu(%v: !llvm.ptr, %x: !llvm.ptr) {
  // CHECK: omp.atomic.read %[[v]] = %[[x]] : !llvm.ptr, i32
  // CHECK: %[[VAL:.*]] = llvm.load %[[x]] : !llvm.ptr -> i32
  // CHECK: omp.atomic.write %[[v]] = %[[VAL]] : !llvm.ptr, i32
  // CHECK: omp.atomic.update %[[x]] : !llvm.ptr {
  // CHECK-NEXT: ^{{[[:alnum:]]+}}(%[[XVAL:.*]]: i32):
  // CHECK-NEXT:   omp.yield(%[[XVAL]] : i32)
  // CHECK-NEXT: }
  omp.atomic.read %v = %x : !llvm.ptr, i32
  %val = llvm.load %x : !llvm.ptr -> i32
  omp.atomic.write %v = %val : !llvm.ptr, i32
  omp.atomic.update %x : !llvm.ptr {
    ^bb0(%xval: i32):
      omp.yield(%xval : i32)
  }
  return
}

// CHECK-LABEL: @opaque_pointers_reduction
// CHECK: atomic {
// CHECK-NEXT: ^{{[[:alnum:]]+}}(%{{.*}}: !llvm.ptr, %{{.*}}: !llvm.ptr):
// CHECK-NOT: cleanup
omp.declare_reduction @opaque_pointers_reduction : f32
init {
^bb0(%arg: f32):
  %0 = arith.constant 0.0 : f32
  omp.yield (%0 : f32)
}
combiner {
^bb1(%arg0: f32, %arg1: f32):
  %1 = arith.addf %arg0, %arg1 : f32
  omp.yield (%1 : f32)
}
atomic {
^bb2(%arg2: !llvm.ptr, %arg3: !llvm.ptr):
  %2 = llvm.load %arg3 : !llvm.ptr -> f32
  llvm.atomicrmw fadd %arg2, %2 monotonic : !llvm.ptr, f32
  omp.yield
}

// CHECK-LABEL: omp_targets_with_map_bounds
// CHECK-SAME: (%[[ARG0:.*]]: !llvm.ptr, %[[ARG1:.*]]: !llvm.ptr)
func.func @omp_targets_with_map_bounds(%arg0: !llvm.ptr, %arg1: !llvm.ptr) -> () {
  // CHECK: %[[C_00:.*]] = llvm.mlir.constant(4 : index) : i64
  // CHECK: %[[C_01:.*]] = llvm.mlir.constant(1 : index) : i64
  // CHECK: %[[C_02:.*]] = llvm.mlir.constant(1 : index) : i64
  // CHECK: %[[C_03:.*]] = llvm.mlir.constant(1 : index) : i64
  // CHECK: %[[BOUNDS0:.*]] = omp.map.bounds   lower_bound(%[[C_01]] : i64) upper_bound(%[[C_00]] : i64) stride(%[[C_02]] : i64) start_idx(%[[C_03]] : i64)
  // CHECK: %[[MAP0:.*]] = omp.map.info var_ptr(%[[ARG0]] : !llvm.ptr, !llvm.array<10 x i32>)   map_clauses(tofrom) capture(ByRef) bounds(%[[BOUNDS0]]) -> !llvm.ptr {name = ""}
    %0 = llvm.mlir.constant(4 : index) : i64
    %1 = llvm.mlir.constant(1 : index) : i64
    %2 = llvm.mlir.constant(1 : index) : i64
    %3 = llvm.mlir.constant(1 : index) : i64
    %4 = omp.map.bounds   lower_bound(%1 : i64) upper_bound(%0 : i64) stride(%2 : i64) start_idx(%3 : i64)

    %mapv1 = omp.map.info var_ptr(%arg0 : !llvm.ptr, !llvm.array<10 x i32>)   map_clauses(tofrom) capture(ByRef) bounds(%4) -> !llvm.ptr {name = ""}
  // CHECK: %[[C_10:.*]] = llvm.mlir.constant(9 : index) : i64
  // CHECK: %[[C_11:.*]] = llvm.mlir.constant(1 : index) : i64
  // CHECK: %[[C_12:.*]] = llvm.mlir.constant(2 : index) : i64
  // CHECK: %[[C_13:.*]] = llvm.mlir.constant(2 : index) : i64
  // CHECK: %[[BOUNDS1:.*]] = omp.map.bounds   lower_bound(%[[C_11]] : i64) upper_bound(%[[C_10]] : i64) stride(%[[C_12]] : i64) start_idx(%[[C_13]] : i64)
  // CHECK: %[[MAP1:.*]] = omp.map.info var_ptr(%[[ARG1]] : !llvm.ptr, !llvm.array<10 x i32>)   map_clauses(exit_release_or_enter_alloc) capture(ByCopy) bounds(%[[BOUNDS1]]) -> !llvm.ptr {name = ""}
    %6 = llvm.mlir.constant(9 : index) : i64
    %7 = llvm.mlir.constant(1 : index) : i64
    %8 = llvm.mlir.constant(2 : index) : i64
    %9 = llvm.mlir.constant(2 : index) : i64
    %10 = omp.map.bounds   lower_bound(%7 : i64) upper_bound(%6 : i64) stride(%8 : i64) start_idx(%9 : i64)
    %mapv2 = omp.map.info var_ptr(%arg1 : !llvm.ptr, !llvm.array<10 x i32>)   map_clauses(exit_release_or_enter_alloc) capture(ByCopy) bounds(%10) -> !llvm.ptr {name = ""}

    // CHECK: omp.target map_entries(%[[MAP0]] -> {{.*}}, %[[MAP1]] -> {{.*}} : !llvm.ptr, !llvm.ptr)
    omp.target map_entries(%mapv1 -> %arg2, %mapv2 -> %arg3 : !llvm.ptr, !llvm.ptr) {
    ^bb0(%arg2: !llvm.ptr, %arg3: !llvm.ptr):
      omp.terminator
    }

    // CHECK: omp.target_data map_entries(%[[MAP0]], %[[MAP1]] : !llvm.ptr, !llvm.ptr)
    omp.target_data map_entries(%mapv1, %mapv2 : !llvm.ptr, !llvm.ptr){}

    // CHECK: %[[MAP2:.*]] = omp.map.info var_ptr(%[[ARG0]] : !llvm.ptr, !llvm.array<10 x i32>)   map_clauses(exit_release_or_enter_alloc) capture(VLAType) bounds(%[[BOUNDS0]]) -> !llvm.ptr {name = ""}
    // CHECK: omp.target_enter_data map_entries(%[[MAP2]] : !llvm.ptr)
    %mapv3 = omp.map.info var_ptr(%arg0 : !llvm.ptr, !llvm.array<10 x i32>)   map_clauses(exit_release_or_enter_alloc) capture(VLAType) bounds(%4) -> !llvm.ptr {name = ""}
    omp.target_enter_data map_entries(%mapv3 : !llvm.ptr){}

    // CHECK: %[[MAP3:.*]] = omp.map.info var_ptr(%[[ARG1]] : !llvm.ptr, !llvm.array<10 x i32>)   map_clauses(exit_release_or_enter_alloc) capture(This) bounds(%[[BOUNDS1]]) -> !llvm.ptr {name = ""}
    // CHECK: omp.target_exit_data map_entries(%[[MAP3]] : !llvm.ptr)
    %mapv4 = omp.map.info var_ptr(%arg1 : !llvm.ptr, !llvm.array<10 x i32>)   map_clauses(exit_release_or_enter_alloc) capture(This) bounds(%10) -> !llvm.ptr {name = ""}
    omp.target_exit_data map_entries(%mapv4 : !llvm.ptr){}

    return
}

// CHECK-LABEL: omp_target_update_data
func.func @omp_target_update_data (%if_cond : i1, %device : si32, %map1: memref<?xi32>, %map2: memref<?xi32>) -> () {
    %mapv_from = omp.map.info var_ptr(%map1 : memref<?xi32>, tensor<?xi32>) map_clauses(from) capture(ByRef) -> memref<?xi32> {name = ""}

    %mapv_to = omp.map.info var_ptr(%map2 : memref<?xi32>, tensor<?xi32>) map_clauses(present, to) capture(ByRef) -> memref<?xi32> {name = ""}

<<<<<<< HEAD
    // CHECK: omp.target_update if(%[[VAL_0:.*]]) device(%[[VAL_1:.*]] : si32) nowait map_entries(%{{.*}}, %{{.*}} : memref<?xi32>, memref<?xi32>)
=======
    // CHECK: omp.target_update device(%[[VAL_1:.*]] : si32) if(%[[VAL_0:.*]]) map_entries(%{{.*}}, %{{.*}} : memref<?xi32>, memref<?xi32>) nowait
>>>>>>> 9c4aab8c
    omp.target_update if(%if_cond) device(%device : si32) nowait map_entries(%mapv_from , %mapv_to : memref<?xi32>, memref<?xi32>)
    return
}

// CHECK-LABEL: omp_targets_is_allocatable
// CHECK-SAME: (%[[ARG0:.*]]: !llvm.ptr, %[[ARG1:.*]]: !llvm.ptr)
func.func @omp_targets_is_allocatable(%arg0: !llvm.ptr, %arg1: !llvm.ptr) -> () {
  // CHECK: %[[MAP0:.*]] = omp.map.info var_ptr(%[[ARG0]] : !llvm.ptr, i32) map_clauses(tofrom) capture(ByRef) -> !llvm.ptr {name = ""}  
  %mapv1 = omp.map.info var_ptr(%arg0 : !llvm.ptr, i32) map_clauses(tofrom) capture(ByRef) -> !llvm.ptr {name = ""}
  // CHECK: %[[MAP1:.*]] = omp.map.info var_ptr(%[[ARG1]] : !llvm.ptr, !llvm.struct<(ptr, i64, i32, i8, i8, i8, i8)>) map_clauses(tofrom) capture(ByRef) members(%[[MAP0]] : [0] : !llvm.ptr) -> !llvm.ptr {name = ""}
  %mapv2 = omp.map.info var_ptr(%arg1 : !llvm.ptr, !llvm.struct<(ptr, i64, i32, i8, i8, i8, i8)>)   map_clauses(tofrom) capture(ByRef) members(%mapv1 : [0] : !llvm.ptr) -> !llvm.ptr {name = ""}  
  // CHECK: omp.target map_entries(%[[MAP0]] -> {{.*}}, %[[MAP1]] -> {{.*}} : !llvm.ptr, !llvm.ptr)
  omp.target map_entries(%mapv1 -> %arg2, %mapv2 -> %arg3 : !llvm.ptr, !llvm.ptr) {
    ^bb0(%arg2: !llvm.ptr, %arg3 : !llvm.ptr):
      omp.terminator
  }
  return
}

// CHECK-LABEL: func @omp_target_enter_update_exit_data_depend
// CHECK-SAME:([[ARG0:%.*]]: memref<?xi32>, [[ARG1:%.*]]: memref<?xi32>, [[ARG2:%.*]]: memref<?xi32>) {
func.func @omp_target_enter_update_exit_data_depend(%a: memref<?xi32>, %b: memref<?xi32>, %c: memref<?xi32>) {
// CHECK-NEXT: [[MAP0:%.*]] = omp.map.info
// CHECK-NEXT: [[MAP1:%.*]] = omp.map.info
// CHECK-NEXT: [[MAP2:%.*]] = omp.map.info
  %map_a = omp.map.info var_ptr(%a: memref<?xi32>, tensor<?xi32>) map_clauses(to) capture(ByRef) -> memref<?xi32>
  %map_b = omp.map.info var_ptr(%b: memref<?xi32>, tensor<?xi32>) map_clauses(from) capture(ByRef) -> memref<?xi32>
  %map_c = omp.map.info var_ptr(%c: memref<?xi32>, tensor<?xi32>) map_clauses(exit_release_or_enter_alloc) capture(ByRef) -> memref<?xi32>

  // Do some work on the host that writes to 'a'
  omp.task depend(taskdependout -> %a : memref<?xi32>) {
    "test.foo"(%a) : (memref<?xi32>) -> ()
    omp.terminator
  }

  // Then map that over to the target
<<<<<<< HEAD
  // CHECK: omp.target_enter_data depend(taskdependin -> [[ARG0]] : memref<?xi32>) nowait map_entries([[MAP0]], [[MAP2]] : memref<?xi32>, memref<?xi32>)
=======
  // CHECK: omp.target_enter_data depend(taskdependin -> [[ARG0]] : memref<?xi32>) map_entries([[MAP0]], [[MAP2]] : memref<?xi32>, memref<?xi32>) nowait
>>>>>>> 9c4aab8c
  omp.target_enter_data depend(taskdependin ->  %a: memref<?xi32>) nowait map_entries(%map_a, %map_c: memref<?xi32>, memref<?xi32>)

  // Compute 'b' on the target and copy it back
  // CHECK: omp.target map_entries([[MAP1]] -> {{%.*}} : memref<?xi32>) {
  omp.target map_entries(%map_b -> %arg0 : memref<?xi32>) {
    ^bb0(%arg0: memref<?xi32>) :
      "test.foo"(%arg0) : (memref<?xi32>) -> ()
      omp.terminator
  }

  // Update 'a' on the host using 'b'
  omp.task depend(taskdependout -> %a: memref<?xi32>){
    "test.bar"(%a, %b) : (memref<?xi32>, memref<?xi32>) -> ()
  }

  // Copy the updated 'a' onto the target
<<<<<<< HEAD
  // CHECK: omp.target_update depend(taskdependin -> [[ARG0]] : memref<?xi32>) nowait map_entries([[MAP0]] : memref<?xi32>)
=======
  // CHECK: omp.target_update depend(taskdependin -> [[ARG0]] : memref<?xi32>) map_entries([[MAP0]] : memref<?xi32>) nowait
>>>>>>> 9c4aab8c
  omp.target_update depend(taskdependin -> %a : memref<?xi32>) nowait map_entries(%map_a :  memref<?xi32>)

  // Compute 'c' on the target and copy it back
  %map_c_from = omp.map.info var_ptr(%c: memref<?xi32>, tensor<?xi32>) map_clauses(from) capture(ByRef) -> memref<?xi32>
  omp.target map_entries(%map_a -> %arg0, %map_c_from -> %arg1 : memref<?xi32>, memref<?xi32>) depend(taskdependout -> %c : memref<?xi32>) {
  ^bb0(%arg0 : memref<?xi32>, %arg1 : memref<?xi32>) :
    "test.foobar"() : ()->()
    omp.terminator
  }
  // CHECK: omp.target_exit_data depend(taskdependin -> [[ARG2]] : memref<?xi32>) map_entries([[MAP2]] : memref<?xi32>)
  omp.target_exit_data depend(taskdependin -> %c : memref<?xi32>) map_entries(%map_c : memref<?xi32>)

  return
}

// CHECK-LABEL: omp_map_with_members
// CHECK-SAME: (%[[ARG0:.*]]: !llvm.ptr, %[[ARG1:.*]]: !llvm.ptr, %[[ARG2:.*]]: !llvm.ptr, %[[ARG3:.*]]: !llvm.ptr, %[[ARG4:.*]]: !llvm.ptr, %[[ARG5:.*]]: !llvm.ptr)
func.func @omp_map_with_members(%arg0: !llvm.ptr, %arg1: !llvm.ptr, %arg2: !llvm.ptr, %arg3: !llvm.ptr, %arg4: !llvm.ptr, %arg5: !llvm.ptr) -> () {
  // CHECK: %[[MAP0:.*]] = omp.map.info var_ptr(%[[ARG0]] : !llvm.ptr, i32) map_clauses(to) capture(ByRef) -> !llvm.ptr {name = ""}  
  %mapv1 = omp.map.info var_ptr(%arg0 : !llvm.ptr, i32) map_clauses(to) capture(ByRef) -> !llvm.ptr {name = ""}

  // CHECK: %[[MAP1:.*]] = omp.map.info var_ptr(%[[ARG1]] : !llvm.ptr, f32) map_clauses(to) capture(ByRef) -> !llvm.ptr {name = ""}  
  %mapv2 = omp.map.info var_ptr(%arg1 : !llvm.ptr, f32) map_clauses(to) capture(ByRef) -> !llvm.ptr {name = ""}
  
  // CHECK: %[[MAP2:.*]] = omp.map.info var_ptr(%[[ARG2]] : !llvm.ptr, !llvm.struct<(i32, f32)>) map_clauses(to) capture(ByRef) members(%[[MAP0]], %[[MAP1]] : [0], [1] : !llvm.ptr, !llvm.ptr) -> !llvm.ptr {name = "", partial_map = true}
  %mapv3 = omp.map.info var_ptr(%arg2 : !llvm.ptr, !llvm.struct<(i32, f32)>)   map_clauses(to) capture(ByRef) members(%mapv1, %mapv2 : [0], [1] : !llvm.ptr, !llvm.ptr) -> !llvm.ptr {name = "", partial_map = true}  
  
  // CHECK: omp.target_enter_data map_entries(%[[MAP0]], %[[MAP1]], %[[MAP2]] : !llvm.ptr, !llvm.ptr, !llvm.ptr)
  omp.target_enter_data map_entries(%mapv1, %mapv2, %mapv3 : !llvm.ptr, !llvm.ptr, !llvm.ptr){}

  // CHECK: %[[MAP3:.*]] = omp.map.info var_ptr(%[[ARG3]] : !llvm.ptr, i32) map_clauses(from) capture(ByRef) -> !llvm.ptr {name = ""}  
  %mapv4 = omp.map.info var_ptr(%arg3 : !llvm.ptr, i32) map_clauses(from) capture(ByRef) -> !llvm.ptr {name = ""}

  // CHECK: %[[MAP4:.*]] = omp.map.info var_ptr(%[[ARG4]] : !llvm.ptr, f32) map_clauses(from) capture(ByRef) -> !llvm.ptr {name = ""}  
  %mapv5 = omp.map.info var_ptr(%arg4 : !llvm.ptr, f32) map_clauses(from) capture(ByRef) -> !llvm.ptr {name = ""}
  
  // CHECK: %[[MAP5:.*]] = omp.map.info var_ptr(%[[ARG5]] : !llvm.ptr, !llvm.struct<(i32, struct<(i32, f32)>)>) map_clauses(from) capture(ByRef) members(%[[MAP3]], %[[MAP4]] : [1,0], [1,1] : !llvm.ptr, !llvm.ptr) -> !llvm.ptr {name = "", partial_map = true}
  %mapv6 = omp.map.info var_ptr(%arg5 : !llvm.ptr, !llvm.struct<(i32, struct<(i32, f32)>)>) map_clauses(from) capture(ByRef) members(%mapv4, %mapv5 : [1,0], [1,1] : !llvm.ptr, !llvm.ptr) -> !llvm.ptr {name = "", partial_map = true}  
 
  // CHECK: omp.target_exit_data map_entries(%[[MAP3]], %[[MAP4]], %[[MAP5]] : !llvm.ptr, !llvm.ptr, !llvm.ptr)
  omp.target_exit_data map_entries(%mapv4, %mapv5, %mapv6 : !llvm.ptr, !llvm.ptr, !llvm.ptr){}

  return
}

// CHECK-LABEL: parallel_op_privatizers
// CHECK-SAME: (%[[ARG0:[^[:space:]]+]]: !llvm.ptr, %[[ARG1:[^[:space:]]+]]: !llvm.ptr)
func.func @parallel_op_privatizers(%arg0: !llvm.ptr, %arg1: !llvm.ptr) {
  // CHECK: omp.parallel private(
  // CHECK-SAME: @x.privatizer %[[ARG0]] -> %[[ARG0_PRIV:[^[:space:]]+]] : !llvm.ptr,
  // CHECK-SAME: @y.privatizer %[[ARG1]] -> %[[ARG1_PRIV:[^[:space:]]+]] : !llvm.ptr)
  omp.parallel private(@x.privatizer %arg0 -> %arg2 : !llvm.ptr, @y.privatizer %arg1 -> %arg3 : !llvm.ptr) {
    // CHECK: llvm.load %[[ARG0_PRIV]]
    %0 = llvm.load %arg2 : !llvm.ptr -> i32
    // CHECK: llvm.load %[[ARG1_PRIV]]
    %1 = llvm.load %arg3 : !llvm.ptr -> i32
    omp.terminator
  }
  return
}

// CHECK-LABEL: omp.private {type = private} @a.privatizer : !llvm.ptr alloc {
omp.private {type = private} @a.privatizer : !llvm.ptr alloc {
// CHECK: ^bb0(%{{.*}}: {{.*}}):
^bb0(%arg0: !llvm.ptr):
  omp.yield(%arg0 : !llvm.ptr)
}

// CHECK-LABEL: omp.private {type = private} @x.privatizer : !llvm.ptr alloc {
omp.private {type = private} @x.privatizer : !llvm.ptr alloc {
// CHECK: ^bb0(%{{.*}}: {{.*}}):
^bb0(%arg0: !llvm.ptr):
  omp.yield(%arg0 : !llvm.ptr)
} dealloc {
// CHECK: ^bb0(%{{.*}}: {{.*}}):
^bb0(%arg0: !llvm.ptr):
  omp.yield
}

// CHECK-LABEL: omp.private {type = firstprivate} @y.privatizer : !llvm.ptr alloc {
omp.private {type = firstprivate} @y.privatizer : !llvm.ptr alloc {
// CHECK: ^bb0(%{{.*}}: {{.*}}):
^bb0(%arg0: !llvm.ptr):
  omp.yield(%arg0 : !llvm.ptr)
// CHECK: } copy {
} copy {
// CHECK: ^bb0(%{{.*}}: {{.*}}, %{{.*}}: {{.*}}):
^bb0(%arg0: !llvm.ptr, %arg1: !llvm.ptr):
  omp.yield(%arg0 : !llvm.ptr)
} dealloc {
// CHECK: ^bb0(%{{.*}}: {{.*}}):
^bb0(%arg0: !llvm.ptr):
  omp.yield
}

// CHECK-LABEL: parallel_op_reduction_and_private
func.func @parallel_op_reduction_and_private(%priv_var: !llvm.ptr, %priv_var2: !llvm.ptr, %reduc_var: !llvm.ptr, %reduc_var2: !llvm.ptr) {
  // CHECK: omp.parallel
  // CHECK-SAME: reduction(
  // CHECK-SAME: @add_f32 %[[REDUC_VAR:[^[:space:]]+]] -> %[[REDUC_ARG:[^[:space:]]+]] : !llvm.ptr,
  // CHECK-SAME: @add_f32 %[[REDUC_VAR2:[^[:space:]]+]] -> %[[REDUC_ARG2:[^[:space:]]+]] : !llvm.ptr)
  //
  // CHECK-SAME: private(
  // CHECK-SAME: @x.privatizer %[[PRIV_VAR:[^[:space:]]+]] -> %[[PRIV_ARG:[^[:space:]]+]] : !llvm.ptr,
  // CHECK-SAME: @y.privatizer %[[PRIV_VAR2:[^[:space:]]+]] -> %[[PRIV_ARG2:[^[:space:]]+]] : !llvm.ptr)
  omp.parallel reduction(@add_f32 %reduc_var -> %reduc_arg : !llvm.ptr, @add_f32 %reduc_var2 -> %reduc_arg2 : !llvm.ptr)
               private(@x.privatizer %priv_var -> %priv_arg : !llvm.ptr, @y.privatizer %priv_var2 -> %priv_arg2 : !llvm.ptr) {
    // CHECK: llvm.load %[[PRIV_ARG]]
    %0 = llvm.load %priv_arg : !llvm.ptr -> f32
    // CHECK: llvm.load %[[PRIV_ARG2]]
    %1 = llvm.load %priv_arg2 : !llvm.ptr -> f32
    // CHECK: llvm.load %[[REDUC_ARG]]
    %2 = llvm.load %reduc_arg : !llvm.ptr -> f32
    // CHECK: llvm.load %[[REDUC_ARG2]]
    %3 = llvm.load %reduc_arg2 : !llvm.ptr -> f32
    omp.terminator
  }
  return
}

// CHECK-LABEL: omp_target_private
func.func @omp_target_private(%map1: memref<?xi32>, %map2: memref<?xi32>, %priv_var: !llvm.ptr) -> () {
  %mapv1 = omp.map.info var_ptr(%map1 : memref<?xi32>, tensor<?xi32>) map_clauses(tofrom) capture(ByRef) -> memref<?xi32> {name = ""}
  %mapv2 = omp.map.info var_ptr(%map2 : memref<?xi32>, tensor<?xi32>) map_clauses(exit_release_or_enter_alloc) capture(ByRef) -> memref<?xi32> {name = ""}

  // CHECK: omp.target
  // CHECK-SAME: private(
  // CHECK-SAME:   @x.privatizer %{{[^[:space:]]+}} -> %[[PRIV_ARG:[^[:space:]]+]]
  // CHECK-SAME:   : !llvm.ptr
  // CHECK-SAME: )
  omp.target private(@x.privatizer %priv_var -> %priv_arg : !llvm.ptr) {
  // CHECK: ^bb0(%[[PRIV_ARG]]: !llvm.ptr):
  ^bb0(%priv_arg: !llvm.ptr):
    omp.terminator
  }

  // CHECK: omp.target

  // CHECK-SAME: map_entries(
  // CHECK-SAME:   %{{[^[:space:]]+}} -> %[[MAP1_ARG:[^[:space:]]+]],
  // CHECK-SAME:   %{{[^[:space:]]+}} -> %[[MAP2_ARG:[^[:space:]]+]]
  // CHECK-SAME:   : memref<?xi32>, memref<?xi32>
  // CHECK-SAME: )

  // CHECK-SAME: private(
  // CHECK-SAME:   @x.privatizer %{{[^[:space:]]+}} -> %[[PRIV_ARG:[^[:space:]]+]]
  // CHECK-SAME:   : !llvm.ptr
  // CHECK-SAME: )
  omp.target map_entries(%mapv1 -> %arg0, %mapv2 -> %arg1 : memref<?xi32>, memref<?xi32>) private(@x.privatizer %priv_var -> %priv_arg : !llvm.ptr) {
  // CHECK: ^bb0(%[[MAP1_ARG]]: memref<?xi32>, %[[MAP2_ARG]]: memref<?xi32>
  // CHECK-SAME: , %[[PRIV_ARG]]: !llvm.ptr):
  ^bb0(%arg0: memref<?xi32>, %arg1: memref<?xi32>, %priv_arg: !llvm.ptr):
    omp.terminator
  }

  return
}<|MERGE_RESOLUTION|>--- conflicted
+++ resolved
@@ -838,20 +838,12 @@
 
 func.func @omp_target_data (%if_cond : i1, %device : si32, %device_ptr: memref<i32>, %device_addr: memref<?xi32>, %map1: memref<?xi32>, %map2: memref<?xi32>) -> () {
     // CHECK: %[[MAP_A:.*]] = omp.map.info var_ptr(%[[VAL_2:.*]] : memref<?xi32>, tensor<?xi32>)   map_clauses(always, from) capture(ByRef) -> memref<?xi32> {name = ""}
-<<<<<<< HEAD
-    // CHECK: omp.target_data if(%[[VAL_0:.*]]) device(%[[VAL_1:.*]] : si32) map_entries(%[[MAP_A]] : memref<?xi32>)
-=======
     // CHECK: omp.target_data device(%[[VAL_1:.*]] : si32) if(%[[VAL_0:.*]]) map_entries(%[[MAP_A]] : memref<?xi32>)
->>>>>>> 9c4aab8c
     %mapv1 = omp.map.info var_ptr(%map1 : memref<?xi32>, tensor<?xi32>)   map_clauses(always, from) capture(ByRef) -> memref<?xi32> {name = ""}
     omp.target_data if(%if_cond) device(%device : si32) map_entries(%mapv1 : memref<?xi32>){}
 
     // CHECK: %[[MAP_A:.*]] = omp.map.info var_ptr(%[[VAL_2:.*]] : memref<?xi32>, tensor<?xi32>)   map_clauses(close, present, to) capture(ByRef) -> memref<?xi32> {name = ""}
-<<<<<<< HEAD
-    // CHECK: omp.target_data use_device_ptr(%[[VAL_3:.*]] : memref<i32>) use_device_addr(%[[VAL_4:.*]] : memref<?xi32>) map_entries(%[[MAP_A]] : memref<?xi32>)
-=======
     // CHECK: omp.target_data map_entries(%[[MAP_A]] : memref<?xi32>) use_device_addr(%[[VAL_4:.*]] : memref<?xi32>) use_device_ptr(%[[VAL_3:.*]] : memref<i32>)
->>>>>>> 9c4aab8c
     %mapv2 = omp.map.info var_ptr(%map1 : memref<?xi32>, tensor<?xi32>)   map_clauses(close, present, to) capture(ByRef) -> memref<?xi32> {name = ""}
     omp.target_data use_device_ptr(%device_ptr : memref<i32>) use_device_addr(%device_addr : memref<?xi32>) map_entries(%mapv2 : memref<?xi32>) {}
 
@@ -863,20 +855,12 @@
     omp.target_data map_entries(%mapv3, %mapv4 : memref<?xi32>, memref<?xi32>) {}
 
     // CHECK: %[[MAP_A:.*]] = omp.map.info var_ptr(%[[VAL_3:.*]] : memref<?xi32>, tensor<?xi32>)   map_clauses(exit_release_or_enter_alloc) capture(ByRef) -> memref<?xi32> {name = ""}
-<<<<<<< HEAD
-    // CHECK: omp.target_enter_data if(%[[VAL_0:.*]]) device(%[[VAL_1:.*]] : si32) nowait map_entries(%[[MAP_A]] : memref<?xi32>)
-=======
     // CHECK: omp.target_enter_data device(%[[VAL_1:.*]] : si32) if(%[[VAL_0:.*]]) map_entries(%[[MAP_A]] : memref<?xi32>) nowait
->>>>>>> 9c4aab8c
     %mapv5 = omp.map.info var_ptr(%map1 : memref<?xi32>, tensor<?xi32>)   map_clauses(exit_release_or_enter_alloc) capture(ByRef) -> memref<?xi32> {name = ""}
     omp.target_enter_data if(%if_cond) device(%device : si32) nowait map_entries(%mapv5 : memref<?xi32>)
 
     // CHECK: %[[MAP_A:.*]] = omp.map.info var_ptr(%[[VAL_3:.*]] : memref<?xi32>, tensor<?xi32>)   map_clauses(exit_release_or_enter_alloc) capture(ByRef) -> memref<?xi32> {name = ""}
-<<<<<<< HEAD
-    // CHECK: omp.target_exit_data if(%[[VAL_0:.*]]) device(%[[VAL_1:.*]] : si32) nowait map_entries(%[[MAP_A]] : memref<?xi32>)
-=======
     // CHECK: omp.target_exit_data device(%[[VAL_1:.*]] : si32) if(%[[VAL_0:.*]]) map_entries(%[[MAP_A]] : memref<?xi32>) nowait
->>>>>>> 9c4aab8c
     %mapv6 = omp.map.info var_ptr(%map2 : memref<?xi32>, tensor<?xi32>)   map_clauses(exit_release_or_enter_alloc) capture(ByRef) -> memref<?xi32> {name = ""}
     omp.target_exit_data if(%if_cond) device(%device : si32) nowait map_entries(%mapv6 : memref<?xi32>)
 
@@ -1896,11 +1880,7 @@
   "omp.sections" (%redn_var) ({
     // CHECK: omp.terminator
     omp.terminator
-<<<<<<< HEAD
-  }) {operandSegmentSizes = array<i32: 1,0,0>, reduction_vars_byref = array<i1: false>, reductions=[@add_f32]} : (!llvm.ptr) -> ()
-=======
   }) {operandSegmentSizes = array<i32: 0,0,0,1>, reduction_byref = array<i1: false>, reduction_syms=[@add_f32]} : (!llvm.ptr) -> ()
->>>>>>> 9c4aab8c
 
   // CHECK: omp.sections nowait {
   omp.sections nowait {
@@ -2118,16 +2098,6 @@
   }
 
   // Checking multiple clauses
-<<<<<<< HEAD
-  // CHECK: omp.task if(%[[bool_var]]) final(%[[bool_var]]) untied
-  omp.task if(%bool_var) final(%bool_var) untied
-      // CHECK-SAME: in_reduction(@add_f32 -> %[[redn_var1]] : !llvm.ptr, byref @add_f32 -> %[[redn_var2]] : !llvm.ptr)
-      in_reduction(@add_f32 -> %0 : !llvm.ptr, byref @add_f32 -> %1 : !llvm.ptr)
-      // CHECK-SAME: priority(%[[i32_var]] : i32)
-      priority(%i32_var : i32)
-      // CHECK-SAME: allocate(%[[data_var]] : memref<i32> -> %[[data_var]] : memref<i32>)
-      allocate(%data_var : memref<i32> -> %data_var : memref<i32>) {
-=======
   // CHECK: omp.task allocate(%[[data_var]] : memref<i32> -> %[[data_var]] : memref<i32>)
   omp.task allocate(%data_var : memref<i32> -> %data_var : memref<i32>)
       // CHECK-SAME: final(%[[bool_var]]) if(%[[bool_var]])
@@ -2136,7 +2106,6 @@
       in_reduction(@add_f32 -> %0 : !llvm.ptr, byref @add_f32 -> %1 : !llvm.ptr)
       // CHECK-SAME: priority(%[[i32_var]] : i32) untied
       priority(%i32_var : i32) untied {
->>>>>>> 9c4aab8c
     // CHECK: "test.foo"() : () -> ()
     "test.foo"() : () -> ()
     // CHECK: omp.terminator
@@ -2608,11 +2577,7 @@
 
     %mapv_to = omp.map.info var_ptr(%map2 : memref<?xi32>, tensor<?xi32>) map_clauses(present, to) capture(ByRef) -> memref<?xi32> {name = ""}
 
-<<<<<<< HEAD
-    // CHECK: omp.target_update if(%[[VAL_0:.*]]) device(%[[VAL_1:.*]] : si32) nowait map_entries(%{{.*}}, %{{.*}} : memref<?xi32>, memref<?xi32>)
-=======
     // CHECK: omp.target_update device(%[[VAL_1:.*]] : si32) if(%[[VAL_0:.*]]) map_entries(%{{.*}}, %{{.*}} : memref<?xi32>, memref<?xi32>) nowait
->>>>>>> 9c4aab8c
     omp.target_update if(%if_cond) device(%device : si32) nowait map_entries(%mapv_from , %mapv_to : memref<?xi32>, memref<?xi32>)
     return
 }
@@ -2649,11 +2614,7 @@
   }
 
   // Then map that over to the target
-<<<<<<< HEAD
-  // CHECK: omp.target_enter_data depend(taskdependin -> [[ARG0]] : memref<?xi32>) nowait map_entries([[MAP0]], [[MAP2]] : memref<?xi32>, memref<?xi32>)
-=======
   // CHECK: omp.target_enter_data depend(taskdependin -> [[ARG0]] : memref<?xi32>) map_entries([[MAP0]], [[MAP2]] : memref<?xi32>, memref<?xi32>) nowait
->>>>>>> 9c4aab8c
   omp.target_enter_data depend(taskdependin ->  %a: memref<?xi32>) nowait map_entries(%map_a, %map_c: memref<?xi32>, memref<?xi32>)
 
   // Compute 'b' on the target and copy it back
@@ -2670,11 +2631,7 @@
   }
 
   // Copy the updated 'a' onto the target
-<<<<<<< HEAD
-  // CHECK: omp.target_update depend(taskdependin -> [[ARG0]] : memref<?xi32>) nowait map_entries([[MAP0]] : memref<?xi32>)
-=======
   // CHECK: omp.target_update depend(taskdependin -> [[ARG0]] : memref<?xi32>) map_entries([[MAP0]] : memref<?xi32>) nowait
->>>>>>> 9c4aab8c
   omp.target_update depend(taskdependin -> %a : memref<?xi32>) nowait map_entries(%map_a :  memref<?xi32>)
 
   // Compute 'c' on the target and copy it back
