--- conflicted
+++ resolved
@@ -16,24 +16,6 @@
 // `DimLvlExpr` implementation.
 //===----------------------------------------------------------------------===//
 
-<<<<<<< HEAD
-Var DimLvlExpr::castAnyVar() const {
-  assert(expr && "uninitialized DimLvlExpr");
-  const auto var = dyn_castAnyVar();
-  assert(var && "expected DimLvlExpr to be a Var");
-  return *var;
-}
-
-std::optional<Var> DimLvlExpr::dyn_castAnyVar() const {
-  if (const auto s = dyn_cast_or_null<AffineSymbolExpr>(expr))
-    return SymVar(s);
-  if (const auto x = dyn_cast_or_null<AffineDimExpr>(expr))
-    return Var(getAllowedVarKind(), x);
-  return std::nullopt;
-}
-
-=======
->>>>>>> 7ca33737
 SymVar DimLvlExpr::castSymVar() const {
   return SymVar(llvm::cast<AffineSymbolExpr>(expr));
 }
@@ -54,33 +36,6 @@
   return std::nullopt;
 }
 
-<<<<<<< HEAD
-int64_t DimLvlExpr::castConstantValue() const {
-  return llvm::cast<AffineConstantExpr>(expr).getValue();
-}
-
-std::optional<int64_t> DimLvlExpr::dyn_castConstantValue() const {
-  const auto k = dyn_cast_or_null<AffineConstantExpr>(expr);
-  return k ? std::make_optional(k.getValue()) : std::nullopt;
-}
-
-bool DimLvlExpr::hasConstantValue(int64_t val) const {
-  const auto k = dyn_cast_or_null<AffineConstantExpr>(expr);
-  return k && k.getValue() == val;
-}
-
-DimLvlExpr DimLvlExpr::getLHS() const {
-  const auto binop = dyn_cast_or_null<AffineBinaryOpExpr>(expr);
-  return DimLvlExpr(kind, binop ? binop.getLHS() : nullptr);
-}
-
-DimLvlExpr DimLvlExpr::getRHS() const {
-  const auto binop = dyn_cast_or_null<AffineBinaryOpExpr>(expr);
-  return DimLvlExpr(kind, binop ? binop.getRHS() : nullptr);
-}
-
-=======
->>>>>>> 7ca33737
 std::tuple<DimLvlExpr, AffineExprKind, DimLvlExpr>
 DimLvlExpr::unpackBinop() const {
   const auto ak = getAffineKind();
