--- conflicted
+++ resolved
@@ -266,14 +266,8 @@
   BitVector simple = latPoints[p0].bits;
   bool reset = isSingleton && hasAnySparse(simple);
   for (unsigned b = 0, be = simple.size(); b < be; b++) {
-<<<<<<< HEAD
-    if (simple[b] &&
-        (!isDimLevelType(b, DimLvlType::kCompressed) &&
-         !isDimLevelType(b, DimLvlType::kSingleton))) {
-=======
     if (simple[b] && (!isDimLevelType(b, DimLvlType::kCompressed) &&
                       !isDimLevelType(b, DimLvlType::kSingleton))) {
->>>>>>> f788a4d7
       if (reset)
         simple.reset(b);
       reset = true;
