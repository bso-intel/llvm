//===- OpenMPDialect.cpp - MLIR Dialect for OpenMP implementation ---------===//
//
// Part of the LLVM Project, under the Apache License v2.0 with LLVM Exceptions.
// See https://llvm.org/LICENSE.txt for license information.
// SPDX-License-Identifier: Apache-2.0 WITH LLVM-exception
//
//===----------------------------------------------------------------------===//
//
// This file implements the OpenMP dialect and its operations.
//
//===----------------------------------------------------------------------===//

#include "mlir/Dialect/OpenMP/OpenMPDialect.h"
#include "mlir/Dialect/Func/IR/FuncOps.h"
#include "mlir/Dialect/LLVMIR/LLVMTypes.h"
#include "mlir/Dialect/OpenACCMPCommon/Interfaces/AtomicInterfaces.h"
#include "mlir/IR/Attributes.h"
#include "mlir/IR/BuiltinAttributes.h"
#include "mlir/IR/DialectImplementation.h"
#include "mlir/IR/OpImplementation.h"
#include "mlir/IR/OperationSupport.h"
#include "mlir/Interfaces/FoldInterfaces.h"

#include "llvm/ADT/ArrayRef.h"
#include "llvm/ADT/BitVector.h"
#include "llvm/ADT/STLExtras.h"
#include "llvm/ADT/STLForwardCompat.h"
#include "llvm/ADT/SmallString.h"
#include "llvm/ADT/StringExtras.h"
#include "llvm/ADT/StringRef.h"
#include "llvm/ADT/TypeSwitch.h"
#include "llvm/Frontend/OpenMP/OMPConstants.h"
#include <cstddef>
#include <iterator>
#include <optional>
#include <variant>

#include "mlir/Dialect/OpenMP/OpenMPOpsDialect.cpp.inc"
#include "mlir/Dialect/OpenMP/OpenMPOpsEnums.cpp.inc"
#include "mlir/Dialect/OpenMP/OpenMPOpsInterfaces.cpp.inc"
#include "mlir/Dialect/OpenMP/OpenMPTypeInterfaces.cpp.inc"

using namespace mlir;
using namespace mlir::omp;

static ArrayAttr makeArrayAttr(MLIRContext *context,
                               llvm::ArrayRef<Attribute> attrs) {
  return attrs.empty() ? nullptr : ArrayAttr::get(context, attrs);
}

static DenseBoolArrayAttr
makeDenseBoolArrayAttr(MLIRContext *ctx, const ArrayRef<bool> boolArray) {
  return boolArray.empty() ? nullptr : DenseBoolArrayAttr::get(ctx, boolArray);
}

namespace {
struct MemRefPointerLikeModel
    : public PointerLikeType::ExternalModel<MemRefPointerLikeModel,
                                            MemRefType> {
  Type getElementType(Type pointer) const {
    return llvm::cast<MemRefType>(pointer).getElementType();
  }
};

struct LLVMPointerPointerLikeModel
    : public PointerLikeType::ExternalModel<LLVMPointerPointerLikeModel,
                                            LLVM::LLVMPointerType> {
  Type getElementType(Type pointer) const { return Type(); }
};
} // namespace

void OpenMPDialect::initialize() {
  addOperations<
#define GET_OP_LIST
#include "mlir/Dialect/OpenMP/OpenMPOps.cpp.inc"
      >();
  addAttributes<
#define GET_ATTRDEF_LIST
#include "mlir/Dialect/OpenMP/OpenMPOpsAttributes.cpp.inc"
      >();
  addTypes<
#define GET_TYPEDEF_LIST
#include "mlir/Dialect/OpenMP/OpenMPOpsTypes.cpp.inc"
      >();

  MemRefType::attachInterface<MemRefPointerLikeModel>(*getContext());
  LLVM::LLVMPointerType::attachInterface<LLVMPointerPointerLikeModel>(
      *getContext());

  // Attach default offload module interface to module op to access
  // offload functionality through
  mlir::ModuleOp::attachInterface<mlir::omp::OffloadModuleDefaultModel>(
      *getContext());

  // Attach default declare target interfaces to operations which can be marked
  // as declare target (Global Operations and Functions/Subroutines in dialects
  // that Fortran (or other languages that lower to MLIR) translates too
  mlir::LLVM::GlobalOp::attachInterface<
      mlir::omp::DeclareTargetDefaultModel<mlir::LLVM::GlobalOp>>(
      *getContext());
  mlir::LLVM::LLVMFuncOp::attachInterface<
      mlir::omp::DeclareTargetDefaultModel<mlir::LLVM::LLVMFuncOp>>(
      *getContext());
  mlir::func::FuncOp::attachInterface<
      mlir::omp::DeclareTargetDefaultModel<mlir::func::FuncOp>>(*getContext());
}

//===----------------------------------------------------------------------===//
// Parser and printer for Allocate Clause
//===----------------------------------------------------------------------===//

/// Parse an allocate clause with allocators and a list of operands with types.
///
/// allocate-operand-list :: = allocate-operand |
///                            allocator-operand `,` allocate-operand-list
/// allocate-operand :: = ssa-id-and-type -> ssa-id-and-type
/// ssa-id-and-type ::= ssa-id `:` type
static ParseResult parseAllocateAndAllocator(
    OpAsmParser &parser,
    SmallVectorImpl<OpAsmParser::UnresolvedOperand> &allocateVars,
    SmallVectorImpl<Type> &allocateTypes,
    SmallVectorImpl<OpAsmParser::UnresolvedOperand> &allocatorVars,
    SmallVectorImpl<Type> &allocatorTypes) {

  return parser.parseCommaSeparatedList([&]() {
    OpAsmParser::UnresolvedOperand operand;
    Type type;
    if (parser.parseOperand(operand) || parser.parseColonType(type))
      return failure();
    allocatorVars.push_back(operand);
    allocatorTypes.push_back(type);
    if (parser.parseArrow())
      return failure();
    if (parser.parseOperand(operand) || parser.parseColonType(type))
      return failure();

    allocateVars.push_back(operand);
    allocateTypes.push_back(type);
    return success();
  });
}

/// Print allocate clause
static void printAllocateAndAllocator(OpAsmPrinter &p, Operation *op,
                                      OperandRange allocateVars,
                                      TypeRange allocateTypes,
                                      OperandRange allocatorVars,
                                      TypeRange allocatorTypes) {
  for (unsigned i = 0; i < allocateVars.size(); ++i) {
    std::string separator = i == allocateVars.size() - 1 ? "" : ", ";
    p << allocatorVars[i] << " : " << allocatorTypes[i] << " -> ";
    p << allocateVars[i] << " : " << allocateTypes[i] << separator;
  }
}

//===----------------------------------------------------------------------===//
// Parser and printer for a clause attribute (StringEnumAttr)
//===----------------------------------------------------------------------===//

template <typename ClauseAttr>
static ParseResult parseClauseAttr(AsmParser &parser, ClauseAttr &attr) {
  using ClauseT = decltype(std::declval<ClauseAttr>().getValue());
  StringRef enumStr;
  SMLoc loc = parser.getCurrentLocation();
  if (parser.parseKeyword(&enumStr))
    return failure();
  if (std::optional<ClauseT> enumValue = symbolizeEnum<ClauseT>(enumStr)) {
    attr = ClauseAttr::get(parser.getContext(), *enumValue);
    return success();
  }
  return parser.emitError(loc, "invalid clause value: '") << enumStr << "'";
}

template <typename ClauseAttr>
void printClauseAttr(OpAsmPrinter &p, Operation *op, ClauseAttr attr) {
  p << stringifyEnum(attr.getValue());
}

//===----------------------------------------------------------------------===//
// Parser and printer for Linear Clause
//===----------------------------------------------------------------------===//

/// linear ::= `linear` `(` linear-list `)`
/// linear-list := linear-val | linear-val linear-list
/// linear-val := ssa-id-and-type `=` ssa-id-and-type
static ParseResult parseLinearClause(
    OpAsmParser &parser,
    SmallVectorImpl<OpAsmParser::UnresolvedOperand> &linearVars,
    SmallVectorImpl<Type> &linearTypes,
    SmallVectorImpl<OpAsmParser::UnresolvedOperand> &linearStepVars) {
  return parser.parseCommaSeparatedList([&]() {
    OpAsmParser::UnresolvedOperand var;
    Type type;
    OpAsmParser::UnresolvedOperand stepVar;
    if (parser.parseOperand(var) || parser.parseEqual() ||
        parser.parseOperand(stepVar) || parser.parseColonType(type))
      return failure();

    linearVars.push_back(var);
    linearTypes.push_back(type);
    linearStepVars.push_back(stepVar);
    return success();
  });
}

/// Print Linear Clause
static void printLinearClause(OpAsmPrinter &p, Operation *op,
                              ValueRange linearVars, TypeRange linearTypes,
                              ValueRange linearStepVars) {
  size_t linearVarsSize = linearVars.size();
  for (unsigned i = 0; i < linearVarsSize; ++i) {
    std::string separator = i == linearVarsSize - 1 ? "" : ", ";
    p << linearVars[i];
    if (linearStepVars.size() > i)
      p << " = " << linearStepVars[i];
    p << " : " << linearVars[i].getType() << separator;
  }
}

//===----------------------------------------------------------------------===//
// Verifier for Nontemporal Clause
//===----------------------------------------------------------------------===//

static LogicalResult verifyNontemporalClause(Operation *op,
                                             OperandRange nontemporalVars) {

  // Check if each var is unique - OpenMP 5.0 -> 2.9.3.1 section
  DenseSet<Value> nontemporalItems;
  for (const auto &it : nontemporalVars)
    if (!nontemporalItems.insert(it).second)
      return op->emitOpError() << "nontemporal variable used more than once";

  return success();
}

//===----------------------------------------------------------------------===//
// Parser, verifier and printer for Aligned Clause
//===----------------------------------------------------------------------===//
static LogicalResult verifyAlignedClause(Operation *op,
                                         std::optional<ArrayAttr> alignments,
                                         OperandRange alignedVars) {
  // Check if number of alignment values equals to number of aligned variables
  if (!alignedVars.empty()) {
    if (!alignments || alignments->size() != alignedVars.size())
      return op->emitOpError()
             << "expected as many alignment values as aligned variables";
  } else {
    if (alignments)
      return op->emitOpError() << "unexpected alignment values attribute";
    return success();
  }

  // Check if each var is aligned only once - OpenMP 4.5 -> 2.8.1 section
  DenseSet<Value> alignedItems;
  for (auto it : alignedVars)
    if (!alignedItems.insert(it).second)
      return op->emitOpError() << "aligned variable used more than once";

  if (!alignments)
    return success();

  // Check if all alignment values are positive - OpenMP 4.5 -> 2.8.1 section
  for (unsigned i = 0; i < (*alignments).size(); ++i) {
    if (auto intAttr = llvm::dyn_cast<IntegerAttr>((*alignments)[i])) {
      if (intAttr.getValue().sle(0))
        return op->emitOpError() << "alignment should be greater than 0";
    } else {
      return op->emitOpError() << "expected integer alignment";
    }
  }

  return success();
}

/// aligned ::= `aligned` `(` aligned-list `)`
/// aligned-list := aligned-val | aligned-val aligned-list
/// aligned-val := ssa-id-and-type `->` alignment
static ParseResult
parseAlignedClause(OpAsmParser &parser,
                   SmallVectorImpl<OpAsmParser::UnresolvedOperand> &alignedVars,
                   SmallVectorImpl<Type> &alignedTypes,
                   ArrayAttr &alignmentsAttr) {
  SmallVector<Attribute> alignmentVec;
  if (failed(parser.parseCommaSeparatedList([&]() {
        if (parser.parseOperand(alignedVars.emplace_back()) ||
            parser.parseColonType(alignedTypes.emplace_back()) ||
            parser.parseArrow() ||
            parser.parseAttribute(alignmentVec.emplace_back())) {
          return failure();
        }
        return success();
      })))
    return failure();
  SmallVector<Attribute> alignments(alignmentVec.begin(), alignmentVec.end());
  alignmentsAttr = ArrayAttr::get(parser.getContext(), alignments);
  return success();
}

/// Print Aligned Clause
static void printAlignedClause(OpAsmPrinter &p, Operation *op,
                               ValueRange alignedVars, TypeRange alignedTypes,
                               std::optional<ArrayAttr> alignments) {
  for (unsigned i = 0; i < alignedVars.size(); ++i) {
    if (i != 0)
      p << ", ";
    p << alignedVars[i] << " : " << alignedVars[i].getType();
    p << " -> " << (*alignments)[i];
  }
}

//===----------------------------------------------------------------------===//
// Parser, printer and verifier for Schedule Clause
//===----------------------------------------------------------------------===//

static ParseResult
verifyScheduleModifiers(OpAsmParser &parser,
                        SmallVectorImpl<SmallString<12>> &modifiers) {
  if (modifiers.size() > 2)
    return parser.emitError(parser.getNameLoc()) << " unexpected modifier(s)";
  for (const auto &mod : modifiers) {
    // Translate the string. If it has no value, then it was not a valid
    // modifier!
    auto symbol = symbolizeScheduleModifier(mod);
    if (!symbol)
      return parser.emitError(parser.getNameLoc())
             << " unknown modifier type: " << mod;
  }

  // If we have one modifier that is "simd", then stick a "none" modiifer in
  // index 0.
  if (modifiers.size() == 1) {
    if (symbolizeScheduleModifier(modifiers[0]) == ScheduleModifier::simd) {
      modifiers.push_back(modifiers[0]);
      modifiers[0] = stringifyScheduleModifier(ScheduleModifier::none);
    }
  } else if (modifiers.size() == 2) {
    // If there are two modifier:
    // First modifier should not be simd, second one should be simd
    if (symbolizeScheduleModifier(modifiers[0]) == ScheduleModifier::simd ||
        symbolizeScheduleModifier(modifiers[1]) != ScheduleModifier::simd)
      return parser.emitError(parser.getNameLoc())
             << " incorrect modifier order";
  }
  return success();
}

/// schedule ::= `schedule` `(` sched-list `)`
/// sched-list ::= sched-val | sched-val sched-list |
///                sched-val `,` sched-modifier
/// sched-val ::= sched-with-chunk | sched-wo-chunk
/// sched-with-chunk ::= sched-with-chunk-types (`=` ssa-id-and-type)?
/// sched-with-chunk-types ::= `static` | `dynamic` | `guided`
/// sched-wo-chunk ::=  `auto` | `runtime`
/// sched-modifier ::=  sched-mod-val | sched-mod-val `,` sched-mod-val
/// sched-mod-val ::=  `monotonic` | `nonmonotonic` | `simd` | `none`
static ParseResult
parseScheduleClause(OpAsmParser &parser, ClauseScheduleKindAttr &scheduleAttr,
                    ScheduleModifierAttr &scheduleMod, UnitAttr &scheduleSimd,
                    std::optional<OpAsmParser::UnresolvedOperand> &chunkSize,
                    Type &chunkType) {
  StringRef keyword;
  if (parser.parseKeyword(&keyword))
    return failure();
  std::optional<mlir::omp::ClauseScheduleKind> schedule =
      symbolizeClauseScheduleKind(keyword);
  if (!schedule)
    return parser.emitError(parser.getNameLoc()) << " expected schedule kind";

  scheduleAttr = ClauseScheduleKindAttr::get(parser.getContext(), *schedule);
  switch (*schedule) {
  case ClauseScheduleKind::Static:
  case ClauseScheduleKind::Dynamic:
  case ClauseScheduleKind::Guided:
    if (succeeded(parser.parseOptionalEqual())) {
      chunkSize = OpAsmParser::UnresolvedOperand{};
      if (parser.parseOperand(*chunkSize) || parser.parseColonType(chunkType))
        return failure();
    } else {
      chunkSize = std::nullopt;
    }
    break;
  case ClauseScheduleKind::Auto:
  case ClauseScheduleKind::Runtime:
    chunkSize = std::nullopt;
  }

  // If there is a comma, we have one or more modifiers..
  SmallVector<SmallString<12>> modifiers;
  while (succeeded(parser.parseOptionalComma())) {
    StringRef mod;
    if (parser.parseKeyword(&mod))
      return failure();
    modifiers.push_back(mod);
  }

  if (verifyScheduleModifiers(parser, modifiers))
    return failure();

  if (!modifiers.empty()) {
    SMLoc loc = parser.getCurrentLocation();
    if (std::optional<ScheduleModifier> mod =
            symbolizeScheduleModifier(modifiers[0])) {
      scheduleMod = ScheduleModifierAttr::get(parser.getContext(), *mod);
    } else {
      return parser.emitError(loc, "invalid schedule modifier");
    }
    // Only SIMD attribute is allowed here!
    if (modifiers.size() > 1) {
      assert(symbolizeScheduleModifier(modifiers[1]) == ScheduleModifier::simd);
      scheduleSimd = UnitAttr::get(parser.getBuilder().getContext());
    }
  }

  return success();
}

/// Print schedule clause
static void printScheduleClause(OpAsmPrinter &p, Operation *op,
                                ClauseScheduleKindAttr scheduleKind,
                                ScheduleModifierAttr scheduleMod,
                                UnitAttr scheduleSimd, Value scheduleChunk,
                                Type scheduleChunkType) {
  p << stringifyClauseScheduleKind(scheduleKind.getValue());
  if (scheduleChunk)
    p << " = " << scheduleChunk << " : " << scheduleChunk.getType();
  if (scheduleMod)
    p << ", " << stringifyScheduleModifier(scheduleMod.getValue());
  if (scheduleSimd)
    p << ", simd";
}

//===----------------------------------------------------------------------===//
// Parser and printer for Order Clause
//===----------------------------------------------------------------------===//

// order ::= `order` `(` [order-modiﬁer ':'] concurrent `)`
// order-modiﬁer ::= reproducible | unconstrained
static ParseResult parseOrderClause(OpAsmParser &parser,
                                    ClauseOrderKindAttr &order,
                                    OrderModifierAttr &orderMod) {
  StringRef enumStr;
  SMLoc loc = parser.getCurrentLocation();
  if (parser.parseKeyword(&enumStr))
    return failure();
  if (std::optional<OrderModifier> enumValue =
          symbolizeOrderModifier(enumStr)) {
    orderMod = OrderModifierAttr::get(parser.getContext(), *enumValue);
    if (parser.parseOptionalColon())
      return failure();
    loc = parser.getCurrentLocation();
    if (parser.parseKeyword(&enumStr))
      return failure();
  }
  if (std::optional<ClauseOrderKind> enumValue =
          symbolizeClauseOrderKind(enumStr)) {
    order = ClauseOrderKindAttr::get(parser.getContext(), *enumValue);
    return success();
  }
  return parser.emitError(loc, "invalid clause value: '") << enumStr << "'";
}

static void printOrderClause(OpAsmPrinter &p, Operation *op,
                             ClauseOrderKindAttr order,
                             OrderModifierAttr orderMod) {
  if (orderMod)
    p << stringifyOrderModifier(orderMod.getValue()) << ":";
  if (order)
    p << stringifyClauseOrderKind(order.getValue());
}

//===----------------------------------------------------------------------===//
// Parser, printer and verifier for ReductionVarList
//===----------------------------------------------------------------------===//

static ParseResult parseClauseWithRegionArgs(
    OpAsmParser &parser, Region &region,
    SmallVectorImpl<OpAsmParser::UnresolvedOperand> &operands,
    SmallVectorImpl<Type> &types, DenseBoolArrayAttr &byref, ArrayAttr &symbols,
    SmallVectorImpl<OpAsmParser::Argument> &regionPrivateArgs) {
  SmallVector<SymbolRefAttr> reductionVec;
  SmallVector<bool> isByRefVec;
  unsigned regionArgOffset = regionPrivateArgs.size();

  if (failed(
          parser.parseCommaSeparatedList(OpAsmParser::Delimiter::Paren, [&]() {
            ParseResult optionalByref = parser.parseOptionalKeyword("byref");
            if (parser.parseAttribute(reductionVec.emplace_back()) ||
                parser.parseOperand(operands.emplace_back()) ||
                parser.parseArrow() ||
                parser.parseArgument(regionPrivateArgs.emplace_back()) ||
                parser.parseColonType(types.emplace_back()))
              return failure();
            isByRefVec.push_back(optionalByref.succeeded());
            return success();
          })))
    return failure();
<<<<<<< HEAD
  isByRef = makeDenseBoolArrayAttr(parser.getContext(), isByRefVec);
=======
  byref = makeDenseBoolArrayAttr(parser.getContext(), isByRefVec);
>>>>>>> 9c4aab8c

  auto *argsBegin = regionPrivateArgs.begin();
  MutableArrayRef argsSubrange(argsBegin + regionArgOffset,
                               argsBegin + regionArgOffset + types.size());
  for (auto [prv, type] : llvm::zip_equal(argsSubrange, types)) {
    prv.type = type;
  }
  SmallVector<Attribute> reductions(reductionVec.begin(), reductionVec.end());
  symbols = ArrayAttr::get(parser.getContext(), reductions);
  return success();
}

static void printClauseWithRegionArgs(OpAsmPrinter &p, Operation *op,
                                      ValueRange argsSubrange,
                                      StringRef clauseName, ValueRange operands,
                                      TypeRange types, DenseBoolArrayAttr byref,
                                      ArrayAttr symbols) {
  if (!clauseName.empty())
    p << clauseName << "(";

  llvm::interleaveComma(llvm::zip_equal(symbols, operands, argsSubrange, types,
                                        byref.asArrayRef()),
                        p, [&p](auto t) {
                          auto [sym, op, arg, type, isByRef] = t;
                          p << (isByRef ? "byref " : "") << sym << " " << op
                            << " -> " << arg << " : " << type;
                        });

  if (!clauseName.empty())
    p << ") ";
}

static ParseResult parseParallelRegion(
    OpAsmParser &parser, Region &region,
    SmallVectorImpl<OpAsmParser::UnresolvedOperand> &reductionVars,
    SmallVectorImpl<Type> &reductionTypes, DenseBoolArrayAttr &reductionByref,
    ArrayAttr &reductionSyms,
    llvm::SmallVectorImpl<OpAsmParser::UnresolvedOperand> &privateVars,
    llvm::SmallVectorImpl<Type> &privateTypes, ArrayAttr &privateSyms) {
  llvm::SmallVector<OpAsmParser::Argument> regionPrivateArgs;

  if (succeeded(parser.parseOptionalKeyword("reduction"))) {
    if (failed(parseClauseWithRegionArgs(parser, region, reductionVars,
                                         reductionTypes, reductionByref,
                                         reductionSyms, regionPrivateArgs)))
      return failure();
  }

  if (succeeded(parser.parseOptionalKeyword("private"))) {
    auto privateByref = DenseBoolArrayAttr::get(parser.getContext(), {});
    if (failed(parseClauseWithRegionArgs(parser, region, privateVars,
                                         privateTypes, privateByref,
                                         privateSyms, regionPrivateArgs)))
      return failure();
    if (llvm::any_of(privateByref.asArrayRef(),
                     [](bool byref) { return byref; })) {
      parser.emitError(parser.getCurrentLocation(),
                       "private clause cannot have byref attributes");
      return failure();
    }
  }

  return parser.parseRegion(region, regionPrivateArgs);
}

static void printParallelRegion(OpAsmPrinter &p, Operation *op, Region &region,
                                ValueRange reductionVars,
                                TypeRange reductionTypes,
                                DenseBoolArrayAttr reductionByref,
                                ArrayAttr reductionSyms, ValueRange privateVars,
                                TypeRange privateTypes, ArrayAttr privateSyms) {
  if (reductionSyms) {
    auto *argsBegin = region.front().getArguments().begin();
    MutableArrayRef argsSubrange(argsBegin, argsBegin + reductionTypes.size());
    printClauseWithRegionArgs(p, op, argsSubrange, "reduction", reductionVars,
                              reductionTypes, reductionByref, reductionSyms);
  }

  if (privateSyms) {
    auto *argsBegin = region.front().getArguments().begin();
    MutableArrayRef argsSubrange(argsBegin + reductionVars.size(),
                                 argsBegin + reductionVars.size() +
                                     privateTypes.size());
    mlir::SmallVector<bool> isByRefVec;
    isByRefVec.resize(privateTypes.size(), false);
    DenseBoolArrayAttr isByRef =
        makeDenseBoolArrayAttr(op->getContext(), isByRefVec);

    printClauseWithRegionArgs(p, op, argsSubrange, "private", privateVars,
                              privateTypes, isByRef, privateSyms);
  }

  p.printRegion(region, /*printEntryBlockArgs=*/false);
}

/// reduction-entry-list ::= reduction-entry
///                        | reduction-entry-list `,` reduction-entry
/// reduction-entry ::= (`byref`)? symbol-ref `->` ssa-id `:` type
<<<<<<< HEAD
static ParseResult
parseReductionVarList(OpAsmParser &parser,
                      SmallVectorImpl<OpAsmParser::UnresolvedOperand> &operands,
                      SmallVectorImpl<Type> &types, DenseBoolArrayAttr &isByRef,
                      ArrayAttr &reductionSymbols) {
=======
static ParseResult parseReductionVarList(
    OpAsmParser &parser,
    SmallVectorImpl<OpAsmParser::UnresolvedOperand> &reductionVars,
    SmallVectorImpl<Type> &reductionTypes, DenseBoolArrayAttr &reductionByref,
    ArrayAttr &reductionSyms) {
>>>>>>> 9c4aab8c
  SmallVector<SymbolRefAttr> reductionVec;
  SmallVector<bool> isByRefVec;
  if (failed(parser.parseCommaSeparatedList([&]() {
        ParseResult optionalByref = parser.parseOptionalKeyword("byref");
        if (parser.parseAttribute(reductionVec.emplace_back()) ||
            parser.parseArrow() ||
            parser.parseOperand(reductionVars.emplace_back()) ||
            parser.parseColonType(reductionTypes.emplace_back()))
          return failure();
        isByRefVec.push_back(optionalByref.succeeded());
        return success();
      })))
    return failure();
<<<<<<< HEAD
  isByRef = makeDenseBoolArrayAttr(parser.getContext(), isByRefVec);
  SmallVector<Attribute> reductions(reductionVec.begin(), reductionVec.end());
  reductionSymbols = ArrayAttr::get(parser.getContext(), reductions);
=======
  reductionByref = makeDenseBoolArrayAttr(parser.getContext(), isByRefVec);
  SmallVector<Attribute> reductions(reductionVec.begin(), reductionVec.end());
  reductionSyms = ArrayAttr::get(parser.getContext(), reductions);
>>>>>>> 9c4aab8c
  return success();
}

/// Print Reduction clause
<<<<<<< HEAD
static void printReductionVarList(OpAsmPrinter &p, Operation *op,
                                  OperandRange reductionVars,
                                  TypeRange reductionTypes,
                                  std::optional<DenseBoolArrayAttr> isByRef,
                                  std::optional<ArrayAttr> reductions) {
  auto getByRef = [&](unsigned i) -> const char * {
    if (!isByRef || !*isByRef)
      return "";
    assert(isByRef->empty() || i < isByRef->size());
    if (!isByRef->empty() && (*isByRef)[i])
=======
static void
printReductionVarList(OpAsmPrinter &p, Operation *op,
                      OperandRange reductionVars, TypeRange reductionTypes,
                      std::optional<DenseBoolArrayAttr> reductionByref,
                      std::optional<ArrayAttr> reductionSyms) {
  auto getByRef = [&](unsigned i) -> const char * {
    if (!reductionByref || !*reductionByref)
      return "";
    assert(reductionByref->empty() || i < reductionByref->size());
    if (!reductionByref->empty() && (*reductionByref)[i])
>>>>>>> 9c4aab8c
      return "byref ";
    return "";
  };

  for (unsigned i = 0, e = reductionVars.size(); i < e; ++i) {
    if (i != 0)
      p << ", ";
<<<<<<< HEAD
    p << getByRef(i) << (*reductions)[i] << " -> " << reductionVars[i] << " : "
      << reductionVars[i].getType();
=======
    p << getByRef(i) << (*reductionSyms)[i] << " -> " << reductionVars[i]
      << " : " << reductionVars[i].getType();
>>>>>>> 9c4aab8c
  }
}

/// Verifies Reduction Clause
static LogicalResult
verifyReductionVarList(Operation *op, std::optional<ArrayAttr> reductionSyms,
                       OperandRange reductionVars,
<<<<<<< HEAD
                       std::optional<ArrayRef<bool>> byRef) {
=======
                       std::optional<ArrayRef<bool>> reductionByref) {
>>>>>>> 9c4aab8c
  if (!reductionVars.empty()) {
    if (!reductionSyms || reductionSyms->size() != reductionVars.size())
      return op->emitOpError()
             << "expected as many reduction symbol references "
                "as reduction variables";
<<<<<<< HEAD
    if (byRef && byRef->size() != reductionVars.size())
=======
    if (reductionByref && reductionByref->size() != reductionVars.size())
>>>>>>> 9c4aab8c
      return op->emitError() << "expected as many reduction variable by "
                                "reference attributes as reduction variables";
  } else {
    if (reductionSyms)
      return op->emitOpError() << "unexpected reduction symbol references";
    return success();
  }

  // TODO: The followings should be done in
  // SymbolUserOpInterface::verifySymbolUses.
  DenseSet<Value> accumulators;
  for (auto args : llvm::zip(reductionVars, *reductionSyms)) {
    Value accum = std::get<0>(args);

    if (!accumulators.insert(accum).second)
      return op->emitOpError() << "accumulator variable used more than once";

    Type varType = accum.getType();
    auto symbolRef = llvm::cast<SymbolRefAttr>(std::get<1>(args));
    auto decl =
        SymbolTable::lookupNearestSymbolFrom<DeclareReductionOp>(op, symbolRef);
    if (!decl)
      return op->emitOpError() << "expected symbol reference " << symbolRef
                               << " to point to a reduction declaration";

    if (decl.getAccumulatorType() && decl.getAccumulatorType() != varType)
      return op->emitOpError()
             << "expected accumulator (" << varType
             << ") to be the same type as reduction declaration ("
             << decl.getAccumulatorType() << ")";
  }

  return success();
}

//===----------------------------------------------------------------------===//
// Parser, printer and verifier for Copyprivate
//===----------------------------------------------------------------------===//

/// copyprivate-entry-list ::= copyprivate-entry
///                          | copyprivate-entry-list `,` copyprivate-entry
/// copyprivate-entry ::= ssa-id `->` symbol-ref `:` type
static ParseResult parseCopyprivate(
    OpAsmParser &parser,
    SmallVectorImpl<OpAsmParser::UnresolvedOperand> &copyprivateVars,
    SmallVectorImpl<Type> &copyprivateTypes, ArrayAttr &copyprivateSyms) {
  SmallVector<SymbolRefAttr> symsVec;
  if (failed(parser.parseCommaSeparatedList([&]() {
        if (parser.parseOperand(copyprivateVars.emplace_back()) ||
            parser.parseArrow() ||
            parser.parseAttribute(symsVec.emplace_back()) ||
            parser.parseColonType(copyprivateTypes.emplace_back()))
          return failure();
        return success();
      })))
    return failure();
  SmallVector<Attribute> syms(symsVec.begin(), symsVec.end());
  copyprivateSyms = ArrayAttr::get(parser.getContext(), syms);
  return success();
}

/// Print Copyprivate clause
static void printCopyprivate(OpAsmPrinter &p, Operation *op,
                             OperandRange copyprivateVars,
                             TypeRange copyprivateTypes,
                             std::optional<ArrayAttr> copyprivateSyms) {
  if (!copyprivateSyms.has_value())
    return;
  llvm::interleaveComma(
      llvm::zip(copyprivateVars, *copyprivateSyms, copyprivateTypes), p,
      [&](const auto &args) {
        p << std::get<0>(args) << " -> " << std::get<1>(args) << " : "
          << std::get<2>(args);
      });
}

/// Verifies CopyPrivate Clause
static LogicalResult
verifyCopyprivateVarList(Operation *op, OperandRange copyprivateVars,
                         std::optional<ArrayAttr> copyprivateSyms) {
  size_t copyprivateSymsSize =
      copyprivateSyms.has_value() ? copyprivateSyms->size() : 0;
  if (copyprivateSymsSize != copyprivateVars.size())
    return op->emitOpError() << "inconsistent number of copyprivate vars (= "
                             << copyprivateVars.size()
                             << ") and functions (= " << copyprivateSymsSize
                             << "), both must be equal";
  if (!copyprivateSyms.has_value())
    return success();

  for (auto copyprivateVarAndSym :
       llvm::zip(copyprivateVars, *copyprivateSyms)) {
    auto symbolRef =
        llvm::cast<SymbolRefAttr>(std::get<1>(copyprivateVarAndSym));
    std::optional<std::variant<mlir::func::FuncOp, mlir::LLVM::LLVMFuncOp>>
        funcOp;
    if (mlir::func::FuncOp mlirFuncOp =
            SymbolTable::lookupNearestSymbolFrom<mlir::func::FuncOp>(op,
                                                                     symbolRef))
      funcOp = mlirFuncOp;
    else if (mlir::LLVM::LLVMFuncOp llvmFuncOp =
                 SymbolTable::lookupNearestSymbolFrom<mlir::LLVM::LLVMFuncOp>(
                     op, symbolRef))
      funcOp = llvmFuncOp;

    auto getNumArguments = [&] {
      return std::visit([](auto &f) { return f.getNumArguments(); }, *funcOp);
    };

    auto getArgumentType = [&](unsigned i) {
      return std::visit([i](auto &f) { return f.getArgumentTypes()[i]; },
                        *funcOp);
    };

    if (!funcOp)
      return op->emitOpError() << "expected symbol reference " << symbolRef
                               << " to point to a copy function";

    if (getNumArguments() != 2)
      return op->emitOpError()
             << "expected copy function " << symbolRef << " to have 2 operands";

    Type argTy = getArgumentType(0);
    if (argTy != getArgumentType(1))
      return op->emitOpError() << "expected copy function " << symbolRef
                               << " arguments to have the same type";

    Type varType = std::get<0>(copyprivateVarAndSym).getType();
    if (argTy != varType)
      return op->emitOpError()
             << "expected copy function arguments' type (" << argTy
             << ") to be the same as copyprivate variable's type (" << varType
             << ")";
  }

  return success();
}

//===----------------------------------------------------------------------===//
// Parser, printer and verifier for DependVarList
//===----------------------------------------------------------------------===//

/// depend-entry-list ::= depend-entry
///                     | depend-entry-list `,` depend-entry
/// depend-entry ::= depend-kind `->` ssa-id `:` type
static ParseResult
parseDependVarList(OpAsmParser &parser,
                   SmallVectorImpl<OpAsmParser::UnresolvedOperand> &dependVars,
                   SmallVectorImpl<Type> &dependTypes, ArrayAttr &dependKinds) {
  SmallVector<ClauseTaskDependAttr> kindsVec;
  if (failed(parser.parseCommaSeparatedList([&]() {
        StringRef keyword;
        if (parser.parseKeyword(&keyword) || parser.parseArrow() ||
            parser.parseOperand(dependVars.emplace_back()) ||
            parser.parseColonType(dependTypes.emplace_back()))
          return failure();
        if (std::optional<ClauseTaskDepend> keywordDepend =
                (symbolizeClauseTaskDepend(keyword)))
          kindsVec.emplace_back(
              ClauseTaskDependAttr::get(parser.getContext(), *keywordDepend));
        else
          return failure();
        return success();
      })))
    return failure();
  SmallVector<Attribute> kinds(kindsVec.begin(), kindsVec.end());
  dependKinds = ArrayAttr::get(parser.getContext(), kinds);
  return success();
}

/// Print Depend clause
static void printDependVarList(OpAsmPrinter &p, Operation *op,
                               OperandRange dependVars, TypeRange dependTypes,
                               std::optional<ArrayAttr> dependKinds) {

  for (unsigned i = 0, e = dependKinds->size(); i < e; ++i) {
    if (i != 0)
      p << ", ";
    p << stringifyClauseTaskDepend(
             llvm::cast<mlir::omp::ClauseTaskDependAttr>((*dependKinds)[i])
                 .getValue())
      << " -> " << dependVars[i] << " : " << dependTypes[i];
  }
}

/// Verifies Depend clause
static LogicalResult verifyDependVarList(Operation *op,
                                         std::optional<ArrayAttr> dependKinds,
                                         OperandRange dependVars) {
  if (!dependVars.empty()) {
    if (!dependKinds || dependKinds->size() != dependVars.size())
      return op->emitOpError() << "expected as many depend values"
                                  " as depend variables";
  } else {
    if (dependKinds && !dependKinds->empty())
      return op->emitOpError() << "unexpected depend values";
    return success();
  }

  return success();
}

//===----------------------------------------------------------------------===//
// Parser, printer and verifier for Synchronization Hint (2.17.12)
//===----------------------------------------------------------------------===//

/// Parses a Synchronization Hint clause. The value of hint is an integer
/// which is a combination of different hints from `omp_sync_hint_t`.
///
/// hint-clause = `hint` `(` hint-value `)`
static ParseResult parseSynchronizationHint(OpAsmParser &parser,
                                            IntegerAttr &hintAttr) {
  StringRef hintKeyword;
  int64_t hint = 0;
  if (succeeded(parser.parseOptionalKeyword("none"))) {
    hintAttr = IntegerAttr::get(parser.getBuilder().getI64Type(), 0);
    return success();
  }
  auto parseKeyword = [&]() -> ParseResult {
    if (failed(parser.parseKeyword(&hintKeyword)))
      return failure();
    if (hintKeyword == "uncontended")
      hint |= 1;
    else if (hintKeyword == "contended")
      hint |= 2;
    else if (hintKeyword == "nonspeculative")
      hint |= 4;
    else if (hintKeyword == "speculative")
      hint |= 8;
    else
      return parser.emitError(parser.getCurrentLocation())
             << hintKeyword << " is not a valid hint";
    return success();
  };
  if (parser.parseCommaSeparatedList(parseKeyword))
    return failure();
  hintAttr = IntegerAttr::get(parser.getBuilder().getI64Type(), hint);
  return success();
}

/// Prints a Synchronization Hint clause
static void printSynchronizationHint(OpAsmPrinter &p, Operation *op,
                                     IntegerAttr hintAttr) {
  int64_t hint = hintAttr.getInt();

  if (hint == 0) {
    p << "none";
    return;
  }

  // Helper function to get n-th bit from the right end of `value`
  auto bitn = [](int value, int n) -> bool { return value & (1 << n); };

  bool uncontended = bitn(hint, 0);
  bool contended = bitn(hint, 1);
  bool nonspeculative = bitn(hint, 2);
  bool speculative = bitn(hint, 3);

  SmallVector<StringRef> hints;
  if (uncontended)
    hints.push_back("uncontended");
  if (contended)
    hints.push_back("contended");
  if (nonspeculative)
    hints.push_back("nonspeculative");
  if (speculative)
    hints.push_back("speculative");

  llvm::interleaveComma(hints, p);
}

/// Verifies a synchronization hint clause
static LogicalResult verifySynchronizationHint(Operation *op, uint64_t hint) {

  // Helper function to get n-th bit from the right end of `value`
  auto bitn = [](int value, int n) -> bool { return value & (1 << n); };

  bool uncontended = bitn(hint, 0);
  bool contended = bitn(hint, 1);
  bool nonspeculative = bitn(hint, 2);
  bool speculative = bitn(hint, 3);

  if (uncontended && contended)
    return op->emitOpError() << "the hints omp_sync_hint_uncontended and "
                                "omp_sync_hint_contended cannot be combined";
  if (nonspeculative && speculative)
    return op->emitOpError() << "the hints omp_sync_hint_nonspeculative and "
                                "omp_sync_hint_speculative cannot be combined.";
  return success();
}

//===----------------------------------------------------------------------===//
// Parser, printer and verifier for Target
//===----------------------------------------------------------------------===//

// Helper function to get bitwise AND of `value` and 'flag'
uint64_t mapTypeToBitFlag(uint64_t value,
                          llvm::omp::OpenMPOffloadMappingFlags flag) {
  return value & llvm::to_underlying(flag);
}

/// Parses a map_entries map type from a string format back into its numeric
/// value.
///
/// map-clause = `map_clauses (  ( `(` `always, `? `close, `? `present, `? (
/// `to` | `from` | `delete` `)` )+ `)` )
static ParseResult parseMapClause(OpAsmParser &parser, IntegerAttr &mapType) {
  llvm::omp::OpenMPOffloadMappingFlags mapTypeBits =
      llvm::omp::OpenMPOffloadMappingFlags::OMP_MAP_NONE;

  // This simply verifies the correct keyword is read in, the
  // keyword itself is stored inside of the operation
  auto parseTypeAndMod = [&]() -> ParseResult {
    StringRef mapTypeMod;
    if (parser.parseKeyword(&mapTypeMod))
      return failure();

    if (mapTypeMod == "always")
      mapTypeBits |= llvm::omp::OpenMPOffloadMappingFlags::OMP_MAP_ALWAYS;

    if (mapTypeMod == "implicit")
      mapTypeBits |= llvm::omp::OpenMPOffloadMappingFlags::OMP_MAP_IMPLICIT;

    if (mapTypeMod == "close")
      mapTypeBits |= llvm::omp::OpenMPOffloadMappingFlags::OMP_MAP_CLOSE;

    if (mapTypeMod == "present")
      mapTypeBits |= llvm::omp::OpenMPOffloadMappingFlags::OMP_MAP_PRESENT;

    if (mapTypeMod == "to")
      mapTypeBits |= llvm::omp::OpenMPOffloadMappingFlags::OMP_MAP_TO;

    if (mapTypeMod == "from")
      mapTypeBits |= llvm::omp::OpenMPOffloadMappingFlags::OMP_MAP_FROM;

    if (mapTypeMod == "tofrom")
      mapTypeBits |= llvm::omp::OpenMPOffloadMappingFlags::OMP_MAP_TO |
                     llvm::omp::OpenMPOffloadMappingFlags::OMP_MAP_FROM;

    if (mapTypeMod == "delete")
      mapTypeBits |= llvm::omp::OpenMPOffloadMappingFlags::OMP_MAP_DELETE;

    return success();
  };

  if (parser.parseCommaSeparatedList(parseTypeAndMod))
    return failure();

  mapType = parser.getBuilder().getIntegerAttr(
      parser.getBuilder().getIntegerType(64, /*isSigned=*/false),
      llvm::to_underlying(mapTypeBits));

  return success();
}

/// Prints a map_entries map type from its numeric value out into its string
/// format.
static void printMapClause(OpAsmPrinter &p, Operation *op,
                           IntegerAttr mapType) {
  uint64_t mapTypeBits = mapType.getUInt();

  bool emitAllocRelease = true;
  llvm::SmallVector<std::string, 4> mapTypeStrs;

  // handling of always, close, present placed at the beginning of the string
  // to aid readability
  if (mapTypeToBitFlag(mapTypeBits,
                       llvm::omp::OpenMPOffloadMappingFlags::OMP_MAP_ALWAYS))
    mapTypeStrs.push_back("always");
  if (mapTypeToBitFlag(mapTypeBits,
                       llvm::omp::OpenMPOffloadMappingFlags::OMP_MAP_IMPLICIT))
    mapTypeStrs.push_back("implicit");
  if (mapTypeToBitFlag(mapTypeBits,
                       llvm::omp::OpenMPOffloadMappingFlags::OMP_MAP_CLOSE))
    mapTypeStrs.push_back("close");
  if (mapTypeToBitFlag(mapTypeBits,
                       llvm::omp::OpenMPOffloadMappingFlags::OMP_MAP_PRESENT))
    mapTypeStrs.push_back("present");

  // special handling of to/from/tofrom/delete and release/alloc, release +
  // alloc are the abscense of one of the other flags, whereas tofrom requires
  // both the to and from flag to be set.
  bool to = mapTypeToBitFlag(mapTypeBits,
                             llvm::omp::OpenMPOffloadMappingFlags::OMP_MAP_TO);
  bool from = mapTypeToBitFlag(
      mapTypeBits, llvm::omp::OpenMPOffloadMappingFlags::OMP_MAP_FROM);
  if (to && from) {
    emitAllocRelease = false;
    mapTypeStrs.push_back("tofrom");
  } else if (from) {
    emitAllocRelease = false;
    mapTypeStrs.push_back("from");
  } else if (to) {
    emitAllocRelease = false;
    mapTypeStrs.push_back("to");
  }
  if (mapTypeToBitFlag(mapTypeBits,
                       llvm::omp::OpenMPOffloadMappingFlags::OMP_MAP_DELETE)) {
    emitAllocRelease = false;
    mapTypeStrs.push_back("delete");
  }
  if (emitAllocRelease)
    mapTypeStrs.push_back("exit_release_or_enter_alloc");

  for (unsigned int i = 0; i < mapTypeStrs.size(); ++i) {
    p << mapTypeStrs[i];
    if (i + 1 < mapTypeStrs.size()) {
      p << ", ";
    }
  }
}

static ParseResult parseMembersIndex(OpAsmParser &parser,
                                     DenseIntElementsAttr &membersIdx) {
  SmallVector<APInt> values;
  int64_t value;
  int64_t shape[2] = {0, 0};
  unsigned shapeTmp = 0;
  auto parseIndices = [&]() -> ParseResult {
    if (parser.parseInteger(value))
      return failure();
    shapeTmp++;
    values.push_back(APInt(32, value));
    return success();
  };

  do {
    if (failed(parser.parseLSquare()))
      return failure();

    if (parser.parseCommaSeparatedList(parseIndices))
      return failure();

    if (failed(parser.parseRSquare()))
      return failure();

    // Only set once, if any indices are not the same size
    // we error out in the next check as that's unsupported
    if (shape[1] == 0)
      shape[1] = shapeTmp;

    // Verify that the recently parsed list is equal to the
    // first one we parsed, they must be equal lengths to
    // keep the rectangular shape DenseIntElementsAttr
    // requires
    if (shapeTmp != shape[1])
      return failure();

    shapeTmp = 0;
    shape[0]++;
  } while (succeeded(parser.parseOptionalComma()));

  if (!values.empty()) {
    ShapedType valueType =
        VectorType::get(shape, IntegerType::get(parser.getContext(), 32));
    membersIdx = DenseIntElementsAttr::get(valueType, values);
  }

  return success();
}

static void printMembersIndex(OpAsmPrinter &p, MapInfoOp op,
                              DenseIntElementsAttr membersIdx) {
  llvm::ArrayRef<int64_t> shape = membersIdx.getShapedType().getShape();
  assert(shape.size() <= 2);

  if (!membersIdx)
    return;

  for (int i = 0; i < shape[0]; ++i) {
    p << "[";
    int rowOffset = i * shape[1];
    for (int j = 0; j < shape[1]; ++j) {
      p << membersIdx.getValues<int32_t>()[rowOffset + j];
      if ((j + 1) < shape[1])
        p << ",";
    }
    p << "]";

    if ((i + 1) < shape[0])
      p << ", ";
  }
}

static ParseResult
parseMapEntries(OpAsmParser &parser,
                SmallVectorImpl<OpAsmParser::UnresolvedOperand> &mapVars,
                SmallVectorImpl<Type> &mapTypes) {
  OpAsmParser::UnresolvedOperand arg;
  OpAsmParser::UnresolvedOperand blockArg;
  Type argType;
  auto parseEntries = [&]() -> ParseResult {
    if (parser.parseOperand(arg))
      return failure();
    if (succeeded(parser.parseOptionalArrow()) && parser.parseOperand(blockArg))
      return failure();
    mapVars.push_back(arg);
    return success();
  };

  auto parseTypes = [&]() -> ParseResult {
    if (parser.parseType(argType))
      return failure();
    mapTypes.push_back(argType);
    return success();
  };

  if (parser.parseCommaSeparatedList(parseEntries))
    return failure();

  if (parser.parseColon())
    return failure();

  if (parser.parseCommaSeparatedList(parseTypes))
    return failure();

  return success();
}

static void printMapEntries(OpAsmPrinter &p, Operation *op,
<<<<<<< HEAD
                            OperandRange mapOperands,
                            TypeRange mapOperandTypes) {
=======
                            OperandRange mapVars, TypeRange mapTypes) {
>>>>>>> 9c4aab8c
  // Get pointer to the region if this is an omp.target, because printing map
  // clauses for that operation has to also show the correspondence of each
  // variable to the corresponding block argument.
  Block *entryBlock = isa<TargetOp>(op) ? &op->getRegion(0).front() : nullptr;
  unsigned argIndex = 0;

<<<<<<< HEAD
  for (const auto &mapOp : mapOperands) {
=======
  for (const auto &mapOp : mapVars) {
>>>>>>> 9c4aab8c
    p << mapOp;
    if (entryBlock) {
      const auto &blockArg = entryBlock->getArgument(argIndex);
      p << " -> " << blockArg;
    }
    argIndex++;
    if (argIndex < mapVars.size())
      p << ", ";
  }
  p << " : ";

  argIndex = 0;
  for (const auto &mapType : mapTypes) {
    p << mapType;
    argIndex++;
    if (argIndex < mapVars.size())
      p << ", ";
  }
}

static ParseResult
parsePrivateList(OpAsmParser &parser,
                 SmallVectorImpl<OpAsmParser::UnresolvedOperand> &privateVars,
                 SmallVectorImpl<Type> &privateTypes, ArrayAttr &privateSyms) {
  SmallVector<SymbolRefAttr> privateSymRefs;
  SmallVector<OpAsmParser::Argument> regionPrivateArgs;

  if (failed(parser.parseCommaSeparatedList([&]() {
        if (parser.parseAttribute(privateSymRefs.emplace_back()) ||
            parser.parseOperand(privateVars.emplace_back()) ||
            parser.parseArrow() ||
            parser.parseArgument(regionPrivateArgs.emplace_back()) ||
            parser.parseColonType(privateTypes.emplace_back()))
          return failure();
        return success();
      })))
    return failure();

  SmallVector<Attribute> privateSymAttrs(privateSymRefs.begin(),
                                         privateSymRefs.end());
  privateSyms = ArrayAttr::get(parser.getContext(), privateSymAttrs);

  return success();
}

static void printPrivateList(OpAsmPrinter &p, Operation *op,
                             ValueRange privateVars, TypeRange privateTypes,
                             ArrayAttr privateSyms) {
  // TODO: Remove target-specific logic from this function.
  auto targetOp = mlir::dyn_cast<mlir::omp::TargetOp>(op);
  assert(targetOp);

  auto &region = op->getRegion(0);
  auto *argsBegin = region.front().getArguments().begin();
  MutableArrayRef argsSubrange(argsBegin + targetOp.getMapVars().size(),
                               argsBegin + targetOp.getMapVars().size() +
                                   privateTypes.size());
  mlir::SmallVector<bool> isByRefVec;
  isByRefVec.resize(privateTypes.size(), false);
  DenseBoolArrayAttr isByRef =
      DenseBoolArrayAttr::get(op->getContext(), isByRefVec);

  printClauseWithRegionArgs(p, op, argsSubrange,
                            /*clauseName=*/llvm::StringRef{}, privateVars,
                            privateTypes, isByRef, privateSyms);
}

static void printCaptureType(OpAsmPrinter &p, Operation *op,
                             VariableCaptureKindAttr mapCaptureType) {
  std::string typeCapStr;
  llvm::raw_string_ostream typeCap(typeCapStr);
  if (mapCaptureType.getValue() == mlir::omp::VariableCaptureKind::ByRef)
    typeCap << "ByRef";
  if (mapCaptureType.getValue() == mlir::omp::VariableCaptureKind::ByCopy)
    typeCap << "ByCopy";
  if (mapCaptureType.getValue() == mlir::omp::VariableCaptureKind::VLAType)
    typeCap << "VLAType";
  if (mapCaptureType.getValue() == mlir::omp::VariableCaptureKind::This)
    typeCap << "This";
  p << typeCap.str();
}

static ParseResult parseCaptureType(OpAsmParser &parser,
                                    VariableCaptureKindAttr &mapCaptureType) {
  StringRef mapCaptureKey;
  if (parser.parseKeyword(&mapCaptureKey))
    return failure();

  if (mapCaptureKey == "This")
    mapCaptureType = mlir::omp::VariableCaptureKindAttr::get(
        parser.getContext(), mlir::omp::VariableCaptureKind::This);
  if (mapCaptureKey == "ByRef")
    mapCaptureType = mlir::omp::VariableCaptureKindAttr::get(
        parser.getContext(), mlir::omp::VariableCaptureKind::ByRef);
  if (mapCaptureKey == "ByCopy")
    mapCaptureType = mlir::omp::VariableCaptureKindAttr::get(
        parser.getContext(), mlir::omp::VariableCaptureKind::ByCopy);
  if (mapCaptureKey == "VLAType")
    mapCaptureType = mlir::omp::VariableCaptureKindAttr::get(
        parser.getContext(), mlir::omp::VariableCaptureKind::VLAType);

  return success();
}

static LogicalResult verifyMapClause(Operation *op, OperandRange mapVars) {
  llvm::DenseSet<mlir::TypedValue<mlir::omp::PointerLikeType>> updateToVars;
  llvm::DenseSet<mlir::TypedValue<mlir::omp::PointerLikeType>> updateFromVars;

  for (auto mapOp : mapVars) {
    if (!mapOp.getDefiningOp())
      emitError(op->getLoc(), "missing map operation");

    if (auto mapInfoOp =
            mlir::dyn_cast<mlir::omp::MapInfoOp>(mapOp.getDefiningOp())) {
      if (!mapInfoOp.getMapType().has_value())
        emitError(op->getLoc(), "missing map type for map operand");

      if (!mapInfoOp.getMapCaptureType().has_value())
        emitError(op->getLoc(), "missing map capture type for map operand");

      uint64_t mapTypeBits = mapInfoOp.getMapType().value();

      bool to = mapTypeToBitFlag(
          mapTypeBits, llvm::omp::OpenMPOffloadMappingFlags::OMP_MAP_TO);
      bool from = mapTypeToBitFlag(
          mapTypeBits, llvm::omp::OpenMPOffloadMappingFlags::OMP_MAP_FROM);
      bool del = mapTypeToBitFlag(
          mapTypeBits, llvm::omp::OpenMPOffloadMappingFlags::OMP_MAP_DELETE);

      bool always = mapTypeToBitFlag(
          mapTypeBits, llvm::omp::OpenMPOffloadMappingFlags::OMP_MAP_ALWAYS);
      bool close = mapTypeToBitFlag(
          mapTypeBits, llvm::omp::OpenMPOffloadMappingFlags::OMP_MAP_CLOSE);
      bool implicit = mapTypeToBitFlag(
          mapTypeBits, llvm::omp::OpenMPOffloadMappingFlags::OMP_MAP_IMPLICIT);

      if ((isa<TargetDataOp>(op) || isa<TargetOp>(op)) && del)
        return emitError(op->getLoc(),
                         "to, from, tofrom and alloc map types are permitted");

      if (isa<TargetEnterDataOp>(op) && (from || del))
        return emitError(op->getLoc(), "to and alloc map types are permitted");

      if (isa<TargetExitDataOp>(op) && to)
        return emitError(op->getLoc(),
                         "from, release and delete map types are permitted");

      if (isa<TargetUpdateOp>(op)) {
        if (del) {
          return emitError(op->getLoc(),
                           "at least one of to or from map types must be "
                           "specified, other map types are not permitted");
        }

        if (!to && !from) {
          return emitError(op->getLoc(),
                           "at least one of to or from map types must be "
                           "specified, other map types are not permitted");
        }

        auto updateVar = mapInfoOp.getVarPtr();

        if ((to && from) || (to && updateFromVars.contains(updateVar)) ||
            (from && updateToVars.contains(updateVar))) {
          return emitError(
              op->getLoc(),
              "either to or from map types can be specified, not both");
        }

        if (always || close || implicit) {
          return emitError(
              op->getLoc(),
              "present, mapper and iterator map type modifiers are permitted");
        }

        to ? updateToVars.insert(updateVar) : updateFromVars.insert(updateVar);
      }
    } else {
      emitError(op->getLoc(), "map argument is not a map entry operation");
    }
  }

  return success();
}

//===----------------------------------------------------------------------===//
// TargetDataOp
//===----------------------------------------------------------------------===//

void TargetDataOp::build(OpBuilder &builder, OperationState &state,
                         const TargetDataOperands &clauses) {
  TargetDataOp::build(builder, state, clauses.device, clauses.ifVar,
                      clauses.mapVars, clauses.useDeviceAddrVars,
                      clauses.useDevicePtrVars);
}

LogicalResult TargetDataOp::verify() {
  if (getMapVars().empty() && getUseDevicePtrVars().empty() &&
      getUseDeviceAddrVars().empty()) {
    return ::emitError(this->getLoc(),
                       "At least one of map, use_device_ptr_vars, or "
                       "use_device_addr_vars operand must be present");
  }
  return verifyMapClause(*this, getMapVars());
}

//===----------------------------------------------------------------------===//
// TargetEnterDataOp
//===----------------------------------------------------------------------===//

void TargetEnterDataOp::build(
    OpBuilder &builder, OperationState &state,
    const TargetEnterExitUpdateDataOperands &clauses) {
  MLIRContext *ctx = builder.getContext();
  TargetEnterDataOp::build(builder, state,
                           makeArrayAttr(ctx, clauses.dependKinds),
                           clauses.dependVars, clauses.device, clauses.ifVar,
                           clauses.mapVars, clauses.nowait);
}

LogicalResult TargetEnterDataOp::verify() {
  LogicalResult verifyDependVars =
      verifyDependVarList(*this, getDependKinds(), getDependVars());
  return failed(verifyDependVars) ? verifyDependVars
                                  : verifyMapClause(*this, getMapVars());
}

//===----------------------------------------------------------------------===//
// TargetExitDataOp
//===----------------------------------------------------------------------===//

void TargetExitDataOp::build(OpBuilder &builder, OperationState &state,
                             const TargetEnterExitUpdateDataOperands &clauses) {
  MLIRContext *ctx = builder.getContext();
  TargetExitDataOp::build(builder, state,
                          makeArrayAttr(ctx, clauses.dependKinds),
                          clauses.dependVars, clauses.device, clauses.ifVar,
                          clauses.mapVars, clauses.nowait);
}

LogicalResult TargetExitDataOp::verify() {
  LogicalResult verifyDependVars =
      verifyDependVarList(*this, getDependKinds(), getDependVars());
  return failed(verifyDependVars) ? verifyDependVars
                                  : verifyMapClause(*this, getMapVars());
}

//===----------------------------------------------------------------------===//
// TargetUpdateOp
//===----------------------------------------------------------------------===//

void TargetUpdateOp::build(OpBuilder &builder, OperationState &state,
                           const TargetEnterExitUpdateDataOperands &clauses) {
  MLIRContext *ctx = builder.getContext();
  TargetUpdateOp::build(builder, state, makeArrayAttr(ctx, clauses.dependKinds),
                        clauses.dependVars, clauses.device, clauses.ifVar,
                        clauses.mapVars, clauses.nowait);
}

LogicalResult TargetUpdateOp::verify() {
  LogicalResult verifyDependVars =
      verifyDependVarList(*this, getDependKinds(), getDependVars());
  return failed(verifyDependVars) ? verifyDependVars
                                  : verifyMapClause(*this, getMapVars());
}

//===----------------------------------------------------------------------===//
// TargetOp
//===----------------------------------------------------------------------===//

void TargetOp::build(OpBuilder &builder, OperationState &state,
                     const TargetOperands &clauses) {
  MLIRContext *ctx = builder.getContext();
  // TODO Store clauses in op: allocateVars, allocatorVars, inReductionVars,
<<<<<<< HEAD
  // inReduceVarByRef, inReductionDeclSymbols, reductionVars, reduceVarByRef,
  // reductionDeclSymbols.
  TargetOp::build(
      builder, state, clauses.ifVar, clauses.deviceVar, clauses.threadLimitVar,
      makeArrayAttr(ctx, clauses.dependTypeAttrs), clauses.dependVars,
      clauses.nowaitAttr, clauses.isDevicePtrVars, clauses.hasDeviceAddrVars,
      clauses.mapVars, clauses.privateVars,
      makeArrayAttr(ctx, clauses.privatizers));
=======
  // inReductionByref, inReductionSyms.
  TargetOp::build(builder, state, /*allocate_vars=*/{}, /*allocator_vars=*/{},
                  makeArrayAttr(ctx, clauses.dependKinds), clauses.dependVars,
                  clauses.device, clauses.hasDeviceAddrVars, clauses.ifVar,
                  /*in_reduction_vars=*/{}, /*in_reduction_byref=*/nullptr,
                  /*in_reduction_syms=*/nullptr, clauses.isDevicePtrVars,
                  clauses.mapVars, clauses.nowait, clauses.privateVars,
                  makeArrayAttr(ctx, clauses.privateSyms), clauses.threadLimit);
>>>>>>> 9c4aab8c
}

LogicalResult TargetOp::verify() {
  LogicalResult verifyDependVars =
      verifyDependVarList(*this, getDependKinds(), getDependVars());
  return failed(verifyDependVars) ? verifyDependVars
                                  : verifyMapClause(*this, getMapVars());
}

//===----------------------------------------------------------------------===//
// ParallelOp
//===----------------------------------------------------------------------===//

void ParallelOp::build(OpBuilder &builder, OperationState &state,
                       ArrayRef<NamedAttribute> attributes) {
<<<<<<< HEAD
  ParallelOp::build(
      builder, state, /*if_expr=*/nullptr, /*num_threads_var=*/nullptr,
      /*allocate_vars=*/ValueRange(), /*allocators_vars=*/ValueRange(),
      /*reduction_vars=*/ValueRange(), /*reduction_vars_byref=*/nullptr,
      /*reductions=*/nullptr, /*proc_bind_val=*/nullptr,
      /*private_vars=*/ValueRange(), /*privatizers=*/nullptr);
=======
  ParallelOp::build(builder, state, /*allocate_vars=*/ValueRange(),
                    /*allocator_vars=*/ValueRange(), /*if_expr=*/nullptr,
                    /*num_threads=*/nullptr, /*private_vars=*/ValueRange(),
                    /*private_syms=*/nullptr, /*proc_bind_kind=*/nullptr,
                    /*reduction_vars=*/ValueRange(),
                    /*reduction_byref=*/nullptr, /*reduction_syms=*/nullptr);
>>>>>>> 9c4aab8c
  state.addAttributes(attributes);
}

void ParallelOp::build(OpBuilder &builder, OperationState &state,
                       const ParallelOperands &clauses) {
  MLIRContext *ctx = builder.getContext();

<<<<<<< HEAD
  ParallelOp::build(builder, state, clauses.ifVar, clauses.numThreadsVar,
                    clauses.allocateVars, clauses.allocatorVars,
                    clauses.reductionVars,
                    makeDenseBoolArrayAttr(ctx, clauses.reductionVarsByRef),
                    makeArrayAttr(ctx, clauses.reductionDeclSymbols),
                    clauses.procBindKindAttr, clauses.privateVars,
                    makeArrayAttr(ctx, clauses.privatizers));
=======
  ParallelOp::build(builder, state, clauses.allocateVars, clauses.allocatorVars,
                    clauses.ifVar, clauses.numThreads, clauses.privateVars,
                    makeArrayAttr(ctx, clauses.privateSyms),
                    clauses.procBindKind, clauses.reductionVars,
                    makeDenseBoolArrayAttr(ctx, clauses.reductionByref),
                    makeArrayAttr(ctx, clauses.reductionSyms));
>>>>>>> 9c4aab8c
}

template <typename OpType>
static LogicalResult verifyPrivateVarList(OpType &op) {
  auto privateVars = op.getPrivateVars();
  auto privateSyms = op.getPrivateSymsAttr();

  if (privateVars.empty() && (privateSyms == nullptr || privateSyms.empty()))
    return success();

  auto numPrivateVars = privateVars.size();
  auto numPrivateSyms = (privateSyms == nullptr) ? 0 : privateSyms.size();

  if (numPrivateVars != numPrivateSyms)
    return op.emitError() << "inconsistent number of private variables and "
                             "privatizer op symbols, private vars: "
                          << numPrivateVars
                          << " vs. privatizer op symbols: " << numPrivateSyms;

  for (auto privateVarInfo : llvm::zip_equal(privateVars, privateSyms)) {
    Type varType = std::get<0>(privateVarInfo).getType();
    SymbolRefAttr privateSym = cast<SymbolRefAttr>(std::get<1>(privateVarInfo));
    PrivateClauseOp privatizerOp =
        SymbolTable::lookupNearestSymbolFrom<PrivateClauseOp>(op, privateSym);

    if (privatizerOp == nullptr)
      return op.emitError() << "failed to lookup privatizer op with symbol: '"
                            << privateSym << "'";

    Type privatizerType = privatizerOp.getType();

    if (varType != privatizerType)
      return op.emitError()
             << "type mismatch between a "
             << (privatizerOp.getDataSharingType() ==
                         DataSharingClauseType::Private
                     ? "private"
                     : "firstprivate")
             << " variable and its privatizer op, var type: " << varType
             << " vs. privatizer op type: " << privatizerType;
  }

  return success();
}

LogicalResult ParallelOp::verify() {
  // Check that it is a valid loop wrapper if it's taking that role.
  if (isa<DistributeOp>((*this)->getParentOp())) {
    if (!isWrapper())
      return emitOpError() << "must take a loop wrapper role if nested inside "
                              "of 'omp.distribute'";

    if (LoopWrapperInterface nested = getNestedWrapper()) {
      // Check for the allowed leaf constructs that may appear in a composite
      // construct directly after PARALLEL.
      if (!isa<WsloopOp>(nested))
        return emitError() << "only supported nested wrapper is 'omp.wsloop'";
    } else {
      return emitOpError() << "must not wrap an 'omp.loop_nest' directly";
    }
  }

  if (getAllocateVars().size() != getAllocatorVars().size())
    return emitError(
        "expected equal sizes for allocate and allocator variables");

  if (failed(verifyPrivateVarList(*this)))
    return failure();

  return verifyReductionVarList(*this, getReductionSyms(), getReductionVars(),
                                getReductionByref());
}

//===----------------------------------------------------------------------===//
// TeamsOp
//===----------------------------------------------------------------------===//

static bool opInGlobalImplicitParallelRegion(Operation *op) {
  while ((op = op->getParentOp()))
    if (isa<OpenMPDialect>(op->getDialect()))
      return false;
  return true;
}

void TeamsOp::build(OpBuilder &builder, OperationState &state,
                    const TeamsOperands &clauses) {
  MLIRContext *ctx = builder.getContext();
<<<<<<< HEAD
  // TODO Store clauses in op: privateVars, privatizers.
  TeamsOp::build(builder, state, clauses.numTeamsLowerVar,
                 clauses.numTeamsUpperVar, clauses.ifVar,
                 clauses.threadLimitVar, clauses.allocateVars,
                 clauses.allocatorVars, clauses.reductionVars,
                 makeDenseBoolArrayAttr(ctx, clauses.reductionVarsByRef),
                 makeArrayAttr(ctx, clauses.reductionDeclSymbols));
=======
  // TODO Store clauses in op: privateVars, privateSyms.
  TeamsOp::build(builder, state, clauses.allocateVars, clauses.allocatorVars,
                 clauses.ifVar, clauses.numTeamsLower, clauses.numTeamsUpper,
                 /*private_vars=*/{},
                 /*private_syms=*/nullptr, clauses.reductionVars,
                 makeDenseBoolArrayAttr(ctx, clauses.reductionByref),
                 makeArrayAttr(ctx, clauses.reductionSyms),
                 clauses.threadLimit);
>>>>>>> 9c4aab8c
}

LogicalResult TeamsOp::verify() {
  // Check parent region
  // TODO If nested inside of a target region, also check that it does not
  // contain any statements, declarations or directives other than this
  // omp.teams construct. The issue is how to support the initialization of
  // this operation's own arguments (allow SSA values across omp.target?).
  Operation *op = getOperation();
  if (!isa<TargetOp>(op->getParentOp()) &&
      !opInGlobalImplicitParallelRegion(op))
    return emitError("expected to be nested inside of omp.target or not nested "
                     "in any OpenMP dialect operations");

  // Check for num_teams clause restrictions
  if (auto numTeamsLowerBound = getNumTeamsLower()) {
    auto numTeamsUpperBound = getNumTeamsUpper();
    if (!numTeamsUpperBound)
      return emitError("expected num_teams upper bound to be defined if the "
                       "lower bound is defined");
    if (numTeamsLowerBound.getType() != numTeamsUpperBound.getType())
      return emitError(
          "expected num_teams upper bound and lower bound to be the same type");
  }

  // Check for allocate clause restrictions
  if (getAllocateVars().size() != getAllocatorVars().size())
    return emitError(
        "expected equal sizes for allocate and allocator variables");

<<<<<<< HEAD
  return verifyReductionVarList(*this, getReductions(), getReductionVars(),
                                getReductionVarsByref());
=======
  return verifyReductionVarList(*this, getReductionSyms(), getReductionVars(),
                                getReductionByref());
>>>>>>> 9c4aab8c
}

//===----------------------------------------------------------------------===//
// SectionsOp
//===----------------------------------------------------------------------===//

void SectionsOp::build(OpBuilder &builder, OperationState &state,
                       const SectionsOperands &clauses) {
  MLIRContext *ctx = builder.getContext();
<<<<<<< HEAD
  // TODO Store clauses in op: privateVars, privatizers.
  SectionsOp::build(builder, state, clauses.reductionVars,
                    makeDenseBoolArrayAttr(ctx, clauses.reductionVarsByRef),
                    makeArrayAttr(ctx, clauses.reductionDeclSymbols),
                    clauses.allocateVars, clauses.allocatorVars,
                    clauses.nowaitAttr);
=======
  // TODO Store clauses in op: privateVars, privateSyms.
  SectionsOp::build(builder, state, clauses.allocateVars, clauses.allocatorVars,
                    clauses.nowait, /*private_vars=*/{},
                    /*private_syms=*/nullptr, clauses.reductionVars,
                    makeDenseBoolArrayAttr(ctx, clauses.reductionByref),
                    makeArrayAttr(ctx, clauses.reductionSyms));
>>>>>>> 9c4aab8c
}

LogicalResult SectionsOp::verify() {
  if (getAllocateVars().size() != getAllocatorVars().size())
    return emitError(
        "expected equal sizes for allocate and allocator variables");

<<<<<<< HEAD
  return verifyReductionVarList(*this, getReductions(), getReductionVars(),
                                getReductionVarsByref());
=======
  return verifyReductionVarList(*this, getReductionSyms(), getReductionVars(),
                                getReductionByref());
>>>>>>> 9c4aab8c
}

LogicalResult SectionsOp::verifyRegions() {
  for (auto &inst : *getRegion().begin()) {
    if (!(isa<SectionOp>(inst) || isa<TerminatorOp>(inst))) {
      return emitOpError()
             << "expected omp.section op or terminator op inside region";
    }
  }

  return success();
}

//===----------------------------------------------------------------------===//
// SingleOp
//===----------------------------------------------------------------------===//

void SingleOp::build(OpBuilder &builder, OperationState &state,
                     const SingleOperands &clauses) {
  MLIRContext *ctx = builder.getContext();
  // TODO Store clauses in op: privateVars, privateSyms.
  SingleOp::build(builder, state, clauses.allocateVars, clauses.allocatorVars,
                  clauses.copyprivateVars,
                  makeArrayAttr(ctx, clauses.copyprivateSyms), clauses.nowait,
                  /*private_vars=*/{}, /*private_syms=*/nullptr);
}

LogicalResult SingleOp::verify() {
  // Check for allocate clause restrictions
  if (getAllocateVars().size() != getAllocatorVars().size())
    return emitError(
        "expected equal sizes for allocate and allocator variables");

  return verifyCopyprivateVarList(*this, getCopyprivateVars(),
                                  getCopyprivateSyms());
}

//===----------------------------------------------------------------------===//
// WsloopOp
//===----------------------------------------------------------------------===//

ParseResult
parseWsloop(OpAsmParser &parser, Region &region,
            SmallVectorImpl<OpAsmParser::UnresolvedOperand> &reductionOperands,
            SmallVectorImpl<Type> &reductionTypes,
            DenseBoolArrayAttr &reductionByRef, ArrayAttr &reductionSymbols) {
  // Parse an optional reduction clause
  llvm::SmallVector<OpAsmParser::Argument> privates;
  if (succeeded(parser.parseOptionalKeyword("reduction"))) {
    if (failed(parseClauseWithRegionArgs(parser, region, reductionOperands,
                                         reductionTypes, reductionByRef,
                                         reductionSymbols, privates)))
      return failure();
  }
  return parser.parseRegion(region, privates);
}

void printWsloop(OpAsmPrinter &p, Operation *op, Region &region,
                 ValueRange reductionOperands, TypeRange reductionTypes,
                 DenseBoolArrayAttr isByRef, ArrayAttr reductionSymbols) {
  if (reductionSymbols) {
    auto reductionArgs = region.front().getArguments();
    printClauseWithRegionArgs(p, op, reductionArgs, "reduction",
                              reductionOperands, reductionTypes, isByRef,
                              reductionSymbols);
  }
  p.printRegion(region, /*printEntryBlockArgs=*/false);
}

void WsloopOp::build(OpBuilder &builder, OperationState &state,
                     ArrayRef<NamedAttribute> attributes) {
  build(builder, state, /*allocate_vars=*/{}, /*allocator_vars=*/{},
        /*linear_vars=*/ValueRange(), /*linear_step_vars=*/ValueRange(),
        /*nowait=*/false, /*order=*/nullptr, /*order_mod=*/nullptr,
        /*ordered=*/nullptr, /*private_vars=*/{}, /*private_syms=*/nullptr,
        /*reduction_vars=*/ValueRange(), /*reduction_byref=*/nullptr,
        /*reduction_syms=*/nullptr, /*schedule_kind=*/nullptr,
        /*schedule_chunk=*/nullptr, /*schedule_mod=*/nullptr,
        /*schedule_simd=*/false);
  state.addAttributes(attributes);
}

void WsloopOp::build(OpBuilder &builder, OperationState &state,
                     const WsloopOperands &clauses) {
  MLIRContext *ctx = builder.getContext();
  // TODO: Store clauses in op: allocateVars, allocatorVars, privateVars,
<<<<<<< HEAD
  // privatizers.
  WsloopOp::build(builder, state, clauses.linearVars, clauses.linearStepVars,
                  clauses.reductionVars,
                  makeDenseBoolArrayAttr(ctx, clauses.reductionVarsByRef),
                  makeArrayAttr(ctx, clauses.reductionDeclSymbols),
                  clauses.scheduleValAttr, clauses.scheduleChunkVar,
                  clauses.scheduleModAttr, clauses.scheduleSimdAttr,
                  clauses.nowaitAttr, clauses.orderedAttr, clauses.orderAttr,
                  clauses.orderModAttr);
=======
  // privateSyms.
  WsloopOp::build(
      builder, state,
      /*allocate_vars=*/{}, /*allocator_vars=*/{}, clauses.linearVars,
      clauses.linearStepVars, clauses.nowait, clauses.order, clauses.orderMod,
      clauses.ordered, /*private_vars=*/{}, /*private_syms=*/nullptr,
      clauses.reductionVars,
      makeDenseBoolArrayAttr(ctx, clauses.reductionByref),
      makeArrayAttr(ctx, clauses.reductionSyms), clauses.scheduleKind,
      clauses.scheduleChunk, clauses.scheduleMod, clauses.scheduleSimd);
>>>>>>> 9c4aab8c
}

LogicalResult WsloopOp::verify() {
  if (!isWrapper())
    return emitOpError() << "must be a loop wrapper";

  if (LoopWrapperInterface nested = getNestedWrapper()) {
    // Check for the allowed leaf constructs that may appear in a composite
    // construct directly after DO/FOR.
    if (!isa<SimdOp>(nested))
      return emitError() << "only supported nested wrapper is 'omp.simd'";
  }

  return verifyReductionVarList(*this, getReductionSyms(), getReductionVars(),
                                getReductionByref());
}

//===----------------------------------------------------------------------===//
// Simd construct [2.9.3.1]
//===----------------------------------------------------------------------===//

void SimdOp::build(OpBuilder &builder, OperationState &state,
                   const SimdOperands &clauses) {
  MLIRContext *ctx = builder.getContext();
<<<<<<< HEAD
  // TODO Store clauses in op: privateVars, privatizers, reductionVars,
  // reduceVarByRef, reductionDeclSymbols.
  SimdOp::build(builder, state, clauses.alignedVars,
                makeArrayAttr(ctx, clauses.alignmentAttrs), clauses.ifVar,
                clauses.nontemporalVars, clauses.orderAttr,
                clauses.orderModAttr, clauses.safelenAttr, clauses.simdlenAttr);
=======
  // TODO Store clauses in op: linearVars, linearStepVars, privateVars,
  // privateSyms, reductionVars, reductionByref, reductionSyms.
  SimdOp::build(builder, state, clauses.alignedVars,
                makeArrayAttr(ctx, clauses.alignments), clauses.ifVar,
                /*linear_vars=*/{}, /*linear_step_vars=*/{},
                clauses.nontemporalVars, clauses.order, clauses.orderMod,
                /*private_vars=*/{}, /*private_syms=*/nullptr,
                /*reduction_vars=*/{}, /*reduction_byref=*/nullptr,
                /*reduction_syms=*/nullptr, clauses.safelen, clauses.simdlen);
>>>>>>> 9c4aab8c
}

LogicalResult SimdOp::verify() {
  if (getSimdlen().has_value() && getSafelen().has_value() &&
      getSimdlen().value() > getSafelen().value())
    return emitOpError()
           << "simdlen clause and safelen clause are both present, but the "
              "simdlen value is not less than or equal to safelen value";

  if (verifyAlignedClause(*this, getAlignments(), getAlignedVars()).failed())
    return failure();

  if (verifyNontemporalClause(*this, getNontemporalVars()).failed())
    return failure();

  if (!isWrapper())
    return emitOpError() << "must be a loop wrapper";

  if (getNestedWrapper())
    return emitOpError() << "must wrap an 'omp.loop_nest' directly";

  return success();
}

//===----------------------------------------------------------------------===//
// Distribute construct [2.9.4.1]
//===----------------------------------------------------------------------===//

void DistributeOp::build(OpBuilder &builder, OperationState &state,
                         const DistributeOperands &clauses) {
  // TODO Store clauses in op: privateVars, privateSyms.
  DistributeOp::build(
      builder, state, clauses.allocateVars, clauses.allocatorVars,
      clauses.distScheduleStatic, clauses.distScheduleChunkSize, clauses.order,
      clauses.orderMod, /*private_vars=*/{}, /*private_syms=*/nullptr);
}

LogicalResult DistributeOp::verify() {
  if (this->getDistScheduleChunkSize() && !this->getDistScheduleStatic())
    return emitOpError() << "chunk size set without "
                            "dist_schedule_static being present";

  if (getAllocateVars().size() != getAllocatorVars().size())
    return emitError(
        "expected equal sizes for allocate and allocator variables");

  if (!isWrapper())
    return emitOpError() << "must be a loop wrapper";

  if (LoopWrapperInterface nested = getNestedWrapper()) {
    // Check for the allowed leaf constructs that may appear in a composite
    // construct directly after DISTRIBUTE.
    if (!isa<ParallelOp, SimdOp>(nested))
      return emitError() << "only supported nested wrappers are 'omp.parallel' "
                            "and 'omp.simd'";
  }

  return success();
}

//===----------------------------------------------------------------------===//
// DeclareReductionOp
//===----------------------------------------------------------------------===//

static ParseResult parseAtomicReductionRegion(OpAsmParser &parser,
                                              Region &region) {
  if (parser.parseOptionalKeyword("atomic"))
    return success();
  return parser.parseRegion(region);
}

static void printAtomicReductionRegion(OpAsmPrinter &printer,
                                       DeclareReductionOp op, Region &region) {
  if (region.empty())
    return;
  printer << "atomic ";
  printer.printRegion(region);
}

static ParseResult parseCleanupReductionRegion(OpAsmParser &parser,
                                               Region &region) {
  if (parser.parseOptionalKeyword("cleanup"))
    return success();
  return parser.parseRegion(region);
}

static void printCleanupReductionRegion(OpAsmPrinter &printer,
                                        DeclareReductionOp op, Region &region) {
  if (region.empty())
    return;
  printer << "cleanup ";
  printer.printRegion(region);
}

LogicalResult DeclareReductionOp::verifyRegions() {
  if (getInitializerRegion().empty())
    return emitOpError() << "expects non-empty initializer region";
  Block &initializerEntryBlock = getInitializerRegion().front();
  if (initializerEntryBlock.getNumArguments() != 1 ||
      initializerEntryBlock.getArgument(0).getType() != getType()) {
    return emitOpError() << "expects initializer region with one argument "
                            "of the reduction type";
  }

  for (YieldOp yieldOp : getInitializerRegion().getOps<YieldOp>()) {
    if (yieldOp.getResults().size() != 1 ||
        yieldOp.getResults().getTypes()[0] != getType())
      return emitOpError() << "expects initializer region to yield a value "
                              "of the reduction type";
  }

  if (getReductionRegion().empty())
    return emitOpError() << "expects non-empty reduction region";
  Block &reductionEntryBlock = getReductionRegion().front();
  if (reductionEntryBlock.getNumArguments() != 2 ||
      reductionEntryBlock.getArgumentTypes()[0] !=
          reductionEntryBlock.getArgumentTypes()[1] ||
      reductionEntryBlock.getArgumentTypes()[0] != getType())
    return emitOpError() << "expects reduction region with two arguments of "
                            "the reduction type";
  for (YieldOp yieldOp : getReductionRegion().getOps<YieldOp>()) {
    if (yieldOp.getResults().size() != 1 ||
        yieldOp.getResults().getTypes()[0] != getType())
      return emitOpError() << "expects reduction region to yield a value "
                              "of the reduction type";
  }

  if (!getAtomicReductionRegion().empty()) {
    Block &atomicReductionEntryBlock = getAtomicReductionRegion().front();
    if (atomicReductionEntryBlock.getNumArguments() != 2 ||
        atomicReductionEntryBlock.getArgumentTypes()[0] !=
            atomicReductionEntryBlock.getArgumentTypes()[1])
      return emitOpError() << "expects atomic reduction region with two "
                              "arguments of the same type";
    auto ptrType = llvm::dyn_cast<PointerLikeType>(
        atomicReductionEntryBlock.getArgumentTypes()[0]);
    if (!ptrType ||
        (ptrType.getElementType() && ptrType.getElementType() != getType()))
      return emitOpError() << "expects atomic reduction region arguments to "
                              "be accumulators containing the reduction type";
  }

  if (getCleanupRegion().empty())
    return success();
  Block &cleanupEntryBlock = getCleanupRegion().front();
  if (cleanupEntryBlock.getNumArguments() != 1 ||
      cleanupEntryBlock.getArgument(0).getType() != getType())
    return emitOpError() << "expects cleanup region with one argument "
                            "of the reduction type";

  return success();
}

//===----------------------------------------------------------------------===//
// TaskOp
//===----------------------------------------------------------------------===//

void TaskOp::build(OpBuilder &builder, OperationState &state,
                   const TaskOperands &clauses) {
  MLIRContext *ctx = builder.getContext();
<<<<<<< HEAD
  // TODO Store clauses in op: privateVars, privatizers.
  TaskOp::build(
      builder, state, clauses.ifVar, clauses.finalVar, clauses.untiedAttr,
      clauses.mergeableAttr, clauses.inReductionVars,
      makeDenseBoolArrayAttr(ctx, clauses.inReductionVarsByRef),
      makeArrayAttr(ctx, clauses.inReductionDeclSymbols), clauses.priorityVar,
      makeArrayAttr(ctx, clauses.dependTypeAttrs), clauses.dependVars,
      clauses.allocateVars, clauses.allocatorVars);
=======
  // TODO Store clauses in op: privateVars, privateSyms.
  TaskOp::build(builder, state, clauses.allocateVars, clauses.allocatorVars,
                makeArrayAttr(ctx, clauses.dependKinds), clauses.dependVars,
                clauses.final, clauses.ifVar, clauses.inReductionVars,
                makeDenseBoolArrayAttr(ctx, clauses.inReductionByref),
                makeArrayAttr(ctx, clauses.inReductionSyms), clauses.mergeable,
                clauses.priority, /*private_vars=*/{}, /*private_syms=*/nullptr,
                clauses.untied);
>>>>>>> 9c4aab8c
}

LogicalResult TaskOp::verify() {
  LogicalResult verifyDependVars =
      verifyDependVarList(*this, getDependKinds(), getDependVars());
  return failed(verifyDependVars)
             ? verifyDependVars
<<<<<<< HEAD
             : verifyReductionVarList(*this, getInReductions(),
                                      getInReductionVars(),
                                      getInReductionVarsByref());
=======
             : verifyReductionVarList(*this, getInReductionSyms(),
                                      getInReductionVars(),
                                      getInReductionByref());
>>>>>>> 9c4aab8c
}

//===----------------------------------------------------------------------===//
// TaskgroupOp
//===----------------------------------------------------------------------===//

void TaskgroupOp::build(OpBuilder &builder, OperationState &state,
                        const TaskgroupOperands &clauses) {
  MLIRContext *ctx = builder.getContext();
<<<<<<< HEAD
  TaskgroupOp::build(
      builder, state, clauses.taskReductionVars,
      makeDenseBoolArrayAttr(ctx, clauses.taskReductionVarsByRef),
      makeArrayAttr(ctx, clauses.taskReductionDeclSymbols),
      clauses.allocateVars, clauses.allocatorVars);
}

LogicalResult TaskgroupOp::verify() {
  return verifyReductionVarList(*this, getTaskReductions(),
                                getTaskReductionVars(),
                                getTaskReductionVarsByref());
=======
  TaskgroupOp::build(builder, state, clauses.allocateVars,
                     clauses.allocatorVars, clauses.taskReductionVars,
                     makeDenseBoolArrayAttr(ctx, clauses.taskReductionByref),
                     makeArrayAttr(ctx, clauses.taskReductionSyms));
}

LogicalResult TaskgroupOp::verify() {
  return verifyReductionVarList(*this, getTaskReductionSyms(),
                                getTaskReductionVars(),
                                getTaskReductionByref());
>>>>>>> 9c4aab8c
}

//===----------------------------------------------------------------------===//
// TaskloopOp
//===----------------------------------------------------------------------===//

void TaskloopOp::build(OpBuilder &builder, OperationState &state,
                       const TaskloopOperands &clauses) {
  MLIRContext *ctx = builder.getContext();
<<<<<<< HEAD
  // TODO Store clauses in op: privateVars, privatizers.
  TaskloopOp::build(
      builder, state, clauses.ifVar, clauses.finalVar, clauses.untiedAttr,
      clauses.mergeableAttr, clauses.inReductionVars,
      makeDenseBoolArrayAttr(ctx, clauses.inReductionVarsByRef),
      makeArrayAttr(ctx, clauses.inReductionDeclSymbols), clauses.reductionVars,
      makeDenseBoolArrayAttr(ctx, clauses.reductionVarsByRef),
      makeArrayAttr(ctx, clauses.reductionDeclSymbols), clauses.priorityVar,
      clauses.allocateVars, clauses.allocatorVars, clauses.grainsizeVar,
      clauses.numTasksVar, clauses.nogroupAttr);
=======
  // TODO Store clauses in op: privateVars, privateSyms.
  TaskloopOp::build(
      builder, state, clauses.allocateVars, clauses.allocatorVars,
      clauses.final, clauses.grainsize, clauses.ifVar, clauses.inReductionVars,
      makeDenseBoolArrayAttr(ctx, clauses.inReductionByref),
      makeArrayAttr(ctx, clauses.inReductionSyms), clauses.mergeable,
      clauses.nogroup, clauses.numTasks, clauses.priority, /*private_vars=*/{},
      /*private_syms=*/nullptr, clauses.reductionVars,
      makeDenseBoolArrayAttr(ctx, clauses.reductionByref),
      makeArrayAttr(ctx, clauses.reductionSyms), clauses.untied);
>>>>>>> 9c4aab8c
}

SmallVector<Value> TaskloopOp::getAllReductionVars() {
  SmallVector<Value> allReductionNvars(getInReductionVars().begin(),
                                       getInReductionVars().end());
  allReductionNvars.insert(allReductionNvars.end(), getReductionVars().begin(),
                           getReductionVars().end());
  return allReductionNvars;
}

LogicalResult TaskloopOp::verify() {
  if (getAllocateVars().size() != getAllocatorVars().size())
    return emitError(
        "expected equal sizes for allocate and allocator variables");
<<<<<<< HEAD
  if (failed(verifyReductionVarList(*this, getReductions(), getReductionVars(),
                                    getReductionVarsByref())) ||
      failed(verifyReductionVarList(*this, getInReductions(),
                                    getInReductionVars(),
                                    getInReductionVarsByref())))
=======
  if (failed(verifyReductionVarList(*this, getReductionSyms(),
                                    getReductionVars(), getReductionByref())) ||
      failed(verifyReductionVarList(*this, getInReductionSyms(),
                                    getInReductionVars(),
                                    getInReductionByref())))
>>>>>>> 9c4aab8c
    return failure();

  if (!getReductionVars().empty() && getNogroup())
    return emitError("if a reduction clause is present on the taskloop "
                     "directive, the nogroup clause must not be specified");
  for (auto var : getReductionVars()) {
    if (llvm::is_contained(getInReductionVars(), var))
      return emitError("the same list item cannot appear in both a reduction "
                       "and an in_reduction clause");
  }

  if (getGrainsize() && getNumTasks()) {
    return emitError(
        "the grainsize clause and num_tasks clause are mutually exclusive and "
        "may not appear on the same taskloop directive");
  }

  if (!isWrapper())
    return emitOpError() << "must be a loop wrapper";

  if (LoopWrapperInterface nested = getNestedWrapper()) {
    // Check for the allowed leaf constructs that may appear in a composite
    // construct directly after TASKLOOP.
    if (!isa<SimdOp>(nested))
      return emitError() << "only supported nested wrapper is 'omp.simd'";
  }
  return success();
}

//===----------------------------------------------------------------------===//
// LoopNestOp
//===----------------------------------------------------------------------===//

ParseResult LoopNestOp::parse(OpAsmParser &parser, OperationState &result) {
  // Parse an opening `(` followed by induction variables followed by `)`
  SmallVector<OpAsmParser::Argument> ivs;
  SmallVector<OpAsmParser::UnresolvedOperand> lbs, ubs;
  Type loopVarType;
  if (parser.parseArgumentList(ivs, OpAsmParser::Delimiter::Paren) ||
      parser.parseColonType(loopVarType) ||
      // Parse loop bounds.
      parser.parseEqual() ||
      parser.parseOperandList(lbs, ivs.size(), OpAsmParser::Delimiter::Paren) ||
      parser.parseKeyword("to") ||
      parser.parseOperandList(ubs, ivs.size(), OpAsmParser::Delimiter::Paren))
    return failure();

  for (auto &iv : ivs)
    iv.type = loopVarType;

  // Parse "inclusive" flag.
  if (succeeded(parser.parseOptionalKeyword("inclusive")))
    result.addAttribute("loop_inclusive",
                        UnitAttr::get(parser.getBuilder().getContext()));

  // Parse step values.
  SmallVector<OpAsmParser::UnresolvedOperand> steps;
  if (parser.parseKeyword("step") ||
      parser.parseOperandList(steps, ivs.size(), OpAsmParser::Delimiter::Paren))
    return failure();

  // Parse the body.
  Region *region = result.addRegion();
  if (parser.parseRegion(*region, ivs))
    return failure();

  // Resolve operands.
  if (parser.resolveOperands(lbs, loopVarType, result.operands) ||
      parser.resolveOperands(ubs, loopVarType, result.operands) ||
      parser.resolveOperands(steps, loopVarType, result.operands))
    return failure();

  // Parse the optional attribute list.
  return parser.parseOptionalAttrDict(result.attributes);
}

void LoopNestOp::print(OpAsmPrinter &p) {
  Region &region = getRegion();
  auto args = region.getArguments();
  p << " (" << args << ") : " << args[0].getType() << " = ("
    << getLoopLowerBounds() << ") to (" << getLoopUpperBounds() << ") ";
  if (getLoopInclusive())
    p << "inclusive ";
  p << "step (" << getLoopSteps() << ") ";
  p.printRegion(region, /*printEntryBlockArgs=*/false);
}

void LoopNestOp::build(OpBuilder &builder, OperationState &state,
                       const LoopNestOperands &clauses) {
  LoopNestOp::build(builder, state, clauses.loopLowerBounds,
                    clauses.loopUpperBounds, clauses.loopSteps,
                    clauses.loopInclusive);
}

LogicalResult LoopNestOp::verify() {
  if (getLoopLowerBounds().empty())
    return emitOpError() << "must represent at least one loop";

  if (getLoopLowerBounds().size() != getIVs().size())
    return emitOpError() << "number of range arguments and IVs do not match";

  for (auto [lb, iv] : llvm::zip_equal(getLoopLowerBounds(), getIVs())) {
    if (lb.getType() != iv.getType())
      return emitOpError()
             << "range argument type does not match corresponding IV type";
  }

  auto wrapper =
      llvm::dyn_cast_if_present<LoopWrapperInterface>((*this)->getParentOp());

  if (!wrapper || !wrapper.isWrapper())
    return emitOpError() << "expects parent op to be a valid loop wrapper";

  return success();
}

void LoopNestOp::gatherWrappers(
    SmallVectorImpl<LoopWrapperInterface> &wrappers) {
  Operation *parent = (*this)->getParentOp();
  while (auto wrapper =
             llvm::dyn_cast_if_present<LoopWrapperInterface>(parent)) {
    if (!wrapper.isWrapper())
      break;
    wrappers.push_back(wrapper);
    parent = parent->getParentOp();
  }
}

//===----------------------------------------------------------------------===//
// Critical construct (2.17.1)
//===----------------------------------------------------------------------===//

void CriticalDeclareOp::build(OpBuilder &builder, OperationState &state,
<<<<<<< HEAD
                              const CriticalClauseOps &clauses) {
  CriticalDeclareOp::build(builder, state, clauses.criticalNameAttr,
                           clauses.hintAttr);
=======
                              const CriticalDeclareOperands &clauses) {
  CriticalDeclareOp::build(builder, state, clauses.symName, clauses.hint);
>>>>>>> 9c4aab8c
}

LogicalResult CriticalDeclareOp::verify() {
  return verifySynchronizationHint(*this, getHint());
}

LogicalResult CriticalOp::verifySymbolUses(SymbolTableCollection &symbolTable) {
  if (getNameAttr()) {
    SymbolRefAttr symbolRef = getNameAttr();
    auto decl = symbolTable.lookupNearestSymbolFrom<CriticalDeclareOp>(
        *this, symbolRef);
    if (!decl) {
      return emitOpError() << "expected symbol reference " << symbolRef
                           << " to point to a critical declaration";
    }
  }

  return success();
}

//===----------------------------------------------------------------------===//
// Ordered construct
//===----------------------------------------------------------------------===//

static LogicalResult verifyOrderedParent(Operation &op) {
  bool hasRegion = op.getNumRegions() > 0;
  auto loopOp = op.getParentOfType<LoopNestOp>();
  if (!loopOp) {
    if (hasRegion)
      return success();

    // TODO: Consider if this needs to be the case only for the standalone
    // variant of the ordered construct.
    return op.emitOpError() << "must be nested inside of a loop";
  }

  Operation *wrapper = loopOp->getParentOp();
  if (auto wsloopOp = dyn_cast<WsloopOp>(wrapper)) {
    IntegerAttr orderedAttr = wsloopOp.getOrderedAttr();
    if (!orderedAttr)
      return op.emitOpError() << "the enclosing worksharing-loop region must "
                                 "have an ordered clause";

    if (hasRegion && orderedAttr.getInt() != 0)
      return op.emitOpError() << "the enclosing loop's ordered clause must not "
                                 "have a parameter present";

    if (!hasRegion && orderedAttr.getInt() == 0)
      return op.emitOpError() << "the enclosing loop's ordered clause must "
                                 "have a parameter present";
  } else if (!isa<SimdOp>(wrapper)) {
    return op.emitOpError() << "must be nested inside of a worksharing, simd "
                               "or worksharing simd loop";
  }
  return success();
}

void OrderedOp::build(OpBuilder &builder, OperationState &state,
                      const OrderedOperands &clauses) {
  OrderedOp::build(builder, state, clauses.doacrossDependType,
                   clauses.doacrossNumLoops, clauses.doacrossDependVars);
}

LogicalResult OrderedOp::verify() {
  if (failed(verifyOrderedParent(**this)))
    return failure();

  auto wrapper = (*this)->getParentOfType<WsloopOp>();
  if (!wrapper || *wrapper.getOrdered() != *getDoacrossNumLoops())
    return emitOpError() << "number of variables in depend clause does not "
                         << "match number of iteration variables in the "
                         << "doacross loop";

  return success();
}

void OrderedRegionOp::build(OpBuilder &builder, OperationState &state,
                            const OrderedRegionOperands &clauses) {
  OrderedRegionOp::build(builder, state, clauses.parLevelSimd);
}

LogicalResult OrderedRegionOp::verify() {
  // TODO: The code generation for ordered simd directive is not supported yet.
  if (getParLevelSimd())
    return failure();

  return verifyOrderedParent(**this);
}

//===----------------------------------------------------------------------===//
// TaskwaitOp
//===----------------------------------------------------------------------===//

void TaskwaitOp::build(OpBuilder &builder, OperationState &state,
                       const TaskwaitOperands &clauses) {
  // TODO Store clauses in op: dependKinds, dependVars, nowait.
  TaskwaitOp::build(builder, state, /*depend_kinds=*/nullptr,
                    /*depend_vars=*/{}, /*nowait=*/nullptr);
}

//===----------------------------------------------------------------------===//
// Verifier for AtomicReadOp
//===----------------------------------------------------------------------===//

LogicalResult AtomicReadOp::verify() {
  if (verifyCommon().failed())
    return mlir::failure();

  if (auto mo = getMemoryOrder()) {
    if (*mo == ClauseMemoryOrderKind::Acq_rel ||
        *mo == ClauseMemoryOrderKind::Release) {
      return emitError(
          "memory-order must not be acq_rel or release for atomic reads");
    }
  }
  return verifySynchronizationHint(*this, getHint());
}

//===----------------------------------------------------------------------===//
// Verifier for AtomicWriteOp
//===----------------------------------------------------------------------===//

LogicalResult AtomicWriteOp::verify() {
  if (verifyCommon().failed())
    return mlir::failure();

  if (auto mo = getMemoryOrder()) {
    if (*mo == ClauseMemoryOrderKind::Acq_rel ||
        *mo == ClauseMemoryOrderKind::Acquire) {
      return emitError(
          "memory-order must not be acq_rel or acquire for atomic writes");
    }
  }
  return verifySynchronizationHint(*this, getHint());
}

//===----------------------------------------------------------------------===//
// Verifier for AtomicUpdateOp
//===----------------------------------------------------------------------===//

LogicalResult AtomicUpdateOp::canonicalize(AtomicUpdateOp op,
                                           PatternRewriter &rewriter) {
  if (op.isNoOp()) {
    rewriter.eraseOp(op);
    return success();
  }
  if (Value writeVal = op.getWriteOpVal()) {
    rewriter.replaceOpWithNewOp<AtomicWriteOp>(
        op, op.getX(), writeVal, op.getHintAttr(), op.getMemoryOrderAttr());
    return success();
  }
  return failure();
}

LogicalResult AtomicUpdateOp::verify() {
  if (verifyCommon().failed())
    return mlir::failure();

  if (auto mo = getMemoryOrder()) {
    if (*mo == ClauseMemoryOrderKind::Acq_rel ||
        *mo == ClauseMemoryOrderKind::Acquire) {
      return emitError(
          "memory-order must not be acq_rel or acquire for atomic updates");
    }
  }

  return verifySynchronizationHint(*this, getHint());
}

LogicalResult AtomicUpdateOp::verifyRegions() { return verifyRegionsCommon(); }

//===----------------------------------------------------------------------===//
// Verifier for AtomicCaptureOp
//===----------------------------------------------------------------------===//

AtomicReadOp AtomicCaptureOp::getAtomicReadOp() {
  if (auto op = dyn_cast<AtomicReadOp>(getFirstOp()))
    return op;
  return dyn_cast<AtomicReadOp>(getSecondOp());
}

AtomicWriteOp AtomicCaptureOp::getAtomicWriteOp() {
  if (auto op = dyn_cast<AtomicWriteOp>(getFirstOp()))
    return op;
  return dyn_cast<AtomicWriteOp>(getSecondOp());
}

AtomicUpdateOp AtomicCaptureOp::getAtomicUpdateOp() {
  if (auto op = dyn_cast<AtomicUpdateOp>(getFirstOp()))
    return op;
  return dyn_cast<AtomicUpdateOp>(getSecondOp());
}

LogicalResult AtomicCaptureOp::verify() {
  return verifySynchronizationHint(*this, getHint());
}

LogicalResult AtomicCaptureOp::verifyRegions() {
  if (verifyRegionsCommon().failed())
    return mlir::failure();

  if (getFirstOp()->getAttr("hint") || getSecondOp()->getAttr("hint"))
    return emitOpError(
        "operations inside capture region must not have hint clause");

  if (getFirstOp()->getAttr("memory_order") ||
      getSecondOp()->getAttr("memory_order"))
    return emitOpError(
        "operations inside capture region must not have memory_order clause");
  return success();
}

//===----------------------------------------------------------------------===//
// CancelOp
//===----------------------------------------------------------------------===//

void CancelOp::build(OpBuilder &builder, OperationState &state,
<<<<<<< HEAD
                     const CancelClauseOps &clauses) {
  CancelOp::build(builder, state, clauses.cancelDirectiveNameAttr,
                  clauses.ifVar);
=======
                     const CancelOperands &clauses) {
  CancelOp::build(builder, state, clauses.cancelDirective, clauses.ifVar);
>>>>>>> 9c4aab8c
}

LogicalResult CancelOp::verify() {
  ClauseCancellationConstructType cct = getCancelDirective();
  Operation *parentOp = (*this)->getParentOp();

  if (!parentOp) {
    return emitOpError() << "must be used within a region supporting "
                            "cancel directive";
  }

  if ((cct == ClauseCancellationConstructType::Parallel) &&
      !isa<ParallelOp>(parentOp)) {
    return emitOpError() << "cancel parallel must appear "
                         << "inside a parallel region";
  }
  if (cct == ClauseCancellationConstructType::Loop) {
    auto loopOp = dyn_cast<LoopNestOp>(parentOp);
    auto wsloopOp = llvm::dyn_cast_if_present<WsloopOp>(
        loopOp ? loopOp->getParentOp() : nullptr);

    if (!wsloopOp) {
      return emitOpError()
             << "cancel loop must appear inside a worksharing-loop region";
    }
    if (wsloopOp.getNowaitAttr()) {
      return emitError() << "A worksharing construct that is canceled "
                         << "must not have a nowait clause";
    }
    if (wsloopOp.getOrderedAttr()) {
      return emitError() << "A worksharing construct that is canceled "
                         << "must not have an ordered clause";
    }

  } else if (cct == ClauseCancellationConstructType::Sections) {
    if (!(isa<SectionsOp>(parentOp) || isa<SectionOp>(parentOp))) {
      return emitOpError() << "cancel sections must appear "
                           << "inside a sections region";
    }
    if (isa_and_nonnull<SectionsOp>(parentOp->getParentOp()) &&
        cast<SectionsOp>(parentOp->getParentOp()).getNowaitAttr()) {
      return emitError() << "A sections construct that is canceled "
                         << "must not have a nowait clause";
    }
  }
  // TODO : Add more when we support taskgroup.
  return success();
}

//===----------------------------------------------------------------------===//
// CancellationPointOp
//===----------------------------------------------------------------------===//

void CancellationPointOp::build(OpBuilder &builder, OperationState &state,
<<<<<<< HEAD
                                const CancellationPointClauseOps &clauses) {
  CancellationPointOp::build(builder, state, clauses.cancelDirectiveNameAttr);
=======
                                const CancellationPointOperands &clauses) {
  CancellationPointOp::build(builder, state, clauses.cancelDirective);
>>>>>>> 9c4aab8c
}

LogicalResult CancellationPointOp::verify() {
  ClauseCancellationConstructType cct = getCancelDirective();
  Operation *parentOp = (*this)->getParentOp();

  if (!parentOp) {
    return emitOpError() << "must be used within a region supporting "
                            "cancellation point directive";
  }

  if ((cct == ClauseCancellationConstructType::Parallel) &&
      !(isa<ParallelOp>(parentOp))) {
    return emitOpError() << "cancellation point parallel must appear "
                         << "inside a parallel region";
  }
  if ((cct == ClauseCancellationConstructType::Loop) &&
      (!isa<LoopNestOp>(parentOp) || !isa<WsloopOp>(parentOp->getParentOp()))) {
    return emitOpError() << "cancellation point loop must appear "
                         << "inside a worksharing-loop region";
  }
  if ((cct == ClauseCancellationConstructType::Sections) &&
      !(isa<SectionsOp>(parentOp) || isa<SectionOp>(parentOp))) {
    return emitOpError() << "cancellation point sections must appear "
                         << "inside a sections region";
  }
  // TODO : Add more when we support taskgroup.
  return success();
}

//===----------------------------------------------------------------------===//
// MapBoundsOp
//===----------------------------------------------------------------------===//

LogicalResult MapBoundsOp::verify() {
  auto extent = getExtent();
  auto upperbound = getUpperBound();
  if (!extent && !upperbound)
    return emitError("expected extent or upperbound.");
  return success();
}

void PrivateClauseOp::build(OpBuilder &odsBuilder, OperationState &odsState,
                            TypeRange /*result_types*/, StringAttr symName,
                            TypeAttr type) {
  PrivateClauseOp::build(
      odsBuilder, odsState, symName, type,
      DataSharingClauseTypeAttr::get(odsBuilder.getContext(),
                                     DataSharingClauseType::Private));
}

LogicalResult PrivateClauseOp::verify() {
  Type symType = getType();

  auto verifyTerminator = [&](Operation *terminator,
                              bool yieldsValue) -> LogicalResult {
    if (!terminator->getBlock()->getSuccessors().empty())
      return success();

    if (!llvm::isa<YieldOp>(terminator))
      return mlir::emitError(terminator->getLoc())
             << "expected exit block terminator to be an `omp.yield` op.";

    YieldOp yieldOp = llvm::cast<YieldOp>(terminator);
    TypeRange yieldedTypes = yieldOp.getResults().getTypes();

    if (!yieldsValue) {
      if (yieldedTypes.empty())
        return success();

      return mlir::emitError(terminator->getLoc())
             << "Did not expect any values to be yielded.";
    }

    if (yieldedTypes.size() == 1 && yieldedTypes.front() == symType)
      return success();

    auto error = mlir::emitError(yieldOp.getLoc())
                 << "Invalid yielded value. Expected type: " << symType
                 << ", got: ";

    if (yieldedTypes.empty())
      error << "None";
    else
      error << yieldedTypes;

    return error;
  };

  auto verifyRegion = [&](Region &region, unsigned expectedNumArgs,
                          StringRef regionName,
                          bool yieldsValue) -> LogicalResult {
    assert(!region.empty());

    if (region.getNumArguments() != expectedNumArgs)
      return mlir::emitError(region.getLoc())
             << "`" << regionName << "`: "
             << "expected " << expectedNumArgs
             << " region arguments, got: " << region.getNumArguments();

    for (Block &block : region) {
      // MLIR will verify the absence of the terminator for us.
      if (!block.mightHaveTerminator())
        continue;

      if (failed(verifyTerminator(block.getTerminator(), yieldsValue)))
        return failure();
    }

    return success();
  };

  if (failed(verifyRegion(getAllocRegion(), /*expectedNumArgs=*/1, "alloc",
                          /*yieldsValue=*/true)))
    return failure();

  DataSharingClauseType dsType = getDataSharingType();

  if (dsType == DataSharingClauseType::Private && !getCopyRegion().empty())
    return emitError("`private` clauses require only an `alloc` region.");

  if (dsType == DataSharingClauseType::FirstPrivate && getCopyRegion().empty())
    return emitError(
        "`firstprivate` clauses require both `alloc` and `copy` regions.");

  if (dsType == DataSharingClauseType::FirstPrivate &&
      failed(verifyRegion(getCopyRegion(), /*expectedNumArgs=*/2, "copy",
                          /*yieldsValue=*/true)))
    return failure();

  if (!getDeallocRegion().empty() &&
      failed(verifyRegion(getDeallocRegion(), /*expectedNumArgs=*/1, "dealloc",
                          /*yieldsValue=*/false)))
    return failure();

  return success();
}

//===----------------------------------------------------------------------===//
// Spec 5.2: Masked construct (10.5)
//===----------------------------------------------------------------------===//

void MaskedOp::build(OpBuilder &builder, OperationState &state,
<<<<<<< HEAD
                     const MaskedClauseOps &clauses) {
  MaskedOp::build(builder, state, clauses.filteredThreadIdVar);
=======
                     const MaskedOperands &clauses) {
  MaskedOp::build(builder, state, clauses.filteredThreadId);
>>>>>>> 9c4aab8c
}

#define GET_ATTRDEF_CLASSES
#include "mlir/Dialect/OpenMP/OpenMPOpsAttributes.cpp.inc"

#define GET_OP_CLASSES
#include "mlir/Dialect/OpenMP/OpenMPOps.cpp.inc"

#define GET_TYPEDEF_CLASSES
#include "mlir/Dialect/OpenMP/OpenMPOpsTypes.cpp.inc"<|MERGE_RESOLUTION|>--- conflicted
+++ resolved
@@ -494,11 +494,7 @@
             return success();
           })))
     return failure();
-<<<<<<< HEAD
-  isByRef = makeDenseBoolArrayAttr(parser.getContext(), isByRefVec);
-=======
   byref = makeDenseBoolArrayAttr(parser.getContext(), isByRefVec);
->>>>>>> 9c4aab8c
 
   auto *argsBegin = regionPrivateArgs.begin();
   MutableArrayRef argsSubrange(argsBegin + regionArgOffset,
@@ -597,19 +593,11 @@
 /// reduction-entry-list ::= reduction-entry
 ///                        | reduction-entry-list `,` reduction-entry
 /// reduction-entry ::= (`byref`)? symbol-ref `->` ssa-id `:` type
-<<<<<<< HEAD
-static ParseResult
-parseReductionVarList(OpAsmParser &parser,
-                      SmallVectorImpl<OpAsmParser::UnresolvedOperand> &operands,
-                      SmallVectorImpl<Type> &types, DenseBoolArrayAttr &isByRef,
-                      ArrayAttr &reductionSymbols) {
-=======
 static ParseResult parseReductionVarList(
     OpAsmParser &parser,
     SmallVectorImpl<OpAsmParser::UnresolvedOperand> &reductionVars,
     SmallVectorImpl<Type> &reductionTypes, DenseBoolArrayAttr &reductionByref,
     ArrayAttr &reductionSyms) {
->>>>>>> 9c4aab8c
   SmallVector<SymbolRefAttr> reductionVec;
   SmallVector<bool> isByRefVec;
   if (failed(parser.parseCommaSeparatedList([&]() {
@@ -623,31 +611,13 @@
         return success();
       })))
     return failure();
-<<<<<<< HEAD
-  isByRef = makeDenseBoolArrayAttr(parser.getContext(), isByRefVec);
-  SmallVector<Attribute> reductions(reductionVec.begin(), reductionVec.end());
-  reductionSymbols = ArrayAttr::get(parser.getContext(), reductions);
-=======
   reductionByref = makeDenseBoolArrayAttr(parser.getContext(), isByRefVec);
   SmallVector<Attribute> reductions(reductionVec.begin(), reductionVec.end());
   reductionSyms = ArrayAttr::get(parser.getContext(), reductions);
->>>>>>> 9c4aab8c
   return success();
 }
 
 /// Print Reduction clause
-<<<<<<< HEAD
-static void printReductionVarList(OpAsmPrinter &p, Operation *op,
-                                  OperandRange reductionVars,
-                                  TypeRange reductionTypes,
-                                  std::optional<DenseBoolArrayAttr> isByRef,
-                                  std::optional<ArrayAttr> reductions) {
-  auto getByRef = [&](unsigned i) -> const char * {
-    if (!isByRef || !*isByRef)
-      return "";
-    assert(isByRef->empty() || i < isByRef->size());
-    if (!isByRef->empty() && (*isByRef)[i])
-=======
 static void
 printReductionVarList(OpAsmPrinter &p, Operation *op,
                       OperandRange reductionVars, TypeRange reductionTypes,
@@ -658,7 +628,6 @@
       return "";
     assert(reductionByref->empty() || i < reductionByref->size());
     if (!reductionByref->empty() && (*reductionByref)[i])
->>>>>>> 9c4aab8c
       return "byref ";
     return "";
   };
@@ -666,13 +635,8 @@
   for (unsigned i = 0, e = reductionVars.size(); i < e; ++i) {
     if (i != 0)
       p << ", ";
-<<<<<<< HEAD
-    p << getByRef(i) << (*reductions)[i] << " -> " << reductionVars[i] << " : "
-      << reductionVars[i].getType();
-=======
     p << getByRef(i) << (*reductionSyms)[i] << " -> " << reductionVars[i]
       << " : " << reductionVars[i].getType();
->>>>>>> 9c4aab8c
   }
 }
 
@@ -680,21 +644,13 @@
 static LogicalResult
 verifyReductionVarList(Operation *op, std::optional<ArrayAttr> reductionSyms,
                        OperandRange reductionVars,
-<<<<<<< HEAD
-                       std::optional<ArrayRef<bool>> byRef) {
-=======
                        std::optional<ArrayRef<bool>> reductionByref) {
->>>>>>> 9c4aab8c
   if (!reductionVars.empty()) {
     if (!reductionSyms || reductionSyms->size() != reductionVars.size())
       return op->emitOpError()
              << "expected as many reduction symbol references "
                 "as reduction variables";
-<<<<<<< HEAD
-    if (byRef && byRef->size() != reductionVars.size())
-=======
     if (reductionByref && reductionByref->size() != reductionVars.size())
->>>>>>> 9c4aab8c
       return op->emitError() << "expected as many reduction variable by "
                                 "reference attributes as reduction variables";
   } else {
@@ -1215,23 +1171,14 @@
 }
 
 static void printMapEntries(OpAsmPrinter &p, Operation *op,
-<<<<<<< HEAD
-                            OperandRange mapOperands,
-                            TypeRange mapOperandTypes) {
-=======
                             OperandRange mapVars, TypeRange mapTypes) {
->>>>>>> 9c4aab8c
   // Get pointer to the region if this is an omp.target, because printing map
   // clauses for that operation has to also show the correspondence of each
   // variable to the corresponding block argument.
   Block *entryBlock = isa<TargetOp>(op) ? &op->getRegion(0).front() : nullptr;
   unsigned argIndex = 0;
 
-<<<<<<< HEAD
-  for (const auto &mapOp : mapOperands) {
-=======
   for (const auto &mapOp : mapVars) {
->>>>>>> 9c4aab8c
     p << mapOp;
     if (entryBlock) {
       const auto &blockArg = entryBlock->getArgument(argIndex);
@@ -1506,16 +1453,6 @@
                      const TargetOperands &clauses) {
   MLIRContext *ctx = builder.getContext();
   // TODO Store clauses in op: allocateVars, allocatorVars, inReductionVars,
-<<<<<<< HEAD
-  // inReduceVarByRef, inReductionDeclSymbols, reductionVars, reduceVarByRef,
-  // reductionDeclSymbols.
-  TargetOp::build(
-      builder, state, clauses.ifVar, clauses.deviceVar, clauses.threadLimitVar,
-      makeArrayAttr(ctx, clauses.dependTypeAttrs), clauses.dependVars,
-      clauses.nowaitAttr, clauses.isDevicePtrVars, clauses.hasDeviceAddrVars,
-      clauses.mapVars, clauses.privateVars,
-      makeArrayAttr(ctx, clauses.privatizers));
-=======
   // inReductionByref, inReductionSyms.
   TargetOp::build(builder, state, /*allocate_vars=*/{}, /*allocator_vars=*/{},
                   makeArrayAttr(ctx, clauses.dependKinds), clauses.dependVars,
@@ -1524,7 +1461,6 @@
                   /*in_reduction_syms=*/nullptr, clauses.isDevicePtrVars,
                   clauses.mapVars, clauses.nowait, clauses.privateVars,
                   makeArrayAttr(ctx, clauses.privateSyms), clauses.threadLimit);
->>>>>>> 9c4aab8c
 }
 
 LogicalResult TargetOp::verify() {
@@ -1540,21 +1476,12 @@
 
 void ParallelOp::build(OpBuilder &builder, OperationState &state,
                        ArrayRef<NamedAttribute> attributes) {
-<<<<<<< HEAD
-  ParallelOp::build(
-      builder, state, /*if_expr=*/nullptr, /*num_threads_var=*/nullptr,
-      /*allocate_vars=*/ValueRange(), /*allocators_vars=*/ValueRange(),
-      /*reduction_vars=*/ValueRange(), /*reduction_vars_byref=*/nullptr,
-      /*reductions=*/nullptr, /*proc_bind_val=*/nullptr,
-      /*private_vars=*/ValueRange(), /*privatizers=*/nullptr);
-=======
   ParallelOp::build(builder, state, /*allocate_vars=*/ValueRange(),
                     /*allocator_vars=*/ValueRange(), /*if_expr=*/nullptr,
                     /*num_threads=*/nullptr, /*private_vars=*/ValueRange(),
                     /*private_syms=*/nullptr, /*proc_bind_kind=*/nullptr,
                     /*reduction_vars=*/ValueRange(),
                     /*reduction_byref=*/nullptr, /*reduction_syms=*/nullptr);
->>>>>>> 9c4aab8c
   state.addAttributes(attributes);
 }
 
@@ -1562,22 +1489,12 @@
                        const ParallelOperands &clauses) {
   MLIRContext *ctx = builder.getContext();
 
-<<<<<<< HEAD
-  ParallelOp::build(builder, state, clauses.ifVar, clauses.numThreadsVar,
-                    clauses.allocateVars, clauses.allocatorVars,
-                    clauses.reductionVars,
-                    makeDenseBoolArrayAttr(ctx, clauses.reductionVarsByRef),
-                    makeArrayAttr(ctx, clauses.reductionDeclSymbols),
-                    clauses.procBindKindAttr, clauses.privateVars,
-                    makeArrayAttr(ctx, clauses.privatizers));
-=======
   ParallelOp::build(builder, state, clauses.allocateVars, clauses.allocatorVars,
                     clauses.ifVar, clauses.numThreads, clauses.privateVars,
                     makeArrayAttr(ctx, clauses.privateSyms),
                     clauses.procBindKind, clauses.reductionVars,
                     makeDenseBoolArrayAttr(ctx, clauses.reductionByref),
                     makeArrayAttr(ctx, clauses.reductionSyms));
->>>>>>> 9c4aab8c
 }
 
 template <typename OpType>
@@ -1665,15 +1582,6 @@
 void TeamsOp::build(OpBuilder &builder, OperationState &state,
                     const TeamsOperands &clauses) {
   MLIRContext *ctx = builder.getContext();
-<<<<<<< HEAD
-  // TODO Store clauses in op: privateVars, privatizers.
-  TeamsOp::build(builder, state, clauses.numTeamsLowerVar,
-                 clauses.numTeamsUpperVar, clauses.ifVar,
-                 clauses.threadLimitVar, clauses.allocateVars,
-                 clauses.allocatorVars, clauses.reductionVars,
-                 makeDenseBoolArrayAttr(ctx, clauses.reductionVarsByRef),
-                 makeArrayAttr(ctx, clauses.reductionDeclSymbols));
-=======
   // TODO Store clauses in op: privateVars, privateSyms.
   TeamsOp::build(builder, state, clauses.allocateVars, clauses.allocatorVars,
                  clauses.ifVar, clauses.numTeamsLower, clauses.numTeamsUpper,
@@ -1682,7 +1590,6 @@
                  makeDenseBoolArrayAttr(ctx, clauses.reductionByref),
                  makeArrayAttr(ctx, clauses.reductionSyms),
                  clauses.threadLimit);
->>>>>>> 9c4aab8c
 }
 
 LogicalResult TeamsOp::verify() {
@@ -1713,13 +1620,8 @@
     return emitError(
         "expected equal sizes for allocate and allocator variables");
 
-<<<<<<< HEAD
-  return verifyReductionVarList(*this, getReductions(), getReductionVars(),
-                                getReductionVarsByref());
-=======
   return verifyReductionVarList(*this, getReductionSyms(), getReductionVars(),
                                 getReductionByref());
->>>>>>> 9c4aab8c
 }
 
 //===----------------------------------------------------------------------===//
@@ -1729,21 +1631,12 @@
 void SectionsOp::build(OpBuilder &builder, OperationState &state,
                        const SectionsOperands &clauses) {
   MLIRContext *ctx = builder.getContext();
-<<<<<<< HEAD
-  // TODO Store clauses in op: privateVars, privatizers.
-  SectionsOp::build(builder, state, clauses.reductionVars,
-                    makeDenseBoolArrayAttr(ctx, clauses.reductionVarsByRef),
-                    makeArrayAttr(ctx, clauses.reductionDeclSymbols),
-                    clauses.allocateVars, clauses.allocatorVars,
-                    clauses.nowaitAttr);
-=======
   // TODO Store clauses in op: privateVars, privateSyms.
   SectionsOp::build(builder, state, clauses.allocateVars, clauses.allocatorVars,
                     clauses.nowait, /*private_vars=*/{},
                     /*private_syms=*/nullptr, clauses.reductionVars,
                     makeDenseBoolArrayAttr(ctx, clauses.reductionByref),
                     makeArrayAttr(ctx, clauses.reductionSyms));
->>>>>>> 9c4aab8c
 }
 
 LogicalResult SectionsOp::verify() {
@@ -1751,13 +1644,8 @@
     return emitError(
         "expected equal sizes for allocate and allocator variables");
 
-<<<<<<< HEAD
-  return verifyReductionVarList(*this, getReductions(), getReductionVars(),
-                                getReductionVarsByref());
-=======
   return verifyReductionVarList(*this, getReductionSyms(), getReductionVars(),
                                 getReductionByref());
->>>>>>> 9c4aab8c
 }
 
 LogicalResult SectionsOp::verifyRegions() {
@@ -1844,17 +1732,6 @@
                      const WsloopOperands &clauses) {
   MLIRContext *ctx = builder.getContext();
   // TODO: Store clauses in op: allocateVars, allocatorVars, privateVars,
-<<<<<<< HEAD
-  // privatizers.
-  WsloopOp::build(builder, state, clauses.linearVars, clauses.linearStepVars,
-                  clauses.reductionVars,
-                  makeDenseBoolArrayAttr(ctx, clauses.reductionVarsByRef),
-                  makeArrayAttr(ctx, clauses.reductionDeclSymbols),
-                  clauses.scheduleValAttr, clauses.scheduleChunkVar,
-                  clauses.scheduleModAttr, clauses.scheduleSimdAttr,
-                  clauses.nowaitAttr, clauses.orderedAttr, clauses.orderAttr,
-                  clauses.orderModAttr);
-=======
   // privateSyms.
   WsloopOp::build(
       builder, state,
@@ -1865,7 +1742,6 @@
       makeDenseBoolArrayAttr(ctx, clauses.reductionByref),
       makeArrayAttr(ctx, clauses.reductionSyms), clauses.scheduleKind,
       clauses.scheduleChunk, clauses.scheduleMod, clauses.scheduleSimd);
->>>>>>> 9c4aab8c
 }
 
 LogicalResult WsloopOp::verify() {
@@ -1890,14 +1766,6 @@
 void SimdOp::build(OpBuilder &builder, OperationState &state,
                    const SimdOperands &clauses) {
   MLIRContext *ctx = builder.getContext();
-<<<<<<< HEAD
-  // TODO Store clauses in op: privateVars, privatizers, reductionVars,
-  // reduceVarByRef, reductionDeclSymbols.
-  SimdOp::build(builder, state, clauses.alignedVars,
-                makeArrayAttr(ctx, clauses.alignmentAttrs), clauses.ifVar,
-                clauses.nontemporalVars, clauses.orderAttr,
-                clauses.orderModAttr, clauses.safelenAttr, clauses.simdlenAttr);
-=======
   // TODO Store clauses in op: linearVars, linearStepVars, privateVars,
   // privateSyms, reductionVars, reductionByref, reductionSyms.
   SimdOp::build(builder, state, clauses.alignedVars,
@@ -1907,7 +1775,6 @@
                 /*private_vars=*/{}, /*private_syms=*/nullptr,
                 /*reduction_vars=*/{}, /*reduction_byref=*/nullptr,
                 /*reduction_syms=*/nullptr, clauses.safelen, clauses.simdlen);
->>>>>>> 9c4aab8c
 }
 
 LogicalResult SimdOp::verify() {
@@ -2068,16 +1935,6 @@
 void TaskOp::build(OpBuilder &builder, OperationState &state,
                    const TaskOperands &clauses) {
   MLIRContext *ctx = builder.getContext();
-<<<<<<< HEAD
-  // TODO Store clauses in op: privateVars, privatizers.
-  TaskOp::build(
-      builder, state, clauses.ifVar, clauses.finalVar, clauses.untiedAttr,
-      clauses.mergeableAttr, clauses.inReductionVars,
-      makeDenseBoolArrayAttr(ctx, clauses.inReductionVarsByRef),
-      makeArrayAttr(ctx, clauses.inReductionDeclSymbols), clauses.priorityVar,
-      makeArrayAttr(ctx, clauses.dependTypeAttrs), clauses.dependVars,
-      clauses.allocateVars, clauses.allocatorVars);
-=======
   // TODO Store clauses in op: privateVars, privateSyms.
   TaskOp::build(builder, state, clauses.allocateVars, clauses.allocatorVars,
                 makeArrayAttr(ctx, clauses.dependKinds), clauses.dependVars,
@@ -2086,7 +1943,6 @@
                 makeArrayAttr(ctx, clauses.inReductionSyms), clauses.mergeable,
                 clauses.priority, /*private_vars=*/{}, /*private_syms=*/nullptr,
                 clauses.untied);
->>>>>>> 9c4aab8c
 }
 
 LogicalResult TaskOp::verify() {
@@ -2094,15 +1950,9 @@
       verifyDependVarList(*this, getDependKinds(), getDependVars());
   return failed(verifyDependVars)
              ? verifyDependVars
-<<<<<<< HEAD
-             : verifyReductionVarList(*this, getInReductions(),
-                                      getInReductionVars(),
-                                      getInReductionVarsByref());
-=======
              : verifyReductionVarList(*this, getInReductionSyms(),
                                       getInReductionVars(),
                                       getInReductionByref());
->>>>>>> 9c4aab8c
 }
 
 //===----------------------------------------------------------------------===//
@@ -2112,19 +1962,6 @@
 void TaskgroupOp::build(OpBuilder &builder, OperationState &state,
                         const TaskgroupOperands &clauses) {
   MLIRContext *ctx = builder.getContext();
-<<<<<<< HEAD
-  TaskgroupOp::build(
-      builder, state, clauses.taskReductionVars,
-      makeDenseBoolArrayAttr(ctx, clauses.taskReductionVarsByRef),
-      makeArrayAttr(ctx, clauses.taskReductionDeclSymbols),
-      clauses.allocateVars, clauses.allocatorVars);
-}
-
-LogicalResult TaskgroupOp::verify() {
-  return verifyReductionVarList(*this, getTaskReductions(),
-                                getTaskReductionVars(),
-                                getTaskReductionVarsByref());
-=======
   TaskgroupOp::build(builder, state, clauses.allocateVars,
                      clauses.allocatorVars, clauses.taskReductionVars,
                      makeDenseBoolArrayAttr(ctx, clauses.taskReductionByref),
@@ -2135,7 +1972,6 @@
   return verifyReductionVarList(*this, getTaskReductionSyms(),
                                 getTaskReductionVars(),
                                 getTaskReductionByref());
->>>>>>> 9c4aab8c
 }
 
 //===----------------------------------------------------------------------===//
@@ -2145,18 +1981,6 @@
 void TaskloopOp::build(OpBuilder &builder, OperationState &state,
                        const TaskloopOperands &clauses) {
   MLIRContext *ctx = builder.getContext();
-<<<<<<< HEAD
-  // TODO Store clauses in op: privateVars, privatizers.
-  TaskloopOp::build(
-      builder, state, clauses.ifVar, clauses.finalVar, clauses.untiedAttr,
-      clauses.mergeableAttr, clauses.inReductionVars,
-      makeDenseBoolArrayAttr(ctx, clauses.inReductionVarsByRef),
-      makeArrayAttr(ctx, clauses.inReductionDeclSymbols), clauses.reductionVars,
-      makeDenseBoolArrayAttr(ctx, clauses.reductionVarsByRef),
-      makeArrayAttr(ctx, clauses.reductionDeclSymbols), clauses.priorityVar,
-      clauses.allocateVars, clauses.allocatorVars, clauses.grainsizeVar,
-      clauses.numTasksVar, clauses.nogroupAttr);
-=======
   // TODO Store clauses in op: privateVars, privateSyms.
   TaskloopOp::build(
       builder, state, clauses.allocateVars, clauses.allocatorVars,
@@ -2167,7 +1991,6 @@
       /*private_syms=*/nullptr, clauses.reductionVars,
       makeDenseBoolArrayAttr(ctx, clauses.reductionByref),
       makeArrayAttr(ctx, clauses.reductionSyms), clauses.untied);
->>>>>>> 9c4aab8c
 }
 
 SmallVector<Value> TaskloopOp::getAllReductionVars() {
@@ -2182,19 +2005,11 @@
   if (getAllocateVars().size() != getAllocatorVars().size())
     return emitError(
         "expected equal sizes for allocate and allocator variables");
-<<<<<<< HEAD
-  if (failed(verifyReductionVarList(*this, getReductions(), getReductionVars(),
-                                    getReductionVarsByref())) ||
-      failed(verifyReductionVarList(*this, getInReductions(),
-                                    getInReductionVars(),
-                                    getInReductionVarsByref())))
-=======
   if (failed(verifyReductionVarList(*this, getReductionSyms(),
                                     getReductionVars(), getReductionByref())) ||
       failed(verifyReductionVarList(*this, getInReductionSyms(),
                                     getInReductionVars(),
                                     getInReductionByref())))
->>>>>>> 9c4aab8c
     return failure();
 
   if (!getReductionVars().empty() && getNogroup())
@@ -2328,14 +2143,8 @@
 //===----------------------------------------------------------------------===//
 
 void CriticalDeclareOp::build(OpBuilder &builder, OperationState &state,
-<<<<<<< HEAD
-                              const CriticalClauseOps &clauses) {
-  CriticalDeclareOp::build(builder, state, clauses.criticalNameAttr,
-                           clauses.hintAttr);
-=======
                               const CriticalDeclareOperands &clauses) {
   CriticalDeclareOp::build(builder, state, clauses.symName, clauses.hint);
->>>>>>> 9c4aab8c
 }
 
 LogicalResult CriticalDeclareOp::verify() {
@@ -2553,14 +2362,8 @@
 //===----------------------------------------------------------------------===//
 
 void CancelOp::build(OpBuilder &builder, OperationState &state,
-<<<<<<< HEAD
-                     const CancelClauseOps &clauses) {
-  CancelOp::build(builder, state, clauses.cancelDirectiveNameAttr,
-                  clauses.ifVar);
-=======
                      const CancelOperands &clauses) {
   CancelOp::build(builder, state, clauses.cancelDirective, clauses.ifVar);
->>>>>>> 9c4aab8c
 }
 
 LogicalResult CancelOp::verify() {
@@ -2615,13 +2418,8 @@
 //===----------------------------------------------------------------------===//
 
 void CancellationPointOp::build(OpBuilder &builder, OperationState &state,
-<<<<<<< HEAD
-                                const CancellationPointClauseOps &clauses) {
-  CancellationPointOp::build(builder, state, clauses.cancelDirectiveNameAttr);
-=======
                                 const CancellationPointOperands &clauses) {
   CancellationPointOp::build(builder, state, clauses.cancelDirective);
->>>>>>> 9c4aab8c
 }
 
 LogicalResult CancellationPointOp::verify() {
@@ -2765,13 +2563,8 @@
 //===----------------------------------------------------------------------===//
 
 void MaskedOp::build(OpBuilder &builder, OperationState &state,
-<<<<<<< HEAD
-                     const MaskedClauseOps &clauses) {
-  MaskedOp::build(builder, state, clauses.filteredThreadIdVar);
-=======
                      const MaskedOperands &clauses) {
   MaskedOp::build(builder, state, clauses.filteredThreadId);
->>>>>>> 9c4aab8c
 }
 
 #define GET_ATTRDEF_CLASSES
