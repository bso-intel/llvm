--- conflicted
+++ resolved
@@ -19,8 +19,6 @@
 namespace comprehensive_bufferize {
 namespace scf_ext {
 
-<<<<<<< HEAD
-=======
 // bufferization.to_memref is not allowed to change the rank.
 static void ensureToMemrefOpIsValid(Value tensor, Type memrefType) {
 #ifndef NDEBUG
@@ -31,7 +29,6 @@
 #endif
 }
 
->>>>>>> 1e8336c5
 /// Bufferization of scf.execute_region. Can be analyzed, but bufferization not
 /// fully implemented at the moment.
 struct ExecuteRegionOpInterface
