//===- Vectorization.cpp - Implementation of linalg Vectorization ---------===//
//
// Part of the LLVM Project, under the Apache License v2.0 with LLVM Exceptions.
// See https://llvm.org/LICENSE.txt for license information.
// SPDX-License-Identifier: Apache-2.0 WITH LLVM-exception
//
//===----------------------------------------------------------------------===//
//
// This file implements the linalg dialect Vectorization transformations.
//
//===----------------------------------------------------------------------===//

#include "mlir/Analysis/SliceAnalysis.h"
#include "mlir/Dialect/Linalg/Analysis/DependenceAnalysis.h"
#include "mlir/Dialect/Linalg/IR/LinalgOps.h"
#include "mlir/Dialect/Linalg/Transforms/Transforms.h"
#include "mlir/Dialect/Linalg/Utils/Utils.h"
#include "mlir/Dialect/Utils/StructuredOpsUtils.h"
#include "mlir/Dialect/Vector/VectorOps.h"
#include "mlir/IR/AffineExpr.h"
#include "mlir/IR/Matchers.h"
#include "mlir/IR/PatternMatch.h"
#include "mlir/Pass/Pass.h"
#include "mlir/Support/LLVM.h"
#include "mlir/Transforms/RegionUtils.h"
#include "llvm/ADT/ScopeExit.h"
#include "llvm/ADT/TypeSwitch.h"
#include "llvm/Support/Debug.h"
#include "llvm/Support/raw_ostream.h"
#include <type_traits>

using namespace mlir;
using namespace mlir::linalg;

using llvm::dbgs;

#define DEBUG_TYPE "linalg-vectorization"

/// Return the unique instance of OpType in `block` if it is indeed unique.
/// Return null if none or more than 1 instances exist.
template <typename OpType>
static OpType getSingleOpOfType(Block &block) {
  OpType res;
  block.walk([&](OpType op) {
    if (res) {
      res = nullptr;
      return WalkResult::interrupt();
    }
    res = op;
    return WalkResult::advance();
  });
  return res;
}

/// Given an indexing `map` coming from a LinalgOp indexing, restricted to a
/// projectedPermutation, compress the unused dimensions to serve as a
/// permutation_map for a vector transfer operation.
/// For example, given a linalg op such as:
///
/// ```
///   %0 = linalg.generic {
///        indexing_maps = affine_map<(d0, d1, d2, d3, d4) -> (d4, d0, d2)>,
///        indexing_maps = affine_map<(d0, d1, d2, d3, d4) -> (d1, d3)>
///      }
///     ins(%0 : tensor<2x3x4xf32>)
///    outs(%1 : tensor<5x6xf32>)
/// ```
///
/// the iteration domain size of the linalg op is 3x5x4x6x2. The first affine
/// map is reindexed to `affine_map<(d0, d1, d2) -> (d2, d0, d1)>`, the second
/// affine map is reindexed to `affine_map<(d0, d1) -> (d0, d1)>`.
static AffineMap reindexIndexingMap(AffineMap map) {
  assert(map.isProjectedPermutation() && "expected projected permutation");
  auto res = compressUnusedDims(map);
  assert(res.getNumDims() == res.getNumResults() &&
         "expected reindexed map with same number of dims and results");
  return res;
}

/// Helper data structure to represent the result of vectorization.
/// In certain specific cases, like terminators, we do not want to propagate/
enum VectorizationStatus {
  /// Op failed to vectorize.
  Failure = 0,
  /// Op vectorized and custom function took care of replacement logic
  NoReplace,
  /// Op vectorized into a new Op whose results will replace original Op's
  /// results.
  NewOp
  // TODO: support values if Op vectorized to Many-Ops whose results we need to
  // aggregate for replacement.
};
struct VectorizationResult {
  /// Return status from vectorizing the current op.
  enum VectorizationStatus status = VectorizationStatus::Failure;
  /// New vectorized operation to replace the current op.
  /// Replacement behavior is specified by `status`.
  Operation *newOp;
};

/// Return a vector type of the same shape and element type as the (assumed)
/// ShapedType of `v`.
static VectorType extractVectorTypeFromShapedValue(Value v) {
  auto st = v.getType().cast<ShapedType>();
  if (st.isa<MemRefType>() && st.getShape().empty())
    return VectorType();
  return VectorType::get(st.getShape(), st.getElementType());
}

/// Given an `outputOperand` of a LinalgOp, compute the intersection of the
/// forward slice starting from `outputOperand` and the backward slice
/// starting from the corresponding linalg.yield operand.
/// This intersection is assumed to have a single binary operation that is
/// the reduction operation. Multiple reduction operations would impose an
/// ordering between reduction dimensions and is currently unsupported in
/// Linalg. This limitation is motivated by the fact that e.g.
/// min(max(X)) != max(min(X))
// TODO: use in LinalgOp verification, there is a circular dependency atm.
static Operation *getSingleBinaryOpAssumedReduction(OpOperand &outputOperand) {
  auto linalgOp = cast<LinalgOp>(outputOperand.getOwner());
  auto yieldOp = cast<YieldOp>(linalgOp->getRegion(0).front().getTerminator());
  unsigned yieldNum =
      outputOperand.getOperandNumber() - linalgOp.getNumInputs();
  llvm::SetVector<Operation *> backwardSlice, forwardSlice;
  BlockArgument bbArg = linalgOp->getRegion(0).front().getArgument(
      outputOperand.getOperandNumber());
  Value yieldVal = yieldOp->getOperand(yieldNum);
  getBackwardSlice(yieldVal, &backwardSlice, [&](Operation *op) {
    return op->getParentOp() == linalgOp;
  });
  backwardSlice.insert(yieldVal.getDefiningOp());
  getForwardSlice(bbArg, &forwardSlice,
                  [&](Operation *op) { return op->getParentOp() == linalgOp; });
  // Search for the (assumed unique) elementwiseMappable op at the intersection
  // of forward and backward slices.
  Operation *reductionOp = nullptr;
  for (Operation *op : llvm::reverse(backwardSlice)) {
    if (!forwardSlice.contains(op))
      continue;
    if (OpTrait::hasElementwiseMappableTraits(op)) {
      if (reductionOp) {
        // Reduction detection fails: found more than 1 elementwise-mappable op.
        return nullptr;
      }
      reductionOp = op;
    }
  }
  // TODO: also assert no other subsequent ops break the reduction.
  return reductionOp;
}

/// If `value` of assumed VectorType has a shape different than `shape`, try to
/// build and return a new vector.broadcast to `shape`.
/// Otherwise, just return `value`.
// TODO: this is best effort atm and there is currently no guarantee of
// correctness for the broadcast semantics.
static Value broadcastIfNeeded(OpBuilder &b, Value value,
                               ArrayRef<int64_t> shape) {
  unsigned numDimsGtOne = std::count_if(shape.begin(), shape.end(),
                                        [](int64_t val) { return val > 1; });
  auto vecType = value.getType().dyn_cast<VectorType>();
  if (shape.empty() ||
      (vecType != nullptr &&
       (vecType.getShape() == shape || vecType.getRank() > numDimsGtOne)))
    return value;
  auto newVecType = VectorType::get(shape, vecType ? vecType.getElementType()
                                                   : value.getType());
  return b.create<vector::BroadcastOp>(b.getInsertionPoint()->getLoc(),
                                       newVecType, value);
}

static llvm::Optional<vector::CombiningKind>
getKindForOp(Operation *reductionOp) {
  if (!reductionOp)
    return llvm::None;
  return llvm::TypeSwitch<Operation *, llvm::Optional<vector::CombiningKind>>(
             reductionOp)
      .Case<AddIOp, AddFOp>([&](auto op) {
        return llvm::Optional<vector::CombiningKind>{
            vector::CombiningKind::ADD};
      })
      .Default([&](auto op) { return llvm::None; });
}

/// If value of assumed VectorType has a shape different than `shape`, build and
/// return a new vector.broadcast to `shape`.
/// Otherwise, just return value.
static Value reduceIfNeeded(OpBuilder &b, VectorType targetVectorType,
                            Value value, OpOperand &outputOperand) {
  assert(targetVectorType.getShape() ==
         outputOperand.get().getType().cast<ShapedType>().getShape());
  auto vecType = value.getType().dyn_cast<VectorType>();
  if (!vecType || vecType.getShape() == targetVectorType.getShape())
    return value;
  // At this point, we know we need to reduce. Detect the reduction operator.
  // TODO: Use the generic reduction detection util.
  Operation *reductionOp = getSingleBinaryOpAssumedReduction(outputOperand);
  auto linalgOp = cast<LinalgOp>(outputOperand.getOwner());
  unsigned pos = 0;
  MLIRContext *ctx = b.getContext();
  SmallVector<AffineExpr> exprs;
  for (auto s : linalgOp.iterator_types())
    if (isParallelIterator(s))
      exprs.push_back(getAffineDimExpr(pos++, ctx));
  auto loc = value.getLoc();
  // TODO: reuse common CombiningKing logic and support more than add.
  auto maybeKind = getKindForOp(reductionOp);
  assert(maybeKind && "Failed precondition: could not get reduction kind");
  unsigned idx = 0;
  SmallVector<bool> reductionMask(linalgOp.iterator_types().size(), false);
  for (auto attr : linalgOp.iterator_types()) {
    if (isReductionIteratorType(attr))
      reductionMask[idx] = true;
    ++idx;
  }
  return b.create<vector::MultiDimReductionOp>(loc, value, reductionMask,
                                               *maybeKind);
}

/// Build a vector.transfer_read from `source` at indices set to all `0`.
/// If source has rank zero, build an memref.load.
/// Return the produced value.
static Value buildVectorRead(OpBuilder &b, Value source, VectorType vectorType,
                             AffineMap map) {
  Location loc = source.getLoc();
  auto shapedType = source.getType().cast<ShapedType>();
  SmallVector<Value> indices(shapedType.getRank(),
                             b.create<ConstantIndexOp>(loc, 0));
  return b.create<vector::TransferReadOp>(loc, vectorType, source, indices,
                                          map);
}

/// Build a vector.transfer_write of `value` into `outputOperand` at indices set
/// to all `0`; where `outputOperand` is an output operand of the LinalgOp
/// currently being vectorized. If `dest` has null rank, build an memref.store.
/// Return the produced value or null if no value is produced.
static Value buildVectorWrite(OpBuilder &b, Value value,
                              OpOperand &outputOperand) {
  Operation *write;
  Location loc = value.getLoc();
  auto shapedType = outputOperand.get().getType().cast<ShapedType>();
  if (VectorType vectorType =
          extractVectorTypeFromShapedValue(outputOperand.get())) {
    auto linalgOp = cast<LinalgOp>(outputOperand.getOwner());
    AffineMap map = reindexIndexingMap(
        linalgOp.getIndexingMap(outputOperand.getOperandNumber()));
    SmallVector<Value> indices(shapedType.getRank(),
                               b.create<ConstantIndexOp>(loc, 0));
    value = broadcastIfNeeded(b, value, vectorType.getShape());
    value = reduceIfNeeded(b, vectorType, value, outputOperand);
    write = b.create<vector::TransferWriteOp>(loc, value, outputOperand.get(),
                                              indices, map);
  } else {
    write = b.create<memref::StoreOp>(loc, value, outputOperand.get());
  }
  LLVM_DEBUG(dbgs() << "\n[" DEBUG_TYPE "]: vectorized op: " << *write);
  if (!write->getResults().empty())
    return write->getResult(0);
  return Value();
}

// Custom vectorization function type. Produce a vector form of Operation*
// assuming all its vectorized operands are already in the BlockAndValueMapping.
// Return nullptr if the Operation cannot be vectorized.
using CustomVectorizationHook = std::function<VectorizationResult(
    Operation *, const BlockAndValueMapping &)>;

/// Helper function to vectorize the terminator of a `linalgOp`. New result
/// vector values are appended to `newResults`. Return
/// VectorizationStatus::NoReplace to signal the vectorization algorithm that it
/// should not try to map produced operations and instead return the results
/// using the `newResults` vector making them available to the
/// vectorization algorithm for RAUW. This function is meant to be used as a
/// CustomVectorizationHook.
static VectorizationResult
vectorizeLinalgYield(OpBuilder &b, Operation *op,
                     const BlockAndValueMapping &bvm, LinalgOp linalgOp,
                     SmallVectorImpl<Value> &newResults) {
  auto yieldOp = dyn_cast<linalg::YieldOp>(op);
  if (!yieldOp)
    return VectorizationResult{VectorizationStatus::Failure, nullptr};
  for (auto outputs : llvm::enumerate(yieldOp.values())) {
    // TODO: Scan for an opportunity for reuse.
    // TODO: use a map.
    Value vectorValue = bvm.lookup(outputs.value());
    Value newResult = buildVectorWrite(
        b, vectorValue, linalgOp.getOutputOpOperands()[outputs.index()]);
    if (newResult)
      newResults.push_back(newResult);
  }
  return VectorizationResult{VectorizationStatus::NoReplace, nullptr};
}

/// Helper function to vectorize the index operations of a `linalgOp`. Return
/// VectorizationStatus::NewOp to signal the vectorization algorithm that it
/// should map the produced operations. This function is meant to be used as a
/// CustomVectorizationHook.
static VectorizationResult vectorizeLinalgIndex(OpBuilder &b, Operation *op,
                                                LinalgOp linalgOp) {
  IndexOp indexOp = dyn_cast<linalg::IndexOp>(op);
  if (!indexOp)
    return VectorizationResult{VectorizationStatus::Failure, nullptr};
  auto loc = indexOp.getLoc();
  // Compute the static loop sizes of the index op.
  auto targetShape = linalgOp.computeStaticLoopSizes();
  // Compute a one-dimensional index vector for the index op dimension.
  SmallVector<int64_t> constantSeq(
      llvm::seq<int64_t>(0, targetShape[indexOp.dim()]));
  ConstantOp constantOp =
      b.create<ConstantOp>(loc, b.getIndexVectorAttr(constantSeq));
  // Return the one-dimensional index vector if it lives in the trailing
  // dimension of the iteration space since the vectorization algorithm in this
  // case can handle the broadcast.
  if (indexOp.dim() == targetShape.size() - 1)
    return VectorizationResult{VectorizationStatus::NewOp, constantOp};
  // Otherwise permute the targetShape to move the index dimension last,
  // broadcast the one-dimensional index vector to the permuted shape, and
  // finally transpose the broadcasted index vector to undo the permutation.
  std::swap(targetShape[indexOp.dim()], targetShape.back());
  auto broadCastOp = b.create<vector::BroadcastOp>(
      loc, VectorType::get(targetShape, b.getIndexType()), constantOp);
  SmallVector<int64_t> transposition(
      llvm::seq<int64_t>(0, linalgOp.getNumLoops()));
  std::swap(transposition.back(), transposition[indexOp.dim()]);
  auto transposeOp =
      b.create<vector::TransposeOp>(loc, broadCastOp, transposition);
  return VectorizationResult{VectorizationStatus::NewOp, transposeOp};
}

/// Generic vectorization for a single operation `op`, given already vectorized
/// operands carried by `bvm`. Vectorization occurs as follows:
///   1. Try to apply any of the `customVectorizationHooks` and return its
///   result on success.
///   2. Clone any constant in the current scope without vectorization: each
///   consumer of the constant will later determine the shape to which the
///   constant needs to be broadcast to.
///   3. Fail on any remaining non `ElementwiseMappable` op. It is the purpose
///   of the `customVectorizationHooks` to cover such cases.
///   4. Clone `op` in vector form to a vector of shape prescribed by the first
///   operand of maximal rank. Other operands have smaller rank and are
///   broadcast accordingly. It is assumed this broadcast is always legal,
///   otherwise, it means one of the `customVectorizationHooks` is incorrect.
///
/// This function assumes all operands of `op` have been vectorized and are in
/// the `bvm` mapping. As a consequence, this function is meant to be called on
/// a topologically-sorted list of ops.
/// This function does not update `bvm` but returns a VectorizationStatus that
/// instructs the caller what `bvm` update needs to occur.
static VectorizationResult
vectorizeOneOp(OpBuilder &b, Operation *op, const BlockAndValueMapping &bvm,
               ArrayRef<CustomVectorizationHook> customVectorizationHooks) {
  LLVM_DEBUG(dbgs() << "\n[" DEBUG_TYPE "]: vectorize op " << *op);

  // 1. Try to apply any CustomVectorizationHook.
  if (!customVectorizationHooks.empty()) {
    for (auto &customFunc : customVectorizationHooks) {
      VectorizationResult result = customFunc(op, bvm);
      if (result.status == VectorizationStatus::Failure)
        continue;
      return result;
    }
  }

  // 2. Constant ops don't get vectorized but rather broadcasted at their users.
  // Clone so that the constant is not confined to the linalgOp block .
  if (isa<ConstantOp>(op))
    return VectorizationResult{VectorizationStatus::NewOp, b.clone(*op)};

  // 3. Only ElementwiseMappable are allowed in the generic vectorization.
  if (!OpTrait::hasElementwiseMappableTraits(op))
    return VectorizationResult{VectorizationStatus::Failure, nullptr};

  // 4. Generic vectorization path for ElementwiseMappable ops.
  //   a. first get the first max ranked shape.
  SmallVector<int64_t, 4> firstMaxRankedShape;
  for (Value operand : op->getOperands()) {
    auto vt = bvm.lookup(operand).getType().dyn_cast<VectorType>();
    if (vt && firstMaxRankedShape.size() < vt.getShape().size())
      firstMaxRankedShape.assign(vt.getShape().begin(), vt.getShape().end());
  }
  //   b. broadcast each op if needed.
  auto vectorizedOperands = llvm::map_range(op->getOperands(), [&](Value v) {
    return firstMaxRankedShape.empty()
               ? bvm.lookup(v)
               : broadcastIfNeeded(b, bvm.lookup(v), firstMaxRankedShape);
  });
  //   c. for elementwise, the result is the vector with the firstMaxRankedShape
  auto returnTypes = llvm::map_range(op->getResultTypes(), [&](Type t) {
    return firstMaxRankedShape.empty()
               ? t
               : VectorType::get(firstMaxRankedShape, t);
  });

  // Build and return the new op.
  OperationState state(op->getLoc(), op->getName());
  state.addAttributes(op->getAttrs());
  state.addOperands(llvm::to_vector<4>(vectorizedOperands));
  state.addTypes(llvm::to_vector<4>(returnTypes));
  return VectorizationResult{VectorizationStatus::NewOp,
                             b.createOperation(state)};
}

/// Detect whether `r` has only ConstantOp, ElementwiseMappable and YieldOp.
static bool hasOnlyScalarElementwiseOp(Region &r) {
  if (!llvm::hasSingleElement(r))
    return false;
  for (Operation &op : r.front()) {
    if (!(isa<ConstantOp, linalg::YieldOp, linalg::IndexOp>(op) ||
          OpTrait::hasElementwiseMappableTraits(&op)) ||
        llvm::any_of(op.getResultTypes(),
                     [](Type type) { return !type.isIntOrIndexOrFloat(); }))
      return false;
  }
  return true;
}

// Return true if the op is an element-wise linalg op.
static bool isElementwise(Operation *op) {
  auto linalgOp = dyn_cast<linalg::LinalgOp>(op);
  if (!linalgOp)
    return false;
  if (linalgOp.getNumLoops() != linalgOp.getNumParallelLoops())
    return false;
  // TODO: relax the restrictions on indexing map.
  for (unsigned i = 0, e = linalgOp.getNumOutputs(); i < e; i++) {
    if (!linalgOp.getOutputIndexingMap(i).isIdentity())
      return false;
  }
  if (linalgOp->getNumRegions() != 1)
    return false;
  return hasOnlyScalarElementwiseOp(linalgOp->getRegion(0));
}

/// Generic vectorization function that rewrites the body of a `linalgOp` into
/// vector form. Generic vectorization proceeds as follows:
///   1. Verify the `linalgOp` has one non-empty region.
///   2. Values defined above the region are mapped to themselves and will be
///   broadcasted on a per-need basis by their consumers.
///   3. Each region argument is vectorized into a vector.transfer_read (or 0-d
///   load).
///   TODO: Reuse opportunities for RAR dependencies.
///   4a. Register CustomVectorizationHook for YieldOp to capture the results.
///   4b. Register CustomVectorizationHook for IndexOp to access the iteration
///   indices.
///   5. Iteratively call vectorizeOneOp on the region operations.
///
/// When `broadcastToMaximalCommonShape` is set to true, eager broadcasting is
/// performed to the maximal common vector size implied by the `linalgOp`
/// iteration space. This eager broadcasting is introduced in the
/// permutation_map of the vector.transfer_read operations. The eager
/// broadcasting makes it trivial to detrmine where broadcast, transposes and
/// reductions should occur, without any bookkeeping. The tradeoff is that, in
/// the absence of good canonicalizations, the amount of work increases.
/// This is not deemed a problem as we expect canonicalizations and foldings to
/// aggressively clean up the useless work.
LogicalResult vectorizeAsLinalgGeneric(
    OpBuilder &b, LinalgOp linalgOp, SmallVectorImpl<Value> &newResults,
    bool broadcastToMaximalCommonShape = false,
    ArrayRef<CustomVectorizationHook> customVectorizationHooks = {}) {
  // 1. Fail to vectorize if the operation does not have one non-empty region.
  if (linalgOp->getNumRegions() != 1 || linalgOp->getRegion(0).empty())
    return failure();
  auto &block = linalgOp->getRegion(0).front();

  // 2. Values defined above the region can only be broadcast for now. Make them
  // map to themselves.
  BlockAndValueMapping bvm;
  SetVector<Value> valuesSet;
  mlir::getUsedValuesDefinedAbove(linalgOp->getRegion(0), valuesSet);
  bvm.map(valuesSet.getArrayRef(), valuesSet.getArrayRef());

  if (linalgOp.getNumOutputs() == 0)
    return failure();

  // TODO: the common vector shape is equal to the static loop sizes only when
  // all indexing maps are projected permutations. For convs and stencils the
  // logic will need to evolve.
  SmallVector<int64_t> commonVectorShape = linalgOp.computeStaticLoopSizes();

  // 3. Turn all BBArgs into vector.transfer_read / load.
  SmallVector<AffineMap> indexings;
  for (auto bbarg : block.getArguments()) {
    Value shapedArg = linalgOp.getShapedOperand(bbarg.getArgNumber());
    ShapedType shapedType = shapedArg.getType().cast<ShapedType>();
    // TODO: 0-d vectors.
    if (shapedType.getShape().empty()) {
      Value loaded = b.create<memref::LoadOp>(linalgOp.getLoc(), shapedArg);
      LLVM_DEBUG(dbgs() << "\n[" DEBUG_TYPE "]: new vectorized bbarg("
                        << bbarg.getArgNumber() << "): " << loaded);
      bvm.map(bbarg, loaded);
      bvm.map(shapedArg, loaded);
      continue;
    }
    AffineMap map;
    VectorType vectorType;
    if (broadcastToMaximalCommonShape) {
      map = inverseAndBroadcastProjectedPermuation(
          linalgOp.getIndexingMap(bbarg.getArgNumber()));
      vectorType =
          VectorType::get(commonVectorShape, shapedType.getElementType());
    } else {
      map = inversePermutation(
          reindexIndexingMap(linalgOp.getIndexingMap(bbarg.getArgNumber())));
      vectorType = VectorType::get(map.compose(shapedType.getShape()),
                                   shapedType.getElementType());
    }
    Value vectorRead = buildVectorRead(b, shapedArg, vectorType, map);
    LLVM_DEBUG(dbgs() << "\n[" DEBUG_TYPE "]: new vectorized bbarg("
                      << bbarg.getArgNumber() << "): " << vectorRead);
    bvm.map(bbarg, vectorRead);
    bvm.map(shapedArg, vectorRead);
  }

  auto hooks = llvm::to_vector<4>(customVectorizationHooks);
  // 4a. Register CustomVectorizationHook for yieldOp.
  CustomVectorizationHook vectorizeYield =
      [&](Operation *op,
          const BlockAndValueMapping &bvm) -> VectorizationResult {
    return vectorizeLinalgYield(b, op, bvm, linalgOp, newResults);
  };
  hooks.push_back(vectorizeYield);

  // 4b. Register CustomVectorizationHook for indexOp.
  CustomVectorizationHook vectorizeIndex =
      [&](Operation *op,
          const BlockAndValueMapping &bvm) -> VectorizationResult {
    return vectorizeLinalgIndex(b, op, linalgOp);
  };
  hooks.push_back(vectorizeIndex);

  // 5. Iteratively call `vectorizeOneOp` to each op in the slice.
  for (Operation &op : block.getOperations()) {
    VectorizationResult result = vectorizeOneOp(b, &op, bvm, hooks);
    if (result.status == VectorizationStatus::Failure) {
      LLVM_DEBUG(dbgs() << "\n[" DEBUG_TYPE "]: failed to vectorize: " << op);
      return failure();
    }
    if (result.status == VectorizationStatus::NewOp) {
      LLVM_DEBUG(dbgs() << "\n[" DEBUG_TYPE "]: new vector op: "
                        << *result.newOp;);
      bvm.map(op.getResults(), result.newOp->getResults());
    }
  }

  return success();
}

static LogicalResult vectorizeContraction(OpBuilder &b, LinalgOp linalgOp,
                                          SmallVectorImpl<Value> &newResults) {
  assert(isaContractionOpInterface(linalgOp) &&
         "expected vectorizeContraction preconditions to be met");
  Location loc = linalgOp.getLoc();
  // Vectorize other ops as vector contraction.
  // TODO: interface.
  LLVM_DEBUG(dbgs() << "\n[" DEBUG_TYPE "]: "
                    << "Rewrite linalg op as vector.contract: ";
             linalgOp.dump());
  // Special function that describes how to vectorize the multiplication op in a
  // linalg contraction.
  CustomVectorizationHook vectorizeContraction =
      [&](Operation *op,
          const BlockAndValueMapping &bvm) -> VectorizationResult {
    if (!isa<MulIOp, MulFOp>(op))
      return VectorizationResult{VectorizationStatus::Failure, nullptr};
    auto outShape = linalgOp.getOutputShapedType(0).getShape();
    auto vType = outShape.empty()
                     ? op->getResult(0).getType()
                     : VectorType::get(outShape, op->getResult(0).getType());
    auto zero = b.create<ConstantOp>(loc, vType, b.getZeroAttr(vType));
    // Indexing maps at the time of vector.transfer_read are adjusted to order
    // vector dimensions in the same order as the canonical linalg op iteration
    // space order.
    // The indexings for the contraction therefore need to be adjusted.
    // TODO: consider dropping contraction special casing altogether, this will
    // require more advanced canonicalizations involving vector.multi_reduction
    // that are not yet available.
    SmallVector<AffineMap> indexingMaps{
        inversePermutation(reindexIndexingMap(linalgOp.getIndexingMap(0)))
            .compose(linalgOp.getIndexingMap(0)),
        inversePermutation(reindexIndexingMap(linalgOp.getIndexingMap(1)))
            .compose(linalgOp.getIndexingMap(1)),
        inversePermutation(reindexIndexingMap(linalgOp.getIndexingMap(2)))
            .compose(linalgOp.getIndexingMap(2))};
    Operation *contract = b.create<vector::ContractionOp>(
        loc, bvm.lookup(op->getOperand(0)), bvm.lookup(op->getOperand(1)), zero,
        b.getAffineMapArrayAttr(indexingMaps), linalgOp.iterator_types());
    return VectorizationResult{VectorizationStatus::NewOp, contract};
  };
  return vectorizeAsLinalgGeneric(b, linalgOp, newResults,
                                  /*broadcastToMaximalCommonShape=*/false,
                                  {vectorizeContraction});
}

static bool allIndexingsAreProjectedPermutation(LinalgOp op) {
  return llvm::all_of(op.getIndexingMaps(),
                      [](AffineMap m) { return m.isProjectedPermutation(); });
}

// TODO: probably need some extra checks for reduction followed by consumer
// ops that may not commute (e.g. linear reduction + non-linear instructions).
static LogicalResult reductionPreconditions(LinalgOp op) {
  if (llvm::none_of(op.iterator_types(), isReductionIteratorType))
    return failure();
  for (auto &operand : op.getOutputOpOperands()) {
    Operation *reductionOp = getSingleBinaryOpAssumedReduction(operand);
    if (!getKindForOp(reductionOp))
      return failure();
  }
  return success();
}

LogicalResult mlir::linalg::vectorizeLinalgOpPrecondition(Operation *op) {
  auto linalgOp = cast<linalg::LinalgOp>(op);
  // All types must be static shape to go to vector.
  for (Value operand : linalgOp.getShapedOperands())
    if (!operand.getType().cast<ShapedType>().hasStaticShape())
      return failure();
  for (Type outputTensorType : linalgOp.getOutputTensorTypes())
    if (!outputTensorType.cast<ShapedType>().hasStaticShape())
      return failure();
  if (isElementwise(op))
    return success();
  if (isaContractionOpInterface(linalgOp))
    return success();
  // TODO: the common vector shape is equal to the static loop sizes only when
  // all indexing maps are projected permutations. For convs and stencils the
  // logic will need to evolve.
  if (allIndexingsAreProjectedPermutation(linalgOp) &&
      succeeded(reductionPreconditions(linalgOp)))
    return success();
  return failure();
}

LogicalResult
mlir::linalg::vectorizeLinalgOp(OpBuilder &b, Operation *op,
                                SmallVectorImpl<Value> &newResults) {
  if (failed(vectorizeLinalgOpPrecondition(op)))
    return failure();

<<<<<<< HEAD
  edsc::ScopedContext scope(b, op->getLoc());
=======
>>>>>>> 21f3f750
  auto linalgOp = cast<LinalgOp>(op);
  if (isaContractionOpInterface(linalgOp))
    return vectorizeContraction(b, linalgOp, newResults);

  LLVM_DEBUG(dbgs() << "\n[" DEBUG_TYPE "]: "
                    << "Vectorize linalg op as a generic by broadcasting to "
                       "maximal common shape: "
                    << *op);
  return vectorizeAsLinalgGeneric(b, linalgOp, newResults,
                                  /*broadcastToMaximalCommonShape=*/true);
}

//----------------------------------------------------------------------------//
// Misc. vectorization patterns.
//----------------------------------------------------------------------------//

/// Rewrite a PadTensorOp into a sequence of InitTensorOp, TransferReadOp and
/// TransferWriteOp. For now, this only applies when all low and high paddings
/// are determined to be zero.
LogicalResult PadTensorOpVectorizationPattern::matchAndRewrite(
    linalg::PadTensorOp padOp, PatternRewriter &rewriter) const {
  // Helper function to determine whether an OpFoldResult is not a zero Index.
  auto isNotZeroIndex = [](OpFoldResult ofr) {
    if (Attribute attr = ofr.dyn_cast<Attribute>())
      return attr.cast<IntegerAttr>().getInt() != 0;
    Value v = ofr.get<Value>();
    if (auto constOp = v.getDefiningOp<ConstantOp>())
      if (auto intAttr = constOp.getValue().dyn_cast<IntegerAttr>())
        return intAttr.getValue().getSExtValue() != 0;
    return true;
  };

  auto resultShapedType = padOp.result().getType().cast<ShapedType>();
  // Bail on non-static shapes.
  if (!resultShapedType.hasStaticShape())
    return failure();

  // If any pad_low is not a static 0, needs a mask. Bail for now.
  if (llvm::any_of(padOp.getMixedLowPad(), isNotZeroIndex))
    return failure();
  VectorType vectorType = extractVectorTypeFromShapedValue(padOp.result());
  if (!vectorType)
    return failure();

  // Only support padding with a constant for now, i.e. either:
  //   1. A BBarg from a different block.
  //   2. A value defined outside of the current block.
  Block &block = padOp.region().front();
  auto yieldOp = cast<YieldOp>(block.getTerminator());
  assert(yieldOp.getNumOperands() == 1 && "expected single operand yield");
  Value padValue = yieldOp.values().front();
  Operation *definingOp = padValue.getDefiningOp();
  if (definingOp && definingOp->getBlock() == &block)
    return failure();
  if (!definingOp && padValue.cast<BlockArgument>().getOwner() == &block)
    return failure();

  // TODO: if any pad_high is not a static 0, needs a mask. For now, just bail.
  if (llvm::any_of(padOp.getMixedHighPad(),
                   [&](OpFoldResult ofr) { return isNotZeroIndex(ofr); }))
    return failure();

  // Now we can rewrite as InitTensorOp + TransferReadOp@[0..0] +
  // TransferWriteOp@[0..0].
  SmallVector<Value> indices(
      resultShapedType.getRank(),
      rewriter.create<ConstantIndexOp>(padOp.getLoc(), 0));
  Value read = rewriter.create<vector::TransferReadOp>(
      padOp.getLoc(), vectorType, padOp.source(), indices, padValue);
  Value init =
      rewriter.create<InitTensorOp>(padOp.getLoc(), resultShapedType.getShape(),
                                    resultShapedType.getElementType());
  rewriter.replaceOpWithNewOp<vector::TransferWriteOp>(padOp, read, init,
                                                       indices);

  return success();
}

// TODO: cleanup all the convolution vectorization patterns.
template <class ConvOp, int N>
LogicalResult ConvOpVectorization<ConvOp, N>::matchAndRewrite(
    ConvOp op, PatternRewriter &rewriter) const {
  Location loc = op.getLoc();
  MLIRContext *context = op.getContext();

  ShapedType inShapeType = op.getInputShapedType(0);
  ShapedType kShapeType = op.getInputShapedType(1);

  ArrayRef<int64_t> inShape = inShapeType.getShape();
  ArrayRef<int64_t> kShape = kShapeType.getShape();

  if (!inShapeType.hasStaticShape() || !kShapeType.hasStaticShape())
    return failure();

  SmallVector<AffineExpr, 4> mapping;
  SmallVector<int64_t, 4> vectorDims;
  // Fail to apply when the size of not vectorized dimension is not 1.
  for (unsigned i = 0; i < N; i++) {
    if (!mask[i] && (inShape[i] != 1 || kShape[i] != 1))
      return failure();

    if (mask[i] && inShape[i] != kShape[i])
      return failure();

    if (mask[i]) {
      mapping.push_back(getAffineDimExpr(i, context));
      vectorDims.push_back(inShape[i]);
    }
  }

  Value input = op.getInput(0);
  Value kernel = op.getInput(1);
  Value output = op.getOutputBuffer(0);

  unsigned rank = inShapeType.getRank();
  unsigned numDims = mapping.size();
  Type elemType = inShapeType.getElementType();

  auto map = AffineMap::get(rank, 0, mapping, context);
  SmallVector<Value, 4> zeros(rank, rewriter.create<ConstantIndexOp>(loc, 0));
  auto vecType = VectorType::get(vectorDims, elemType);

  auto inputVec =
      rewriter.create<vector::TransferReadOp>(loc, vecType, input, zeros, map);
  auto kernelVec =
      rewriter.create<vector::TransferReadOp>(loc, vecType, kernel, zeros, map);

  auto acc = rewriter.create<ConstantOp>(loc, elemType,
                                         rewriter.getZeroAttr(elemType));

  std::array<AffineMap, 3> indexingMaps{
      AffineMap::getMultiDimIdentityMap(numDims, context),
      AffineMap::getMultiDimIdentityMap(numDims, context),
      AffineMap::get(numDims, 0, {}, context)};

  std::vector<StringRef> iteratorTypes(numDims, "reduction");

  auto result = rewriter.create<vector::ContractionOp>(
      loc, inputVec, kernelVec, acc,
      rewriter.getAffineMapArrayAttr(indexingMaps),
      rewriter.getStrArrayAttr(iteratorTypes));

  rewriter.create<memref::StoreOp>(loc, result, output, ValueRange(zeros));
  rewriter.eraseOp(op);
  return success();
}

using ConvOpConst = ConvOpVectorization<ConvWOp, 1>;

/// Inserts tiling, promotion and vectorization pattern for ConvOp
/// conversion into corresponding pattern lists.
template <typename ConvOp, unsigned N>
static void populateVectorizationPatterns(
    RewritePatternSet &tilingPatterns, RewritePatternSet &promotionPatterns,
    RewritePatternSet &vectorizationPatterns, ArrayRef<int64_t> tileSizes) {
  auto *context = tilingPatterns.getContext();
  if (tileSizes.size() < N)
    return;

  constexpr static StringRef kTiledMarker = "TILED";
  constexpr static StringRef kPromotedMarker = "PROMOTED";
  tilingPatterns.add<LinalgTilingPattern<ConvOp>>(
      context, LinalgTilingOptions().setTileSizes(tileSizes),
      LinalgTransformationFilter(ArrayRef<Identifier>{},
                                 Identifier::get(kTiledMarker, context)));

  promotionPatterns.add<LinalgPromotionPattern<ConvOp>>(
      context, LinalgPromotionOptions().setUseFullTileBuffersByDefault(true),
      LinalgTransformationFilter(Identifier::get(kTiledMarker, context),
                                 Identifier::get(kPromotedMarker, context)));

  SmallVector<bool, 4> mask(N);
  int offset = tileSizes.size() - N;
  std::transform(tileSizes.begin() + offset, tileSizes.end(), mask.begin(),
                 [](int64_t i) -> bool { return i > 1; });

  vectorizationPatterns.add<ConvOpVectorization<ConvOp, N>>(context, mask);
}

void mlir::linalg::populateConvVectorizationPatterns(
    MLIRContext *context, SmallVectorImpl<RewritePatternSet> &patterns,
    ArrayRef<int64_t> tileSizes) {
  RewritePatternSet tiling(context);
  RewritePatternSet promotion(context);
  RewritePatternSet vectorization(context);
  populateVectorizationPatterns<ConvWOp, 1>(tiling, promotion, vectorization,
                                            tileSizes);

  populateVectorizationPatterns<ConvNWCOp, 3>(tiling, promotion, vectorization,
                                              tileSizes);
  populateVectorizationPatterns<ConvInputNWCFilterWCFOp, 3>(
      tiling, promotion, vectorization, tileSizes);

  populateVectorizationPatterns<ConvNCWOp, 3>(tiling, promotion, vectorization,
                                              tileSizes);
  populateVectorizationPatterns<ConvInputNCWFilterWCFOp, 3>(
      tiling, promotion, vectorization, tileSizes);

  populateVectorizationPatterns<ConvHWOp, 2>(tiling, promotion, vectorization,
                                             tileSizes);

  populateVectorizationPatterns<ConvNHWCOp, 4>(tiling, promotion, vectorization,
                                               tileSizes);
  populateVectorizationPatterns<ConvInputNHWCFilterHWCFOp, 4>(
      tiling, promotion, vectorization, tileSizes);

  populateVectorizationPatterns<ConvNCHWOp, 4>(tiling, promotion, vectorization,
                                               tileSizes);
  populateVectorizationPatterns<ConvInputNCHWFilterHWCFOp, 4>(
      tiling, promotion, vectorization, tileSizes);

  populateVectorizationPatterns<ConvDHWOp, 3>(tiling, promotion, vectorization,
                                              tileSizes);

  populateVectorizationPatterns<ConvNDHWCOp, 5>(tiling, promotion,
                                                vectorization, tileSizes);
  populateVectorizationPatterns<ConvInputNDHWCFilterDHWCFOp, 5>(
      tiling, promotion, vectorization, tileSizes);

  populateVectorizationPatterns<ConvNCDHWOp, 5>(tiling, promotion,
                                                vectorization, tileSizes);
  populateVectorizationPatterns<ConvInputNCDHWFilterDHWCFOp, 5>(
      tiling, promotion, vectorization, tileSizes);

  patterns.push_back(std::move(tiling));
  patterns.push_back(std::move(promotion));
  patterns.push_back(std::move(vectorization));
}

//----------------------------------------------------------------------------//
// Forwarding patterns
//----------------------------------------------------------------------------//

/// Check whether there is any interleaved use of any `values` between `firstOp`
/// and `secondOp`. Conservatively return `true` if any op or value is in a
/// different block.
static bool mayExistInterleavedUses(Operation *firstOp, Operation *secondOp,
                                    ValueRange values) {
  if (firstOp->getBlock() != secondOp->getBlock() ||
      !firstOp->isBeforeInBlock(secondOp)) {
    LLVM_DEBUG(llvm::dbgs() << "\n[" DEBUG_TYPE "]: "
                            << "interleavedUses precondition failed, firstOp: "
                            << *firstOp << ", second op: " << *secondOp);
    return true;
  }
  for (auto v : values) {
    for (auto &u : v.getUses()) {
      Operation *owner = u.getOwner();
      if (owner == firstOp || owner == secondOp)
        continue;
      // TODO: this is too conservative, use dominance info in the future.
      if (owner->getBlock() == firstOp->getBlock() &&
          (owner->isBeforeInBlock(firstOp) || secondOp->isBeforeInBlock(owner)))
        continue;
      LLVM_DEBUG(llvm::dbgs()
                 << "\n[" DEBUG_TYPE "]: "
                 << " found interleaved op " << *owner
                 << ", firstOp: " << *firstOp << ", second op: " << *secondOp);
      return true;
    }
  }
  return false;
}

/// Return the unique subview use of `v` if it is indeed unique, null otherwise.
static memref::SubViewOp getSubViewUseIfUnique(Value v) {
  memref::SubViewOp subViewOp;
  for (auto &u : v.getUses()) {
    if (auto newSubViewOp = dyn_cast<memref::SubViewOp>(u.getOwner())) {
      if (subViewOp)
        return memref::SubViewOp();
      subViewOp = newSubViewOp;
    }
  }
  return subViewOp;
}

/// TODO: use interfaces, side-effects and aliasing analysis as appropriate,
/// when available.
LogicalResult LinalgCopyVTRForwardingPattern::matchAndRewrite(
    vector::TransferReadOp xferOp, PatternRewriter &rewriter) const {

  // Transfer into `view`.
  Value viewOrAlloc = xferOp.source();
  if (!viewOrAlloc.getDefiningOp<memref::ViewOp>() &&
      !viewOrAlloc.getDefiningOp<memref::AllocOp>())
    return failure();

  LLVM_DEBUG(llvm::dbgs() << "\n[" DEBUG_TYPE "]: " << viewOrAlloc);

  // Ensure there is exactly one subview of `viewOrAlloc` defining `subView`.
  memref::SubViewOp subViewOp = getSubViewUseIfUnique(viewOrAlloc);
  if (!subViewOp)
    return failure();
  Value subView = subViewOp.getResult();
  LLVM_DEBUG(llvm::dbgs() << "\n[" DEBUG_TYPE "]: "
                          << "with subView " << subView);

  // Find the copy into `subView` without interleaved uses.
  CopyOp copyOp;
  for (auto &u : subView.getUses()) {
    if (auto newCopyOp = dyn_cast<CopyOp>(u.getOwner())) {
      if (newCopyOp.getOutputBuffer(0) != subView)
        continue;
      LLVM_DEBUG(llvm::dbgs() << "\n[" DEBUG_TYPE "]: "
                              << "copy candidate " << *newCopyOp);
      if (mayExistInterleavedUses(newCopyOp, xferOp, {viewOrAlloc, subView}))
        continue;
      copyOp = newCopyOp;
      break;
    }
  }
  if (!copyOp)
    return failure();
  LLVM_DEBUG(llvm::dbgs() << "\n[" DEBUG_TYPE "]: "
                          << "with copy " << *copyOp);

  // Find the fill into `viewOrAlloc` without interleaved uses before the copy.
  FillOp maybeFillOp;
  for (auto &u : viewOrAlloc.getUses()) {
    if (auto newFillOp = dyn_cast<FillOp>(u.getOwner())) {
      if (newFillOp.getOutputBuffer(0) != viewOrAlloc)
        continue;
      LLVM_DEBUG(llvm::dbgs() << "\n[" DEBUG_TYPE "]: "
                              << "fill candidate " << *newFillOp);
      if (mayExistInterleavedUses(newFillOp, copyOp, {viewOrAlloc, subView}))
        continue;
      maybeFillOp = newFillOp;
      break;
    }
  }
  // Ensure padding matches.
  if (maybeFillOp && xferOp.padding() != maybeFillOp.value())
    return failure();
  if (maybeFillOp)
    LLVM_DEBUG(llvm::dbgs() << "\n[" DEBUG_TYPE "]: "
                            << "with maybeFillOp " << *maybeFillOp);

  // `in` is the subview that linalg.copy reads. Replace it.
  Value in = copyOp.getInput(0);

  // linalg.copy + linalg.fill can be used to create a padded local buffer.
  // The `masked` attribute is only valid on this padded buffer.
  // When forwarding to vector.transfer_read, the attribute must be reset
  // conservatively.
  Value res = rewriter.create<vector::TransferReadOp>(
      xferOp.getLoc(), xferOp.getVectorType(), in, xferOp.indices(),
      xferOp.permutation_map(), xferOp.padding(), ArrayAttr());

  if (maybeFillOp)
    rewriter.eraseOp(maybeFillOp);
  rewriter.eraseOp(copyOp);
  rewriter.replaceOp(xferOp, res);

  return success();
}

/// TODO: use interfaces, side-effects and aliasing analysis as appropriate,
/// when available.
LogicalResult LinalgCopyVTWForwardingPattern::matchAndRewrite(
    vector::TransferWriteOp xferOp, PatternRewriter &rewriter) const {
  // Transfer into `viewOrAlloc`.
  Value viewOrAlloc = xferOp.source();
  if (!viewOrAlloc.getDefiningOp<memref::ViewOp>() &&
      !viewOrAlloc.getDefiningOp<memref::AllocOp>())
    return failure();

  // Ensure there is exactly one subview of `viewOrAlloc` defining `subView`.
  memref::SubViewOp subViewOp = getSubViewUseIfUnique(viewOrAlloc);
  if (!subViewOp)
    return failure();
  Value subView = subViewOp.getResult();

  // Find the copy from `subView` without interleaved uses.
  CopyOp copyOp;
  for (auto &u : subViewOp.getResult().getUses()) {
    if (auto newCopyOp = dyn_cast<CopyOp>(u.getOwner())) {
      if (newCopyOp.getInput(0) != subView)
        continue;
      if (mayExistInterleavedUses(xferOp, newCopyOp, {viewOrAlloc, subView}))
        continue;
      copyOp = newCopyOp;
      break;
    }
  }
  if (!copyOp)
    return failure();

  // `out` is the subview copied into that we replace.
  Value out = copyOp.getOutputBuffer(0);

  // Forward vector.transfer into copy.
  // linalg.copy + linalg.fill can be used to create a padded local buffer.
  // The `masked` attribute is only valid on this padded buffer.
  // When forwarding to vector.transfer_write, the attribute must be reset
  // conservatively.
  rewriter.create<vector::TransferWriteOp>(
      xferOp.getLoc(), xferOp.vector(), out, xferOp.indices(),
      xferOp.permutation_map(), ArrayAttr());

  rewriter.eraseOp(copyOp);
  rewriter.eraseOp(xferOp);

  return success();
}<|MERGE_RESOLUTION|>--- conflicted
+++ resolved
@@ -637,10 +637,6 @@
   if (failed(vectorizeLinalgOpPrecondition(op)))
     return failure();
 
-<<<<<<< HEAD
-  edsc::ScopedContext scope(b, op->getLoc());
-=======
->>>>>>> 21f3f750
   auto linalgOp = cast<LinalgOp>(op);
   if (isaContractionOpInterface(linalgOp))
     return vectorizeContraction(b, linalgOp, newResults);
