--- conflicted
+++ resolved
@@ -150,11 +150,7 @@
   // fully dynamic at construction time.
   SmallVector<Type, 4> resultTypes;
   resultTypes.reserve(producer->getNumResults());
-<<<<<<< HEAD
-  for (OpOperand *operand : producer.getOutputOperands()) {
-=======
   for (OpOperand *operand : producer.getDpsInitOperands()) {
->>>>>>> e7aa6127
     auto tensorType = operand->get().getType().dyn_cast<RankedTensorType>();
     if (!tensorType)
       continue;
