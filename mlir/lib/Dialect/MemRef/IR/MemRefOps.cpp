//===----------------------------------------------------------------------===//
//
// Part of the LLVM Project, under the Apache License v2.0 with LLVM Exceptions.
// See https://llvm.org/LICENSE.txt for license information.
// SPDX-License-Identifier: Apache-2.0 WITH LLVM-exception
//
//===----------------------------------------------------------------------===//

#include "mlir/Dialect/Arithmetic/IR/Arithmetic.h"
#include "mlir/Dialect/Arithmetic/Utils/Utils.h"
#include "mlir/Dialect/MemRef/IR/MemRef.h"
#include "mlir/Dialect/MemRef/Utils/MemRefUtils.h"
#include "mlir/Dialect/Utils/StaticValueUtils.h"
#include "mlir/IR/AffineMap.h"
#include "mlir/IR/Builders.h"
#include "mlir/IR/BuiltinTypes.h"
#include "mlir/IR/Matchers.h"
#include "mlir/IR/PatternMatch.h"
#include "mlir/IR/TypeUtilities.h"
#include "mlir/Interfaces/InferTypeOpInterface.h"
#include "mlir/Interfaces/SideEffectInterfaces.h"
#include "mlir/Interfaces/ViewLikeInterface.h"
#include "llvm/ADT/STLExtras.h"
#include "llvm/ADT/SmallBitVector.h"

using namespace mlir;
using namespace mlir::memref;

namespace {
/// Idiomatic saturated operations on offsets, sizes and strides.
namespace saturated_arith {
struct Wrapper {
  static Wrapper stride(int64_t v) {
    return (ShapedType::isDynamicStrideOrOffset(v)) ? Wrapper{true, 0}
                                                    : Wrapper{false, v};
  }
  static Wrapper offset(int64_t v) {
    return (ShapedType::isDynamicStrideOrOffset(v)) ? Wrapper{true, 0}
                                                    : Wrapper{false, v};
  }
  static Wrapper size(int64_t v) {
    return (ShapedType::isDynamic(v)) ? Wrapper{true, 0} : Wrapper{false, v};
  }
  int64_t asOffset() {
    return saturated ? ShapedType::kDynamicStrideOrOffset : v;
  }
  int64_t asSize() { return saturated ? ShapedType::kDynamicSize : v; }
  int64_t asStride() {
    return saturated ? ShapedType::kDynamicStrideOrOffset : v;
  }
  bool operator==(Wrapper other) {
    return (saturated && other.saturated) ||
           (!saturated && !other.saturated && v == other.v);
  }
  bool operator!=(Wrapper other) { return !(*this == other); }
  Wrapper operator+(Wrapper other) {
    if (saturated || other.saturated)
      return Wrapper{true, 0};
    return Wrapper{false, other.v + v};
  }
  Wrapper operator*(Wrapper other) {
    if (saturated || other.saturated)
      return Wrapper{true, 0};
    return Wrapper{false, other.v * v};
  }
  bool saturated;
  int64_t v;
};
} // namespace saturated_arith
} // namespace

/// Materialize a single constant operation from a given attribute value with
/// the desired resultant type.
Operation *MemRefDialect::materializeConstant(OpBuilder &builder,
                                              Attribute value, Type type,
                                              Location loc) {
  if (arith::ConstantOp::isBuildableWith(value, type))
    return builder.create<arith::ConstantOp>(loc, value, type);
  return nullptr;
}

//===----------------------------------------------------------------------===//
// Common canonicalization pattern support logic
//===----------------------------------------------------------------------===//

/// This is a common class used for patterns of the form
/// "someop(memrefcast) -> someop".  It folds the source of any memref.cast
/// into the root operation directly.
LogicalResult mlir::memref::foldMemRefCast(Operation *op, Value inner) {
  bool folded = false;
  for (OpOperand &operand : op->getOpOperands()) {
    auto cast = operand.get().getDefiningOp<CastOp>();
    if (cast && operand.get() != inner &&
        !cast.getOperand().getType().isa<UnrankedMemRefType>()) {
      operand.set(cast.getOperand());
      folded = true;
    }
  }
  return success(folded);
}

/// Return an unranked/ranked tensor type for the given unranked/ranked memref
/// type.
Type mlir::memref::getTensorTypeFromMemRefType(Type type) {
  if (auto memref = type.dyn_cast<MemRefType>())
    return RankedTensorType::get(memref.getShape(), memref.getElementType());
  if (auto memref = type.dyn_cast<UnrankedMemRefType>())
    return UnrankedTensorType::get(memref.getElementType());
  return NoneType::get(type.getContext());
}

//===----------------------------------------------------------------------===//
// AllocOp / AllocaOp
//===----------------------------------------------------------------------===//

template <typename AllocLikeOp>
static LogicalResult verifyAllocLikeOp(AllocLikeOp op) {
  static_assert(llvm::is_one_of<AllocLikeOp, AllocOp, AllocaOp>::value,
                "applies to only alloc or alloca");
  auto memRefType = op.getResult().getType().template dyn_cast<MemRefType>();
  if (!memRefType)
    return op.emitOpError("result must be a memref");

  if (static_cast<int64_t>(op.dynamicSizes().size()) !=
      memRefType.getNumDynamicDims())
    return op.emitOpError("dimension operand count does not equal memref "
                          "dynamic dimension count");

  unsigned numSymbols = 0;
  if (!memRefType.getLayout().isIdentity())
    numSymbols = memRefType.getLayout().getAffineMap().getNumSymbols();
  if (op.symbolOperands().size() != numSymbols)
    return op.emitOpError("symbol operand count does not equal memref symbol "
                          "count: expected ")
           << numSymbols << ", got " << op.symbolOperands().size();

  return success();
}

LogicalResult AllocOp::verify() { return verifyAllocLikeOp(*this); }

LogicalResult AllocaOp::verify() {
  // An alloca op needs to have an ancestor with an allocation scope trait.
  if (!(*this)->getParentWithTrait<OpTrait::AutomaticAllocationScope>())
    return emitOpError(
        "requires an ancestor op with AutomaticAllocationScope trait");

  return verifyAllocLikeOp(*this);
}

namespace {
/// Fold constant dimensions into an alloc like operation.
template <typename AllocLikeOp>
struct SimplifyAllocConst : public OpRewritePattern<AllocLikeOp> {
  using OpRewritePattern<AllocLikeOp>::OpRewritePattern;

  LogicalResult matchAndRewrite(AllocLikeOp alloc,
                                PatternRewriter &rewriter) const override {
    // Check to see if any dimensions operands are constants.  If so, we can
    // substitute and drop them.
    if (llvm::none_of(alloc.dynamicSizes(), [](Value operand) {
          return matchPattern(operand, matchConstantIndex());
        }))
      return failure();

    auto memrefType = alloc.getType();

    // Ok, we have one or more constant operands.  Collect the non-constant ones
    // and keep track of the resultant memref type to build.
    SmallVector<int64_t, 4> newShapeConstants;
    newShapeConstants.reserve(memrefType.getRank());
    SmallVector<Value, 4> dynamicSizes;

    unsigned dynamicDimPos = 0;
    for (unsigned dim = 0, e = memrefType.getRank(); dim < e; ++dim) {
      int64_t dimSize = memrefType.getDimSize(dim);
      // If this is already static dimension, keep it.
      if (dimSize != -1) {
        newShapeConstants.push_back(dimSize);
        continue;
      }
      auto dynamicSize = alloc.dynamicSizes()[dynamicDimPos];
      auto *defOp = dynamicSize.getDefiningOp();
      if (auto constantIndexOp =
              dyn_cast_or_null<arith::ConstantIndexOp>(defOp)) {
        // Dynamic shape dimension will be folded.
        newShapeConstants.push_back(constantIndexOp.value());
      } else {
        // Dynamic shape dimension not folded; copy dynamicSize from old memref.
        newShapeConstants.push_back(-1);
        dynamicSizes.push_back(dynamicSize);
      }
      dynamicDimPos++;
    }

    // Create new memref type (which will have fewer dynamic dimensions).
    MemRefType newMemRefType =
        MemRefType::Builder(memrefType).setShape(newShapeConstants);
    assert(static_cast<int64_t>(dynamicSizes.size()) ==
           newMemRefType.getNumDynamicDims());

    // Create and insert the alloc op for the new memref.
    auto newAlloc = rewriter.create<AllocLikeOp>(
        alloc.getLoc(), newMemRefType, dynamicSizes, alloc.symbolOperands(),
        alloc.alignmentAttr());
    // Insert a cast so we have the same type as the old alloc.
    auto resultCast =
        rewriter.create<CastOp>(alloc.getLoc(), alloc.getType(), newAlloc);

    rewriter.replaceOp(alloc, {resultCast});
    return success();
  }
};

/// Fold alloc operations with no users or only store and dealloc uses.
template <typename T>
struct SimplifyDeadAlloc : public OpRewritePattern<T> {
  using OpRewritePattern<T>::OpRewritePattern;

  LogicalResult matchAndRewrite(T alloc,
                                PatternRewriter &rewriter) const override {
    if (llvm::any_of(alloc->getUsers(), [&](Operation *op) {
          if (auto storeOp = dyn_cast<StoreOp>(op))
            return storeOp.value() == alloc;
          return !isa<DeallocOp>(op);
        }))
      return failure();

    for (Operation *user : llvm::make_early_inc_range(alloc->getUsers()))
      rewriter.eraseOp(user);

    rewriter.eraseOp(alloc);
    return success();
  }
};
} // namespace

void AllocOp::getCanonicalizationPatterns(RewritePatternSet &results,
                                          MLIRContext *context) {
  results.add<SimplifyAllocConst<AllocOp>, SimplifyDeadAlloc<AllocOp>>(context);
}

void AllocaOp::getCanonicalizationPatterns(RewritePatternSet &results,
                                           MLIRContext *context) {
  results.add<SimplifyAllocConst<AllocaOp>, SimplifyDeadAlloc<AllocaOp>>(
      context);
}

//===----------------------------------------------------------------------===//
// AllocaScopeOp
//===----------------------------------------------------------------------===//

void AllocaScopeOp::print(OpAsmPrinter &p) {
  bool printBlockTerminators = false;

  p << ' ';
  if (!results().empty()) {
    p << " -> (" << getResultTypes() << ")";
    printBlockTerminators = true;
  }
  p << ' ';
  p.printRegion(bodyRegion(),
                /*printEntryBlockArgs=*/false,
                /*printBlockTerminators=*/printBlockTerminators);
  p.printOptionalAttrDict((*this)->getAttrs());
}

ParseResult AllocaScopeOp::parse(OpAsmParser &parser, OperationState &result) {
  // Create a region for the body.
  result.regions.reserve(1);
  Region *bodyRegion = result.addRegion();

  // Parse optional results type list.
  if (parser.parseOptionalArrowTypeList(result.types))
    return failure();

  // Parse the body region.
  if (parser.parseRegion(*bodyRegion, /*arguments=*/{}))
    return failure();
  AllocaScopeOp::ensureTerminator(*bodyRegion, parser.getBuilder(),
                                  result.location);

  // Parse the optional attribute list.
  if (parser.parseOptionalAttrDict(result.attributes))
    return failure();

  return success();
}

void AllocaScopeOp::getSuccessorRegions(
    Optional<unsigned> index, ArrayRef<Attribute> operands,
    SmallVectorImpl<RegionSuccessor> &regions) {
  if (index) {
    regions.push_back(RegionSuccessor(getResults()));
    return;
  }

  regions.push_back(RegionSuccessor(&bodyRegion()));
}

/// Given an operation, return whether this op is guaranteed to
/// allocate an AutomaticAllocationScopeResource
static bool isGuaranteedAutomaticAllocation(Operation *op) {
  MemoryEffectOpInterface interface = dyn_cast<MemoryEffectOpInterface>(op);
  if (!interface)
    return false;
  for (auto res : op->getResults()) {
    if (auto effect =
            interface.getEffectOnValue<MemoryEffects::Allocate>(res)) {
      if (isa<SideEffects::AutomaticAllocationScopeResource>(
              effect->getResource()))
        return true;
    }
  }
  return false;
}

/// Given an operation, return whether this op itself could
/// allocate an AutomaticAllocationScopeResource. Note that
/// this will not check whether an operation contained within
/// the op can allocate.
static bool isOpItselfPotentialAutomaticAllocation(Operation *op) {
  // This op itself doesn't create a stack allocation,
  // the inner allocation should be handled separately.
  if (op->hasTrait<OpTrait::HasRecursiveSideEffects>())
    return false;
  MemoryEffectOpInterface interface = dyn_cast<MemoryEffectOpInterface>(op);
  if (!interface)
    return true;
  for (auto res : op->getResults()) {
    if (auto effect =
            interface.getEffectOnValue<MemoryEffects::Allocate>(res)) {
      if (isa<SideEffects::AutomaticAllocationScopeResource>(
              effect->getResource()))
        return true;
    }
  }
  return false;
}

/// Return whether this op is the last non terminating op
/// in a region. That is to say, it is in a one-block region
/// and is only followed by a terminator. This prevents
/// extending the lifetime of allocations.
static bool lastNonTerminatorInRegion(Operation *op) {
  return op->getNextNode() == op->getBlock()->getTerminator() &&
         op->getParentRegion()->getBlocks().size() == 1;
}

/// Inline an AllocaScopeOp if either the direct parent is an allocation scope
/// or it contains no allocation.
struct AllocaScopeInliner : public OpRewritePattern<AllocaScopeOp> {
  using OpRewritePattern<AllocaScopeOp>::OpRewritePattern;

  LogicalResult matchAndRewrite(AllocaScopeOp op,
                                PatternRewriter &rewriter) const override {
    bool hasPotentialAlloca =
        op->walk<WalkOrder::PreOrder>([&](Operation *alloc) {
            if (alloc == op)
              return WalkResult::advance();
            if (isOpItselfPotentialAutomaticAllocation(alloc))
              return WalkResult::interrupt();
            if (alloc->hasTrait<OpTrait::AutomaticAllocationScope>())
              return WalkResult::skip();
            return WalkResult::advance();
          }).wasInterrupted();

    // If this contains no potential allocation, it is always legal to
    // inline. Otherwise, consider two conditions:
    if (hasPotentialAlloca) {
      // If the parent isn't an allocation scope, or we are not the last
      // non-terminator op in the parent, we will extend the lifetime.
      if (!op->getParentOp()->hasTrait<OpTrait::AutomaticAllocationScope>())
        return failure();
      if (!lastNonTerminatorInRegion(op))
        return failure();
    }

    Block *block = &op.getRegion().front();
    Operation *terminator = block->getTerminator();
    ValueRange results = terminator->getOperands();
    rewriter.mergeBlockBefore(block, op);
    rewriter.replaceOp(op, results);
    rewriter.eraseOp(terminator);
    return success();
  }
};

/// Move allocations into an allocation scope, if it is legal to
/// move them (e.g. their operands are available at the location
/// the op would be moved to).
struct AllocaScopeHoister : public OpRewritePattern<AllocaScopeOp> {
  using OpRewritePattern<AllocaScopeOp>::OpRewritePattern;

  LogicalResult matchAndRewrite(AllocaScopeOp op,
                                PatternRewriter &rewriter) const override {

    if (!op->getParentWithTrait<OpTrait::AutomaticAllocationScope>())
      return failure();

    Operation *lastParentWithoutScope = op->getParentOp();

    if (!lastParentWithoutScope ||
        lastParentWithoutScope->hasTrait<OpTrait::AutomaticAllocationScope>())
      return failure();

    // Only apply to if this is this last non-terminator
    // op in the block (lest lifetime be extended) of a one
    // block region
    if (!lastNonTerminatorInRegion(op) ||
        !lastNonTerminatorInRegion(lastParentWithoutScope))
      return failure();

    while (!lastParentWithoutScope->getParentOp()
                ->hasTrait<OpTrait::AutomaticAllocationScope>()) {
      lastParentWithoutScope = lastParentWithoutScope->getParentOp();
      if (!lastParentWithoutScope ||
          !lastNonTerminatorInRegion(lastParentWithoutScope))
        return failure();
    }
    assert(lastParentWithoutScope->getParentOp()
               ->hasTrait<OpTrait::AutomaticAllocationScope>());

    Region *containingRegion = nullptr;
    for (auto &r : lastParentWithoutScope->getRegions()) {
      if (r.isAncestor(op->getParentRegion())) {
        assert(containingRegion == nullptr &&
               "only one region can contain the op");
        containingRegion = &r;
      }
    }
    assert(containingRegion && "op must be contained in a region");

    SmallVector<Operation *> toHoist;
    op->walk([&](Operation *alloc) {
      if (!isGuaranteedAutomaticAllocation(alloc))
        return WalkResult::skip();

      // If any operand is not defined before the location of
      // lastParentWithoutScope (i.e. where we would hoist to), skip.
      if (llvm::any_of(alloc->getOperands(), [&](Value v) {
            return containingRegion->isAncestor(v.getParentRegion());
          }))
        return WalkResult::skip();
      toHoist.push_back(alloc);
      return WalkResult::advance();
    });

    if (toHoist.empty())
      return failure();
    rewriter.setInsertionPoint(lastParentWithoutScope);
    for (auto *op : toHoist) {
      auto *cloned = rewriter.clone(*op);
      rewriter.replaceOp(op, cloned->getResults());
    }
    return success();
  }
};

void AllocaScopeOp::getCanonicalizationPatterns(RewritePatternSet &results,
                                                MLIRContext *context) {
  results.add<AllocaScopeInliner, AllocaScopeHoister>(context);
}

//===----------------------------------------------------------------------===//
// AssumeAlignmentOp
//===----------------------------------------------------------------------===//

LogicalResult AssumeAlignmentOp::verify() {
  if (!llvm::isPowerOf2_32(alignment()))
    return emitOpError("alignment must be power of 2");
  return success();
}

//===----------------------------------------------------------------------===//
// CastOp
//===----------------------------------------------------------------------===//

/// Determines whether MemRef_CastOp casts to a more dynamic version of the
/// source memref. This is useful to to fold a memref.cast into a consuming op
/// and implement canonicalization patterns for ops in different dialects that
/// may consume the results of memref.cast operations. Such foldable memref.cast
/// operations are typically inserted as `view` and `subview` ops are
/// canonicalized, to preserve the type compatibility of their uses.
///
/// Returns true when all conditions are met:
/// 1. source and result are ranked memrefs with strided semantics and same
/// element type and rank.
/// 2. each of the source's size, offset or stride has more static information
/// than the corresponding result's size, offset or stride.
///
/// Example 1:
/// ```mlir
///   %1 = memref.cast %0 : memref<8x16xf32> to memref<?x?xf32>
///   %2 = consumer %1 ... : memref<?x?xf32> ...
/// ```
///
/// may fold into:
///
/// ```mlir
///   %2 = consumer %0 ... : memref<8x16xf32> ...
/// ```
///
/// Example 2:
/// ```
///   %1 = memref.cast %0 : memref<?x16xf32, affine_map<(i, j)->(16 * i + j)>>
///          to memref<?x?xf32>
///   consumer %1 : memref<?x?xf32> ...
/// ```
///
/// may fold into:
///
/// ```
///   consumer %0 ... : memref<?x16xf32, affine_map<(i, j)->(16 * i + j)>>
/// ```
bool CastOp::canFoldIntoConsumerOp(CastOp castOp) {
  MemRefType sourceType = castOp.source().getType().dyn_cast<MemRefType>();
  MemRefType resultType = castOp.getType().dyn_cast<MemRefType>();

  // Requires ranked MemRefType.
  if (!sourceType || !resultType)
    return false;

  // Requires same elemental type.
  if (sourceType.getElementType() != resultType.getElementType())
    return false;

  // Requires same rank.
  if (sourceType.getRank() != resultType.getRank())
    return false;

  // Only fold casts between strided memref forms.
  int64_t sourceOffset, resultOffset;
  SmallVector<int64_t, 4> sourceStrides, resultStrides;
  if (failed(getStridesAndOffset(sourceType, sourceStrides, sourceOffset)) ||
      failed(getStridesAndOffset(resultType, resultStrides, resultOffset)))
    return false;

  // If cast is towards more static sizes along any dimension, don't fold.
  for (auto it : llvm::zip(sourceType.getShape(), resultType.getShape())) {
    auto ss = std::get<0>(it), st = std::get<1>(it);
    if (ss != st)
      if (ShapedType::isDynamic(ss) && !ShapedType::isDynamic(st))
        return false;
  }

  // If cast is towards more static offset along any dimension, don't fold.
  if (sourceOffset != resultOffset)
    if (ShapedType::isDynamicStrideOrOffset(sourceOffset) &&
        !ShapedType::isDynamicStrideOrOffset(resultOffset))
      return false;

  // If cast is towards more static strides along any dimension, don't fold.
  for (auto it : llvm::zip(sourceStrides, resultStrides)) {
    auto ss = std::get<0>(it), st = std::get<1>(it);
    if (ss != st)
      if (ShapedType::isDynamicStrideOrOffset(ss) &&
          !ShapedType::isDynamicStrideOrOffset(st))
        return false;
  }

  return true;
}

bool CastOp::areCastCompatible(TypeRange inputs, TypeRange outputs) {
  if (inputs.size() != 1 || outputs.size() != 1)
    return false;
  Type a = inputs.front(), b = outputs.front();
  auto aT = a.dyn_cast<MemRefType>();
  auto bT = b.dyn_cast<MemRefType>();

  auto uaT = a.dyn_cast<UnrankedMemRefType>();
  auto ubT = b.dyn_cast<UnrankedMemRefType>();

  if (aT && bT) {
    if (aT.getElementType() != bT.getElementType())
      return false;
    if (aT.getLayout() != bT.getLayout()) {
      int64_t aOffset, bOffset;
      SmallVector<int64_t, 4> aStrides, bStrides;
      if (failed(getStridesAndOffset(aT, aStrides, aOffset)) ||
          failed(getStridesAndOffset(bT, bStrides, bOffset)) ||
          aStrides.size() != bStrides.size())
        return false;

      // Strides along a dimension/offset are compatible if the value in the
      // source memref is static and the value in the target memref is the
      // same. They are also compatible if either one is dynamic (see
      // description of MemRefCastOp for details).
      auto checkCompatible = [](int64_t a, int64_t b) {
        return (a == MemRefType::getDynamicStrideOrOffset() ||
                b == MemRefType::getDynamicStrideOrOffset() || a == b);
      };
      if (!checkCompatible(aOffset, bOffset))
        return false;
      for (const auto &aStride : enumerate(aStrides))
        if (!checkCompatible(aStride.value(), bStrides[aStride.index()]))
          return false;
    }
    if (aT.getMemorySpace() != bT.getMemorySpace())
      return false;

    // They must have the same rank, and any specified dimensions must match.
    if (aT.getRank() != bT.getRank())
      return false;

    for (unsigned i = 0, e = aT.getRank(); i != e; ++i) {
      int64_t aDim = aT.getDimSize(i), bDim = bT.getDimSize(i);
      if (aDim != -1 && bDim != -1 && aDim != bDim)
        return false;
    }
    return true;
  } else {
    if (!aT && !uaT)
      return false;
    if (!bT && !ubT)
      return false;
    // Unranked to unranked casting is unsupported
    if (uaT && ubT)
      return false;

    auto aEltType = (aT) ? aT.getElementType() : uaT.getElementType();
    auto bEltType = (bT) ? bT.getElementType() : ubT.getElementType();
    if (aEltType != bEltType)
      return false;

    auto aMemSpace = (aT) ? aT.getMemorySpace() : uaT.getMemorySpace();
    auto bMemSpace = (bT) ? bT.getMemorySpace() : ubT.getMemorySpace();
    return aMemSpace == bMemSpace;
  }

  return false;
}

OpFoldResult CastOp::fold(ArrayRef<Attribute> operands) {
  return succeeded(foldMemRefCast(*this)) ? getResult() : Value();
}

//===----------------------------------------------------------------------===//
// CopyOp
//===----------------------------------------------------------------------===//

namespace {
/// If the source/target of a CopyOp is a CastOp that does not modify the shape
/// and element type, the cast can be skipped. Such CastOps only cast the layout
/// of the type.
struct FoldCopyOfCast : public OpRewritePattern<CopyOp> {
  using OpRewritePattern<CopyOp>::OpRewritePattern;

  LogicalResult matchAndRewrite(CopyOp copyOp,
                                PatternRewriter &rewriter) const override {
    bool modified = false;

    // Check source.
    if (auto castOp = copyOp.source().getDefiningOp<CastOp>()) {
      auto fromType = castOp.source().getType().dyn_cast<MemRefType>();
      auto toType = castOp.source().getType().dyn_cast<MemRefType>();

      if (fromType && toType) {
        if (fromType.getShape() == toType.getShape() &&
            fromType.getElementType() == toType.getElementType()) {
          rewriter.updateRootInPlace(
              copyOp, [&] { copyOp.sourceMutable().assign(castOp.source()); });
          modified = true;
        }
      }
    }

    // Check target.
    if (auto castOp = copyOp.target().getDefiningOp<CastOp>()) {
      auto fromType = castOp.source().getType().dyn_cast<MemRefType>();
      auto toType = castOp.source().getType().dyn_cast<MemRefType>();

      if (fromType && toType) {
        if (fromType.getShape() == toType.getShape() &&
            fromType.getElementType() == toType.getElementType()) {
          rewriter.updateRootInPlace(
              copyOp, [&] { copyOp.targetMutable().assign(castOp.source()); });
          modified = true;
        }
      }
    }

    return success(modified);
  }
};

/// Fold memref.copy(%x, %x).
struct FoldSelfCopy : public OpRewritePattern<CopyOp> {
  using OpRewritePattern<CopyOp>::OpRewritePattern;

  LogicalResult matchAndRewrite(CopyOp copyOp,
                                PatternRewriter &rewriter) const override {
    if (copyOp.source() != copyOp.target())
      return failure();

    rewriter.eraseOp(copyOp);
    return success();
  }
};
} // namespace

void CopyOp::getCanonicalizationPatterns(RewritePatternSet &results,
                                         MLIRContext *context) {
  results.add<FoldCopyOfCast, FoldSelfCopy>(context);
}

LogicalResult CopyOp::fold(ArrayRef<Attribute> cstOperands,
                           SmallVectorImpl<OpFoldResult> &results) {
  /// copy(memrefcast) -> copy
  bool folded = false;
  Operation *op = *this;
  for (OpOperand &operand : op->getOpOperands()) {
    auto castOp = operand.get().getDefiningOp<memref::CastOp>();
    if (castOp && memref::CastOp::canFoldIntoConsumerOp(castOp)) {
      operand.set(castOp.getOperand());
      folded = true;
    }
  }
  return success(folded);
}

//===----------------------------------------------------------------------===//
// DeallocOp
//===----------------------------------------------------------------------===//

LogicalResult DeallocOp::fold(ArrayRef<Attribute> cstOperands,
                              SmallVectorImpl<OpFoldResult> &results) {
  /// dealloc(memrefcast) -> dealloc
  return foldMemRefCast(*this);
}

//===----------------------------------------------------------------------===//
// DimOp
//===----------------------------------------------------------------------===//

void DimOp::build(OpBuilder &builder, OperationState &result, Value source,
                  int64_t index) {
  auto loc = result.location;
  Value indexValue = builder.create<arith::ConstantIndexOp>(loc, index);
  build(builder, result, source, indexValue);
}

void DimOp::build(OpBuilder &builder, OperationState &result, Value source,
                  Value index) {
  auto indexTy = builder.getIndexType();
  build(builder, result, indexTy, source, index);
}

Optional<int64_t> DimOp::getConstantIndex() {
  if (auto constantOp = index().getDefiningOp<arith::ConstantOp>())
    return constantOp.getValue().cast<IntegerAttr>().getInt();
  return {};
}

LogicalResult DimOp::verify() {
  // Assume unknown index to be in range.
  Optional<int64_t> index = getConstantIndex();
  if (!index)
    return success();

  // Check that constant index is not knowingly out of range.
  auto type = source().getType();
  if (auto memrefType = type.dyn_cast<MemRefType>()) {
    if (*index >= memrefType.getRank())
      return emitOpError("index is out of range");
  } else if (type.isa<UnrankedMemRefType>()) {
    // Assume index to be in range.
  } else {
    llvm_unreachable("expected operand with memref type");
  }
  return success();
}

/// Return a map with key being elements in `vals` and data being number of
/// occurences of it. Use std::map, since the `vals` here are strides and the
/// dynamic stride value is the same as the tombstone value for
/// `DenseMap<int64_t>`.
static std::map<int64_t, unsigned> getNumOccurences(ArrayRef<int64_t> vals) {
  std::map<int64_t, unsigned> numOccurences;
  for (auto val : vals)
    numOccurences[val]++;
  return numOccurences;
}

/// Given the `originalType` and a `candidateReducedType` whose shape is assumed
/// to be a subset of `originalType` with some `1` entries erased, return the
/// set of indices that specifies which of the entries of `originalShape` are
/// dropped to obtain `reducedShape`.
/// This accounts for cases where there are multiple unit-dims, but only a
/// subset of those are dropped. For MemRefTypes these can be disambiguated
/// using the strides. If a dimension is dropped the stride must be dropped too.
static llvm::Optional<llvm::SmallBitVector>
computeMemRefRankReductionMask(MemRefType originalType, MemRefType reducedType,
                               ArrayRef<OpFoldResult> sizes) {
  llvm::SmallBitVector unusedDims(originalType.getRank());
  if (originalType.getRank() == reducedType.getRank())
    return unusedDims;

  for (const auto &dim : llvm::enumerate(sizes))
    if (auto attr = dim.value().dyn_cast<Attribute>())
      if (attr.cast<IntegerAttr>().getInt() == 1)
        unusedDims.set(dim.index());

  // Early exit for the case where the number of unused dims matches the number
  // of ranks reduced.
  if (static_cast<int64_t>(unusedDims.count()) + reducedType.getRank() ==
      originalType.getRank())
    return unusedDims;

  SmallVector<int64_t> originalStrides, candidateStrides;
  int64_t originalOffset, candidateOffset;
  if (failed(
          getStridesAndOffset(originalType, originalStrides, originalOffset)) ||
      failed(
          getStridesAndOffset(reducedType, candidateStrides, candidateOffset)))
    return llvm::None;

  // For memrefs, a dimension is truly dropped if its corresponding stride is
  // also dropped. This is particularly important when more than one of the dims
  // is 1. Track the number of occurences of the strides in the original type
  // and the candidate type. For each unused dim that stride should not be
  // present in the candidate type. Note that there could be multiple dimensions
  // that have the same size. We dont need to exactly figure out which dim
  // corresponds to which stride, we just need to verify that the number of
  // reptitions of a stride in the original + number of unused dims with that
  // stride == number of repititions of a stride in the candidate.
  std::map<int64_t, unsigned> currUnaccountedStrides =
      getNumOccurences(originalStrides);
  std::map<int64_t, unsigned> candidateStridesNumOccurences =
      getNumOccurences(candidateStrides);
  for (size_t dim = 0, e = unusedDims.size(); dim != e; ++dim) {
    if (!unusedDims.test(dim))
      continue;
    int64_t originalStride = originalStrides[dim];
    if (currUnaccountedStrides[originalStride] >
        candidateStridesNumOccurences[originalStride]) {
      // This dim can be treated as dropped.
      currUnaccountedStrides[originalStride]--;
      continue;
    }
    if (currUnaccountedStrides[originalStride] ==
        candidateStridesNumOccurences[originalStride]) {
      // The stride for this is not dropped. Keep as is.
      unusedDims.reset(dim);
      continue;
    }
    if (currUnaccountedStrides[originalStride] <
        candidateStridesNumOccurences[originalStride]) {
      // This should never happen. Cant have a stride in the reduced rank type
      // that wasnt in the original one.
      return llvm::None;
    }
  }

  if ((int64_t)unusedDims.count() + reducedType.getRank() !=
      originalType.getRank())
    return llvm::None;
  return unusedDims;
}

llvm::SmallBitVector SubViewOp::getDroppedDims() {
  MemRefType sourceType = getSourceType();
  MemRefType resultType = getType();
  llvm::Optional<llvm::SmallBitVector> unusedDims =
      computeMemRefRankReductionMask(sourceType, resultType, getMixedSizes());
  assert(unusedDims && "unable to find unused dims of subview");
  return *unusedDims;
}

OpFoldResult DimOp::fold(ArrayRef<Attribute> operands) {
  // All forms of folding require a known index.
  auto index = operands[1].dyn_cast_or_null<IntegerAttr>();
  if (!index)
    return {};

  // Folding for unranked types (UnrankedMemRefType) is not supported.
  auto memrefType = source().getType().dyn_cast<MemRefType>();
  if (!memrefType)
    return {};

  // Fold if the shape extent along the given index is known.
  if (!memrefType.isDynamicDim(index.getInt())) {
    Builder builder(getContext());
    return builder.getIndexAttr(memrefType.getShape()[index.getInt()]);
  }

  // The size at the given index is now known to be a dynamic size.
  unsigned unsignedIndex = index.getValue().getZExtValue();

  // Fold dim to the size argument for an `AllocOp`, `ViewOp`, or `SubViewOp`.
  Operation *definingOp = source().getDefiningOp();

  if (auto alloc = dyn_cast_or_null<AllocOp>(definingOp))
    return *(alloc.getDynamicSizes().begin() +
             memrefType.getDynamicDimIndex(unsignedIndex));

  if (auto alloca = dyn_cast_or_null<AllocaOp>(definingOp))
    return *(alloca.getDynamicSizes().begin() +
             memrefType.getDynamicDimIndex(unsignedIndex));

  if (auto view = dyn_cast_or_null<ViewOp>(definingOp))
    return *(view.getDynamicSizes().begin() +
             memrefType.getDynamicDimIndex(unsignedIndex));

  if (auto subview = dyn_cast_or_null<SubViewOp>(definingOp)) {
    llvm::SmallBitVector unusedDims = subview.getDroppedDims();
    unsigned resultIndex = 0;
    unsigned sourceRank = subview.getSourceType().getRank();
    unsigned sourceIndex = 0;
    for (auto i : llvm::seq<unsigned>(0, sourceRank)) {
      if (unusedDims.test(i))
        continue;
      if (resultIndex == unsignedIndex) {
        sourceIndex = i;
        break;
      }
      resultIndex++;
    }
    assert(subview.isDynamicSize(sourceIndex) &&
           "expected dynamic subview size");
    return subview.getDynamicSize(sourceIndex);
  }

  if (auto sizeInterface =
          dyn_cast_or_null<OffsetSizeAndStrideOpInterface>(definingOp)) {
    assert(sizeInterface.isDynamicSize(unsignedIndex) &&
           "Expected dynamic subview size");
    return sizeInterface.getDynamicSize(unsignedIndex);
  }

  // dim(memrefcast) -> dim
  if (succeeded(foldMemRefCast(*this)))
    return getResult();

  return {};
}

namespace {
/// Fold dim of a memref reshape operation to a load into the reshape's shape
/// operand.
struct DimOfMemRefReshape : public OpRewritePattern<DimOp> {
  using OpRewritePattern<DimOp>::OpRewritePattern;

  LogicalResult matchAndRewrite(DimOp dim,
                                PatternRewriter &rewriter) const override {
    auto reshape = dim.source().getDefiningOp<ReshapeOp>();

    if (!reshape)
      return failure();

    // Place the load directly after the reshape to ensure that the shape memref
    // was not mutated.
    rewriter.setInsertionPointAfter(reshape);
    Location loc = dim.getLoc();
    Value load = rewriter.create<LoadOp>(loc, reshape.shape(), dim.index());
    if (load.getType() != dim.getType())
      load = rewriter.create<arith::IndexCastOp>(loc, dim.getType(), load);
    rewriter.replaceOp(dim, load);
    return success();
  }
};

} // namespace

void DimOp::getCanonicalizationPatterns(RewritePatternSet &results,
                                        MLIRContext *context) {
  results.add<DimOfMemRefReshape>(context);
}

// ---------------------------------------------------------------------------
// DmaStartOp
// ---------------------------------------------------------------------------

void DmaStartOp::build(OpBuilder &builder, OperationState &result,
                       Value srcMemRef, ValueRange srcIndices, Value destMemRef,
                       ValueRange destIndices, Value numElements,
                       Value tagMemRef, ValueRange tagIndices, Value stride,
                       Value elementsPerStride) {
  result.addOperands(srcMemRef);
  result.addOperands(srcIndices);
  result.addOperands(destMemRef);
  result.addOperands(destIndices);
  result.addOperands({numElements, tagMemRef});
  result.addOperands(tagIndices);
  if (stride)
    result.addOperands({stride, elementsPerStride});
}

void DmaStartOp::print(OpAsmPrinter &p) {
  p << " " << getSrcMemRef() << '[' << getSrcIndices() << "], "
    << getDstMemRef() << '[' << getDstIndices() << "], " << getNumElements()
    << ", " << getTagMemRef() << '[' << getTagIndices() << ']';
  if (isStrided())
    p << ", " << getStride() << ", " << getNumElementsPerStride();

  p.printOptionalAttrDict((*this)->getAttrs());
  p << " : " << getSrcMemRef().getType() << ", " << getDstMemRef().getType()
    << ", " << getTagMemRef().getType();
}

// Parse DmaStartOp.
// Ex:
//   %dma_id = dma_start %src[%i, %j], %dst[%k, %l], %size,
//                       %tag[%index], %stride, %num_elt_per_stride :
//                     : memref<3076 x f32, 0>,
//                       memref<1024 x f32, 2>,
//                       memref<1 x i32>
//
ParseResult DmaStartOp::parse(OpAsmParser &parser, OperationState &result) {
  OpAsmParser::UnresolvedOperand srcMemRefInfo;
  SmallVector<OpAsmParser::UnresolvedOperand, 4> srcIndexInfos;
  OpAsmParser::UnresolvedOperand dstMemRefInfo;
  SmallVector<OpAsmParser::UnresolvedOperand, 4> dstIndexInfos;
  OpAsmParser::UnresolvedOperand numElementsInfo;
  OpAsmParser::UnresolvedOperand tagMemrefInfo;
  SmallVector<OpAsmParser::UnresolvedOperand, 4> tagIndexInfos;
  SmallVector<OpAsmParser::UnresolvedOperand, 2> strideInfo;

  SmallVector<Type, 3> types;
  auto indexType = parser.getBuilder().getIndexType();

  // Parse and resolve the following list of operands:
  // *) source memref followed by its indices (in square brackets).
  // *) destination memref followed by its indices (in square brackets).
  // *) dma size in KiB.
  if (parser.parseOperand(srcMemRefInfo) ||
      parser.parseOperandList(srcIndexInfos, OpAsmParser::Delimiter::Square) ||
      parser.parseComma() || parser.parseOperand(dstMemRefInfo) ||
      parser.parseOperandList(dstIndexInfos, OpAsmParser::Delimiter::Square) ||
      parser.parseComma() || parser.parseOperand(numElementsInfo) ||
      parser.parseComma() || parser.parseOperand(tagMemrefInfo) ||
      parser.parseOperandList(tagIndexInfos, OpAsmParser::Delimiter::Square))
    return failure();

  // Parse optional stride and elements per stride.
  if (parser.parseTrailingOperandList(strideInfo))
    return failure();

  bool isStrided = strideInfo.size() == 2;
  if (!strideInfo.empty() && !isStrided) {
    return parser.emitError(parser.getNameLoc(),
                            "expected two stride related operands");
  }

  if (parser.parseColonTypeList(types))
    return failure();
  if (types.size() != 3)
    return parser.emitError(parser.getNameLoc(), "fewer/more types expected");

  if (parser.resolveOperand(srcMemRefInfo, types[0], result.operands) ||
      parser.resolveOperands(srcIndexInfos, indexType, result.operands) ||
      parser.resolveOperand(dstMemRefInfo, types[1], result.operands) ||
      parser.resolveOperands(dstIndexInfos, indexType, result.operands) ||
      // size should be an index.
      parser.resolveOperand(numElementsInfo, indexType, result.operands) ||
      parser.resolveOperand(tagMemrefInfo, types[2], result.operands) ||
      // tag indices should be index.
      parser.resolveOperands(tagIndexInfos, indexType, result.operands))
    return failure();

  if (isStrided) {
    if (parser.resolveOperands(strideInfo, indexType, result.operands))
      return failure();
  }

  return success();
}

LogicalResult DmaStartOp::verify() {
  unsigned numOperands = getNumOperands();

  // Mandatory non-variadic operands are: src memref, dst memref, tag memref and
  // the number of elements.
  if (numOperands < 4)
    return emitOpError("expected at least 4 operands");

  // Check types of operands. The order of these calls is important: the later
  // calls rely on some type properties to compute the operand position.
  // 1. Source memref.
  if (!getSrcMemRef().getType().isa<MemRefType>())
    return emitOpError("expected source to be of memref type");
  if (numOperands < getSrcMemRefRank() + 4)
    return emitOpError() << "expected at least " << getSrcMemRefRank() + 4
                         << " operands";
  if (!getSrcIndices().empty() &&
      !llvm::all_of(getSrcIndices().getTypes(),
                    [](Type t) { return t.isIndex(); }))
    return emitOpError("expected source indices to be of index type");

  // 2. Destination memref.
  if (!getDstMemRef().getType().isa<MemRefType>())
    return emitOpError("expected destination to be of memref type");
  unsigned numExpectedOperands = getSrcMemRefRank() + getDstMemRefRank() + 4;
  if (numOperands < numExpectedOperands)
    return emitOpError() << "expected at least " << numExpectedOperands
                         << " operands";
  if (!getDstIndices().empty() &&
      !llvm::all_of(getDstIndices().getTypes(),
                    [](Type t) { return t.isIndex(); }))
    return emitOpError("expected destination indices to be of index type");

  // 3. Number of elements.
  if (!getNumElements().getType().isIndex())
    return emitOpError("expected num elements to be of index type");

  // 4. Tag memref.
  if (!getTagMemRef().getType().isa<MemRefType>())
    return emitOpError("expected tag to be of memref type");
  numExpectedOperands += getTagMemRefRank();
  if (numOperands < numExpectedOperands)
    return emitOpError() << "expected at least " << numExpectedOperands
                         << " operands";
  if (!getTagIndices().empty() &&
      !llvm::all_of(getTagIndices().getTypes(),
                    [](Type t) { return t.isIndex(); }))
    return emitOpError("expected tag indices to be of index type");

  // Optional stride-related operands must be either both present or both
  // absent.
  if (numOperands != numExpectedOperands &&
      numOperands != numExpectedOperands + 2)
    return emitOpError("incorrect number of operands");

  // 5. Strides.
  if (isStrided()) {
    if (!getStride().getType().isIndex() ||
        !getNumElementsPerStride().getType().isIndex())
      return emitOpError(
          "expected stride and num elements per stride to be of type index");
  }

  return success();
}

LogicalResult DmaStartOp::fold(ArrayRef<Attribute> cstOperands,
                               SmallVectorImpl<OpFoldResult> &results) {
  /// dma_start(memrefcast) -> dma_start
  return foldMemRefCast(*this);
}

// ---------------------------------------------------------------------------
// DmaWaitOp
// ---------------------------------------------------------------------------

LogicalResult DmaWaitOp::fold(ArrayRef<Attribute> cstOperands,
                              SmallVectorImpl<OpFoldResult> &results) {
  /// dma_wait(memrefcast) -> dma_wait
  return foldMemRefCast(*this);
}

LogicalResult DmaWaitOp::verify() {
  // Check that the number of tag indices matches the tagMemRef rank.
  unsigned numTagIndices = tagIndices().size();
  unsigned tagMemRefRank = getTagMemRefRank();
  if (numTagIndices != tagMemRefRank)
    return emitOpError() << "expected tagIndices to have the same number of "
                            "elements as the tagMemRef rank, expected "
                         << tagMemRefRank << ", but got " << numTagIndices;
  return success();
}

//===----------------------------------------------------------------------===//
// GenericAtomicRMWOp
//===----------------------------------------------------------------------===//

void GenericAtomicRMWOp::build(OpBuilder &builder, OperationState &result,
                               Value memref, ValueRange ivs) {
  result.addOperands(memref);
  result.addOperands(ivs);

  if (auto memrefType = memref.getType().dyn_cast<MemRefType>()) {
    Type elementType = memrefType.getElementType();
    result.addTypes(elementType);

    Region *bodyRegion = result.addRegion();
    bodyRegion->push_back(new Block());
    bodyRegion->addArgument(elementType, memref.getLoc());
  }
}

LogicalResult GenericAtomicRMWOp::verify() {
  auto &body = getRegion();
  if (body.getNumArguments() != 1)
    return emitOpError("expected single number of entry block arguments");

  if (getResult().getType() != body.getArgument(0).getType())
    return emitOpError("expected block argument of the same type result type");

  bool hasSideEffects =
      body.walk([&](Operation *nestedOp) {
            if (MemoryEffectOpInterface::hasNoEffect(nestedOp))
              return WalkResult::advance();
            nestedOp->emitError(
                "body of 'memref.generic_atomic_rmw' should contain "
                "only operations with no side effects");
            return WalkResult::interrupt();
          })
          .wasInterrupted();
  return hasSideEffects ? failure() : success();
}

ParseResult GenericAtomicRMWOp::parse(OpAsmParser &parser,
                                      OperationState &result) {
  OpAsmParser::UnresolvedOperand memref;
  Type memrefType;
  SmallVector<OpAsmParser::UnresolvedOperand, 4> ivs;

  Type indexType = parser.getBuilder().getIndexType();
  if (parser.parseOperand(memref) ||
      parser.parseOperandList(ivs, OpAsmParser::Delimiter::Square) ||
      parser.parseColonType(memrefType) ||
      parser.resolveOperand(memref, memrefType, result.operands) ||
      parser.resolveOperands(ivs, indexType, result.operands))
    return failure();

  Region *body = result.addRegion();
  if (parser.parseRegion(*body, {}) ||
      parser.parseOptionalAttrDict(result.attributes))
    return failure();
  result.types.push_back(memrefType.cast<MemRefType>().getElementType());
  return success();
}

void GenericAtomicRMWOp::print(OpAsmPrinter &p) {
  p << ' ' << memref() << "[" << indices() << "] : " << memref().getType()
    << ' ';
  p.printRegion(getRegion());
  p.printOptionalAttrDict((*this)->getAttrs());
}

//===----------------------------------------------------------------------===//
// AtomicYieldOp
//===----------------------------------------------------------------------===//

LogicalResult AtomicYieldOp::verify() {
  Type parentType = (*this)->getParentOp()->getResultTypes().front();
  Type resultType = result().getType();
  if (parentType != resultType)
    return emitOpError() << "types mismatch between yield op: " << resultType
                         << " and its parent: " << parentType;
  return success();
}

//===----------------------------------------------------------------------===//
// GlobalOp
//===----------------------------------------------------------------------===//

static void printGlobalMemrefOpTypeAndInitialValue(OpAsmPrinter &p, GlobalOp op,
                                                   TypeAttr type,
                                                   Attribute initialValue) {
  p << type;
  if (!op.isExternal()) {
    p << " = ";
    if (op.isUninitialized())
      p << "uninitialized";
    else
      p.printAttributeWithoutType(initialValue);
  }
}

static ParseResult
parseGlobalMemrefOpTypeAndInitialValue(OpAsmParser &parser, TypeAttr &typeAttr,
                                       Attribute &initialValue) {
  Type type;
  if (parser.parseType(type))
    return failure();

  auto memrefType = type.dyn_cast<MemRefType>();
  if (!memrefType || !memrefType.hasStaticShape())
    return parser.emitError(parser.getNameLoc())
           << "type should be static shaped memref, but got " << type;
  typeAttr = TypeAttr::get(type);

  if (parser.parseOptionalEqual())
    return success();

  if (succeeded(parser.parseOptionalKeyword("uninitialized"))) {
    initialValue = UnitAttr::get(parser.getContext());
    return success();
  }

  Type tensorType = getTensorTypeFromMemRefType(memrefType);
  if (parser.parseAttribute(initialValue, tensorType))
    return failure();
  if (!initialValue.isa<ElementsAttr>())
    return parser.emitError(parser.getNameLoc())
           << "initial value should be a unit or elements attribute";
  return success();
}

LogicalResult GlobalOp::verify() {
  auto memrefType = type().dyn_cast<MemRefType>();
  if (!memrefType || !memrefType.hasStaticShape())
    return emitOpError("type should be static shaped memref, but got ")
           << type();

  // Verify that the initial value, if present, is either a unit attribute or
  // an elements attribute.
  if (initial_value().hasValue()) {
    Attribute initValue = initial_value().getValue();
    if (!initValue.isa<UnitAttr>() && !initValue.isa<ElementsAttr>())
      return emitOpError("initial value should be a unit or elements "
                         "attribute, but got ")
             << initValue;

    // Check that the type of the initial value is compatible with the type of
    // the global variable.
    if (initValue.isa<ElementsAttr>()) {
      Type initType = initValue.getType();
      Type tensorType = getTensorTypeFromMemRefType(memrefType);
      if (initType != tensorType)
        return emitOpError("initial value expected to be of type ")
               << tensorType << ", but was of type " << initType;
    }
  }

  if (Optional<uint64_t> alignAttr = alignment()) {
    uint64_t alignment = *alignAttr;

    if (!llvm::isPowerOf2_64(alignment))
      return emitError() << "alignment attribute value " << alignment
                         << " is not a power of 2";
  }

  // TODO: verify visibility for declarations.
  return success();
}

ElementsAttr GlobalOp::getConstantInitValue() {
  auto initVal = initial_value();
  if (constant() && initVal.hasValue())
    return initVal.getValue().cast<ElementsAttr>();
  return {};
}

//===----------------------------------------------------------------------===//
// GetGlobalOp
//===----------------------------------------------------------------------===//

LogicalResult
GetGlobalOp::verifySymbolUses(SymbolTableCollection &symbolTable) {
  // Verify that the result type is same as the type of the referenced
  // memref.global op.
  auto global =
      symbolTable.lookupNearestSymbolFrom<GlobalOp>(*this, nameAttr());
  if (!global)
    return emitOpError("'")
           << name() << "' does not reference a valid global memref";

  Type resultType = result().getType();
  if (global.type() != resultType)
    return emitOpError("result type ")
           << resultType << " does not match type " << global.type()
           << " of the global memref @" << name();
  return success();
}

//===----------------------------------------------------------------------===//
// LoadOp
//===----------------------------------------------------------------------===//

LogicalResult LoadOp::verify() {
  if (getNumOperands() != 1 + getMemRefType().getRank())
    return emitOpError("incorrect number of indices for load");
  return success();
}

OpFoldResult LoadOp::fold(ArrayRef<Attribute> cstOperands) {
  /// load(memrefcast) -> load
  if (succeeded(foldMemRefCast(*this)))
    return getResult();
  return OpFoldResult();
}

//===----------------------------------------------------------------------===//
// PrefetchOp
//===----------------------------------------------------------------------===//

void PrefetchOp::print(OpAsmPrinter &p) {
  p << " " << memref() << '[';
  p.printOperands(indices());
  p << ']' << ", " << (isWrite() ? "write" : "read");
  p << ", locality<" << localityHint();
  p << ">, " << (isDataCache() ? "data" : "instr");
  p.printOptionalAttrDict(
      (*this)->getAttrs(),
      /*elidedAttrs=*/{"localityHint", "isWrite", "isDataCache"});
  p << " : " << getMemRefType();
}

ParseResult PrefetchOp::parse(OpAsmParser &parser, OperationState &result) {
  OpAsmParser::UnresolvedOperand memrefInfo;
  SmallVector<OpAsmParser::UnresolvedOperand, 4> indexInfo;
  IntegerAttr localityHint;
  MemRefType type;
  StringRef readOrWrite, cacheType;

  auto indexTy = parser.getBuilder().getIndexType();
  auto i32Type = parser.getBuilder().getIntegerType(32);
  if (parser.parseOperand(memrefInfo) ||
      parser.parseOperandList(indexInfo, OpAsmParser::Delimiter::Square) ||
      parser.parseComma() || parser.parseKeyword(&readOrWrite) ||
      parser.parseComma() || parser.parseKeyword("locality") ||
      parser.parseLess() ||
      parser.parseAttribute(localityHint, i32Type, "localityHint",
                            result.attributes) ||
      parser.parseGreater() || parser.parseComma() ||
      parser.parseKeyword(&cacheType) || parser.parseColonType(type) ||
      parser.resolveOperand(memrefInfo, type, result.operands) ||
      parser.resolveOperands(indexInfo, indexTy, result.operands))
    return failure();

  if (!readOrWrite.equals("read") && !readOrWrite.equals("write"))
    return parser.emitError(parser.getNameLoc(),
                            "rw specifier has to be 'read' or 'write'");
  result.addAttribute(
      PrefetchOp::getIsWriteAttrStrName(),
      parser.getBuilder().getBoolAttr(readOrWrite.equals("write")));

  if (!cacheType.equals("data") && !cacheType.equals("instr"))
    return parser.emitError(parser.getNameLoc(),
                            "cache type has to be 'data' or 'instr'");

  result.addAttribute(
      PrefetchOp::getIsDataCacheAttrStrName(),
      parser.getBuilder().getBoolAttr(cacheType.equals("data")));

  return success();
}

LogicalResult PrefetchOp::verify() {
  if (getNumOperands() != 1 + getMemRefType().getRank())
    return emitOpError("too few indices");

  return success();
}

LogicalResult PrefetchOp::fold(ArrayRef<Attribute> cstOperands,
                               SmallVectorImpl<OpFoldResult> &results) {
  // prefetch(memrefcast) -> prefetch
  return foldMemRefCast(*this);
}

//===----------------------------------------------------------------------===//
// RankOp
//===----------------------------------------------------------------------===//

OpFoldResult RankOp::fold(ArrayRef<Attribute> operands) {
  // Constant fold rank when the rank of the operand is known.
  auto type = getOperand().getType();
  auto shapedType = type.dyn_cast<ShapedType>();
  if (shapedType && shapedType.hasRank())
    return IntegerAttr::get(IndexType::get(getContext()), shapedType.getRank());
  return IntegerAttr();
}

//===----------------------------------------------------------------------===//
// ReinterpretCastOp
//===----------------------------------------------------------------------===//

/// Build a ReinterpretCastOp with all dynamic entries: `staticOffsets`,
/// `staticSizes` and `staticStrides` are automatically filled with
/// source-memref-rank sentinel values that encode dynamic entries.
void ReinterpretCastOp::build(OpBuilder &b, OperationState &result,
                              MemRefType resultType, Value source,
                              OpFoldResult offset, ArrayRef<OpFoldResult> sizes,
                              ArrayRef<OpFoldResult> strides,
                              ArrayRef<NamedAttribute> attrs) {
  SmallVector<int64_t> staticOffsets, staticSizes, staticStrides;
  SmallVector<Value> dynamicOffsets, dynamicSizes, dynamicStrides;
  dispatchIndexOpFoldResults(offset, dynamicOffsets, staticOffsets,
                             ShapedType::kDynamicStrideOrOffset);
  dispatchIndexOpFoldResults(sizes, dynamicSizes, staticSizes,
                             ShapedType::kDynamicSize);
  dispatchIndexOpFoldResults(strides, dynamicStrides, staticStrides,
                             ShapedType::kDynamicStrideOrOffset);
  build(b, result, resultType, source, dynamicOffsets, dynamicSizes,
        dynamicStrides, b.getI64ArrayAttr(staticOffsets),
        b.getI64ArrayAttr(staticSizes), b.getI64ArrayAttr(staticStrides));
  result.addAttributes(attrs);
}

void ReinterpretCastOp::build(OpBuilder &b, OperationState &result,
                              MemRefType resultType, Value source,
                              int64_t offset, ArrayRef<int64_t> sizes,
                              ArrayRef<int64_t> strides,
                              ArrayRef<NamedAttribute> attrs) {
  SmallVector<OpFoldResult> sizeValues =
      llvm::to_vector<4>(llvm::map_range(sizes, [&](int64_t v) -> OpFoldResult {
        return b.getI64IntegerAttr(v);
      }));
  SmallVector<OpFoldResult> strideValues = llvm::to_vector<4>(
      llvm::map_range(strides, [&](int64_t v) -> OpFoldResult {
        return b.getI64IntegerAttr(v);
      }));
  build(b, result, resultType, source, b.getI64IntegerAttr(offset), sizeValues,
        strideValues, attrs);
}

void ReinterpretCastOp::build(OpBuilder &b, OperationState &result,
                              MemRefType resultType, Value source, Value offset,
                              ValueRange sizes, ValueRange strides,
                              ArrayRef<NamedAttribute> attrs) {
  SmallVector<OpFoldResult> sizeValues = llvm::to_vector<4>(
      llvm::map_range(sizes, [](Value v) -> OpFoldResult { return v; }));
  SmallVector<OpFoldResult> strideValues = llvm::to_vector<4>(
      llvm::map_range(strides, [](Value v) -> OpFoldResult { return v; }));
  build(b, result, resultType, source, offset, sizeValues, strideValues, attrs);
}

// TODO: ponder whether we want to allow missing trailing sizes/strides that are
// completed automatically, like we have for subview and extract_slice.
LogicalResult ReinterpretCastOp::verify() {
  // The source and result memrefs should be in the same memory space.
  auto srcType = source().getType().cast<BaseMemRefType>();
  auto resultType = getType().cast<MemRefType>();
  if (srcType.getMemorySpace() != resultType.getMemorySpace())
    return emitError("different memory spaces specified for source type ")
           << srcType << " and result memref type " << resultType;
  if (srcType.getElementType() != resultType.getElementType())
    return emitError("different element types specified for source type ")
           << srcType << " and result memref type " << resultType;

  // Match sizes in result memref type and in static_sizes attribute.
  for (auto &en : llvm::enumerate(llvm::zip(
           resultType.getShape(), extractFromI64ArrayAttr(static_sizes())))) {
    int64_t resultSize = std::get<0>(en.value());
    int64_t expectedSize = std::get<1>(en.value());
    if (!ShapedType::isDynamic(resultSize) &&
        !ShapedType::isDynamic(expectedSize) && resultSize != expectedSize)
      return emitError("expected result type with size = ")
             << expectedSize << " instead of " << resultSize
             << " in dim = " << en.index();
  }

  // Match offset and strides in static_offset and static_strides attributes. If
  // result memref type has no affine map specified, this will assume an
  // identity layout.
  int64_t resultOffset;
  SmallVector<int64_t, 4> resultStrides;
  if (failed(getStridesAndOffset(resultType, resultStrides, resultOffset)))
    return emitError("expected result type to have strided layout but found ")
           << resultType;

  // Match offset in result memref type and in static_offsets attribute.
  int64_t expectedOffset = extractFromI64ArrayAttr(static_offsets()).front();
  if (!ShapedType::isDynamicStrideOrOffset(resultOffset) &&
      !ShapedType::isDynamicStrideOrOffset(expectedOffset) &&
      resultOffset != expectedOffset)
    return emitError("expected result type with offset = ")
           << resultOffset << " instead of " << expectedOffset;

  // Match strides in result memref type and in static_strides attribute.
  for (auto &en : llvm::enumerate(llvm::zip(
           resultStrides, extractFromI64ArrayAttr(static_strides())))) {
    int64_t resultStride = std::get<0>(en.value());
    int64_t expectedStride = std::get<1>(en.value());
    if (!ShapedType::isDynamicStrideOrOffset(resultStride) &&
        !ShapedType::isDynamicStrideOrOffset(expectedStride) &&
        resultStride != expectedStride)
      return emitError("expected result type with stride = ")
             << expectedStride << " instead of " << resultStride
             << " in dim = " << en.index();
  }

  return success();
}

OpFoldResult ReinterpretCastOp::fold(ArrayRef<Attribute> /*operands*/) {
  Value src = source();
  auto getPrevSrc = [&]() -> Value {
    // reinterpret_cast(reinterpret_cast(x)) -> reinterpret_cast(x).
    if (auto prev = src.getDefiningOp<ReinterpretCastOp>())
      return prev.source();

    // reinterpret_cast(cast(x)) -> reinterpret_cast(x).
    if (auto prev = src.getDefiningOp<CastOp>())
      return prev.source();

    // reinterpret_cast(subview(x)) -> reinterpret_cast(x) if subview offsets
    // are 0.
    if (auto prev = src.getDefiningOp<SubViewOp>())
      if (llvm::all_of(prev.getMixedOffsets(), [](OpFoldResult val) {
            return isConstantIntValue(val, 0);
          }))
        return prev.source();

    return nullptr;
  };

  if (auto prevSrc = getPrevSrc()) {
    sourceMutable().assign(prevSrc);
    return getResult();
  }

  return nullptr;
}

//===----------------------------------------------------------------------===//
// Reassociative reshape ops
//===----------------------------------------------------------------------===//

/// Helper function for verifying the shape of ExpandShapeOp and ResultShapeOp
/// result and operand. Layout maps are verified separately.
///
/// If `allowMultipleDynamicDimsPerGroup`, multiple dynamic dimensions are
/// allowed in a reassocation group.
static LogicalResult
verifyCollapsedShape(Operation *op, ArrayRef<int64_t> collapsedShape,
                     ArrayRef<int64_t> expandedShape,
                     ArrayRef<ReassociationIndices> reassociation,
                     bool allowMultipleDynamicDimsPerGroup) {
  // There must be one reassociation group per collapsed dimension.
  if (collapsedShape.size() != reassociation.size())
    return op->emitOpError("invalid number of reassociation groups: found ")
           << reassociation.size() << ", expected " << collapsedShape.size();

  // The next expected expanded dimension index (while iterating over
  // reassociation indices).
  int64_t nextDim = 0;
  for (const auto &it : llvm::enumerate(reassociation)) {
    ReassociationIndices group = it.value();
    int64_t collapsedDim = it.index();

    bool foundDynamic = false;
    for (int64_t expandedDim : group) {
      if (expandedDim != nextDim++)
        return op->emitOpError("reassociation indices must be contiguous");

      if (expandedDim >= static_cast<int64_t>(expandedShape.size()))
        return op->emitOpError("reassociation index ")
               << expandedDim << " is out of bounds";

      // Check if there are multiple dynamic dims in a reassociation group.
      if (ShapedType::isDynamic(expandedShape[expandedDim])) {
        if (foundDynamic && !allowMultipleDynamicDimsPerGroup)
          return op->emitOpError(
              "at most one dimension in a reassociation group may be dynamic");
        foundDynamic = true;
      }
    }

    // ExpandShapeOp/CollapseShapeOp may not be used to cast dynamicity.
    if (ShapedType::isDynamic(collapsedShape[collapsedDim]) != foundDynamic)
      return op->emitOpError("collapsed dim (")
             << collapsedDim
             << ") must be dynamic if and only if reassociation group is "
                "dynamic";

    // If all dims in the reassociation group are static, the size of the
    // collapsed dim can be verified.
    if (!foundDynamic) {
      int64_t groupSize = 1;
      for (int64_t expandedDim : group)
        groupSize *= expandedShape[expandedDim];
      if (groupSize != collapsedShape[collapsedDim])
        return op->emitOpError("collapsed dim size (")
               << collapsedShape[collapsedDim]
               << ") must equal reassociation group size (" << groupSize << ")";
    }
  }

  if (collapsedShape.empty()) {
    // Rank 0: All expanded dimensions must be 1.
    for (int64_t d : expandedShape)
      if (d != 1)
        return op->emitOpError(
            "rank 0 memrefs can only be extended/collapsed with/from ones");
  } else if (nextDim != static_cast<int64_t>(expandedShape.size())) {
    // Rank >= 1: Number of dimensions among all reassociation groups must match
    // the result memref rank.
    return op->emitOpError("expanded rank (")
           << expandedShape.size()
           << ") inconsistent with number of reassociation indices (" << nextDim
           << ")";
  }

  return success();
}

SmallVector<AffineMap, 4> CollapseShapeOp::getReassociationMaps() {
  return getSymbolLessAffineMaps(getReassociationExprs());
}

SmallVector<ReassociationExprs, 4> CollapseShapeOp::getReassociationExprs() {
  return convertReassociationIndicesToExprs(getContext(),
                                            getReassociationIndices());
}

SmallVector<AffineMap, 4> ExpandShapeOp::getReassociationMaps() {
  return getSymbolLessAffineMaps(getReassociationExprs());
}

SmallVector<ReassociationExprs, 4> ExpandShapeOp::getReassociationExprs() {
  return convertReassociationIndicesToExprs(getContext(),
                                            getReassociationIndices());
}

/// Compute the layout map after expanding a given source MemRef type with the
/// specified reassociation indices.
static FailureOr<AffineMap>
computeExpandedLayoutMap(MemRefType srcType, ArrayRef<int64_t> resultShape,
                         ArrayRef<ReassociationIndices> reassociation) {
  int64_t srcOffset;
  SmallVector<int64_t> srcStrides;
  if (failed(getStridesAndOffset(srcType, srcStrides, srcOffset)))
    return failure();
  assert(srcStrides.size() == reassociation.size() && "invalid reassociation");

  // 1-1 mapping between srcStrides and reassociation packs.
  // Each srcStride starts with the given value and gets expanded according to
  // the proper entries in resultShape.
  // Example:
  //   srcStrides     =                   [10000,  1 ,    100   ],
  //   reassociations =                   [  [0], [1], [2, 3, 4]],
  //   resultSizes    = [2, 5, 4, 3, 2] = [  [2], [5], [4, 3, 2]]
  //     -> For the purpose of stride calculation, the useful sizes are:
  //                    [x, x, x, 3, 2] = [  [x], [x], [x, 3, 2]].
  //   resultStrides = [10000, 1, 600, 200, 100]
  // Note that a stride does not get expanded along the first entry of each
  // shape pack.
  SmallVector<int64_t> reverseResultStrides;
  reverseResultStrides.reserve(resultShape.size());
  unsigned shapeIndex = resultShape.size() - 1;
  for (auto it : llvm::reverse(llvm::zip(reassociation, srcStrides))) {
    ReassociationIndices reassoc = std::get<0>(it);
    int64_t currentStrideToExpand = std::get<1>(it);
    for (unsigned idx = 0, e = reassoc.size(); idx < e; ++idx) {
      using saturated_arith::Wrapper;
      reverseResultStrides.push_back(currentStrideToExpand);
      currentStrideToExpand = (Wrapper::stride(currentStrideToExpand) *
                               Wrapper::size(resultShape[shapeIndex--]))
                                  .asStride();
    }
  }
  auto resultStrides = llvm::to_vector<8>(llvm::reverse(reverseResultStrides));
  resultStrides.resize(resultShape.size(), 1);
  return makeStridedLinearLayoutMap(resultStrides, srcOffset,
                                    srcType.getContext());
}

static FailureOr<MemRefType>
computeExpandedType(MemRefType srcType, ArrayRef<int64_t> resultShape,
                    ArrayRef<ReassociationIndices> reassociation) {
  if (srcType.getLayout().isIdentity()) {
    // If the source is contiguous (i.e., no layout map specified), so is the
    // result.
    MemRefLayoutAttrInterface layout;
    return MemRefType::get(resultShape, srcType.getElementType(), layout,
                           srcType.getMemorySpace());
  }

  // Source may not be contiguous. Compute the layout map.
  FailureOr<AffineMap> computedLayout =
      computeExpandedLayoutMap(srcType, resultShape, reassociation);
  if (failed(computedLayout))
    return failure();
  auto computedType =
      MemRefType::get(resultShape, srcType.getElementType(), *computedLayout,
                      srcType.getMemorySpaceAsInt());
  return canonicalizeStridedLayout(computedType);
}

void ExpandShapeOp::build(OpBuilder &builder, OperationState &result,
                          ArrayRef<int64_t> resultShape, Value src,
                          ArrayRef<ReassociationIndices> reassociation) {
  // Only ranked memref source values are supported.
  auto srcType = src.getType().cast<MemRefType>();
  FailureOr<MemRefType> resultType =
      computeExpandedType(srcType, resultShape, reassociation);
  // Failure of this assertion usually indicates a problem with the source
  // type, e.g., could not get strides/offset.
  assert(succeeded(resultType) && "could not compute layout");
  build(builder, result, *resultType, src, reassociation);
}

LogicalResult ExpandShapeOp::verify() {
  MemRefType srcType = getSrcType();
  MemRefType resultType = getResultType();

  // Verify result shape.
  if (failed(verifyCollapsedShape(getOperation(), srcType.getShape(),
                                  resultType.getShape(),
                                  getReassociationIndices(),
                                  /*allowMultipleDynamicDimsPerGroup=*/false)))
    return failure();

  // Compute expected result type (including layout map).
  FailureOr<MemRefType> expectedResultType = computeExpandedType(
      srcType, resultType.getShape(), getReassociationIndices());
  if (failed(expectedResultType))
    return emitOpError("invalid source layout map");

  // Check actual result type.
  auto canonicalizedResultType = canonicalizeStridedLayout(resultType);
  if (*expectedResultType != canonicalizedResultType)
    return emitOpError("expected expanded type to be ")
           << *expectedResultType << " but found " << canonicalizedResultType;

  return success();
}

void ExpandShapeOp::getCanonicalizationPatterns(RewritePatternSet &results,
                                                MLIRContext *context) {
  results.add<ComposeReassociativeReshapeOps<ExpandShapeOp>,
              ComposeExpandOfCollapseOp<ExpandShapeOp, CollapseShapeOp>>(
      context);
}

/// Compute the layout map after collapsing a given source MemRef type with the
/// specified reassociation indices.
///
/// Note: All collapsed dims in a reassociation group must be contiguous. It is
/// not possible to check this by inspecting a MemRefType in the general case.
/// If non-contiguity cannot be checked statically, the collapse is assumed to
/// be valid (and thus accepted by this function) unless `strict = true`.
static FailureOr<AffineMap>
computeCollapsedLayoutMap(MemRefType srcType,
                          ArrayRef<ReassociationIndices> reassociation,
                          bool strict = false) {
  int64_t srcOffset;
  SmallVector<int64_t> srcStrides;
  auto srcShape = srcType.getShape();
  if (failed(getStridesAndOffset(srcType, srcStrides, srcOffset)))
    return failure();

  // The result stride of a reassociation group is the stride of the last entry
  // of the reassociation. (TODO: Should be the minimum stride in the
  // reassociation because strides are not necessarily sorted. E.g., when using
  // memref.transpose.) Dimensions of size 1 should be skipped, because their
  // strides are meaningless and could have any arbitrary value.
  SmallVector<int64_t> resultStrides;
  resultStrides.reserve(reassociation.size());
  for (const ReassociationIndices &reassoc : reassociation) {
    ArrayRef<int64_t> ref = llvm::makeArrayRef(reassoc);
    while (srcShape[ref.back()] == 1 && ref.size() > 1)
      ref = ref.drop_back();
    if (!ShapedType::isDynamic(srcShape[ref.back()]) || ref.size() == 1) {
      resultStrides.push_back(srcStrides[ref.back()]);
    } else {
      // Dynamically-sized dims may turn out to be dims of size 1 at runtime, so
      // the corresponding stride may have to be skipped. (See above comment.)
      // Therefore, the result stride cannot be statically determined and must
      // be dynamic.
      resultStrides.push_back(ShapedType::kDynamicStrideOrOffset);
    }
  }

  // Validate that each reassociation group is contiguous.
  unsigned resultStrideIndex = resultStrides.size() - 1;
  for (const ReassociationIndices &reassoc : llvm::reverse(reassociation)) {
    auto trailingReassocs = ArrayRef<int64_t>(reassoc).drop_front();
    using saturated_arith::Wrapper;
    auto stride = Wrapper::stride(resultStrides[resultStrideIndex--]);
    for (int64_t idx : llvm::reverse(trailingReassocs)) {
      stride = stride * Wrapper::size(srcShape[idx]);

      // Both source and result stride must have the same static value. In that
      // case, we can be sure, that the dimensions are collapsible (because they
      // are contiguous).
      //
      // One special case is when the srcShape is `1`, in which case it can
      // never produce non-contiguity.
      if (srcShape[idx] == 1)
        continue;

      // If `strict = false` (default during op verification), we accept cases
      // where one or both strides are dynamic. This is best effort: We reject
      // ops where obviously non-contiguous dims are collapsed, but accept ops
      // where we cannot be sure statically. Such ops may fail at runtime. See
      // the op documentation for details.
      auto srcStride = Wrapper::stride(srcStrides[idx - 1]);
      if (strict && (stride.saturated || srcStride.saturated))
        return failure();

      if (!stride.saturated && !srcStride.saturated && stride != srcStride)
        return failure();
    }
  }
  return makeStridedLinearLayoutMap(resultStrides, srcOffset,
                                    srcType.getContext());
}

bool CollapseShapeOp::isGuaranteedCollapsible(
    MemRefType srcType, ArrayRef<ReassociationIndices> reassociation) {
  // MemRefs with standard layout are always collapsible.
  if (srcType.getLayout().isIdentity())
    return true;

  return succeeded(computeCollapsedLayoutMap(srcType, reassociation,
                                             /*strict=*/true));
}

static MemRefType
computeCollapsedType(MemRefType srcType,
                     ArrayRef<ReassociationIndices> reassociation) {
  SmallVector<int64_t> resultShape;
  resultShape.reserve(reassociation.size());
  for (const ReassociationIndices &group : reassociation) {
    using saturated_arith::Wrapper;
    auto groupSize = Wrapper::size(1);
    for (int64_t srcDim : group)
      groupSize = groupSize * Wrapper::size(srcType.getDimSize(srcDim));
    resultShape.push_back(groupSize.asSize());
  }

  if (srcType.getLayout().isIdentity()) {
    // If the source is contiguous (i.e., no layout map specified), so is the
    // result.
    MemRefLayoutAttrInterface layout;
    return MemRefType::get(resultShape, srcType.getElementType(), layout,
                           srcType.getMemorySpace());
  }

  // Source may not be fully contiguous. Compute the layout map.
  // Note: Dimensions that are collapsed into a single dim are assumed to be
  // contiguous.
  FailureOr<AffineMap> computedLayout =
      computeCollapsedLayoutMap(srcType, reassociation);
  assert(succeeded(computedLayout) &&
         "invalid source layout map or collapsing non-contiguous dims");
  auto computedType =
      MemRefType::get(resultShape, srcType.getElementType(), *computedLayout,
                      srcType.getMemorySpaceAsInt());
  return canonicalizeStridedLayout(computedType);
}

void CollapseShapeOp::build(OpBuilder &b, OperationState &result, Value src,
                            ArrayRef<ReassociationIndices> reassociation,
                            ArrayRef<NamedAttribute> attrs) {
  auto srcType = src.getType().cast<MemRefType>();
  MemRefType resultType = computeCollapsedType(srcType, reassociation);
  build(b, result, resultType, src, attrs);
  result.addAttribute(::mlir::getReassociationAttrName(),
                      getReassociationIndicesAttribute(b, reassociation));
}

LogicalResult CollapseShapeOp::verify() {
  MemRefType srcType = getSrcType();
  MemRefType resultType = getResultType();

  // Verify result shape.
  if (failed(verifyCollapsedShape(getOperation(), resultType.getShape(),
                                  srcType.getShape(), getReassociationIndices(),
                                  /*allowMultipleDynamicDimsPerGroup=*/true)))
    return failure();

  // Compute expected result type (including layout map).
  MemRefType expectedResultType;
  if (srcType.getLayout().isIdentity()) {
    // If the source is contiguous (i.e., no layout map specified), so is the
    // result.
    MemRefLayoutAttrInterface layout;
    expectedResultType =
        MemRefType::get(resultType.getShape(), srcType.getElementType(), layout,
                        srcType.getMemorySpace());
  } else {
    // Source may not be fully contiguous. Compute the layout map.
    // Note: Dimensions that are collapsed into a single dim are assumed to be
    // contiguous.
    FailureOr<AffineMap> computedLayout =
        computeCollapsedLayoutMap(srcType, getReassociationIndices());
    if (failed(computedLayout))
      return emitOpError(
          "invalid source layout map or collapsing non-contiguous dims");
    auto computedType =
        MemRefType::get(resultType.getShape(), srcType.getElementType(),
                        *computedLayout, srcType.getMemorySpaceAsInt());
    expectedResultType = canonicalizeStridedLayout(computedType);
  }

  auto canonicalizedResultType = canonicalizeStridedLayout(resultType);
  if (expectedResultType != canonicalizedResultType)
    return emitOpError("expected collapsed type to be ")
           << expectedResultType << " but found " << canonicalizedResultType;

  return success();
}

struct CollapseShapeOpMemRefCastFolder
    : public OpRewritePattern<CollapseShapeOp> {
public:
  using OpRewritePattern<CollapseShapeOp>::OpRewritePattern;

  LogicalResult matchAndRewrite(CollapseShapeOp op,
                                PatternRewriter &rewriter) const override {
    auto cast = op.getOperand().getDefiningOp<CastOp>();
    if (!cast)
      return failure();

    if (!CastOp::canFoldIntoConsumerOp(cast))
      return failure();

    Type newResultType =
        computeCollapsedType(cast.getOperand().getType().cast<MemRefType>(),
                             op.getReassociationIndices());

    if (newResultType == op.getResultType()) {
      rewriter.updateRootInPlace(
          op, [&]() { op.srcMutable().assign(cast.source()); });
    } else {
      Value newOp = rewriter.create<CollapseShapeOp>(
          op->getLoc(), cast.source(), op.getReassociationIndices());
      rewriter.replaceOpWithNewOp<CastOp>(op, op.getType(), newOp);
    }
    return success();
  }
};

void CollapseShapeOp::getCanonicalizationPatterns(RewritePatternSet &results,
                                                  MLIRContext *context) {
  results.add<ComposeReassociativeReshapeOps<CollapseShapeOp>,
              ComposeCollapseOfExpandOp<CollapseShapeOp, ExpandShapeOp>,
              CollapseShapeOpMemRefCastFolder>(context);
}

OpFoldResult ExpandShapeOp::fold(ArrayRef<Attribute> operands) {
  return foldReshapeOp<ExpandShapeOp, CollapseShapeOp>(*this, operands);
}

OpFoldResult CollapseShapeOp::fold(ArrayRef<Attribute> operands) {
  return foldReshapeOp<CollapseShapeOp, ExpandShapeOp>(*this, operands);
}

//===----------------------------------------------------------------------===//
// ReshapeOp
//===----------------------------------------------------------------------===//

LogicalResult ReshapeOp::verify() {
  Type operandType = source().getType();
  Type resultType = result().getType();

  Type operandElementType = operandType.cast<ShapedType>().getElementType();
  Type resultElementType = resultType.cast<ShapedType>().getElementType();
  if (operandElementType != resultElementType)
    return emitOpError("element types of source and destination memref "
                       "types should be the same");

  if (auto operandMemRefType = operandType.dyn_cast<MemRefType>())
    if (!operandMemRefType.getLayout().isIdentity())
      return emitOpError("source memref type should have identity affine map");

  int64_t shapeSize = shape().getType().cast<MemRefType>().getDimSize(0);
  auto resultMemRefType = resultType.dyn_cast<MemRefType>();
  if (resultMemRefType) {
    if (!resultMemRefType.getLayout().isIdentity())
      return emitOpError("result memref type should have identity affine map");
    if (shapeSize == ShapedType::kDynamicSize)
      return emitOpError("cannot use shape operand with dynamic length to "
                         "reshape to statically-ranked memref type");
    if (shapeSize != resultMemRefType.getRank())
      return emitOpError(
          "length of shape operand differs from the result's memref rank");
  }
  return success();
}

//===----------------------------------------------------------------------===//
// StoreOp
//===----------------------------------------------------------------------===//

LogicalResult StoreOp::verify() {
  if (getNumOperands() != 2 + getMemRefType().getRank())
    return emitOpError("store index operand count not equal to memref rank");

  return success();
}

LogicalResult StoreOp::fold(ArrayRef<Attribute> cstOperands,
                            SmallVectorImpl<OpFoldResult> &results) {
  /// store(memrefcast) -> store
  return foldMemRefCast(*this, getValueToStore());
}

//===----------------------------------------------------------------------===//
// SubViewOp
//===----------------------------------------------------------------------===//

/// A subview result type can be fully inferred from the source type and the
/// static representation of offsets, sizes and strides. Special sentinels
/// encode the dynamic case.
Type SubViewOp::inferResultType(MemRefType sourceMemRefType,
                                ArrayRef<int64_t> staticOffsets,
                                ArrayRef<int64_t> staticSizes,
                                ArrayRef<int64_t> staticStrides) {
  unsigned rank = sourceMemRefType.getRank();
  (void)rank;
  assert(staticOffsets.size() == rank && "staticOffsets length mismatch");
  assert(staticSizes.size() == rank && "staticSizes length mismatch");
  assert(staticStrides.size() == rank && "staticStrides length mismatch");

  // Extract source offset and strides.
  int64_t sourceOffset;
  SmallVector<int64_t, 4> sourceStrides;
  auto res = getStridesAndOffset(sourceMemRefType, sourceStrides, sourceOffset);
  assert(succeeded(res) && "SubViewOp expected strided memref type");
  (void)res;

  // Compute target offset whose value is:
  //   `sourceOffset + sum_i(staticOffset_i * sourceStrides_i)`.
  int64_t targetOffset = sourceOffset;
  for (auto it : llvm::zip(staticOffsets, sourceStrides)) {
    auto staticOffset = std::get<0>(it), targetStride = std::get<1>(it);
    using saturated_arith::Wrapper;
    targetOffset =
        (Wrapper::offset(targetOffset) +
         Wrapper::offset(staticOffset) * Wrapper::stride(targetStride))
            .asOffset();
  }

  // Compute target stride whose value is:
  //   `sourceStrides_i * staticStrides_i`.
  SmallVector<int64_t, 4> targetStrides;
  targetStrides.reserve(staticOffsets.size());
  for (auto it : llvm::zip(sourceStrides, staticStrides)) {
    auto sourceStride = std::get<0>(it), staticStride = std::get<1>(it);
    using saturated_arith::Wrapper;
    targetStrides.push_back(
        (Wrapper::stride(sourceStride) * Wrapper::stride(staticStride))
            .asStride());
  }

  // The type is now known.
  return MemRefType::get(
      staticSizes, sourceMemRefType.getElementType(),
      makeStridedLinearLayoutMap(targetStrides, targetOffset,
                                 sourceMemRefType.getContext()),
      sourceMemRefType.getMemorySpace());
}

Type SubViewOp::inferResultType(MemRefType sourceMemRefType,
                                ArrayRef<OpFoldResult> offsets,
                                ArrayRef<OpFoldResult> sizes,
                                ArrayRef<OpFoldResult> strides) {
  SmallVector<int64_t> staticOffsets, staticSizes, staticStrides;
  SmallVector<Value> dynamicOffsets, dynamicSizes, dynamicStrides;
  dispatchIndexOpFoldResults(offsets, dynamicOffsets, staticOffsets,
                             ShapedType::kDynamicStrideOrOffset);
  dispatchIndexOpFoldResults(sizes, dynamicSizes, staticSizes,
                             ShapedType::kDynamicSize);
  dispatchIndexOpFoldResults(strides, dynamicStrides, staticStrides,
                             ShapedType::kDynamicStrideOrOffset);
  return SubViewOp::inferResultType(sourceMemRefType, staticOffsets,
                                    staticSizes, staticStrides);
}

Type SubViewOp::inferRankReducedResultType(ArrayRef<int64_t> resultShape,
                                           MemRefType sourceRankedTensorType,
                                           ArrayRef<int64_t> offsets,
                                           ArrayRef<int64_t> sizes,
                                           ArrayRef<int64_t> strides) {
  auto inferredType =
      inferResultType(sourceRankedTensorType, offsets, sizes, strides)
          .cast<MemRefType>();
<<<<<<< HEAD
  assert(inferredType.getRank() >= resultRank && "expected ");
  int rankDiff = inferredType.getRank() - resultRank;
  if (rankDiff > 0) {
    auto shape = inferredType.getShape();
    llvm::SmallBitVector dimsToProject =
        getPositionsOfShapeOne(rankDiff, shape);
    SmallVector<int64_t> projectedShape;
    for (unsigned pos = 0, e = shape.size(); pos < e; ++pos)
      if (!dimsToProject.test(pos))
        projectedShape.push_back(shape[pos]);

    AffineMap map =
        getProjectedMap(inferredType.getLayout().getAffineMap(), dimsToProject);
    inferredType =
        MemRefType::get(projectedShape, inferredType.getElementType(), map,
                        inferredType.getMemorySpace());
  }
  return inferredType;
}

Type SubViewOp::inferRankReducedResultType(unsigned resultRank,
=======
  assert(inferredType.getRank() >= static_cast<int64_t>(resultShape.size()) &&
         "expected ");
  if (inferredType.getRank() == static_cast<int64_t>(resultShape.size()))
    return inferredType;

  // Compute which dimensions are dropped.
  Optional<llvm::SmallDenseSet<unsigned>> dimsToProject =
      computeRankReductionMask(inferredType.getShape(), resultShape);
  assert(dimsToProject.hasValue() && "invalid rank reduction");
  llvm::SmallBitVector dimsToProjectVector(inferredType.getRank());
  for (unsigned dim : *dimsToProject)
    dimsToProjectVector.set(dim);

  // Compute layout map and result type.
  AffineMap map = getProjectedMap(inferredType.getLayout().getAffineMap(),
                                  dimsToProjectVector);
  return MemRefType::get(resultShape, inferredType.getElementType(), map,
                         inferredType.getMemorySpace());
}

Type SubViewOp::inferRankReducedResultType(ArrayRef<int64_t> resultShape,
>>>>>>> 3de04b6d
                                           MemRefType sourceRankedTensorType,
                                           ArrayRef<OpFoldResult> offsets,
                                           ArrayRef<OpFoldResult> sizes,
                                           ArrayRef<OpFoldResult> strides) {
  SmallVector<int64_t> staticOffsets, staticSizes, staticStrides;
  SmallVector<Value> dynamicOffsets, dynamicSizes, dynamicStrides;
  dispatchIndexOpFoldResults(offsets, dynamicOffsets, staticOffsets,
                             ShapedType::kDynamicStrideOrOffset);
  dispatchIndexOpFoldResults(sizes, dynamicSizes, staticSizes,
                             ShapedType::kDynamicSize);
  dispatchIndexOpFoldResults(strides, dynamicStrides, staticStrides,
                             ShapedType::kDynamicStrideOrOffset);
  return SubViewOp::inferRankReducedResultType(
      resultShape, sourceRankedTensorType, staticOffsets, staticSizes,
      staticStrides);
}

// Build a SubViewOp with mixed static and dynamic entries and custom result
// type. If the type passed is nullptr, it is inferred.
void SubViewOp::build(OpBuilder &b, OperationState &result,
                      MemRefType resultType, Value source,
                      ArrayRef<OpFoldResult> offsets,
                      ArrayRef<OpFoldResult> sizes,
                      ArrayRef<OpFoldResult> strides,
                      ArrayRef<NamedAttribute> attrs) {
  SmallVector<int64_t> staticOffsets, staticSizes, staticStrides;
  SmallVector<Value> dynamicOffsets, dynamicSizes, dynamicStrides;
  dispatchIndexOpFoldResults(offsets, dynamicOffsets, staticOffsets,
                             ShapedType::kDynamicStrideOrOffset);
  dispatchIndexOpFoldResults(sizes, dynamicSizes, staticSizes,
                             ShapedType::kDynamicSize);
  dispatchIndexOpFoldResults(strides, dynamicStrides, staticStrides,
                             ShapedType::kDynamicStrideOrOffset);
  auto sourceMemRefType = source.getType().cast<MemRefType>();
  // Structuring implementation this way avoids duplication between builders.
  if (!resultType) {
    resultType = SubViewOp::inferResultType(sourceMemRefType, staticOffsets,
                                            staticSizes, staticStrides)
                     .cast<MemRefType>();
  }
  build(b, result, resultType, source, dynamicOffsets, dynamicSizes,
        dynamicStrides, b.getI64ArrayAttr(staticOffsets),
        b.getI64ArrayAttr(staticSizes), b.getI64ArrayAttr(staticStrides));
  result.addAttributes(attrs);
}

// Build a SubViewOp with mixed static and dynamic entries and inferred result
// type.
void SubViewOp::build(OpBuilder &b, OperationState &result, Value source,
                      ArrayRef<OpFoldResult> offsets,
                      ArrayRef<OpFoldResult> sizes,
                      ArrayRef<OpFoldResult> strides,
                      ArrayRef<NamedAttribute> attrs) {
  build(b, result, MemRefType(), source, offsets, sizes, strides, attrs);
}

// Build a SubViewOp with static entries and inferred result type.
void SubViewOp::build(OpBuilder &b, OperationState &result, Value source,
                      ArrayRef<int64_t> offsets, ArrayRef<int64_t> sizes,
                      ArrayRef<int64_t> strides,
                      ArrayRef<NamedAttribute> attrs) {
  SmallVector<OpFoldResult> offsetValues = llvm::to_vector<4>(
      llvm::map_range(offsets, [&](int64_t v) -> OpFoldResult {
        return b.getI64IntegerAttr(v);
      }));
  SmallVector<OpFoldResult> sizeValues =
      llvm::to_vector<4>(llvm::map_range(sizes, [&](int64_t v) -> OpFoldResult {
        return b.getI64IntegerAttr(v);
      }));
  SmallVector<OpFoldResult> strideValues = llvm::to_vector<4>(
      llvm::map_range(strides, [&](int64_t v) -> OpFoldResult {
        return b.getI64IntegerAttr(v);
      }));
  build(b, result, source, offsetValues, sizeValues, strideValues, attrs);
}

// Build a SubViewOp with dynamic entries and custom result type. If the
// type passed is nullptr, it is inferred.
void SubViewOp::build(OpBuilder &b, OperationState &result,
                      MemRefType resultType, Value source,
                      ArrayRef<int64_t> offsets, ArrayRef<int64_t> sizes,
                      ArrayRef<int64_t> strides,
                      ArrayRef<NamedAttribute> attrs) {
  SmallVector<OpFoldResult> offsetValues = llvm::to_vector<4>(
      llvm::map_range(offsets, [&](int64_t v) -> OpFoldResult {
        return b.getI64IntegerAttr(v);
      }));
  SmallVector<OpFoldResult> sizeValues =
      llvm::to_vector<4>(llvm::map_range(sizes, [&](int64_t v) -> OpFoldResult {
        return b.getI64IntegerAttr(v);
      }));
  SmallVector<OpFoldResult> strideValues = llvm::to_vector<4>(
      llvm::map_range(strides, [&](int64_t v) -> OpFoldResult {
        return b.getI64IntegerAttr(v);
      }));
  build(b, result, resultType, source, offsetValues, sizeValues, strideValues,
        attrs);
}

// Build a SubViewOp with dynamic entries and custom result type. If the type
// passed is nullptr, it is inferred.
void SubViewOp::build(OpBuilder &b, OperationState &result,
                      MemRefType resultType, Value source, ValueRange offsets,
                      ValueRange sizes, ValueRange strides,
                      ArrayRef<NamedAttribute> attrs) {
  SmallVector<OpFoldResult> offsetValues = llvm::to_vector<4>(
      llvm::map_range(offsets, [](Value v) -> OpFoldResult { return v; }));
  SmallVector<OpFoldResult> sizeValues = llvm::to_vector<4>(
      llvm::map_range(sizes, [](Value v) -> OpFoldResult { return v; }));
  SmallVector<OpFoldResult> strideValues = llvm::to_vector<4>(
      llvm::map_range(strides, [](Value v) -> OpFoldResult { return v; }));
  build(b, result, resultType, source, offsetValues, sizeValues, strideValues);
}

// Build a SubViewOp with dynamic entries and inferred result type.
void SubViewOp::build(OpBuilder &b, OperationState &result, Value source,
                      ValueRange offsets, ValueRange sizes, ValueRange strides,
                      ArrayRef<NamedAttribute> attrs) {
  build(b, result, MemRefType(), source, offsets, sizes, strides, attrs);
}

/// For ViewLikeOpInterface.
Value SubViewOp::getViewSource() { return source(); }

/// Return true if t1 and t2 have equal offsets (both dynamic or of same
/// static value).
static bool haveCompatibleOffsets(MemRefType t1, MemRefType t2) {
  AffineExpr t1Offset, t2Offset;
  SmallVector<AffineExpr> t1Strides, t2Strides;
  auto res1 = getStridesAndOffset(t1, t1Strides, t1Offset);
  auto res2 = getStridesAndOffset(t2, t2Strides, t2Offset);
  return succeeded(res1) && succeeded(res2) && t1Offset == t2Offset;
}

/// Checks if `original` Type type can be rank reduced to `reduced` type.
/// This function is slight variant of `is subsequence` algorithm where
/// not matching dimension must be 1.
static SliceVerificationResult
isRankReducedMemRefType(MemRefType originalType,
                        MemRefType candidateRankReducedType,
                        ArrayRef<OpFoldResult> sizes) {
  auto partialRes = isRankReducedType(originalType, candidateRankReducedType);
  if (partialRes != SliceVerificationResult::Success)
    return partialRes;

  auto optionalUnusedDimsMask = computeMemRefRankReductionMask(
      originalType, candidateRankReducedType, sizes);

  // Sizes cannot be matched in case empty vector is returned.
  if (!optionalUnusedDimsMask)
    return SliceVerificationResult::LayoutMismatch;

  if (originalType.getMemorySpace() !=
      candidateRankReducedType.getMemorySpace())
    return SliceVerificationResult::MemSpaceMismatch;

  // No amount of stride dropping can reconcile incompatible offsets.
  if (!haveCompatibleOffsets(originalType, candidateRankReducedType))
    return SliceVerificationResult::LayoutMismatch;

  return SliceVerificationResult::Success;
}

template <typename OpTy>
static LogicalResult produceSubViewErrorMsg(SliceVerificationResult result,
                                            OpTy op, Type expectedType) {
  auto memrefType = expectedType.cast<ShapedType>();
  switch (result) {
  case SliceVerificationResult::Success:
    return success();
  case SliceVerificationResult::RankTooLarge:
    return op.emitError("expected result rank to be smaller or equal to ")
           << "the source rank. ";
  case SliceVerificationResult::SizeMismatch:
    return op.emitError("expected result type to be ")
           << expectedType
           << " or a rank-reduced version. (mismatch of result sizes) ";
  case SliceVerificationResult::ElemTypeMismatch:
    return op.emitError("expected result element type to be ")
           << memrefType.getElementType();
  case SliceVerificationResult::MemSpaceMismatch:
    return op.emitError("expected result and source memory spaces to match.");
  case SliceVerificationResult::LayoutMismatch:
    return op.emitError("expected result type to be ")
           << expectedType
           << " or a rank-reduced version. (mismatch of result layout) ";
  }
  llvm_unreachable("unexpected subview verification result");
}

/// Verifier for SubViewOp.
LogicalResult SubViewOp::verify() {
  MemRefType baseType = getSourceType();
  MemRefType subViewType = getType();

  // The base memref and the view memref should be in the same memory space.
  if (baseType.getMemorySpace() != subViewType.getMemorySpace())
    return emitError("different memory spaces specified for base memref "
                     "type ")
           << baseType << " and subview memref type " << subViewType;

  // Verify that the base memref type has a strided layout map.
  if (!isStrided(baseType))
    return emitError("base type ") << baseType << " is not strided";

  // Verify result type against inferred type.
  auto expectedType = SubViewOp::inferResultType(
      baseType, extractFromI64ArrayAttr(static_offsets()),
      extractFromI64ArrayAttr(static_sizes()),
      extractFromI64ArrayAttr(static_strides()));

  auto result = isRankReducedMemRefType(expectedType.cast<MemRefType>(),
                                        subViewType, getMixedSizes());
  return produceSubViewErrorMsg(result, *this, expectedType);
}

raw_ostream &mlir::operator<<(raw_ostream &os, const Range &range) {
  return os << "range " << range.offset << ":" << range.size << ":"
            << range.stride;
}

/// Return the list of Range (i.e. offset, size, stride). Each Range
/// entry contains either the dynamic value or a ConstantIndexOp constructed
/// with `b` at location `loc`.
SmallVector<Range, 8> mlir::getOrCreateRanges(OffsetSizeAndStrideOpInterface op,
                                              OpBuilder &b, Location loc) {
  std::array<unsigned, 3> ranks = op.getArrayAttrMaxRanks();
  assert(ranks[0] == ranks[1] && "expected offset and sizes of equal ranks");
  assert(ranks[1] == ranks[2] && "expected sizes and strides of equal ranks");
  SmallVector<Range, 8> res;
  unsigned rank = ranks[0];
  res.reserve(rank);
  for (unsigned idx = 0; idx < rank; ++idx) {
    Value offset =
        op.isDynamicOffset(idx)
            ? op.getDynamicOffset(idx)
            : b.create<arith::ConstantIndexOp>(loc, op.getStaticOffset(idx));
    Value size =
        op.isDynamicSize(idx)
            ? op.getDynamicSize(idx)
            : b.create<arith::ConstantIndexOp>(loc, op.getStaticSize(idx));
    Value stride =
        op.isDynamicStride(idx)
            ? op.getDynamicStride(idx)
            : b.create<arith::ConstantIndexOp>(loc, op.getStaticStride(idx));
    res.emplace_back(Range{offset, size, stride});
  }
  return res;
}

/// Compute the canonical result type of a SubViewOp. Call `inferResultType`
/// to deduce the result type for the given `sourceType`. Additionally, reduce
/// the rank of the inferred result type if `currentResultType` is lower rank
/// than `currentSourceType`. Use this signature if `sourceType` is updated
/// together with the result type. In this case, it is important to compute
/// the dropped dimensions using `currentSourceType` whose strides align with
/// `currentResultType`.
static MemRefType getCanonicalSubViewResultType(
    MemRefType currentResultType, MemRefType currentSourceType,
    MemRefType sourceType, ArrayRef<OpFoldResult> mixedOffsets,
    ArrayRef<OpFoldResult> mixedSizes, ArrayRef<OpFoldResult> mixedStrides) {
  auto nonRankReducedType = SubViewOp::inferResultType(sourceType, mixedOffsets,
                                                       mixedSizes, mixedStrides)
                                .cast<MemRefType>();
  llvm::Optional<llvm::SmallBitVector> unusedDims =
      computeMemRefRankReductionMask(currentSourceType, currentResultType,
                                     mixedSizes);
  // Return nullptr as failure mode.
  if (!unusedDims)
    return nullptr;
  SmallVector<int64_t> shape;
  for (const auto &sizes : llvm::enumerate(nonRankReducedType.getShape())) {
    if (unusedDims->test(sizes.index()))
      continue;
    shape.push_back(sizes.value());
  }
  AffineMap layoutMap = nonRankReducedType.getLayout().getAffineMap();
  if (!layoutMap.isIdentity())
    layoutMap = getProjectedMap(layoutMap, *unusedDims);
  return MemRefType::get(shape, nonRankReducedType.getElementType(), layoutMap,
                         nonRankReducedType.getMemorySpace());
}

/// Compute the canonical result type of a SubViewOp. Call `inferResultType`
/// to deduce the result type. Additionally, reduce the rank of the inferred
/// result type if `currentResultType` is lower rank than `sourceType`.
static MemRefType getCanonicalSubViewResultType(
    MemRefType currentResultType, MemRefType sourceType,
    ArrayRef<OpFoldResult> mixedOffsets, ArrayRef<OpFoldResult> mixedSizes,
    ArrayRef<OpFoldResult> mixedStrides) {
  return getCanonicalSubViewResultType(currentResultType, sourceType,
                                       sourceType, mixedOffsets, mixedSizes,
                                       mixedStrides);
}

/// Helper method to check if a `subview` operation is trivially a no-op. This
/// is the case if the all offsets are zero, all strides are 1, and the source
/// shape is same as the size of the subview. In such cases, the subview can
/// be folded into its source.
static bool isTrivialSubViewOp(SubViewOp subViewOp) {
  if (subViewOp.getSourceType().getRank() != subViewOp.getType().getRank())
    return false;

  auto mixedOffsets = subViewOp.getMixedOffsets();
  auto mixedSizes = subViewOp.getMixedSizes();
  auto mixedStrides = subViewOp.getMixedStrides();

  // Check offsets are zero.
  if (llvm::any_of(mixedOffsets, [](OpFoldResult ofr) {
        Optional<int64_t> intValue = getConstantIntValue(ofr);
        return !intValue || intValue.getValue() != 0;
      }))
    return false;

  // Check strides are one.
  if (llvm::any_of(mixedStrides, [](OpFoldResult ofr) {
        Optional<int64_t> intValue = getConstantIntValue(ofr);
        return !intValue || intValue.getValue() != 1;
      }))
    return false;

  // Check all size values are static and matches the (static) source shape.
  ArrayRef<int64_t> sourceShape = subViewOp.getSourceType().getShape();
  for (const auto &size : llvm::enumerate(mixedSizes)) {
    Optional<int64_t> intValue = getConstantIntValue(size.value());
    if (!intValue || *intValue != sourceShape[size.index()])
      return false;
  }
  // All conditions met. The `SubViewOp` is foldable as a no-op.
  return true;
}

namespace {
/// Pattern to rewrite a subview op with MemRefCast arguments.
/// This essentially pushes memref.cast past its consuming subview when
/// `canFoldIntoConsumerOp` is true.
///
/// Example:
/// ```
///   %0 = memref.cast %V : memref<16x16xf32> to memref<?x?xf32>
///   %1 = memref.subview %0[0, 0][3, 4][1, 1] :
///     memref<?x?xf32> to memref<3x4xf32, offset:?, strides:[?, 1]>
/// ```
/// is rewritten into:
/// ```
///   %0 = memref.subview %V: memref<16x16xf32> to memref<3x4xf32, #[[map0]]>
///   %1 = memref.cast %0: memref<3x4xf32, offset:0, strides:[16, 1]> to
///     memref<3x4xf32, offset:?, strides:[?, 1]>
/// ```
class SubViewOpMemRefCastFolder final : public OpRewritePattern<SubViewOp> {
public:
  using OpRewritePattern<SubViewOp>::OpRewritePattern;

  LogicalResult matchAndRewrite(SubViewOp subViewOp,
                                PatternRewriter &rewriter) const override {
    // Any constant operand, just return to let SubViewOpConstantFolder kick
    // in.
    if (llvm::any_of(subViewOp.getOperands(), [](Value operand) {
          return matchPattern(operand, matchConstantIndex());
        }))
      return failure();

    auto castOp = subViewOp.source().getDefiningOp<CastOp>();
    if (!castOp)
      return failure();

    if (!CastOp::canFoldIntoConsumerOp(castOp))
      return failure();

    // Compute the SubViewOp result type after folding the MemRefCastOp. Use
    // the MemRefCastOp source operand type to infer the result type and the
    // current SubViewOp source operand type to compute the dropped dimensions
    // if the operation is rank-reducing.
    auto resultType = getCanonicalSubViewResultType(
        subViewOp.getType(), subViewOp.getSourceType(),
        castOp.source().getType().cast<MemRefType>(),
        subViewOp.getMixedOffsets(), subViewOp.getMixedSizes(),
        subViewOp.getMixedStrides());
    if (!resultType)
      return failure();

    Value newSubView = rewriter.create<SubViewOp>(
        subViewOp.getLoc(), resultType, castOp.source(), subViewOp.offsets(),
        subViewOp.sizes(), subViewOp.strides(), subViewOp.static_offsets(),
        subViewOp.static_sizes(), subViewOp.static_strides());
    rewriter.replaceOpWithNewOp<CastOp>(subViewOp, subViewOp.getType(),
                                        newSubView);
    return success();
  }
};

/// Canonicalize subview ops that are no-ops. When the source shape is not
/// same as a result shape due to use of `affine_map`.
class TrivialSubViewOpFolder final : public OpRewritePattern<SubViewOp> {
public:
  using OpRewritePattern<SubViewOp>::OpRewritePattern;

  LogicalResult matchAndRewrite(SubViewOp subViewOp,
                                PatternRewriter &rewriter) const override {
    if (!isTrivialSubViewOp(subViewOp))
      return failure();
    if (subViewOp.getSourceType() == subViewOp.getType()) {
      rewriter.replaceOp(subViewOp, subViewOp.source());
      return success();
    }
    rewriter.replaceOpWithNewOp<CastOp>(subViewOp, subViewOp.getType(),
                                        subViewOp.source());
    return success();
  }
};
} // namespace

/// Return the canonical type of the result of a subview.
struct SubViewReturnTypeCanonicalizer {
  MemRefType operator()(SubViewOp op, ArrayRef<OpFoldResult> mixedOffsets,
                        ArrayRef<OpFoldResult> mixedSizes,
                        ArrayRef<OpFoldResult> mixedStrides) {
    return getCanonicalSubViewResultType(op.getType(), op.getSourceType(),
                                         mixedOffsets, mixedSizes,
                                         mixedStrides);
  }
};

/// A canonicalizer wrapper to replace SubViewOps.
struct SubViewCanonicalizer {
  void operator()(PatternRewriter &rewriter, SubViewOp op, SubViewOp newOp) {
    rewriter.replaceOpWithNewOp<CastOp>(op, op.getType(), newOp);
  }
};

void SubViewOp::getCanonicalizationPatterns(RewritePatternSet &results,
                                            MLIRContext *context) {
  results
      .add<OpWithOffsetSizesAndStridesConstantArgumentFolder<
               SubViewOp, SubViewReturnTypeCanonicalizer, SubViewCanonicalizer>,
           SubViewOpMemRefCastFolder, TrivialSubViewOpFolder>(context);
}

OpFoldResult SubViewOp::fold(ArrayRef<Attribute> operands) {
  auto resultShapedType = getResult().getType().cast<ShapedType>();
  auto sourceShapedType = source().getType().cast<ShapedType>();

  if (resultShapedType.hasStaticShape() &&
      resultShapedType == sourceShapedType) {
    return getViewSource();
  }

  return {};
}

//===----------------------------------------------------------------------===//
// TransposeOp
//===----------------------------------------------------------------------===//

/// Build a strided memref type by applying `permutationMap` tp `memRefType`.
static MemRefType inferTransposeResultType(MemRefType memRefType,
                                           AffineMap permutationMap) {
  auto rank = memRefType.getRank();
  auto originalSizes = memRefType.getShape();
  // Compute permuted sizes.
  SmallVector<int64_t, 4> sizes(rank, 0);
  for (const auto &en : llvm::enumerate(permutationMap.getResults()))
    sizes[en.index()] =
        originalSizes[en.value().cast<AffineDimExpr>().getPosition()];

  // Compute permuted strides.
  int64_t offset;
  SmallVector<int64_t, 4> strides;
  auto res = getStridesAndOffset(memRefType, strides, offset);
  assert(succeeded(res) && strides.size() == static_cast<unsigned>(rank));
  (void)res;
  auto map =
      makeStridedLinearLayoutMap(strides, offset, memRefType.getContext());
  map = permutationMap ? map.compose(permutationMap) : map;
  return MemRefType::Builder(memRefType)
      .setShape(sizes)
      .setLayout(AffineMapAttr::get(map));
}

void TransposeOp::build(OpBuilder &b, OperationState &result, Value in,
                        AffineMapAttr permutation,
                        ArrayRef<NamedAttribute> attrs) {
  auto permutationMap = permutation.getValue();
  assert(permutationMap);

  auto memRefType = in.getType().cast<MemRefType>();
  // Compute result type.
  MemRefType resultType = inferTransposeResultType(memRefType, permutationMap);

  build(b, result, resultType, in, attrs);
  result.addAttribute(TransposeOp::getPermutationAttrStrName(), permutation);
}

// transpose $in $permutation attr-dict : type($in) `to` type(results)
void TransposeOp::print(OpAsmPrinter &p) {
  p << " " << in() << " " << permutation();
  p.printOptionalAttrDict((*this)->getAttrs(), {getPermutationAttrStrName()});
  p << " : " << in().getType() << " to " << getType();
}

ParseResult TransposeOp::parse(OpAsmParser &parser, OperationState &result) {
  OpAsmParser::UnresolvedOperand in;
  AffineMap permutation;
  MemRefType srcType, dstType;
  if (parser.parseOperand(in) || parser.parseAffineMap(permutation) ||
      parser.parseOptionalAttrDict(result.attributes) ||
      parser.parseColonType(srcType) ||
      parser.resolveOperand(in, srcType, result.operands) ||
      parser.parseKeywordType("to", dstType) ||
      parser.addTypeToList(dstType, result.types))
    return failure();

  result.addAttribute(TransposeOp::getPermutationAttrStrName(),
                      AffineMapAttr::get(permutation));
  return success();
}

LogicalResult TransposeOp::verify() {
  if (!permutation().isPermutation())
    return emitOpError("expected a permutation map");
  if (permutation().getNumDims() != getShapedType().getRank())
    return emitOpError("expected a permutation map of same rank as the input");

  auto srcType = in().getType().cast<MemRefType>();
  auto dstType = getType().cast<MemRefType>();
  auto transposedType = inferTransposeResultType(srcType, permutation());
  if (dstType != transposedType)
    return emitOpError("output type ")
           << dstType << " does not match transposed input type " << srcType
           << ", " << transposedType;
  return success();
}

OpFoldResult TransposeOp::fold(ArrayRef<Attribute>) {
  if (succeeded(foldMemRefCast(*this)))
    return getResult();
  return {};
}

//===----------------------------------------------------------------------===//
// ViewOp
//===----------------------------------------------------------------------===//

LogicalResult ViewOp::verify() {
  auto baseType = getOperand(0).getType().cast<MemRefType>();
  auto viewType = getType();

  // The base memref should have identity layout map (or none).
  if (!baseType.getLayout().isIdentity())
    return emitError("unsupported map for base memref type ") << baseType;

  // The result memref should have identity layout map (or none).
  if (!viewType.getLayout().isIdentity())
    return emitError("unsupported map for result memref type ") << viewType;

  // The base memref and the view memref should be in the same memory space.
  if (baseType.getMemorySpace() != viewType.getMemorySpace())
    return emitError("different memory spaces specified for base memref "
                     "type ")
           << baseType << " and view memref type " << viewType;

  // Verify that we have the correct number of sizes for the result type.
  unsigned numDynamicDims = viewType.getNumDynamicDims();
  if (sizes().size() != numDynamicDims)
    return emitError("incorrect number of size operands for type ") << viewType;

  return success();
}

Value ViewOp::getViewSource() { return source(); }

namespace {

struct ViewOpShapeFolder : public OpRewritePattern<ViewOp> {
  using OpRewritePattern<ViewOp>::OpRewritePattern;

  LogicalResult matchAndRewrite(ViewOp viewOp,
                                PatternRewriter &rewriter) const override {
    // Return if none of the operands are constants.
    if (llvm::none_of(viewOp.getOperands(), [](Value operand) {
          return matchPattern(operand, matchConstantIndex());
        }))
      return failure();

    // Get result memref type.
    auto memrefType = viewOp.getType();

    // Get offset from old memref view type 'memRefType'.
    int64_t oldOffset;
    SmallVector<int64_t, 4> oldStrides;
    if (failed(getStridesAndOffset(memrefType, oldStrides, oldOffset)))
      return failure();
    assert(oldOffset == 0 && "Expected 0 offset");

    SmallVector<Value, 4> newOperands;

    // Offset cannot be folded into result type.

    // Fold any dynamic dim operands which are produced by a constant.
    SmallVector<int64_t, 4> newShapeConstants;
    newShapeConstants.reserve(memrefType.getRank());

    unsigned dynamicDimPos = 0;
    unsigned rank = memrefType.getRank();
    for (unsigned dim = 0, e = rank; dim < e; ++dim) {
      int64_t dimSize = memrefType.getDimSize(dim);
      // If this is already static dimension, keep it.
      if (!ShapedType::isDynamic(dimSize)) {
        newShapeConstants.push_back(dimSize);
        continue;
      }
      auto *defOp = viewOp.sizes()[dynamicDimPos].getDefiningOp();
      if (auto constantIndexOp =
              dyn_cast_or_null<arith::ConstantIndexOp>(defOp)) {
        // Dynamic shape dimension will be folded.
        newShapeConstants.push_back(constantIndexOp.value());
      } else {
        // Dynamic shape dimension not folded; copy operand from old memref.
        newShapeConstants.push_back(dimSize);
        newOperands.push_back(viewOp.sizes()[dynamicDimPos]);
      }
      dynamicDimPos++;
    }

    // Create new memref type with constant folded dims.
    MemRefType newMemRefType =
        MemRefType::Builder(memrefType).setShape(newShapeConstants);
    // Nothing new, don't fold.
    if (newMemRefType == memrefType)
      return failure();

    // Create new ViewOp.
    auto newViewOp = rewriter.create<ViewOp>(viewOp.getLoc(), newMemRefType,
                                             viewOp.getOperand(0),
                                             viewOp.byte_shift(), newOperands);
    // Insert a cast so we have the same type as the old memref type.
    rewriter.replaceOpWithNewOp<CastOp>(viewOp, viewOp.getType(), newViewOp);
    return success();
  }
};

struct ViewOpMemrefCastFolder : public OpRewritePattern<ViewOp> {
  using OpRewritePattern<ViewOp>::OpRewritePattern;

  LogicalResult matchAndRewrite(ViewOp viewOp,
                                PatternRewriter &rewriter) const override {
    Value memrefOperand = viewOp.getOperand(0);
    CastOp memrefCastOp = memrefOperand.getDefiningOp<CastOp>();
    if (!memrefCastOp)
      return failure();
    Value allocOperand = memrefCastOp.getOperand();
    AllocOp allocOp = allocOperand.getDefiningOp<AllocOp>();
    if (!allocOp)
      return failure();
    rewriter.replaceOpWithNewOp<ViewOp>(viewOp, viewOp.getType(), allocOperand,
                                        viewOp.byte_shift(), viewOp.sizes());
    return success();
  }
};

} // namespace

void ViewOp::getCanonicalizationPatterns(RewritePatternSet &results,
                                         MLIRContext *context) {
  results.add<ViewOpShapeFolder, ViewOpMemrefCastFolder>(context);
}

//===----------------------------------------------------------------------===//
// AtomicRMWOp
//===----------------------------------------------------------------------===//

LogicalResult AtomicRMWOp::verify() {
  if (getMemRefType().getRank() != getNumOperands() - 2)
    return emitOpError(
        "expects the number of subscripts to be equal to memref rank");
  switch (kind()) {
  case arith::AtomicRMWKind::addf:
  case arith::AtomicRMWKind::maxf:
  case arith::AtomicRMWKind::minf:
  case arith::AtomicRMWKind::mulf:
    if (!value().getType().isa<FloatType>())
      return emitOpError() << "with kind '"
                           << arith::stringifyAtomicRMWKind(kind())
                           << "' expects a floating-point type";
    break;
  case arith::AtomicRMWKind::addi:
  case arith::AtomicRMWKind::maxs:
  case arith::AtomicRMWKind::maxu:
  case arith::AtomicRMWKind::mins:
  case arith::AtomicRMWKind::minu:
  case arith::AtomicRMWKind::muli:
  case arith::AtomicRMWKind::ori:
  case arith::AtomicRMWKind::andi:
    if (!value().getType().isa<IntegerType>())
      return emitOpError() << "with kind '"
                           << arith::stringifyAtomicRMWKind(kind())
                           << "' expects an integer type";
    break;
  default:
    break;
  }
  return success();
}

OpFoldResult AtomicRMWOp::fold(ArrayRef<Attribute> operands) {
  /// atomicrmw(memrefcast) -> atomicrmw
  if (succeeded(foldMemRefCast(*this, value())))
    return getResult();
  return OpFoldResult();
}

//===----------------------------------------------------------------------===//
// TableGen'd op method definitions
//===----------------------------------------------------------------------===//

#define GET_OP_CLASSES
#include "mlir/Dialect/MemRef/IR/MemRefOps.cpp.inc"<|MERGE_RESOLUTION|>--- conflicted
+++ resolved
@@ -2153,29 +2153,6 @@
   auto inferredType =
       inferResultType(sourceRankedTensorType, offsets, sizes, strides)
           .cast<MemRefType>();
-<<<<<<< HEAD
-  assert(inferredType.getRank() >= resultRank && "expected ");
-  int rankDiff = inferredType.getRank() - resultRank;
-  if (rankDiff > 0) {
-    auto shape = inferredType.getShape();
-    llvm::SmallBitVector dimsToProject =
-        getPositionsOfShapeOne(rankDiff, shape);
-    SmallVector<int64_t> projectedShape;
-    for (unsigned pos = 0, e = shape.size(); pos < e; ++pos)
-      if (!dimsToProject.test(pos))
-        projectedShape.push_back(shape[pos]);
-
-    AffineMap map =
-        getProjectedMap(inferredType.getLayout().getAffineMap(), dimsToProject);
-    inferredType =
-        MemRefType::get(projectedShape, inferredType.getElementType(), map,
-                        inferredType.getMemorySpace());
-  }
-  return inferredType;
-}
-
-Type SubViewOp::inferRankReducedResultType(unsigned resultRank,
-=======
   assert(inferredType.getRank() >= static_cast<int64_t>(resultShape.size()) &&
          "expected ");
   if (inferredType.getRank() == static_cast<int64_t>(resultShape.size()))
@@ -2197,7 +2174,6 @@
 }
 
 Type SubViewOp::inferRankReducedResultType(ArrayRef<int64_t> resultShape,
->>>>>>> 3de04b6d
                                            MemRefType sourceRankedTensorType,
                                            ArrayRef<OpFoldResult> offsets,
                                            ArrayRef<OpFoldResult> sizes,
