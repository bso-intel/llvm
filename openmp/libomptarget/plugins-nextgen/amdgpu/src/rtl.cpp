--- conflicted
+++ resolved
@@ -2700,11 +2700,7 @@
     // Allocate and construct the AMDGPU kernel.
     AMDGPUKernelTy AMDGPUKernel(Name);
     if (auto Err = AMDGPUKernel.init(*this, Image))
-<<<<<<< HEAD
-      return std::move(Err);
-=======
-      return Err;
->>>>>>> 7ca33737
+      return Err;
 
     AsyncInfoWrapperTy AsyncInfoWrapper(*this, nullptr);
 
@@ -2712,20 +2708,12 @@
     if (auto Err = AMDGPUKernel.launchImpl(*this, /*NumThread=*/1u,
                                            /*NumBlocks=*/1ul, KernelArgs,
                                            /*Args=*/nullptr, AsyncInfoWrapper))
-<<<<<<< HEAD
-      return std::move(Err);
-=======
-      return Err;
->>>>>>> 7ca33737
+      return Err;
 
     Error Err = Plugin::success();
     AsyncInfoWrapper.finalize(Err);
 
-<<<<<<< HEAD
-    return std::move(Err);
-=======
     return Err;
->>>>>>> 7ca33737
   }
 
   /// Envar for controlling the number of HSA queues per device. High number of
