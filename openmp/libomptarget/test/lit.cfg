# -*- Python -*- vim: set ft=python ts=4 sw=4 expandtab tw=79:
# Configuration file for the 'lit' test runner.

import os
import lit.formats

# Tell pylint that we know config and lit_config exist somewhere.
if 'PYLINT_IMPORT' in os.environ:
    config = object()
    lit_config = object()

# Use the CUDA device as suggested by the env
if 'CUDA_VISIBLE_DEVICES' in os.environ:
    config.environment['CUDA_VISIBLE_DEVICES'] = os.environ['CUDA_VISIBLE_DEVICES']

# Allow running the tests with omptarget debug output
if 'LIBOMPTARGET_DEBUG' in os.environ:
    config.environment['LIBOMPTARGET_DEBUG'] = os.environ['LIBOMPTARGET_DEBUG']

def append_dynamic_library_path(name, value, sep):
    if name in config.environment:
        config.environment[name] = value + sep + config.environment[name]
    else:
        config.environment[name] = value

# name: The name of this test suite.
config.name = 'libomptarget :: ' + config.libomptarget_current_target

# suffixes: A list of file extensions to treat as test files.
config.suffixes = ['.c', '.cpp', '.cc']

# test_source_root: The root path where tests are located.
config.test_source_root = os.path.dirname(__file__)

# test_exec_root: The root object directory where output is placed
config.test_exec_root = config.libomptarget_obj_root

# test format
config.test_format = lit.formats.ShTest()

# compiler flags
config.test_flags = " -I " + config.test_source_root + \
    " -I " + config.omp_header_directory + \
    " -L " + config.library_dir;

if config.omp_host_rtl_directory:
    config.test_flags = config.test_flags + " -L " + \
        config.omp_host_rtl_directory

config.test_flags = config.test_flags + " " + config.test_extra_flags

# Allow REQUIRES / UNSUPPORTED / XFAIL to work
config.target_triple = [ ]
for feature in config.test_compiler_features:
    config.available_features.add(feature)

if config.libomptarget_debug:
  config.available_features.add('libomptarget-debug')

config.available_features.add(config.libomptarget_current_target)

<<<<<<< HEAD
=======
# Determine whether the test system supports unified memory.
# For CUDA, this is the case with compute capability 70 (Volta) or higher.
# For all other targets, we currently assume it is.
supports_unified_shared_memory = True
if config.libomptarget_current_target.startswith('nvptx'):
  try:
    cuda_arch = int(config.cuda_test_arch)
    if cuda_arch < 70:
      supports_unified_shared_memory = False
  except ValueError:
    # If the architecture is invalid, assume it is supported.
    supports_unified_shared_memory = True
if supports_unified_shared_memory:
   config.available_features.add('unified_shared_memory')

>>>>>>> 3f9ee3c9
# Setup environment to find dynamic library at runtime
if config.operating_system == 'Windows':
    append_dynamic_library_path('PATH', config.library_dir, ";")
    append_dynamic_library_path('PATH', config.omp_host_rtl_directory, ";")
elif config.operating_system == 'Darwin':
    append_dynamic_library_path('DYLD_LIBRARY_PATH', config.library_dir, ":")
    append_dynamic_library_path('DYLD_LIBRARY_PATH', \
        config.omp_host_rtl_directory, ";")
    config.test_flags += " -Wl,-rpath," + config.library_dir
    config.test_flags += " -Wl,-rpath," + config.omp_host_rtl_directory
else: # Unices
    append_dynamic_library_path('LD_LIBRARY_PATH', config.library_dir, ":")
    append_dynamic_library_path('LD_LIBRARY_PATH', \
        config.omp_host_rtl_directory, ":")
    if config.cuda_libdir:
        append_dynamic_library_path('LD_LIBRARY_PATH', config.cuda_libdir, ":")
    append_dynamic_library_path('LIBRARY_PATH', config.library_dir, ":")
    append_dynamic_library_path('LIBRARY_PATH', \
        config.omp_host_rtl_directory, ":")

# substitutions
# - for targets that exist in the system create the actual command.
# - for valid targets that do not exist in the system, return false, so that the
#   same test can be used for different targets.

# Scan all the valid targets.
for libomptarget_target in config.libomptarget_all_targets:
    # Is this target in the current system? If so create a compile, run and test
    # command. Otherwise create command that return false.
    if libomptarget_target == config.libomptarget_current_target:
        config.substitutions.append(("%libomptarget-compilexx-run-and-check-generic", 
            "%libomptarget-compilexx-run-and-check-" + libomptarget_target))
        config.substitutions.append(("%libomptarget-compile-run-and-check-generic",
            "%libomptarget-compile-run-and-check-" + libomptarget_target))
        config.substitutions.append(("%libomptarget-compilexx-and-run-generic",
            "%libomptarget-compilexx-and-run-" + libomptarget_target))
        config.substitutions.append(("%libomptarget-compile-and-run-generic",
            "%libomptarget-compile-and-run-" + libomptarget_target))
        config.substitutions.append(("%libomptarget-compilexx-generic",
            "%libomptarget-compilexx-" + libomptarget_target))
        config.substitutions.append(("%libomptarget-compile-generic",
            "%libomptarget-compile-" + libomptarget_target))
        config.substitutions.append(("%libomptarget-run-generic",
            "%libomptarget-run-" + libomptarget_target))
        config.substitutions.append(("%libomptarget-run-fail-generic",
            "%libomptarget-run-fail-" + libomptarget_target))
        config.substitutions.append(("%clangxx-generic",
            "%clangxx-" + libomptarget_target))
        config.substitutions.append(("%clang-generic",
            "%clang-" + libomptarget_target))
        config.substitutions.append(("%fcheck-generic",
            config.libomptarget_filecheck + " %s"))


        config.substitutions.append(("%libomptarget-compilexx-run-and-check-" + \
            libomptarget_target, \
            "%libomptarget-compilexx-and-run-" + libomptarget_target + \
            " | " + config.libomptarget_filecheck + " %s"))
        config.substitutions.append(("%libomptarget-compile-run-and-check-" + \
            libomptarget_target, \
            "%libomptarget-compile-and-run-" + libomptarget_target + \
            " | " + config.libomptarget_filecheck + " %s"))
        config.substitutions.append(("%libomptarget-compilexx-and-run-" + \
            libomptarget_target, \
            "%libomptarget-compilexx-" + libomptarget_target + " && " + \
            "%libomptarget-run-" + libomptarget_target))
        config.substitutions.append(("%libomptarget-compile-and-run-" + \
            libomptarget_target, \
            "%libomptarget-compile-" + libomptarget_target + " && " + \
            "%libomptarget-run-" + libomptarget_target))
        config.substitutions.append(("%libomptarget-compilexx-" + \
            libomptarget_target, \
            "%clangxx-" + libomptarget_target + " %s -o %t"))
        config.substitutions.append(("%libomptarget-compile-" + \
            libomptarget_target, \
            "%clang-" + libomptarget_target + " %s -o %t"))
        config.substitutions.append(("%libomptarget-run-" + \
            libomptarget_target, \
            "%t"))
        config.substitutions.append(("%libomptarget-run-fail-" + \
            libomptarget_target, \
            "%not --crash %t"))
        config.substitutions.append(("%clangxx-" + libomptarget_target, \
            "%clangxx %openmp_flags %cuda_flags %flags -fopenmp-targets=" + libomptarget_target))
        config.substitutions.append(("%clang-" + libomptarget_target, \
            "%clang %openmp_flags %cuda_flags %flags -fopenmp-targets=" + libomptarget_target))
        config.substitutions.append(("%fcheck-" + libomptarget_target, \
            config.libomptarget_filecheck + " %s"))
    else:
        config.substitutions.append(("%libomptarget-compile-run-and-check-" + \
            libomptarget_target, \
            "echo ignored-command"))
        config.substitutions.append(("%libomptarget-compilexx-run-and-check-" + \
            libomptarget_target, \
            "echo ignored-command"))
        config.substitutions.append(("%libomptarget-compile-and-run-" + \
            libomptarget_target, \
            "echo ignored-command"))
        config.substitutions.append(("%libomptarget-compilexx-and-run-" + \
            libomptarget_target, \
            "echo ignored-command"))
        config.substitutions.append(("%libomptarget-compilexx-" + \
            libomptarget_target, \
            "echo ignored-command"))
        config.substitutions.append(("%libomptarget-compile-" + \
            libomptarget_target, \
            "echo ignored-command"))
        config.substitutions.append(("%libomptarget-run-" + \
            libomptarget_target, \
            "echo ignored-command"))
        config.substitutions.append(("%libomptarget-run-fail-" + \
            libomptarget_target, \
            "echo ignored-command"))
        config.substitutions.append(("%clang-" + libomptarget_target, \
            "echo ignored-command"))
        config.substitutions.append(("%clangxx-" + libomptarget_target, \
            "echo ignored-command"))
        config.substitutions.append(("%fcheck-" + libomptarget_target, \
            "echo ignored-command"))

config.substitutions.append(("%clangxx", config.test_cxx_compiler))
config.substitutions.append(("%clang", config.test_c_compiler))
config.substitutions.append(("%openmp_flags", config.test_openmp_flags))
if config.cuda_path:
  config.substitutions.append(("%cuda_flags", "--cuda-path=" + config.cuda_path))
else:
  config.substitutions.append(("%cuda_flags", ""))
config.substitutions.append(("%flags", config.test_flags))
config.substitutions.append(("%not", config.libomptarget_not))<|MERGE_RESOLUTION|>--- conflicted
+++ resolved
@@ -59,8 +59,6 @@
 
 config.available_features.add(config.libomptarget_current_target)
 
-<<<<<<< HEAD
-=======
 # Determine whether the test system supports unified memory.
 # For CUDA, this is the case with compute capability 70 (Volta) or higher.
 # For all other targets, we currently assume it is.
@@ -76,7 +74,6 @@
 if supports_unified_shared_memory:
    config.available_features.add('unified_shared_memory')
 
->>>>>>> 3f9ee3c9
 # Setup environment to find dynamic library at runtime
 if config.operating_system == 'Windows':
     append_dynamic_library_path('PATH', config.library_dir, ";")
