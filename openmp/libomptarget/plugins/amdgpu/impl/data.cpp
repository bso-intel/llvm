//===--- amdgpu/impl/data.cpp ------------------------------------- C++ -*-===//
//
// Part of the LLVM Project, under the Apache License v2.0 with LLVM Exceptions.
// See https://llvm.org/LICENSE.txt for license information.
// SPDX-License-Identifier: Apache-2.0 WITH LLVM-exception
//
//===----------------------------------------------------------------------===//
#include "impl_runtime.h"
#include "hsa_api.h"
#include "internal.h"
#include "rt.h"
#include <cassert>
#include <stdio.h>
#include <string.h>
#include <vector>

using core::TaskImpl;

namespace core {
<<<<<<< HEAD

hsa_status_t Runtime::HostMalloc(void **ptr, size_t size,
                                 hsa_amd_memory_pool_t MemoryPool) {
  hsa_status_t err = hsa_amd_memory_pool_allocate(MemoryPool, size, 0, ptr);
  DEBUG_PRINT("Malloced %p\n", *ptr);

  if (err == HSA_STATUS_SUCCESS) {
    err = core::allow_access_to_all_gpu_agents(*ptr);
  }
  return (err == HSA_STATUS_SUCCESS) ? HSA_STATUS_SUCCESS : HSA_STATUS_ERROR;
=======
namespace Runtime {
hsa_status_t HostMalloc(void **ptr, size_t size,
                        hsa_amd_memory_pool_t MemoryPool) {
  hsa_status_t err = hsa_amd_memory_pool_allocate(MemoryPool, size, 0, ptr);
  DP("Malloced %p\n", *ptr);
  if (err == HSA_STATUS_SUCCESS) {
    err = core::allow_access_to_all_gpu_agents(*ptr);
  }
  return err;
>>>>>>> ce42012e
}

hsa_status_t Memfree(void *ptr) {
  hsa_status_t err = hsa_amd_memory_pool_free(ptr);
  DP("Freed %p\n", ptr);
  return err;
}
} // namespace Runtime
} // namespace core<|MERGE_RESOLUTION|>--- conflicted
+++ resolved
@@ -17,18 +17,6 @@
 using core::TaskImpl;
 
 namespace core {
-<<<<<<< HEAD
-
-hsa_status_t Runtime::HostMalloc(void **ptr, size_t size,
-                                 hsa_amd_memory_pool_t MemoryPool) {
-  hsa_status_t err = hsa_amd_memory_pool_allocate(MemoryPool, size, 0, ptr);
-  DEBUG_PRINT("Malloced %p\n", *ptr);
-
-  if (err == HSA_STATUS_SUCCESS) {
-    err = core::allow_access_to_all_gpu_agents(*ptr);
-  }
-  return (err == HSA_STATUS_SUCCESS) ? HSA_STATUS_SUCCESS : HSA_STATUS_ERROR;
-=======
 namespace Runtime {
 hsa_status_t HostMalloc(void **ptr, size_t size,
                         hsa_amd_memory_pool_t MemoryPool) {
@@ -38,7 +26,6 @@
     err = core::allow_access_to_all_gpu_agents(*ptr);
   }
   return err;
->>>>>>> ce42012e
 }
 
 hsa_status_t Memfree(void *ptr) {
