// -*- C++ -*-
//===----------------------------------------------------------------------===//
//
// Part of the LLVM Project, under the Apache License v2.0 with LLVM Exceptions.
// See https://llvm.org/LICENSE.txt for license information.
// SPDX-License-Identifier: Apache-2.0 WITH LLVM-exception
//
//===----------------------------------------------------------------------===//

#ifndef _LIBCPP_STRING
#define _LIBCPP_STRING

/*
    string synopsis

namespace std
{

template <class stateT>
class fpos
{
private:
    stateT st;
public:
    fpos(streamoff = streamoff());

    operator streamoff() const;

    stateT state() const;
    void state(stateT);

    fpos& operator+=(streamoff);
    fpos  operator+ (streamoff) const;
    fpos& operator-=(streamoff);
    fpos  operator- (streamoff) const;
};

template <class stateT> streamoff operator-(const fpos<stateT>& x, const fpos<stateT>& y);

template <class stateT> bool operator==(const fpos<stateT>& x, const fpos<stateT>& y);
template <class stateT> bool operator!=(const fpos<stateT>& x, const fpos<stateT>& y);

template <class charT>
struct char_traits
{
    typedef charT     char_type;
    typedef ...       int_type;
    typedef streamoff off_type;
    typedef streampos pos_type;
    typedef mbstate_t state_type;

    static void assign(char_type& c1, const char_type& c2) noexcept;
    static constexpr bool eq(char_type c1, char_type c2) noexcept;
    static constexpr bool lt(char_type c1, char_type c2) noexcept;

    static int              compare(const char_type* s1, const char_type* s2, size_t n);
    static size_t           length(const char_type* s);
    static const char_type* find(const char_type* s, size_t n, const char_type& a);
    static char_type*       move(char_type* s1, const char_type* s2, size_t n);
    static char_type*       copy(char_type* s1, const char_type* s2, size_t n);
    static char_type*       assign(char_type* s, size_t n, char_type a);

    static constexpr int_type  not_eof(int_type c) noexcept;
    static constexpr char_type to_char_type(int_type c) noexcept;
    static constexpr int_type  to_int_type(char_type c) noexcept;
    static constexpr bool      eq_int_type(int_type c1, int_type c2) noexcept;
    static constexpr int_type  eof() noexcept;
};

template <> struct char_traits<char>;
template <> struct char_traits<wchar_t>;
template <> struct char_traits<char8_t>;  // C++20
template <> struct char_traits<char16_t>;
template <> struct char_traits<char32_t>;

template<class charT, class traits = char_traits<charT>, class Allocator = allocator<charT> >
class basic_string
{
public:
// types:
    typedef traits traits_type;
    typedef typename traits_type::char_type value_type;
    typedef Allocator allocator_type;
    typedef typename allocator_type::size_type size_type;
    typedef typename allocator_type::difference_type difference_type;
    typedef typename allocator_type::reference reference;
    typedef typename allocator_type::const_reference const_reference;
    typedef typename allocator_type::pointer pointer;
    typedef typename allocator_type::const_pointer const_pointer;
    typedef implementation-defined iterator;
    typedef implementation-defined const_iterator;
    typedef std::reverse_iterator<iterator> reverse_iterator;
    typedef std::reverse_iterator<const_iterator> const_reverse_iterator;

    static const size_type npos = -1;

    basic_string()
        noexcept(is_nothrow_default_constructible<allocator_type>::value);                      // constexpr since C++20
    explicit basic_string(const allocator_type& a);                                             // constexpr since C++20
    basic_string(const basic_string& str);                                                      // constexpr since C++20
    basic_string(basic_string&& str)
        noexcept(is_nothrow_move_constructible<allocator_type>::value);                         // constexpr since C++20
    basic_string(const basic_string& str, size_type pos,
                 const allocator_type& a = allocator_type());                                   // constexpr since C++20
    basic_string(const basic_string& str, size_type pos, size_type n,
                 const Allocator& a = Allocator());                                             // constexpr since C++20
    template<class T>
        basic_string(const T& t, size_type pos, size_type n, const Allocator& a = Allocator()); // C++17, constexpr since C++20
    template <class T>
        explicit basic_string(const T& t, const Allocator& a = Allocator());                    // C++17, constexpr since C++20
    basic_string(const value_type* s, const allocator_type& a = allocator_type());              // constexpr since C++20
    basic_string(const value_type* s, size_type n, const allocator_type& a = allocator_type()); // constexpr since C++20
    basic_string(nullptr_t) = delete; // C++2b
    basic_string(size_type n, value_type c, const allocator_type& a = allocator_type());        // constexpr since C++20
    template<class InputIterator>
        basic_string(InputIterator begin, InputIterator end,
                     const allocator_type& a = allocator_type());                               // constexpr since C++20
    basic_string(initializer_list<value_type>, const Allocator& = Allocator());                 // constexpr since C++20
    basic_string(const basic_string&, const Allocator&);                                        // constexpr since C++20
    basic_string(basic_string&&, const Allocator&);                                             // constexpr since C++20

    ~basic_string();                                                                            // constexpr since C++20

    operator basic_string_view<charT, traits>() const noexcept;                                 // constexpr since C++20

    basic_string& operator=(const basic_string& str);                                           // constexpr since C++20
    template <class T>
        basic_string& operator=(const T& t);                                                    // C++17, constexpr since C++20
    basic_string& operator=(basic_string&& str)
        noexcept(
             allocator_type::propagate_on_container_move_assignment::value ||
             allocator_type::is_always_equal::value );                                          // C++17, constexpr since C++20
    basic_string& operator=(const value_type* s);                                               // constexpr since C++20
    basic_string& operator=(nullptr_t) = delete; // C++2b
    basic_string& operator=(value_type c);                                                      // constexpr since C++20
    basic_string& operator=(initializer_list<value_type>);                                      // constexpr since C++20

    iterator       begin() noexcept;                                                            // constexpr since C++20
    const_iterator begin() const noexcept;                                                      // constexpr since C++20
    iterator       end() noexcept;                                                              // constexpr since C++20
    const_iterator end() const noexcept;                                                        // constexpr since C++20

    reverse_iterator       rbegin() noexcept;                                                   // constexpr since C++20
    const_reverse_iterator rbegin() const noexcept;                                             // constexpr since C++20
    reverse_iterator       rend() noexcept;                                                     // constexpr since C++20
    const_reverse_iterator rend() const noexcept;                                               // constexpr since C++20

    const_iterator         cbegin() const noexcept;                                             // constexpr since C++20
    const_iterator         cend() const noexcept;                                               // constexpr since C++20
    const_reverse_iterator crbegin() const noexcept;                                            // constexpr since C++20
    const_reverse_iterator crend() const noexcept;                                              // constexpr since C++20

    size_type size() const noexcept;                                                            // constexpr since C++20
    size_type length() const noexcept;                                                          // constexpr since C++20
    size_type max_size() const noexcept;                                                        // constexpr since C++20
    size_type capacity() const noexcept;                                                        // constexpr since C++20

    void resize(size_type n, value_type c);                                                     // constexpr since C++20
    void resize(size_type n);                                                                   // constexpr since C++20

    template<class Operation>
    constexpr void resize_and_overwrite(size_type n, Operation op); // since C++23

    void reserve(size_type res_arg);                                                            // constexpr since C++20
    void reserve(); // deprecated in C++20
    void shrink_to_fit();                                                                       // constexpr since C++20
    void clear() noexcept;                                                                      // constexpr since C++20
    bool empty() const noexcept;                                                                // constexpr since C++20

    const_reference operator[](size_type pos) const;                                            // constexpr since C++20
    reference       operator[](size_type pos);                                                  // constexpr since C++20

    const_reference at(size_type n) const;                                                      // constexpr since C++20
    reference       at(size_type n);                                                            // constexpr since C++20

    basic_string& operator+=(const basic_string& str);                                          // constexpr since C++20
    template <class T>
        basic_string& operator+=(const T& t);                                                   // C++17, constexpr since C++20
    basic_string& operator+=(const value_type* s);                                              // constexpr since C++20
    basic_string& operator+=(value_type c);                                                     // constexpr since C++20
    basic_string& operator+=(initializer_list<value_type>);                                     // constexpr since C++20

    basic_string& append(const basic_string& str);                                              // constexpr since C++20
    template <class T>
        basic_string& append(const T& t);                                                       // C++17, constexpr since C++20
    basic_string& append(const basic_string& str, size_type pos, size_type n=npos);             // C++14, constexpr since C++20
    template <class T>
        basic_string& append(const T& t, size_type pos, size_type n=npos);                      // C++17, constexpr since C++20
    basic_string& append(const value_type* s, size_type n);                                     // constexpr since C++20
    basic_string& append(const value_type* s);                                                  // constexpr since C++20
    basic_string& append(size_type n, value_type c);                                            // constexpr since C++20
    template<class InputIterator>
        basic_string& append(InputIterator first, InputIterator last);                          // constexpr since C++20
    basic_string& append(initializer_list<value_type>);                                         // constexpr since C++20

    void push_back(value_type c);                                                               // constexpr since C++20
    void pop_back();                                                                            // constexpr since C++20
    reference       front();                                                                    // constexpr since C++20
    const_reference front() const;                                                              // constexpr since C++20
    reference       back();                                                                     // constexpr since C++20
    const_reference back() const;                                                               // constexpr since C++20

    basic_string& assign(const basic_string& str);                                              // constexpr since C++20
    template <class T>
        basic_string& assign(const T& t);                                                       // C++17, constexpr since C++20
    basic_string& assign(basic_string&& str);                                                   // constexpr since C++20
    basic_string& assign(const basic_string& str, size_type pos, size_type n=npos);             // C++14, constexpr since C++20
    template <class T>
        basic_string& assign(const T& t, size_type pos, size_type n=npos);                      // C++17, constexpr since C++20
    basic_string& assign(const value_type* s, size_type n);                                     // constexpr since C++20
    basic_string& assign(const value_type* s);                                                  // constexpr since C++20
    basic_string& assign(size_type n, value_type c);                                            // constexpr since C++20
    template<class InputIterator>
        basic_string& assign(InputIterator first, InputIterator last);                          // constexpr since C++20
    basic_string& assign(initializer_list<value_type>);                                         // constexpr since C++20

    basic_string& insert(size_type pos1, const basic_string& str);                              // constexpr since C++20
    template <class T>
        basic_string& insert(size_type pos1, const T& t);                                       // constexpr since C++20
    basic_string& insert(size_type pos1, const basic_string& str,
                         size_type pos2, size_type n);                                          // constexpr since C++20
    template <class T>
        basic_string& insert(size_type pos1, const T& t, size_type pos2, size_type n);          // C++17, constexpr since C++20
    basic_string& insert(size_type pos, const value_type* s, size_type n=npos);                 // C++14, constexpr since C++20
    basic_string& insert(size_type pos, const value_type* s);                                   // constexpr since C++20
    basic_string& insert(size_type pos, size_type n, value_type c);                             // constexpr since C++20
    iterator      insert(const_iterator p, value_type c);                                       // constexpr since C++20
    iterator      insert(const_iterator p, size_type n, value_type c);                          // constexpr since C++20
    template<class InputIterator>
        iterator insert(const_iterator p, InputIterator first, InputIterator last);             // constexpr since C++20
    iterator      insert(const_iterator p, initializer_list<value_type>);                       // constexpr since C++20

    basic_string& erase(size_type pos = 0, size_type n = npos);                                 // constexpr since C++20
    iterator      erase(const_iterator position);                                               // constexpr since C++20
    iterator      erase(const_iterator first, const_iterator last);                             // constexpr since C++20

    basic_string& replace(size_type pos1, size_type n1, const basic_string& str);               // constexpr since C++20
    template <class T>
    basic_string& replace(size_type pos1, size_type n1, const T& t);                            // C++17, constexpr since C++20
    basic_string& replace(size_type pos1, size_type n1, const basic_string& str,
                          size_type pos2, size_type n2=npos);                                   // C++14, constexpr since C++20
    template <class T>
        basic_string& replace(size_type pos1, size_type n1, const T& t,
                              size_type pos2, size_type n);                                     // C++17, constexpr since C++20
    basic_string& replace(size_type pos, size_type n1, const value_type* s, size_type n2);      // constexpr since C++20
    basic_string& replace(size_type pos, size_type n1, const value_type* s);                    // constexpr since C++20
    basic_string& replace(size_type pos, size_type n1, size_type n2, value_type c);             // constexpr since C++20
    basic_string& replace(const_iterator i1, const_iterator i2, const basic_string& str);       // constexpr since C++20
    template <class T>
        basic_string& replace(const_iterator i1, const_iterator i2, const T& t);                // C++17, constexpr since C++20
    basic_string& replace(const_iterator i1, const_iterator i2, const value_type* s, size_type n); // constexpr since C++20
    basic_string& replace(const_iterator i1, const_iterator i2, const value_type* s);           // constexpr since C++20
    basic_string& replace(const_iterator i1, const_iterator i2, size_type n, value_type c);     // constexpr since C++20
    template<class InputIterator>
        basic_string& replace(const_iterator i1, const_iterator i2, InputIterator j1, InputIterator j2); // constexpr since C++20
    basic_string& replace(const_iterator i1, const_iterator i2, initializer_list<value_type>);  // constexpr since C++20

    size_type copy(value_type* s, size_type n, size_type pos = 0) const;                        // constexpr since C++20
    basic_string substr(size_type pos = 0, size_type n = npos) const;                           // constexpr since C++20

    void swap(basic_string& str)
        noexcept(allocator_traits<allocator_type>::propagate_on_container_swap::value ||
                 allocator_traits<allocator_type>::is_always_equal::value);                     // C++17, constexpr since C++20

    const value_type* c_str() const noexcept;                                                   // constexpr since C++20
    const value_type* data() const noexcept;                                                    // constexpr since C++20
          value_type* data()       noexcept;                                                    // C++17, constexpr since C++20

    allocator_type get_allocator() const noexcept;                                              // constexpr since C++20

    size_type find(const basic_string& str, size_type pos = 0) const noexcept;                  // constexpr since C++20
    template <class T>
        size_type find(const T& t, size_type pos = 0) const noexcept;                           // C++17, noexcept as an extension, constexpr since C++20
    size_type find(const value_type* s, size_type pos, size_type n) const noexcept;             // constexpr since C++20
    size_type find(const value_type* s, size_type pos = 0) const noexcept;                      // constexpr since C++20
    size_type find(value_type c, size_type pos = 0) const noexcept;                             // constexpr since C++20

    size_type rfind(const basic_string& str, size_type pos = npos) const noexcept;              // constexpr since C++20
    template <class T>
        size_type rfind(const T& t, size_type pos = npos) const noexcept;                       // C++17, noexcept as an extension, constexpr since C++20
    size_type rfind(const value_type* s, size_type pos, size_type n) const noexcept;            // constexpr since C++20
    size_type rfind(const value_type* s, size_type pos = npos) const noexcept;                  // constexpr since C++20
    size_type rfind(value_type c, size_type pos = npos) const noexcept;                         // constexpr since C++20

    size_type find_first_of(const basic_string& str, size_type pos = 0) const noexcept;         // constexpr since C++20
    template <class T>
        size_type find_first_of(const T& t, size_type pos = 0) const noexcept;                  // C++17, noexcept as an extension, constexpr since C++20
    size_type find_first_of(const value_type* s, size_type pos, size_type n) const noexcept;    // constexpr since C++20
    size_type find_first_of(const value_type* s, size_type pos = 0) const noexcept;             // constexpr since C++20
    size_type find_first_of(value_type c, size_type pos = 0) const noexcept;                    // constexpr since C++20

    size_type find_last_of(const basic_string& str, size_type pos = npos) const noexcept;       // constexpr since C++20
    template <class T>
        size_type find_last_of(const T& t, size_type pos = npos) const noexcept noexcept;       // C++17, noexcept as an extension, constexpr since C++20
    size_type find_last_of(const value_type* s, size_type pos, size_type n) const noexcept;     // constexpr since C++20
    size_type find_last_of(const value_type* s, size_type pos = npos) const noexcept;           // constexpr since C++20
    size_type find_last_of(value_type c, size_type pos = npos) const noexcept;                  // constexpr since C++20

    size_type find_first_not_of(const basic_string& str, size_type pos = 0) const noexcept;     // constexpr since C++20
    template <class T>
        size_type find_first_not_of(const T& t, size_type pos = 0) const noexcept;              // C++17, noexcept as an extension, constexpr since C++20
    size_type find_first_not_of(const value_type* s, size_type pos, size_type n) const noexcept; // constexpr since C++20
    size_type find_first_not_of(const value_type* s, size_type pos = 0) const noexcept;         // constexpr since C++20
    size_type find_first_not_of(value_type c, size_type pos = 0) const noexcept;                // constexpr since C++20

    size_type find_last_not_of(const basic_string& str, size_type pos = npos) const noexcept;   // constexpr since C++20
    template <class T>
        size_type find_last_not_of(const T& t, size_type pos = npos) const noexcept;            // C++17, noexcept as an extension, constexpr since C++20
    size_type find_last_not_of(const value_type* s, size_type pos, size_type n) const noexcept; // constexpr since C++20
    size_type find_last_not_of(const value_type* s, size_type pos = npos) const noexcept;       // constexpr since C++20
    size_type find_last_not_of(value_type c, size_type pos = npos) const noexcept;              // constexpr since C++20

    int compare(const basic_string& str) const noexcept;                                        // constexpr since C++20
    template <class T>
        int compare(const T& t) const noexcept;                                                 // C++17, noexcept as an extension, constexpr since C++20
    int compare(size_type pos1, size_type n1, const basic_string& str) const;                   // constexpr since C++20
    template <class T>
        int compare(size_type pos1, size_type n1, const T& t) const;                            // C++17, constexpr since C++20
    int compare(size_type pos1, size_type n1, const basic_string& str,
                size_type pos2, size_type n2=npos) const;                                       // C++14, constexpr since C++20
    template <class T>
        int compare(size_type pos1, size_type n1, const T& t,
                    size_type pos2, size_type n2=npos) const;                                   // C++17, constexpr since C++20
    int compare(const value_type* s) const noexcept;                                            // constexpr since C++20
    int compare(size_type pos1, size_type n1, const value_type* s) const;                       // constexpr since C++20
    int compare(size_type pos1, size_type n1, const value_type* s, size_type n2) const;         // constexpr since C++20

    constexpr bool starts_with(basic_string_view<charT, traits> sv) const noexcept;             // C++20
    constexpr bool starts_with(charT c) const noexcept;                                         // C++20
    constexpr bool starts_with(const charT* s) const;                                           // C++20
    constexpr bool ends_with(basic_string_view<charT, traits> sv) const noexcept;               // C++20
    constexpr bool ends_with(charT c) const noexcept;                                           // C++20
    constexpr bool ends_with(const charT* s) const;                                             // C++20

    constexpr bool contains(basic_string_view<charT, traits> sv) const noexcept;                // C++2b
    constexpr bool contains(charT c) const noexcept;                                            // C++2b
    constexpr bool contains(const charT* s) const;                                              // C++2b
};

template<class InputIterator,
         class Allocator = allocator<typename iterator_traits<InputIterator>::value_type>>
basic_string(InputIterator, InputIterator, Allocator = Allocator())
   -> basic_string<typename iterator_traits<InputIterator>::value_type,
                  char_traits<typename iterator_traits<InputIterator>::value_type>,
                  Allocator>;   // C++17

template<class charT, class traits, class Allocator>
basic_string<charT, traits, Allocator>
operator+(const basic_string<charT, traits, Allocator>& lhs,
          const basic_string<charT, traits, Allocator>& rhs);                                   // constexpr since C++20

template<class charT, class traits, class Allocator>
basic_string<charT, traits, Allocator>
operator+(const charT* lhs , const basic_string<charT,traits,Allocator>&rhs);                   // constexpr since C++20

template<class charT, class traits, class Allocator>
basic_string<charT, traits, Allocator>
operator+(charT lhs, const basic_string<charT,traits,Allocator>& rhs);                          // constexpr since C++20

template<class charT, class traits, class Allocator>
basic_string<charT, traits, Allocator>
operator+(const basic_string<charT, traits, Allocator>& lhs, const charT* rhs);                 // constexpr since C++20

template<class charT, class traits, class Allocator>
basic_string<charT, traits, Allocator>
operator+(const basic_string<charT, traits, Allocator>& lhs, charT rhs);                        // constexpr since C++20

template<class charT, class traits, class Allocator>
bool operator==(const basic_string<charT, traits, Allocator>& lhs,
                const basic_string<charT, traits, Allocator>& rhs) noexcept;                    // constexpr since C++20

template<class charT, class traits, class Allocator>
bool operator==(const charT* lhs, const basic_string<charT, traits, Allocator>& rhs) noexcept;  // constexpr since C++20

template<class charT, class traits, class Allocator>
bool operator==(const basic_string<charT,traits,Allocator>& lhs, const charT* rhs) noexcept;    // constexpr since C++20

template<class charT, class traits, class Allocator>
bool operator!=(const basic_string<charT,traits,Allocator>& lhs,
                const basic_string<charT, traits, Allocator>& rhs) noexcept;                    // constexpr since C++20

template<class charT, class traits, class Allocator>
bool operator!=(const charT* lhs, const basic_string<charT, traits, Allocator>& rhs) noexcept;  // constexpr since C++20

template<class charT, class traits, class Allocator>
bool operator!=(const basic_string<charT, traits, Allocator>& lhs, const charT* rhs) noexcept;  // constexpr since C++20

template<class charT, class traits, class Allocator>
bool operator< (const basic_string<charT, traits, Allocator>& lhs,
                const basic_string<charT, traits, Allocator>& rhs) noexcept;                    // constexpr since C++20

template<class charT, class traits, class Allocator>
bool operator< (const basic_string<charT, traits, Allocator>& lhs, const charT* rhs) noexcept;  // constexpr since C++20

template<class charT, class traits, class Allocator>
bool operator< (const charT* lhs, const basic_string<charT, traits, Allocator>& rhs) noexcept;  // constexpr since C++20

template<class charT, class traits, class Allocator>
bool operator> (const basic_string<charT, traits, Allocator>& lhs,
                const basic_string<charT, traits, Allocator>& rhs) noexcept;                    // constexpr since C++20

template<class charT, class traits, class Allocator>
bool operator> (const basic_string<charT, traits, Allocator>& lhs, const charT* rhs) noexcept;  // constexpr since C++20

template<class charT, class traits, class Allocator>
bool operator> (const charT* lhs, const basic_string<charT, traits, Allocator>& rhs) noexcept;  // constexpr since C++20

template<class charT, class traits, class Allocator>
bool operator<=(const basic_string<charT, traits, Allocator>& lhs,
                const basic_string<charT, traits, Allocator>& rhs) noexcept;                    // constexpr since C++20

template<class charT, class traits, class Allocator>
bool operator<=(const basic_string<charT, traits, Allocator>& lhs, const charT* rhs) noexcept;  // constexpr since C++20

template<class charT, class traits, class Allocator>
bool operator<=(const charT* lhs, const basic_string<charT, traits, Allocator>& rhs) noexcept;  // constexpr since C++20

template<class charT, class traits, class Allocator>
bool operator>=(const basic_string<charT, traits, Allocator>& lhs,
                const basic_string<charT, traits, Allocator>& rhs) noexcept;                    // constexpr since C++20

template<class charT, class traits, class Allocator>
bool operator>=(const basic_string<charT, traits, Allocator>& lhs, const charT* rhs) noexcept;  // constexpr since C++20

template<class charT, class traits, class Allocator>
bool operator>=(const charT* lhs, const basic_string<charT, traits, Allocator>& rhs) noexcept;  // constexpr since C++20

template<class charT, class traits, class Allocator>
void swap(basic_string<charT, traits, Allocator>& lhs,
          basic_string<charT, traits, Allocator>& rhs)
            noexcept(noexcept(lhs.swap(rhs)));                                                  // constexpr since C++20

template<class charT, class traits, class Allocator>
basic_istream<charT, traits>&
operator>>(basic_istream<charT, traits>& is, basic_string<charT, traits, Allocator>& str);

template<class charT, class traits, class Allocator>
basic_ostream<charT, traits>&
operator<<(basic_ostream<charT, traits>& os, const basic_string<charT, traits, Allocator>& str);

template<class charT, class traits, class Allocator>
basic_istream<charT, traits>&
getline(basic_istream<charT, traits>& is, basic_string<charT, traits, Allocator>& str,
        charT delim);

template<class charT, class traits, class Allocator>
basic_istream<charT, traits>&
getline(basic_istream<charT, traits>& is, basic_string<charT, traits, Allocator>& str);

template<class charT, class traits, class Allocator, class U>
typename basic_string<charT, traits, Allocator>::size_type
erase(basic_string<charT, traits, Allocator>& c, const U& value);    // C++20
template<class charT, class traits, class Allocator, class Predicate>
typename basic_string<charT, traits, Allocator>::size_type
erase_if(basic_string<charT, traits, Allocator>& c, Predicate pred); // C++20

typedef basic_string<char>    string;
typedef basic_string<wchar_t> wstring;
typedef basic_string<char8_t> u8string; // C++20
typedef basic_string<char16_t> u16string;
typedef basic_string<char32_t> u32string;

int                stoi  (const string& str, size_t* idx = nullptr, int base = 10);
long               stol  (const string& str, size_t* idx = nullptr, int base = 10);
unsigned long      stoul (const string& str, size_t* idx = nullptr, int base = 10);
long long          stoll (const string& str, size_t* idx = nullptr, int base = 10);
unsigned long long stoull(const string& str, size_t* idx = nullptr, int base = 10);

float       stof (const string& str, size_t* idx = nullptr);
double      stod (const string& str, size_t* idx = nullptr);
long double stold(const string& str, size_t* idx = nullptr);

string to_string(int val);
string to_string(unsigned val);
string to_string(long val);
string to_string(unsigned long val);
string to_string(long long val);
string to_string(unsigned long long val);
string to_string(float val);
string to_string(double val);
string to_string(long double val);

int                stoi  (const wstring& str, size_t* idx = nullptr, int base = 10);
long               stol  (const wstring& str, size_t* idx = nullptr, int base = 10);
unsigned long      stoul (const wstring& str, size_t* idx = nullptr, int base = 10);
long long          stoll (const wstring& str, size_t* idx = nullptr, int base = 10);
unsigned long long stoull(const wstring& str, size_t* idx = nullptr, int base = 10);

float       stof (const wstring& str, size_t* idx = nullptr);
double      stod (const wstring& str, size_t* idx = nullptr);
long double stold(const wstring& str, size_t* idx = nullptr);

wstring to_wstring(int val);
wstring to_wstring(unsigned val);
wstring to_wstring(long val);
wstring to_wstring(unsigned long val);
wstring to_wstring(long long val);
wstring to_wstring(unsigned long long val);
wstring to_wstring(float val);
wstring to_wstring(double val);
wstring to_wstring(long double val);

template <> struct hash<string>;
template <> struct hash<u8string>; // C++20
template <> struct hash<u16string>;
template <> struct hash<u32string>;
template <> struct hash<wstring>;

basic_string<char>     operator "" s( const char *str,     size_t len );           // C++14, constexpr since C++20
basic_string<wchar_t>  operator "" s( const wchar_t *str,  size_t len );           // C++14, constexpr since C++20
constexpr basic_string<char8_t>  operator "" s( const char8_t *str,  size_t len ); // C++20
basic_string<char16_t> operator "" s( const char16_t *str, size_t len );           // C++14, constexpr since C++20
basic_string<char32_t> operator "" s( const char32_t *str, size_t len );           // C++14, constexpr since C++20

}  // std

*/

#include <__algorithm/max.h>
#include <__algorithm/min.h>
#include <__algorithm/remove.h>
#include <__algorithm/remove_if.h>
#include <__assert> // all public C++ headers provide the assertion handler
#include <__config>
#include <__debug>
#include <__format/enable_insertable.h>
#include <__functional/hash.h>
#include <__functional/unary_function.h>
#include <__ios/fpos.h>
#include <__iterator/distance.h>
#include <__iterator/iterator_traits.h>
#include <__iterator/reverse_iterator.h>
#include <__iterator/wrap_iter.h>
#include <__memory/allocate_at_least.h>
#include <__string/char_traits.h>
#include <__string/extern_template_lists.h>
#include <__utility/auto_cast.h>
#include <__utility/move.h>
#include <__utility/swap.h>
#include <__utility/unreachable.h>
#include <climits>
#include <cstdint>
#include <cstdio>  // EOF
#include <cstdlib>
#include <cstring>
#include <iosfwd>
#include <limits>
#include <memory>
#include <stdexcept>
#include <string_view>
#include <type_traits>
#include <version>

#ifndef _LIBCPP_HAS_NO_WIDE_CHARACTERS
#  include <cwchar>
#endif

<<<<<<< HEAD
=======
#ifndef _LIBCPP_REMOVE_TRANSITIVE_INCLUDES
#  include <algorithm>
#  include <functional>
#  include <iterator>
#  include <new>
#  include <typeinfo>
#  include <utility>
#  include <vector>
#endif

>>>>>>> 3de04b6d
// standard-mandated includes

// [iterator.range]
#include <__iterator/access.h>
#include <__iterator/data.h>
#include <__iterator/empty.h>
#include <__iterator/reverse_access.h>
#include <__iterator/size.h>

// [string.syn]
#include <compare>
#include <initializer_list>

#if !defined(_LIBCPP_HAS_NO_PRAGMA_SYSTEM_HEADER)
#  pragma GCC system_header
#endif

_LIBCPP_PUSH_MACROS
#include <__undef_macros>


_LIBCPP_BEGIN_NAMESPACE_STD

// basic_string

template<class _CharT, class _Traits, class _Allocator>
basic_string<_CharT, _Traits, _Allocator>
_LIBCPP_CONSTEXPR_AFTER_CXX17
operator+(const basic_string<_CharT, _Traits, _Allocator>& __x,
          const basic_string<_CharT, _Traits, _Allocator>& __y);

template<class _CharT, class _Traits, class _Allocator>
_LIBCPP_CONSTEXPR_AFTER_CXX17
basic_string<_CharT, _Traits, _Allocator>
operator+(const _CharT* __x, const basic_string<_CharT,_Traits,_Allocator>& __y);

template<class _CharT, class _Traits, class _Allocator>
_LIBCPP_CONSTEXPR_AFTER_CXX17
basic_string<_CharT, _Traits, _Allocator>
operator+(_CharT __x, const basic_string<_CharT,_Traits,_Allocator>& __y);

template<class _CharT, class _Traits, class _Allocator>
inline _LIBCPP_HIDE_FROM_ABI _LIBCPP_CONSTEXPR_AFTER_CXX17
basic_string<_CharT, _Traits, _Allocator>
operator+(const basic_string<_CharT, _Traits, _Allocator>& __x, const _CharT* __y);

template<class _CharT, class _Traits, class _Allocator>
_LIBCPP_CONSTEXPR_AFTER_CXX17
basic_string<_CharT, _Traits, _Allocator>
operator+(const basic_string<_CharT, _Traits, _Allocator>& __x, _CharT __y);

extern template _LIBCPP_FUNC_VIS string operator+<char, char_traits<char>, allocator<char> >(char const*, string const&);

template <class _Iter>
struct __string_is_trivial_iterator : public false_type {};

template <class _Tp>
struct __string_is_trivial_iterator<_Tp*>
    : public is_arithmetic<_Tp> {};

template <class _Iter>
struct __string_is_trivial_iterator<__wrap_iter<_Iter> >
    : public __string_is_trivial_iterator<_Iter> {};

template <class _CharT, class _Traits, class _Tp>
struct __can_be_converted_to_string_view : public _BoolConstant<
      is_convertible<const _Tp&, basic_string_view<_CharT, _Traits> >::value &&
     !is_convertible<const _Tp&, const _CharT*>::value
    > {};

#ifndef _LIBCPP_HAS_NO_CHAR8_T
typedef basic_string<char8_t> u8string;
#endif
typedef basic_string<char16_t> u16string;
typedef basic_string<char32_t> u32string;

struct __uninitialized_size_tag {};

template<class _CharT, class _Traits, class _Allocator>
class
    _LIBCPP_TEMPLATE_VIS
#ifndef _LIBCPP_HAS_NO_CHAR8_T
    _LIBCPP_PREFERRED_NAME(u8string)
#endif
    _LIBCPP_PREFERRED_NAME(u16string)
    _LIBCPP_PREFERRED_NAME(u32string)
    basic_string
{
public:
    typedef basic_string                                 __self;
    typedef basic_string_view<_CharT, _Traits>           __self_view;
    typedef _Traits                                      traits_type;
    typedef _CharT                                       value_type;
    typedef _Allocator                                   allocator_type;
    typedef allocator_traits<allocator_type>             __alloc_traits;
    typedef typename __alloc_traits::size_type           size_type;
    typedef typename __alloc_traits::difference_type     difference_type;
    typedef value_type&                                  reference;
    typedef const value_type&                            const_reference;
    typedef typename __alloc_traits::pointer             pointer;
    typedef typename __alloc_traits::const_pointer       const_pointer;

    static_assert((!is_array<value_type>::value), "Character type of basic_string must not be an array");
    static_assert(( is_standard_layout<value_type>::value), "Character type of basic_string must be standard-layout");
    static_assert(( is_trivial<value_type>::value), "Character type of basic_string must be trivial");
    static_assert(( is_same<_CharT, typename traits_type::char_type>::value),
                  "traits_type::char_type must be the same type as CharT");
    static_assert(( is_same<typename allocator_type::value_type, value_type>::value),
                  "Allocator::value_type must be same type as value_type");

    typedef __wrap_iter<pointer>                         iterator;
    typedef __wrap_iter<const_pointer>                   const_iterator;
    typedef std::reverse_iterator<iterator>              reverse_iterator;
    typedef std::reverse_iterator<const_iterator>        const_reverse_iterator;

private:
    static_assert(CHAR_BIT == 8, "This implementation assumes that one byte contains 8 bits");

#ifdef _LIBCPP_ABI_ALTERNATE_STRING_LAYOUT

    struct __long
    {
        pointer   __data_;
        size_type __size_;
        size_type __cap_ : sizeof(size_type) * CHAR_BIT - 1;
        size_type __is_long_ : 1;
    };

    enum {__min_cap = (sizeof(__long) - 1)/sizeof(value_type) > 2 ?
                      (sizeof(__long) - 1)/sizeof(value_type) : 2};

    struct __short
    {
        value_type __data_[__min_cap];
        unsigned char __padding_[sizeof(value_type) - 1];
        unsigned char __size_ : 7;
        unsigned char __is_long_ : 1;
    };

// The __endian_factor is required because the field we use to store the size
// has one fewer bit than it would if it were not a bitfield.
//
// If the LSB is used to store the short-flag in the short string representation,
// we have to multiply the size by two when it is stored and divide it by two when
// it is loaded to make sure that we always store an even number. In the long string
// representation, we can ignore this because we can assume that we always allocate
// an even amount of value_types.
//
// If the MSB is used for the short-flag, the max_size() is numeric_limits<size_type>::max() / 2.
// This does not impact the short string representation, since we never need the MSB
// for representing the size of a short string anyway.

#ifdef _LIBCPP_BIG_ENDIAN
    static const size_type __endian_factor = 2;
#else
    static const size_type __endian_factor = 1;
#endif

#else // _LIBCPP_ABI_ALTERNATE_STRING_LAYOUT

#ifdef _LIBCPP_BIG_ENDIAN
    static const size_type __endian_factor = 1;
#else
    static const size_type __endian_factor = 2;
#endif

    // Attribute 'packed' is used to keep the layout compatible with the
    // previous definition that did not use bit fields. This is because on
    // some platforms bit fields have a default size rather than the actual
    // size used, e.g., it is 4 bytes on AIX. See D128285 for details.
    struct __long
    {
        struct _LIBCPP_PACKED {
            size_type __is_long_ : 1;
            size_type __cap_ : sizeof(size_type) * CHAR_BIT - 1;
        };
        size_type __size_;
        pointer   __data_;
    };

    enum {__min_cap = (sizeof(__long) - 1)/sizeof(value_type) > 2 ?
                      (sizeof(__long) - 1)/sizeof(value_type) : 2};

    struct __short
    {
        struct _LIBCPP_PACKED {
            unsigned char __is_long_ : 1;
            unsigned char __size_ : 7;
        };
        char __padding_[sizeof(value_type) - 1];
        value_type __data_[__min_cap];
    };

#endif // _LIBCPP_ABI_ALTERNATE_STRING_LAYOUT

    static_assert(sizeof(__short) == (sizeof(value_type) * (__min_cap + 1)), "__short has an unexpected size.");

    union __ulx{__long __lx; __short __lxx;};

    enum {__n_words = sizeof(__ulx) / sizeof(size_type)};

    struct __raw
    {
        size_type __words[__n_words];
    };

    struct __rep
    {
        union
        {
            __long  __l;
            __short __s;
            __raw   __r;
        };
    };

    __compressed_pair<__rep, allocator_type> __r_;

    // Construct a string with the given allocator and enough storage to hold `__size` characters, but
    // don't initialize the characters. The contents of the string, including the null terminator, must be
    // initialized separately.
    _LIBCPP_HIDE_FROM_ABI _LIBCPP_CONSTEXPR_AFTER_CXX17
    explicit basic_string(__uninitialized_size_tag, size_type __size, const allocator_type& __a)
            : __r_(__default_init_tag(), __a) {
        if (__size > max_size())
            __throw_length_error();
        if (__fits_in_sso(__size)) {
            __zero();
            __set_short_size(__size);
        } else {
            auto __capacity = __recommend(__size) + 1;
            auto __allocation = __alloc_traits::allocate(__alloc(), __capacity);
            __begin_lifetime(__allocation, __capacity);
            __set_long_cap(__capacity);
            __set_long_pointer(__allocation);
            __set_long_size(__size);
        }
        std::__debug_db_insert_c(this);
    }

public:
    _LIBCPP_TEMPLATE_DATA_VIS
    static const size_type npos = -1;

    _LIBCPP_HIDE_FROM_ABI _LIBCPP_CONSTEXPR_AFTER_CXX17 basic_string()
        _NOEXCEPT_(is_nothrow_default_constructible<allocator_type>::value);

    _LIBCPP_HIDE_FROM_ABI _LIBCPP_CONSTEXPR_AFTER_CXX17 explicit basic_string(const allocator_type& __a)
#if _LIBCPP_STD_VER <= 14
        _NOEXCEPT_(is_nothrow_copy_constructible<allocator_type>::value);
#else
        _NOEXCEPT;
#endif

    _LIBCPP_CONSTEXPR_AFTER_CXX17 basic_string(const basic_string& __str);
    _LIBCPP_CONSTEXPR_AFTER_CXX17 basic_string(const basic_string& __str, const allocator_type& __a);

#ifndef _LIBCPP_CXX03_LANG
    _LIBCPP_HIDE_FROM_ABI _LIBCPP_CONSTEXPR_AFTER_CXX17
    basic_string(basic_string&& __str)
#if _LIBCPP_STD_VER <= 14
        _NOEXCEPT_(is_nothrow_move_constructible<allocator_type>::value);
#else
        _NOEXCEPT;
#endif

    _LIBCPP_HIDE_FROM_ABI _LIBCPP_CONSTEXPR_AFTER_CXX17
    basic_string(basic_string&& __str, const allocator_type& __a);
#endif // _LIBCPP_CXX03_LANG

    template <class = __enable_if_t<__is_allocator<_Allocator>::value, nullptr_t> >
    _LIBCPP_HIDE_FROM_ABI _LIBCPP_CONSTEXPR_AFTER_CXX17
    basic_string(const _CharT* __s) : __r_(__default_init_tag(), __default_init_tag()) {
      _LIBCPP_ASSERT(__s != nullptr, "basic_string(const char*) detected nullptr");
      __init(__s, traits_type::length(__s));
      std::__debug_db_insert_c(this);
    }

    template <class = __enable_if_t<__is_allocator<_Allocator>::value, nullptr_t> >
        _LIBCPP_HIDE_FROM_ABI _LIBCPP_CONSTEXPR_AFTER_CXX17
        basic_string(const _CharT* __s, const _Allocator& __a);

#if _LIBCPP_STD_VER > 20
    basic_string(nullptr_t) = delete;
#endif

    _LIBCPP_HIDE_FROM_ABI _LIBCPP_CONSTEXPR_AFTER_CXX17
    basic_string(const _CharT* __s, size_type __n);
    _LIBCPP_HIDE_FROM_ABI _LIBCPP_CONSTEXPR_AFTER_CXX17
    basic_string(const _CharT* __s, size_type __n, const _Allocator& __a);
    _LIBCPP_HIDE_FROM_ABI _LIBCPP_CONSTEXPR_AFTER_CXX17
    basic_string(size_type __n, _CharT __c);

    template <class = __enable_if_t<__is_allocator<_Allocator>::value, nullptr_t> >
        _LIBCPP_HIDE_FROM_ABI _LIBCPP_CONSTEXPR_AFTER_CXX17
        basic_string(size_type __n, _CharT __c, const _Allocator& __a);

    _LIBCPP_CONSTEXPR_AFTER_CXX17
    basic_string(const basic_string& __str, size_type __pos, size_type __n,
                 const _Allocator& __a = _Allocator());
    _LIBCPP_HIDE_FROM_ABI _LIBCPP_CONSTEXPR_AFTER_CXX17
    basic_string(const basic_string& __str, size_type __pos,
                 const _Allocator& __a = _Allocator());

    template<class _Tp, class = __enable_if_t<__can_be_converted_to_string_view<_CharT, _Traits, _Tp>::value && !__is_same_uncvref<_Tp, basic_string>::value> >
        _LIBCPP_METHOD_TEMPLATE_IMPLICIT_INSTANTIATION_VIS _LIBCPP_CONSTEXPR_AFTER_CXX17
        basic_string(const _Tp& __t, size_type __pos, size_type __n,
                     const allocator_type& __a = allocator_type());

    template<class _Tp, class = __enable_if_t<__can_be_converted_to_string_view<_CharT, _Traits, _Tp>::value &&
                                          !__is_same_uncvref<_Tp, basic_string>::value> >
        _LIBCPP_METHOD_TEMPLATE_IMPLICIT_INSTANTIATION_VIS _LIBCPP_CONSTEXPR_AFTER_CXX17
        explicit basic_string(const _Tp& __t);

    template<class _Tp, class = __enable_if_t<__can_be_converted_to_string_view<_CharT, _Traits, _Tp>::value && !__is_same_uncvref<_Tp, basic_string>::value> >
        _LIBCPP_METHOD_TEMPLATE_IMPLICIT_INSTANTIATION_VIS _LIBCPP_CONSTEXPR_AFTER_CXX17
        explicit basic_string(const _Tp& __t, const allocator_type& __a);

    template<class _InputIterator, class = __enable_if_t<__is_cpp17_input_iterator<_InputIterator>::value> >
        _LIBCPP_HIDE_FROM_ABI _LIBCPP_CONSTEXPR_AFTER_CXX17
        basic_string(_InputIterator __first, _InputIterator __last);
    template<class _InputIterator, class = __enable_if_t<__is_cpp17_input_iterator<_InputIterator>::value> >
        _LIBCPP_HIDE_FROM_ABI _LIBCPP_CONSTEXPR_AFTER_CXX17
        basic_string(_InputIterator __first, _InputIterator __last, const allocator_type& __a);
#ifndef _LIBCPP_CXX03_LANG
    _LIBCPP_HIDE_FROM_ABI _LIBCPP_CONSTEXPR_AFTER_CXX17
    basic_string(initializer_list<_CharT> __il);
    _LIBCPP_HIDE_FROM_ABI _LIBCPP_CONSTEXPR_AFTER_CXX17
    basic_string(initializer_list<_CharT> __il, const _Allocator& __a);
#endif // _LIBCPP_CXX03_LANG

    inline _LIBCPP_CONSTEXPR_AFTER_CXX17 ~basic_string();

    _LIBCPP_HIDE_FROM_ABI _LIBCPP_CONSTEXPR_AFTER_CXX17
    operator __self_view() const _NOEXCEPT { return __self_view(data(), size()); }

    _LIBCPP_CONSTEXPR_AFTER_CXX17 basic_string& operator=(const basic_string& __str);

    template <class _Tp, class = __enable_if_t<__can_be_converted_to_string_view<_CharT, _Traits, _Tp>::value &&
                                               !__is_same_uncvref<_Tp, basic_string>::value> >
    _LIBCPP_CONSTEXPR_AFTER_CXX17 basic_string& operator=(const _Tp& __t) {
      __self_view __sv = __t;
      return assign(__sv);
    }

#ifndef _LIBCPP_CXX03_LANG
    _LIBCPP_HIDE_FROM_ABI _LIBCPP_CONSTEXPR_AFTER_CXX17
    basic_string& operator=(basic_string&& __str)
        _NOEXCEPT_((__noexcept_move_assign_container<_Allocator, __alloc_traits>::value));
     _LIBCPP_HIDE_FROM_ABI _LIBCPP_CONSTEXPR_AFTER_CXX17
    basic_string& operator=(initializer_list<value_type> __il) {return assign(__il.begin(), __il.size());}
#endif
    _LIBCPP_HIDE_FROM_ABI _LIBCPP_CONSTEXPR_AFTER_CXX17
    basic_string& operator=(const value_type* __s) {return assign(__s);}
#if _LIBCPP_STD_VER > 20
    basic_string& operator=(nullptr_t) = delete;
#endif
    _LIBCPP_CONSTEXPR_AFTER_CXX17 basic_string& operator=(value_type __c);

    _LIBCPP_HIDE_FROM_ABI _LIBCPP_CONSTEXPR_AFTER_CXX17
    iterator begin() _NOEXCEPT
        {return iterator(this, __get_pointer());}
    _LIBCPP_HIDE_FROM_ABI _LIBCPP_CONSTEXPR_AFTER_CXX17
    const_iterator begin() const _NOEXCEPT
        {return const_iterator(this, __get_pointer());}
    _LIBCPP_HIDE_FROM_ABI _LIBCPP_CONSTEXPR_AFTER_CXX17
    iterator end() _NOEXCEPT
        {return iterator(this, __get_pointer() + size());}
    _LIBCPP_HIDE_FROM_ABI _LIBCPP_CONSTEXPR_AFTER_CXX17
    const_iterator end() const _NOEXCEPT
        {return const_iterator(this, __get_pointer() + size());}

    _LIBCPP_HIDE_FROM_ABI _LIBCPP_CONSTEXPR_AFTER_CXX17
    reverse_iterator rbegin() _NOEXCEPT
        {return reverse_iterator(end());}
    _LIBCPP_HIDE_FROM_ABI _LIBCPP_CONSTEXPR_AFTER_CXX17
    const_reverse_iterator rbegin() const _NOEXCEPT
        {return const_reverse_iterator(end());}
    _LIBCPP_HIDE_FROM_ABI _LIBCPP_CONSTEXPR_AFTER_CXX17
    reverse_iterator rend() _NOEXCEPT
        {return reverse_iterator(begin());}
    _LIBCPP_HIDE_FROM_ABI _LIBCPP_CONSTEXPR_AFTER_CXX17
    const_reverse_iterator rend() const _NOEXCEPT
        {return const_reverse_iterator(begin());}

    _LIBCPP_HIDE_FROM_ABI _LIBCPP_CONSTEXPR_AFTER_CXX17
    const_iterator cbegin() const _NOEXCEPT
        {return begin();}
    _LIBCPP_HIDE_FROM_ABI _LIBCPP_CONSTEXPR_AFTER_CXX17
    const_iterator cend() const _NOEXCEPT
        {return end();}
    _LIBCPP_HIDE_FROM_ABI _LIBCPP_CONSTEXPR_AFTER_CXX17
    const_reverse_iterator crbegin() const _NOEXCEPT
        {return rbegin();}
    _LIBCPP_HIDE_FROM_ABI _LIBCPP_CONSTEXPR_AFTER_CXX17
    const_reverse_iterator crend() const _NOEXCEPT
        {return rend();}

    _LIBCPP_HIDE_FROM_ABI _LIBCPP_CONSTEXPR_AFTER_CXX17 size_type size() const _NOEXCEPT
        {return __is_long() ? __get_long_size() : __get_short_size();}
    _LIBCPP_HIDE_FROM_ABI _LIBCPP_CONSTEXPR_AFTER_CXX17 size_type length() const _NOEXCEPT {return size();}
    _LIBCPP_HIDE_FROM_ABI _LIBCPP_CONSTEXPR_AFTER_CXX17 size_type max_size() const _NOEXCEPT;
    _LIBCPP_HIDE_FROM_ABI _LIBCPP_CONSTEXPR_AFTER_CXX17 size_type capacity() const _NOEXCEPT {
        return (__is_long() ? __get_long_cap() : static_cast<size_type>(__min_cap)) - 1;
    }

    _LIBCPP_CONSTEXPR_AFTER_CXX17 void resize(size_type __n, value_type __c);
    _LIBCPP_HIDE_FROM_ABI _LIBCPP_CONSTEXPR_AFTER_CXX17 void resize(size_type __n) { resize(__n, value_type()); }

    _LIBCPP_CONSTEXPR_AFTER_CXX17 void reserve(size_type __requested_capacity);

#if _LIBCPP_STD_VER > 20
    template <class _Op>
    _LIBCPP_HIDE_FROM_ABI constexpr
    void resize_and_overwrite(size_type __n, _Op __op) {
      __resize_default_init(__n);
      __erase_to_end(std::move(__op)(data(), _LIBCPP_AUTO_CAST(__n)));
    }
#endif

    _LIBCPP_HIDE_FROM_ABI _LIBCPP_CONSTEXPR_AFTER_CXX17 void __resize_default_init(size_type __n);

    _LIBCPP_DEPRECATED_IN_CXX20 _LIBCPP_HIDE_FROM_ABI void reserve() _NOEXCEPT { shrink_to_fit(); }
    _LIBCPP_HIDE_FROM_ABI _LIBCPP_CONSTEXPR_AFTER_CXX17 void shrink_to_fit() _NOEXCEPT;
    _LIBCPP_HIDE_FROM_ABI _LIBCPP_CONSTEXPR_AFTER_CXX17 void clear() _NOEXCEPT;

    _LIBCPP_NODISCARD_AFTER_CXX17 _LIBCPP_HIDE_FROM_ABI _LIBCPP_CONSTEXPR_AFTER_CXX17
    bool empty() const _NOEXCEPT {return size() == 0;}

    _LIBCPP_HIDE_FROM_ABI _LIBCPP_CONSTEXPR_AFTER_CXX17
    const_reference operator[](size_type __pos) const _NOEXCEPT;
    _LIBCPP_HIDE_FROM_ABI _LIBCPP_CONSTEXPR_AFTER_CXX17 reference operator[](size_type __pos) _NOEXCEPT;

    _LIBCPP_CONSTEXPR_AFTER_CXX17 const_reference at(size_type __n) const;
    _LIBCPP_CONSTEXPR_AFTER_CXX17 reference       at(size_type __n);

    _LIBCPP_HIDE_FROM_ABI _LIBCPP_CONSTEXPR_AFTER_CXX17 basic_string& operator+=(const basic_string& __str) {
        return append(__str);
    }

    template <class _Tp>
    _LIBCPP_METHOD_TEMPLATE_IMPLICIT_INSTANTIATION_VIS _LIBCPP_CONSTEXPR_AFTER_CXX17
    __enable_if_t
        <
            __can_be_converted_to_string_view<_CharT, _Traits, _Tp>::value
            && !__is_same_uncvref<_Tp, basic_string >::value,
            basic_string&
        >
    operator+=(const _Tp& __t) {
        __self_view __sv = __t; return append(__sv);
    }

    _LIBCPP_HIDE_FROM_ABI _LIBCPP_CONSTEXPR_AFTER_CXX17 basic_string& operator+=(const value_type* __s) {
        return append(__s);
    }

    _LIBCPP_HIDE_FROM_ABI _LIBCPP_CONSTEXPR_AFTER_CXX17 basic_string& operator+=(value_type __c) {
        push_back(__c);
        return *this;
    }

#ifndef _LIBCPP_CXX03_LANG
    _LIBCPP_HIDE_FROM_ABI _LIBCPP_CONSTEXPR_AFTER_CXX17
    basic_string& operator+=(initializer_list<value_type> __il) { return append(__il); }
#endif // _LIBCPP_CXX03_LANG

    _LIBCPP_HIDE_FROM_ABI _LIBCPP_CONSTEXPR_AFTER_CXX17
    basic_string& append(const basic_string& __str);

    template <class _Tp>
    _LIBCPP_METHOD_TEMPLATE_IMPLICIT_INSTANTIATION_VIS _LIBCPP_CONSTEXPR_AFTER_CXX17
    __enable_if_t<
            __can_be_converted_to_string_view<_CharT, _Traits, _Tp>::value
            && !__is_same_uncvref<_Tp, basic_string>::value,
            basic_string&
        >
                  append(const _Tp& __t) { __self_view __sv = __t; return append(__sv.data(), __sv.size()); }
    _LIBCPP_CONSTEXPR_AFTER_CXX17 basic_string& append(const basic_string& __str, size_type __pos, size_type __n=npos);

    template <class _Tp>
    _LIBCPP_METHOD_TEMPLATE_IMPLICIT_INSTANTIATION_VIS _LIBCPP_CONSTEXPR_AFTER_CXX17
    __enable_if_t
        <
            __can_be_converted_to_string_view<_CharT, _Traits, _Tp>::value
            && !__is_same_uncvref<_Tp, basic_string>::value,
            basic_string&
        >
                  append(const _Tp& __t, size_type __pos, size_type __n=npos);
    _LIBCPP_CONSTEXPR_AFTER_CXX17 basic_string& append(const value_type* __s, size_type __n);
    _LIBCPP_CONSTEXPR_AFTER_CXX17 basic_string& append(const value_type* __s);
    _LIBCPP_CONSTEXPR_AFTER_CXX17 basic_string& append(size_type __n, value_type __c);

    _LIBCPP_HIDE_FROM_ABI _LIBCPP_CONSTEXPR_AFTER_CXX17
    void __append_default_init(size_type __n);

    template<class _InputIterator>
    _LIBCPP_METHOD_TEMPLATE_IMPLICIT_INSTANTIATION_VIS
    __enable_if_t
        <
            __is_exactly_cpp17_input_iterator<_InputIterator>::value,
            basic_string&
        >
    _LIBCPP_HIDE_FROM_ABI _LIBCPP_CONSTEXPR_AFTER_CXX17
    append(_InputIterator __first, _InputIterator __last) {
      const basic_string __temp(__first, __last, __alloc());
      append(__temp.data(), __temp.size());
      return *this;
    }
    template<class _ForwardIterator>
    _LIBCPP_METHOD_TEMPLATE_IMPLICIT_INSTANTIATION_VIS
    __enable_if_t
        <
            __is_cpp17_forward_iterator<_ForwardIterator>::value,
            basic_string&
        >
    _LIBCPP_HIDE_FROM_ABI _LIBCPP_CONSTEXPR_AFTER_CXX17
    append(_ForwardIterator __first, _ForwardIterator __last);

#ifndef _LIBCPP_CXX03_LANG
    _LIBCPP_HIDE_FROM_ABI _LIBCPP_CONSTEXPR_AFTER_CXX17
    basic_string& append(initializer_list<value_type> __il) {return append(__il.begin(), __il.size());}
#endif // _LIBCPP_CXX03_LANG

    _LIBCPP_CONSTEXPR_AFTER_CXX17 void push_back(value_type __c);
    _LIBCPP_HIDE_FROM_ABI _LIBCPP_CONSTEXPR_AFTER_CXX17 void pop_back();
    _LIBCPP_HIDE_FROM_ABI _LIBCPP_CONSTEXPR_AFTER_CXX17 reference       front() _NOEXCEPT;
    _LIBCPP_HIDE_FROM_ABI _LIBCPP_CONSTEXPR_AFTER_CXX17 const_reference front() const _NOEXCEPT;
    _LIBCPP_HIDE_FROM_ABI _LIBCPP_CONSTEXPR_AFTER_CXX17 reference       back() _NOEXCEPT;
    _LIBCPP_HIDE_FROM_ABI _LIBCPP_CONSTEXPR_AFTER_CXX17 const_reference back() const _NOEXCEPT;

    template <class _Tp>
    _LIBCPP_METHOD_TEMPLATE_IMPLICIT_INSTANTIATION_VIS _LIBCPP_CONSTEXPR_AFTER_CXX17
    __enable_if_t
        <
            __can_be_converted_to_string_view<_CharT, _Traits, _Tp>::value,
            basic_string&
        >
                 assign(const _Tp & __t) { __self_view __sv = __t; return assign(__sv.data(), __sv.size()); }
    _LIBCPP_HIDE_FROM_ABI _LIBCPP_CONSTEXPR_AFTER_CXX17
    basic_string& assign(const basic_string& __str) { return *this = __str; }
#ifndef _LIBCPP_CXX03_LANG
    _LIBCPP_HIDE_FROM_ABI _LIBCPP_CONSTEXPR_AFTER_CXX17
    basic_string& assign(basic_string&& __str)
        _NOEXCEPT_((__noexcept_move_assign_container<_Allocator, __alloc_traits>::value))
        {*this = std::move(__str); return *this;}
#endif
    _LIBCPP_CONSTEXPR_AFTER_CXX17 basic_string& assign(const basic_string& __str, size_type __pos, size_type __n=npos);
    template <class _Tp>
    _LIBCPP_METHOD_TEMPLATE_IMPLICIT_INSTANTIATION_VIS _LIBCPP_CONSTEXPR_AFTER_CXX17
    __enable_if_t
        <
            __can_be_converted_to_string_view<_CharT, _Traits, _Tp>::value
            && !__is_same_uncvref<_Tp, basic_string>::value,
            basic_string&
        >
                  assign(const _Tp & __t, size_type __pos, size_type __n=npos);
    _LIBCPP_CONSTEXPR_AFTER_CXX17 basic_string& assign(const value_type* __s, size_type __n);
    _LIBCPP_CONSTEXPR_AFTER_CXX17 basic_string& assign(const value_type* __s);
    _LIBCPP_CONSTEXPR_AFTER_CXX17 basic_string& assign(size_type __n, value_type __c);
    template<class _InputIterator>
    _LIBCPP_METHOD_TEMPLATE_IMPLICIT_INSTANTIATION_VIS _LIBCPP_CONSTEXPR_AFTER_CXX17
    __enable_if_t
        <
            __is_exactly_cpp17_input_iterator<_InputIterator>::value,
            basic_string&
        >
        assign(_InputIterator __first, _InputIterator __last);
    template<class _ForwardIterator>
    _LIBCPP_METHOD_TEMPLATE_IMPLICIT_INSTANTIATION_VIS _LIBCPP_CONSTEXPR_AFTER_CXX17
    __enable_if_t
        <
            __is_cpp17_forward_iterator<_ForwardIterator>::value,
            basic_string&
        >
        assign(_ForwardIterator __first, _ForwardIterator __last);
#ifndef _LIBCPP_CXX03_LANG
    _LIBCPP_HIDE_FROM_ABI _LIBCPP_CONSTEXPR_AFTER_CXX17
    basic_string& assign(initializer_list<value_type> __il) {return assign(__il.begin(), __il.size());}
#endif // _LIBCPP_CXX03_LANG

    _LIBCPP_HIDE_FROM_ABI _LIBCPP_CONSTEXPR_AFTER_CXX17
    basic_string& insert(size_type __pos1, const basic_string& __str);

    template <class _Tp>
    _LIBCPP_METHOD_TEMPLATE_IMPLICIT_INSTANTIATION_VIS _LIBCPP_CONSTEXPR_AFTER_CXX17
    __enable_if_t
        <
            __can_be_converted_to_string_view<_CharT, _Traits, _Tp>::value,
            basic_string&
        >
                 insert(size_type __pos1, const _Tp& __t)
    { __self_view __sv = __t; return insert(__pos1, __sv.data(), __sv.size()); }

    template <class _Tp>
    _LIBCPP_METHOD_TEMPLATE_IMPLICIT_INSTANTIATION_VIS _LIBCPP_CONSTEXPR_AFTER_CXX17
    __enable_if_t
        <
            __can_be_converted_to_string_view<_CharT, _Traits, _Tp>::value && !__is_same_uncvref<_Tp, basic_string>::value,
            basic_string&
        >
                  insert(size_type __pos1, const _Tp& __t, size_type __pos2, size_type __n=npos);
    _LIBCPP_CONSTEXPR_AFTER_CXX17
    basic_string& insert(size_type __pos1, const basic_string& __str, size_type __pos2, size_type __n=npos);
    _LIBCPP_CONSTEXPR_AFTER_CXX17 basic_string& insert(size_type __pos, const value_type* __s, size_type __n);
    _LIBCPP_CONSTEXPR_AFTER_CXX17 basic_string& insert(size_type __pos, const value_type* __s);
    _LIBCPP_CONSTEXPR_AFTER_CXX17 basic_string& insert(size_type __pos, size_type __n, value_type __c);
    _LIBCPP_CONSTEXPR_AFTER_CXX17 iterator      insert(const_iterator __pos, value_type __c);
    _LIBCPP_HIDE_FROM_ABI _LIBCPP_CONSTEXPR_AFTER_CXX17
    iterator      insert(const_iterator __pos, size_type __n, value_type __c);
    template<class _InputIterator>
    _LIBCPP_METHOD_TEMPLATE_IMPLICIT_INSTANTIATION_VIS _LIBCPP_CONSTEXPR_AFTER_CXX17
    __enable_if_t
        <
            __is_exactly_cpp17_input_iterator<_InputIterator>::value,
            iterator
        >
        insert(const_iterator __pos, _InputIterator __first, _InputIterator __last);
    template<class _ForwardIterator>
    _LIBCPP_METHOD_TEMPLATE_IMPLICIT_INSTANTIATION_VIS _LIBCPP_CONSTEXPR_AFTER_CXX17
    __enable_if_t
        <
            __is_cpp17_forward_iterator<_ForwardIterator>::value,
            iterator
        >
        insert(const_iterator __pos, _ForwardIterator __first, _ForwardIterator __last);
#ifndef _LIBCPP_CXX03_LANG
    _LIBCPP_HIDE_FROM_ABI _LIBCPP_CONSTEXPR_AFTER_CXX17
    iterator insert(const_iterator __pos, initializer_list<value_type> __il)
                    {return insert(__pos, __il.begin(), __il.end());}
#endif // _LIBCPP_CXX03_LANG

    _LIBCPP_CONSTEXPR_AFTER_CXX17 basic_string& erase(size_type __pos = 0, size_type __n = npos);
    _LIBCPP_HIDE_FROM_ABI _LIBCPP_CONSTEXPR_AFTER_CXX17
    iterator      erase(const_iterator __pos);
    _LIBCPP_HIDE_FROM_ABI _LIBCPP_CONSTEXPR_AFTER_CXX17
    iterator      erase(const_iterator __first, const_iterator __last);

    _LIBCPP_HIDE_FROM_ABI _LIBCPP_CONSTEXPR_AFTER_CXX17
    basic_string& replace(size_type __pos1, size_type __n1, const basic_string& __str);

    template <class _Tp>
    _LIBCPP_METHOD_TEMPLATE_IMPLICIT_INSTANTIATION_VIS _LIBCPP_CONSTEXPR_AFTER_CXX17
    __enable_if_t
        <
            __can_be_converted_to_string_view<_CharT, _Traits, _Tp>::value,
            basic_string&
        >
                  replace(size_type __pos1, size_type __n1, const _Tp& __t) { __self_view __sv = __t; return replace(__pos1, __n1, __sv.data(), __sv.size()); }
    _LIBCPP_CONSTEXPR_AFTER_CXX17
    basic_string& replace(size_type __pos1, size_type __n1, const basic_string& __str, size_type __pos2, size_type __n2=npos);
    template <class _Tp>
    _LIBCPP_METHOD_TEMPLATE_IMPLICIT_INSTANTIATION_VIS _LIBCPP_CONSTEXPR_AFTER_CXX17
    __enable_if_t
        <
            __can_be_converted_to_string_view<_CharT, _Traits, _Tp>::value  && !__is_same_uncvref<_Tp, basic_string>::value,
            basic_string&
        >
                  replace(size_type __pos1, size_type __n1, const _Tp& __t, size_type __pos2, size_type __n2=npos);
    _LIBCPP_CONSTEXPR_AFTER_CXX17
    basic_string& replace(size_type __pos, size_type __n1, const value_type* __s, size_type __n2);
    _LIBCPP_CONSTEXPR_AFTER_CXX17 basic_string& replace(size_type __pos, size_type __n1, const value_type* __s);
    _LIBCPP_CONSTEXPR_AFTER_CXX17 basic_string& replace(size_type __pos, size_type __n1, size_type __n2, value_type __c);
    _LIBCPP_HIDE_FROM_ABI _LIBCPP_CONSTEXPR_AFTER_CXX17
    basic_string& replace(const_iterator __i1, const_iterator __i2, const basic_string& __str);

    template <class _Tp>
    _LIBCPP_METHOD_TEMPLATE_IMPLICIT_INSTANTIATION_VIS _LIBCPP_CONSTEXPR_AFTER_CXX17
    __enable_if_t
        <
            __can_be_converted_to_string_view<_CharT, _Traits, _Tp>::value,
            basic_string&
        >
                  replace(const_iterator __i1, const_iterator __i2, const _Tp& __t) { __self_view __sv = __t; return replace(__i1 - begin(), __i2 - __i1, __sv); }

    _LIBCPP_HIDE_FROM_ABI _LIBCPP_CONSTEXPR_AFTER_CXX17
    basic_string& replace(const_iterator __i1, const_iterator __i2, const value_type* __s, size_type __n);
    _LIBCPP_HIDE_FROM_ABI _LIBCPP_CONSTEXPR_AFTER_CXX17
    basic_string& replace(const_iterator __i1, const_iterator __i2, const value_type* __s);
    _LIBCPP_HIDE_FROM_ABI _LIBCPP_CONSTEXPR_AFTER_CXX17
    basic_string& replace(const_iterator __i1, const_iterator __i2, size_type __n, value_type __c);
    template<class _InputIterator>
    _LIBCPP_METHOD_TEMPLATE_IMPLICIT_INSTANTIATION_VIS _LIBCPP_CONSTEXPR_AFTER_CXX17
    __enable_if_t
        <
            __is_cpp17_input_iterator<_InputIterator>::value,
            basic_string&
        >
        replace(const_iterator __i1, const_iterator __i2, _InputIterator __j1, _InputIterator __j2);
#ifndef _LIBCPP_CXX03_LANG
    _LIBCPP_HIDE_FROM_ABI _LIBCPP_CONSTEXPR_AFTER_CXX17
    basic_string& replace(const_iterator __i1, const_iterator __i2, initializer_list<value_type> __il)
        {return replace(__i1, __i2, __il.begin(), __il.end());}
#endif // _LIBCPP_CXX03_LANG

    _LIBCPP_CONSTEXPR_AFTER_CXX17 size_type copy(value_type* __s, size_type __n, size_type __pos = 0) const;
    _LIBCPP_HIDE_FROM_ABI _LIBCPP_CONSTEXPR_AFTER_CXX17
    basic_string substr(size_type __pos = 0, size_type __n = npos) const;

    _LIBCPP_HIDE_FROM_ABI _LIBCPP_CONSTEXPR_AFTER_CXX17
    void swap(basic_string& __str)
#if _LIBCPP_STD_VER >= 14
        _NOEXCEPT;
#else
        _NOEXCEPT_(!__alloc_traits::propagate_on_container_swap::value ||
                    __is_nothrow_swappable<allocator_type>::value);
#endif

    _LIBCPP_HIDE_FROM_ABI _LIBCPP_CONSTEXPR_AFTER_CXX17
    const value_type* c_str() const _NOEXCEPT {return data();}
    _LIBCPP_HIDE_FROM_ABI _LIBCPP_CONSTEXPR_AFTER_CXX17
    const value_type* data() const _NOEXCEPT  {return std::__to_address(__get_pointer());}
#if _LIBCPP_STD_VER > 14 || defined(_LIBCPP_BUILDING_LIBRARY)
    _LIBCPP_HIDE_FROM_ABI _LIBCPP_CONSTEXPR_AFTER_CXX17
    value_type* data()             _NOEXCEPT  {return std::__to_address(__get_pointer());}
#endif

    _LIBCPP_HIDE_FROM_ABI _LIBCPP_CONSTEXPR_AFTER_CXX17
    allocator_type get_allocator() const _NOEXCEPT {return __alloc();}

    _LIBCPP_HIDE_FROM_ABI _LIBCPP_CONSTEXPR_AFTER_CXX17
    size_type find(const basic_string& __str, size_type __pos = 0) const _NOEXCEPT;

    template <class _Tp>
    _LIBCPP_METHOD_TEMPLATE_IMPLICIT_INSTANTIATION_VIS _LIBCPP_CONSTEXPR_AFTER_CXX17
    __enable_if_t
        <
            __can_be_converted_to_string_view<_CharT, _Traits, _Tp>::value,
            size_type
        >
              find(const _Tp& __t, size_type __pos = 0) const _NOEXCEPT;
    _LIBCPP_CONSTEXPR_AFTER_CXX17
    size_type find(const value_type* __s, size_type __pos, size_type __n) const _NOEXCEPT;
    _LIBCPP_HIDE_FROM_ABI _LIBCPP_CONSTEXPR_AFTER_CXX17
    size_type find(const value_type* __s, size_type __pos = 0) const _NOEXCEPT;
    _LIBCPP_CONSTEXPR_AFTER_CXX17 size_type find(value_type __c, size_type __pos = 0) const _NOEXCEPT;

    _LIBCPP_HIDE_FROM_ABI _LIBCPP_CONSTEXPR_AFTER_CXX17
    size_type rfind(const basic_string& __str, size_type __pos = npos) const _NOEXCEPT;

    template <class _Tp>
    _LIBCPP_METHOD_TEMPLATE_IMPLICIT_INSTANTIATION_VIS _LIBCPP_CONSTEXPR_AFTER_CXX17
    __enable_if_t
        <
            __can_be_converted_to_string_view<_CharT, _Traits, _Tp>::value,
            size_type
        >
              rfind(const _Tp& __t, size_type __pos = npos) const _NOEXCEPT;
    _LIBCPP_CONSTEXPR_AFTER_CXX17
    size_type rfind(const value_type* __s, size_type __pos, size_type __n) const _NOEXCEPT;
    _LIBCPP_HIDE_FROM_ABI _LIBCPP_CONSTEXPR_AFTER_CXX17
    size_type rfind(const value_type* __s, size_type __pos = npos) const _NOEXCEPT;
    _LIBCPP_CONSTEXPR_AFTER_CXX17 size_type rfind(value_type __c, size_type __pos = npos) const _NOEXCEPT;

    _LIBCPP_HIDE_FROM_ABI _LIBCPP_CONSTEXPR_AFTER_CXX17
    size_type find_first_of(const basic_string& __str, size_type __pos = 0) const _NOEXCEPT;

    template <class _Tp>
    _LIBCPP_METHOD_TEMPLATE_IMPLICIT_INSTANTIATION_VIS _LIBCPP_CONSTEXPR_AFTER_CXX17
    __enable_if_t
        <
            __can_be_converted_to_string_view<_CharT, _Traits, _Tp>::value,
            size_type
        >
              find_first_of(const _Tp& __t, size_type __pos = 0) const _NOEXCEPT;
    _LIBCPP_CONSTEXPR_AFTER_CXX17
    size_type find_first_of(const value_type* __s, size_type __pos, size_type __n) const _NOEXCEPT;
    _LIBCPP_HIDE_FROM_ABI _LIBCPP_CONSTEXPR_AFTER_CXX17
    size_type find_first_of(const value_type* __s, size_type __pos = 0) const _NOEXCEPT;
    _LIBCPP_HIDE_FROM_ABI _LIBCPP_CONSTEXPR_AFTER_CXX17
    size_type find_first_of(value_type __c, size_type __pos = 0) const _NOEXCEPT;

    _LIBCPP_HIDE_FROM_ABI _LIBCPP_CONSTEXPR_AFTER_CXX17
    size_type find_last_of(const basic_string& __str, size_type __pos = npos) const _NOEXCEPT;

    template <class _Tp>
    _LIBCPP_METHOD_TEMPLATE_IMPLICIT_INSTANTIATION_VIS _LIBCPP_CONSTEXPR_AFTER_CXX17
    __enable_if_t
        <
            __can_be_converted_to_string_view<_CharT, _Traits, _Tp>::value,
            size_type
        >
              find_last_of(const _Tp& __t, size_type __pos = npos) const _NOEXCEPT;
    _LIBCPP_CONSTEXPR_AFTER_CXX17
    size_type find_last_of(const value_type* __s, size_type __pos, size_type __n) const _NOEXCEPT;
    _LIBCPP_HIDE_FROM_ABI _LIBCPP_CONSTEXPR_AFTER_CXX17
    size_type find_last_of(const value_type* __s, size_type __pos = npos) const _NOEXCEPT;
    _LIBCPP_HIDE_FROM_ABI _LIBCPP_CONSTEXPR_AFTER_CXX17
    size_type find_last_of(value_type __c, size_type __pos = npos) const _NOEXCEPT;

    _LIBCPP_HIDE_FROM_ABI _LIBCPP_CONSTEXPR_AFTER_CXX17
    size_type find_first_not_of(const basic_string& __str, size_type __pos = 0) const _NOEXCEPT;

    template <class _Tp>
    _LIBCPP_METHOD_TEMPLATE_IMPLICIT_INSTANTIATION_VIS _LIBCPP_CONSTEXPR_AFTER_CXX17
    __enable_if_t
        <
            __can_be_converted_to_string_view<_CharT, _Traits, _Tp>::value,
            size_type
        >
              find_first_not_of(const _Tp &__t, size_type __pos = 0) const _NOEXCEPT;
    _LIBCPP_CONSTEXPR_AFTER_CXX17
    size_type find_first_not_of(const value_type* __s, size_type __pos, size_type __n) const _NOEXCEPT;
    _LIBCPP_HIDE_FROM_ABI _LIBCPP_CONSTEXPR_AFTER_CXX17
    size_type find_first_not_of(const value_type* __s, size_type __pos = 0) const _NOEXCEPT;
    _LIBCPP_HIDE_FROM_ABI _LIBCPP_CONSTEXPR_AFTER_CXX17
    size_type find_first_not_of(value_type __c, size_type __pos = 0) const _NOEXCEPT;

    _LIBCPP_HIDE_FROM_ABI _LIBCPP_CONSTEXPR_AFTER_CXX17
    size_type find_last_not_of(const basic_string& __str, size_type __pos = npos) const _NOEXCEPT;

    template <class _Tp>
    _LIBCPP_METHOD_TEMPLATE_IMPLICIT_INSTANTIATION_VIS _LIBCPP_CONSTEXPR_AFTER_CXX17
    __enable_if_t
        <
            __can_be_converted_to_string_view<_CharT, _Traits, _Tp>::value,
            size_type
        >
              find_last_not_of(const _Tp& __t, size_type __pos = npos) const _NOEXCEPT;
    _LIBCPP_CONSTEXPR_AFTER_CXX17
    size_type find_last_not_of(const value_type* __s, size_type __pos, size_type __n) const _NOEXCEPT;
    _LIBCPP_HIDE_FROM_ABI _LIBCPP_CONSTEXPR_AFTER_CXX17
    size_type find_last_not_of(const value_type* __s, size_type __pos = npos) const _NOEXCEPT;
    _LIBCPP_HIDE_FROM_ABI _LIBCPP_CONSTEXPR_AFTER_CXX17
    size_type find_last_not_of(value_type __c, size_type __pos = npos) const _NOEXCEPT;

    _LIBCPP_HIDE_FROM_ABI _LIBCPP_CONSTEXPR_AFTER_CXX17
    int compare(const basic_string& __str) const _NOEXCEPT;

    template <class _Tp>
    _LIBCPP_METHOD_TEMPLATE_IMPLICIT_INSTANTIATION_VIS _LIBCPP_CONSTEXPR_AFTER_CXX17
    __enable_if_t
        <
            __can_be_converted_to_string_view<_CharT, _Traits, _Tp>::value,
            int
        >
        compare(const _Tp &__t) const _NOEXCEPT;

    template <class _Tp>
    _LIBCPP_METHOD_TEMPLATE_IMPLICIT_INSTANTIATION_VIS _LIBCPP_CONSTEXPR_AFTER_CXX17
    __enable_if_t
        <
            __can_be_converted_to_string_view<_CharT, _Traits, _Tp>::value,
            int
        >
         compare(size_type __pos1, size_type __n1, const _Tp& __t) const;

    _LIBCPP_HIDE_FROM_ABI _LIBCPP_CONSTEXPR_AFTER_CXX17
    int compare(size_type __pos1, size_type __n1, const basic_string& __str) const;
    _LIBCPP_CONSTEXPR_AFTER_CXX17
    int compare(size_type __pos1, size_type __n1, const basic_string& __str, size_type __pos2,
                size_type __n2 = npos) const;

    template <class _Tp>
    inline _LIBCPP_HIDE_FROM_ABI _LIBCPP_CONSTEXPR_AFTER_CXX17
        __enable_if_t
        <
            __can_be_converted_to_string_view<_CharT, _Traits, _Tp>::value  && !__is_same_uncvref<_Tp, basic_string>::value,
            int
        >
        compare(size_type __pos1, size_type __n1, const _Tp& __t, size_type __pos2, size_type __n2=npos) const;
    _LIBCPP_CONSTEXPR_AFTER_CXX17 int compare(const value_type* __s) const _NOEXCEPT;
    _LIBCPP_CONSTEXPR_AFTER_CXX17 int compare(size_type __pos1, size_type __n1, const value_type* __s) const;
    _LIBCPP_CONSTEXPR_AFTER_CXX17
    int compare(size_type __pos1, size_type __n1, const value_type* __s, size_type __n2) const;

#if _LIBCPP_STD_VER > 17
    constexpr _LIBCPP_HIDE_FROM_ABI
    bool starts_with(__self_view __sv) const noexcept
    { return __self_view(data(), size()).starts_with(__sv); }

    constexpr _LIBCPP_HIDE_FROM_ABI
    bool starts_with(value_type __c) const noexcept
    { return !empty() && _Traits::eq(front(), __c); }

    constexpr _LIBCPP_HIDE_FROM_ABI
    bool starts_with(const value_type* __s) const noexcept
    { return starts_with(__self_view(__s)); }

    constexpr _LIBCPP_HIDE_FROM_ABI
    bool ends_with(__self_view __sv) const noexcept
    { return __self_view(data(), size()).ends_with( __sv); }

    constexpr _LIBCPP_HIDE_FROM_ABI
    bool ends_with(value_type __c) const noexcept
    { return !empty() && _Traits::eq(back(), __c); }

    constexpr _LIBCPP_HIDE_FROM_ABI
    bool ends_with(const value_type* __s) const noexcept
    { return ends_with(__self_view(__s)); }
#endif

#if _LIBCPP_STD_VER > 20
    constexpr _LIBCPP_HIDE_FROM_ABI
    bool contains(__self_view __sv) const noexcept
    { return __self_view(data(), size()).contains(__sv); }

    constexpr _LIBCPP_HIDE_FROM_ABI
    bool contains(value_type __c) const noexcept
    { return __self_view(data(), size()).contains(__c); }

    constexpr _LIBCPP_HIDE_FROM_ABI
    bool contains(const value_type* __s) const
    { return __self_view(data(), size()).contains(__s); }
#endif

    _LIBCPP_HIDE_FROM_ABI _LIBCPP_CONSTEXPR_AFTER_CXX17 bool __invariants() const;

    _LIBCPP_HIDE_FROM_ABI _LIBCPP_CONSTEXPR_AFTER_CXX17 void __clear_and_shrink() _NOEXCEPT;

#ifdef _LIBCPP_ENABLE_DEBUG_MODE

    bool __dereferenceable(const const_iterator* __i) const;
    bool __decrementable(const const_iterator* __i) const;
    bool __addable(const const_iterator* __i, ptrdiff_t __n) const;
    bool __subscriptable(const const_iterator* __i, ptrdiff_t __n) const;

#endif // _LIBCPP_ENABLE_DEBUG_MODE

private:
    template<class _Alloc>
    inline _LIBCPP_HIDE_FROM_ABI _LIBCPP_CONSTEXPR_AFTER_CXX17
    bool friend operator==(const basic_string<char, char_traits<char>, _Alloc>& __lhs,
                           const basic_string<char, char_traits<char>, _Alloc>& __rhs) _NOEXCEPT;

    _LIBCPP_HIDE_FROM_ABI _LIBCPP_CONSTEXPR_AFTER_CXX17 void __shrink_or_extend(size_type __target_capacity);

    _LIBCPP_HIDE_FROM_ABI _LIBCPP_CONSTEXPR_AFTER_CXX17
    bool __is_long() const _NOEXCEPT {
        if (__libcpp_is_constant_evaluated())
            return true;
        return __r_.first().__s.__is_long_;
    }

    static _LIBCPP_HIDE_FROM_ABI _LIBCPP_CONSTEXPR_AFTER_CXX17 void __begin_lifetime(pointer __begin, size_type __n) {
#if _LIBCPP_STD_VER > 17
        if (__libcpp_is_constant_evaluated()) {
            for (size_type __i = 0; __i != __n; ++__i)
                std::construct_at(std::addressof(__begin[__i]));
        }
#else
        (void)__begin;
        (void)__n;
#endif // _LIBCPP_STD_VER > 17
    }

    _LIBCPP_HIDE_FROM_ABI _LIBCPP_CONSTEXPR_AFTER_CXX17 void __default_init() {
        __zero();
        if (__libcpp_is_constant_evaluated()) {
            size_type __sz = __recommend(0) + 1;
            pointer __ptr = __alloc_traits::allocate(__alloc(), __sz);
            __begin_lifetime(__ptr, __sz);
            __set_long_pointer(__ptr);
            __set_long_cap(__sz);
            __set_long_size(0);
        }
    }

    _LIBCPP_HIDE_FROM_ABI _LIBCPP_CONSTEXPR_AFTER_CXX17 void __deallocate_constexpr() {
        if (__libcpp_is_constant_evaluated() && __get_pointer() != nullptr)
            __alloc_traits::deallocate(__alloc(), __get_pointer(), __get_long_cap());
    }

    _LIBCPP_CONSTEXPR _LIBCPP_HIDE_FROM_ABI static bool __fits_in_sso(size_type __sz) {
        // SSO is disabled during constant evaluation because `__is_long` isn't constexpr friendly
        return !__libcpp_is_constant_evaluated() && (__sz < __min_cap);
    }

    template <class _ForwardIterator>
    _LIBCPP_HIDE_FROM_ABI _LIBCPP_CONSTEXPR_AFTER_CXX11
    iterator __insert_from_safe_copy(size_type __n, size_type __ip, _ForwardIterator __first, _ForwardIterator __last) {
        size_type __sz = size();
        size_type __cap = capacity();
        value_type* __p;
        if (__cap - __sz >= __n)
        {
            __p = std::__to_address(__get_pointer());
            size_type __n_move = __sz - __ip;
            if (__n_move != 0)
                traits_type::move(__p + __ip + __n, __p + __ip, __n_move);
        }
        else
        {
            __grow_by(__cap, __sz + __n - __cap, __sz, __ip, 0, __n);
            __p = std::__to_address(__get_long_pointer());
        }
        __sz += __n;
        __set_size(__sz);
        traits_type::assign(__p[__sz], value_type());
        for (__p += __ip; __first != __last; ++__p, ++__first)
            traits_type::assign(*__p, *__first);

        return begin() + __ip;
    }

    _LIBCPP_HIDE_FROM_ABI _LIBCPP_CONSTEXPR_AFTER_CXX11 allocator_type& __alloc() _NOEXCEPT { return __r_.second(); }
    _LIBCPP_HIDE_FROM_ABI _LIBCPP_CONSTEXPR const allocator_type& __alloc() const _NOEXCEPT { return __r_.second(); }

    _LIBCPP_HIDE_FROM_ABI _LIBCPP_CONSTEXPR_AFTER_CXX17
    void __set_short_size(size_type __s) _NOEXCEPT {
        _LIBCPP_ASSERT(__s < __min_cap, "__s should never be greater than or equal to the short string capacity");
        __r_.first().__s.__size_ = __s;
        __r_.first().__s.__is_long_ = false;
    }

    _LIBCPP_HIDE_FROM_ABI _LIBCPP_CONSTEXPR_AFTER_CXX17
    size_type __get_short_size() const _NOEXCEPT {
        _LIBCPP_ASSERT(!__r_.first().__s.__is_long_, "String has to be short when trying to get the short size");
        return __r_.first().__s.__size_;
    }

    _LIBCPP_HIDE_FROM_ABI _LIBCPP_CONSTEXPR_AFTER_CXX17
    void __set_long_size(size_type __s) _NOEXCEPT
        {__r_.first().__l.__size_ = __s;}
    _LIBCPP_HIDE_FROM_ABI _LIBCPP_CONSTEXPR_AFTER_CXX17
    size_type __get_long_size() const _NOEXCEPT
        {return __r_.first().__l.__size_;}
    _LIBCPP_HIDE_FROM_ABI _LIBCPP_CONSTEXPR_AFTER_CXX17
    void __set_size(size_type __s) _NOEXCEPT
        {if (__is_long()) __set_long_size(__s); else __set_short_size(__s);}

    _LIBCPP_HIDE_FROM_ABI _LIBCPP_CONSTEXPR_AFTER_CXX17
    void __set_long_cap(size_type __s) _NOEXCEPT {
        __r_.first().__l.__cap_ = __s / __endian_factor;
        __r_.first().__l.__is_long_ = true;
    }

    _LIBCPP_HIDE_FROM_ABI _LIBCPP_CONSTEXPR_AFTER_CXX17
    size_type __get_long_cap() const _NOEXCEPT {
        return __r_.first().__l.__cap_ * __endian_factor;
    }

    _LIBCPP_HIDE_FROM_ABI _LIBCPP_CONSTEXPR_AFTER_CXX17
    void __set_long_pointer(pointer __p) _NOEXCEPT
        {__r_.first().__l.__data_ = __p;}
    _LIBCPP_HIDE_FROM_ABI _LIBCPP_CONSTEXPR_AFTER_CXX17
    pointer __get_long_pointer() _NOEXCEPT
        {return __r_.first().__l.__data_;}
    _LIBCPP_HIDE_FROM_ABI _LIBCPP_CONSTEXPR_AFTER_CXX17
    const_pointer __get_long_pointer() const _NOEXCEPT
        {return __r_.first().__l.__data_;}
    _LIBCPP_HIDE_FROM_ABI _LIBCPP_CONSTEXPR_AFTER_CXX17
    pointer __get_short_pointer() _NOEXCEPT
        {return pointer_traits<pointer>::pointer_to(__r_.first().__s.__data_[0]);}
    _LIBCPP_HIDE_FROM_ABI _LIBCPP_CONSTEXPR_AFTER_CXX17
    const_pointer __get_short_pointer() const _NOEXCEPT
        {return pointer_traits<const_pointer>::pointer_to(__r_.first().__s.__data_[0]);}
    _LIBCPP_HIDE_FROM_ABI _LIBCPP_CONSTEXPR_AFTER_CXX17
    pointer __get_pointer() _NOEXCEPT
        {return __is_long() ? __get_long_pointer() : __get_short_pointer();}
    _LIBCPP_HIDE_FROM_ABI _LIBCPP_CONSTEXPR_AFTER_CXX17
    const_pointer __get_pointer() const _NOEXCEPT
        {return __is_long() ? __get_long_pointer() : __get_short_pointer();}

    _LIBCPP_HIDE_FROM_ABI _LIBCPP_CONSTEXPR_AFTER_CXX17
    void __zero() _NOEXCEPT {
        __r_.first() = __rep();
    }

    template <size_type __a> static
        _LIBCPP_HIDE_FROM_ABI _LIBCPP_CONSTEXPR_AFTER_CXX17
        size_type __align_it(size_type __s) _NOEXCEPT
            {return (__s + (__a-1)) & ~(__a-1);}
    enum {__alignment = 16};
    static _LIBCPP_HIDE_FROM_ABI _LIBCPP_CONSTEXPR_AFTER_CXX17
    size_type __recommend(size_type __s) _NOEXCEPT
    {
        if (__s < __min_cap) {
            if (__libcpp_is_constant_evaluated())
                return static_cast<size_type>(__min_cap);
            else
                return static_cast<size_type>(__min_cap) - 1;
        }
        size_type __guess = __align_it<sizeof(value_type) < __alignment ?
                     __alignment/sizeof(value_type) : 1 > (__s+1) - 1;
        if (__guess == __min_cap) ++__guess;
        return __guess;
    }

    inline _LIBCPP_CONSTEXPR_AFTER_CXX17
    void __init(const value_type* __s, size_type __sz, size_type __reserve);
    inline _LIBCPP_CONSTEXPR_AFTER_CXX17
    void __init(const value_type* __s, size_type __sz);
    inline _LIBCPP_CONSTEXPR_AFTER_CXX17
    void __init(size_type __n, value_type __c);

    // Slow path for the (inlined) copy constructor for 'long' strings.
    // Always externally instantiated and not inlined.
    // Requires that __s is zero terminated.
    // The main reason for this function to exist is because for unstable, we
    // want to allow inlining of the copy constructor. However, we don't want
    // to call the __init() functions as those are marked as inline which may
    // result in over-aggressive inlining by the compiler, where our aim is
    // to only inline the fast path code directly in the ctor.
    _LIBCPP_CONSTEXPR_AFTER_CXX17 void __init_copy_ctor_external(const value_type* __s, size_type __sz);

    template <class _InputIterator>
    inline _LIBCPP_CONSTEXPR_AFTER_CXX17
    __enable_if_t
    <
        __is_exactly_cpp17_input_iterator<_InputIterator>::value
    >
    __init(_InputIterator __first, _InputIterator __last);

    template <class _ForwardIterator>
    inline _LIBCPP_CONSTEXPR_AFTER_CXX17
    __enable_if_t
    <
        __is_cpp17_forward_iterator<_ForwardIterator>::value
    >
    __init(_ForwardIterator __first, _ForwardIterator __last);

    _LIBCPP_CONSTEXPR_AFTER_CXX17
    void __grow_by(size_type __old_cap, size_type __delta_cap, size_type __old_sz,
                   size_type __n_copy,  size_type __n_del,     size_type __n_add = 0);
    _LIBCPP_CONSTEXPR_AFTER_CXX17
    void __grow_by_and_replace(size_type __old_cap, size_type __delta_cap, size_type __old_sz,
                               size_type __n_copy,  size_type __n_del,
                               size_type __n_add, const value_type* __p_new_stuff);

    // __assign_no_alias is invoked for assignment operations where we
    // have proof that the input does not alias the current instance.
    // For example, operator=(basic_string) performs a 'self' check.
    template <bool __is_short>
    _LIBCPP_CONSTEXPR_AFTER_CXX17 basic_string& __assign_no_alias(const value_type* __s, size_type __n);

    _LIBCPP_HIDE_FROM_ABI _LIBCPP_CONSTEXPR_AFTER_CXX17
    void __erase_to_end(size_type __pos);

    // __erase_external_with_move is invoked for erase() invocations where
    // `n ~= npos`, likely requiring memory moves on the string data.
    _LIBCPP_CONSTEXPR_AFTER_CXX17 void __erase_external_with_move(size_type __pos, size_type __n);

    _LIBCPP_HIDE_FROM_ABI _LIBCPP_CONSTEXPR_AFTER_CXX17
    void __copy_assign_alloc(const basic_string& __str)
        {__copy_assign_alloc(__str, integral_constant<bool,
                      __alloc_traits::propagate_on_container_copy_assignment::value>());}

    _LIBCPP_HIDE_FROM_ABI _LIBCPP_CONSTEXPR_AFTER_CXX17
    void __copy_assign_alloc(const basic_string& __str, true_type)
        {
            if (__alloc() == __str.__alloc())
                __alloc() = __str.__alloc();
            else
            {
                if (!__str.__is_long())
                {
                    __clear_and_shrink();
                    __alloc() = __str.__alloc();
                }
                else
                {
                    allocator_type __a = __str.__alloc();
                    auto __allocation = std::__allocate_at_least(__a, __str.__get_long_cap());
                    __begin_lifetime(__allocation.ptr, __allocation.count);
                    __clear_and_shrink();
                    __alloc() = std::move(__a);
                    __set_long_pointer(__allocation.ptr);
                    __set_long_cap(__allocation.count);
                    __set_long_size(__str.size());
                }
            }
        }

    _LIBCPP_HIDE_FROM_ABI _LIBCPP_CONSTEXPR_AFTER_CXX17
    void __copy_assign_alloc(const basic_string&, false_type) _NOEXCEPT
        {}

#ifndef _LIBCPP_CXX03_LANG
    _LIBCPP_HIDE_FROM_ABI _LIBCPP_CONSTEXPR_AFTER_CXX17
    void __move_assign(basic_string& __str, false_type)
        _NOEXCEPT_(__alloc_traits::is_always_equal::value);
    _LIBCPP_HIDE_FROM_ABI _LIBCPP_CONSTEXPR_AFTER_CXX17
    void __move_assign(basic_string& __str, true_type)
#if _LIBCPP_STD_VER > 14
        _NOEXCEPT;
#else
        _NOEXCEPT_(is_nothrow_move_assignable<allocator_type>::value);
#endif
#endif

    _LIBCPP_HIDE_FROM_ABI _LIBCPP_CONSTEXPR_AFTER_CXX17
    void
    __move_assign_alloc(basic_string& __str)
        _NOEXCEPT_(
            !__alloc_traits::propagate_on_container_move_assignment::value ||
            is_nothrow_move_assignable<allocator_type>::value)
    {__move_assign_alloc(__str, integral_constant<bool,
                      __alloc_traits::propagate_on_container_move_assignment::value>());}

    _LIBCPP_HIDE_FROM_ABI _LIBCPP_CONSTEXPR_AFTER_CXX17
    void __move_assign_alloc(basic_string& __c, true_type)
        _NOEXCEPT_(is_nothrow_move_assignable<allocator_type>::value)
        {
            __alloc() = std::move(__c.__alloc());
        }

    _LIBCPP_HIDE_FROM_ABI _LIBCPP_CONSTEXPR_AFTER_CXX17
    void __move_assign_alloc(basic_string&, false_type)
        _NOEXCEPT
        {}

    _LIBCPP_CONSTEXPR_AFTER_CXX17 basic_string& __assign_external(const value_type* __s);
    _LIBCPP_CONSTEXPR_AFTER_CXX17 basic_string& __assign_external(const value_type* __s, size_type __n);

    // Assigns the value in __s, guaranteed to be __n < __min_cap in length.
    inline basic_string& __assign_short(const value_type* __s, size_type __n) {
      pointer __p = __is_long()
                        ? (__set_long_size(__n), __get_long_pointer())
                        : (__set_short_size(__n), __get_short_pointer());
      traits_type::move(std::__to_address(__p), __s, __n);
      traits_type::assign(__p[__n], value_type());
      return *this;
    }

    _LIBCPP_HIDE_FROM_ABI _LIBCPP_CONSTEXPR_AFTER_CXX17
    basic_string& __null_terminate_at(value_type* __p, size_type __newsz) {
      __set_size(__newsz);
      __invalidate_iterators_past(__newsz);
      traits_type::assign(__p[__newsz], value_type());
      return *this;
    }

    _LIBCPP_HIDE_FROM_ABI _LIBCPP_CONSTEXPR_AFTER_CXX17 void __invalidate_iterators_past(size_type);

    template<class _Tp>
    _LIBCPP_HIDE_FROM_ABI _LIBCPP_CONSTEXPR_AFTER_CXX17
    bool __addr_in_range(_Tp&& __t) const {
        // assume that the ranges overlap, because we can't check during constant evaluation
        if (__libcpp_is_constant_evaluated())
          return true;
        const volatile void *__p = std::addressof(__t);
        return data() <= __p && __p <= data() + size();
    }

    _LIBCPP_NORETURN _LIBCPP_HIDE_FROM_ABI
    void __throw_length_error() const {
        std::__throw_length_error("basic_string");
    }

    _LIBCPP_NORETURN _LIBCPP_HIDE_FROM_ABI
    void __throw_out_of_range() const {
        std::__throw_out_of_range("basic_string");
    }

    friend _LIBCPP_CONSTEXPR_AFTER_CXX17 basic_string operator+<>(const basic_string&, const basic_string&);
    friend _LIBCPP_CONSTEXPR_AFTER_CXX17 basic_string operator+<>(const value_type*, const basic_string&);
    friend _LIBCPP_CONSTEXPR_AFTER_CXX17 basic_string operator+<>(value_type, const basic_string&);
    friend _LIBCPP_CONSTEXPR_AFTER_CXX17 basic_string operator+<>(const basic_string&, const value_type*);
    friend _LIBCPP_CONSTEXPR_AFTER_CXX17 basic_string operator+<>(const basic_string&, value_type);
};

// These declarations must appear before any functions are implicitly used
// so that they have the correct visibility specifier.
#define _LIBCPP_DECLARE(...) extern template __VA_ARGS__;
#ifdef _LIBCPP_ABI_STRING_OPTIMIZED_EXTERNAL_INSTANTIATION
    _LIBCPP_STRING_UNSTABLE_EXTERN_TEMPLATE_LIST(_LIBCPP_DECLARE, char)
#   ifndef _LIBCPP_HAS_NO_WIDE_CHARACTERS
        _LIBCPP_STRING_UNSTABLE_EXTERN_TEMPLATE_LIST(_LIBCPP_DECLARE, wchar_t)
#   endif
#else
    _LIBCPP_STRING_V1_EXTERN_TEMPLATE_LIST(_LIBCPP_DECLARE, char)
#   ifndef _LIBCPP_HAS_NO_WIDE_CHARACTERS
        _LIBCPP_STRING_V1_EXTERN_TEMPLATE_LIST(_LIBCPP_DECLARE, wchar_t)
#   endif
#endif
#undef _LIBCPP_DECLARE


#if _LIBCPP_STD_VER >= 17
template<class _InputIterator,
         class _CharT = __iter_value_type<_InputIterator>,
         class _Allocator = allocator<_CharT>,
         class = enable_if_t<__is_cpp17_input_iterator<_InputIterator>::value>,
         class = enable_if_t<__is_allocator<_Allocator>::value>
         >
basic_string(_InputIterator, _InputIterator, _Allocator = _Allocator())
  -> basic_string<_CharT, char_traits<_CharT>, _Allocator>;

template<class _CharT,
         class _Traits,
         class _Allocator = allocator<_CharT>,
         class = enable_if_t<__is_allocator<_Allocator>::value>
         >
explicit basic_string(basic_string_view<_CharT, _Traits>, const _Allocator& = _Allocator())
  -> basic_string<_CharT, _Traits, _Allocator>;

template<class _CharT,
         class _Traits,
         class _Allocator = allocator<_CharT>,
         class = enable_if_t<__is_allocator<_Allocator>::value>,
         class _Sz = typename allocator_traits<_Allocator>::size_type
         >
basic_string(basic_string_view<_CharT, _Traits>, _Sz, _Sz, const _Allocator& = _Allocator())
  -> basic_string<_CharT, _Traits, _Allocator>;
#endif

template <class _CharT, class _Traits, class _Allocator>
inline _LIBCPP_CONSTEXPR_AFTER_CXX17
void
basic_string<_CharT, _Traits, _Allocator>::__invalidate_iterators_past(size_type __pos)
{
#ifdef _LIBCPP_ENABLE_DEBUG_MODE
    if (!__libcpp_is_constant_evaluated()) {
        __c_node* __c = __get_db()->__find_c_and_lock(this);
        if (__c)
        {
            const_pointer __new_last = __get_pointer() + __pos;
            for (__i_node** __p = __c->end_; __p != __c->beg_; )
            {
                --__p;
                const_iterator* __i = static_cast<const_iterator*>((*__p)->__i_);
                if (__i->base() > __new_last)
                {
                    (*__p)->__c_ = nullptr;
                    if (--__c->end_ != __p)
                        std::memmove(__p, __p+1, (__c->end_ - __p)*sizeof(__i_node*));
                }
            }
            __get_db()->unlock();
        }
    }
#else
    (void)__pos;
#endif // _LIBCPP_ENABLE_DEBUG_MODE
}

template <class _CharT, class _Traits, class _Allocator>
inline _LIBCPP_CONSTEXPR_AFTER_CXX17
basic_string<_CharT, _Traits, _Allocator>::basic_string()
    _NOEXCEPT_(is_nothrow_default_constructible<allocator_type>::value)
     : __r_(__default_init_tag(), __default_init_tag())
{
    std::__debug_db_insert_c(this);
    __default_init();
}

template <class _CharT, class _Traits, class _Allocator>
inline _LIBCPP_CONSTEXPR_AFTER_CXX17
basic_string<_CharT, _Traits, _Allocator>::basic_string(const allocator_type& __a)
#if _LIBCPP_STD_VER <= 14
        _NOEXCEPT_(is_nothrow_copy_constructible<allocator_type>::value)
#else
        _NOEXCEPT
#endif
: __r_(__default_init_tag(), __a)
{
    std::__debug_db_insert_c(this);
    __default_init();
}

template <class _CharT, class _Traits, class _Allocator>
_LIBCPP_CONSTEXPR_AFTER_CXX17
void basic_string<_CharT, _Traits, _Allocator>::__init(const value_type* __s,
                                                       size_type __sz,
                                                       size_type __reserve)
{
    if (__libcpp_is_constant_evaluated())
        __zero();
    if (__reserve > max_size())
        __throw_length_error();
    pointer __p;
    if (__fits_in_sso(__reserve))
    {
        __set_short_size(__sz);
        __p = __get_short_pointer();
    }
    else
    {
        auto __allocation = std::__allocate_at_least(__alloc(), __recommend(__reserve) + 1);
        __p = __allocation.ptr;
        __begin_lifetime(__p, __allocation.count);
        __set_long_pointer(__p);
        __set_long_cap(__allocation.count);
        __set_long_size(__sz);
    }
    traits_type::copy(std::__to_address(__p), __s, __sz);
    traits_type::assign(__p[__sz], value_type());
}

template <class _CharT, class _Traits, class _Allocator>
_LIBCPP_CONSTEXPR_AFTER_CXX17
void
basic_string<_CharT, _Traits, _Allocator>::__init(const value_type* __s, size_type __sz)
{
    if (__libcpp_is_constant_evaluated())
        __zero();
    if (__sz > max_size())
        __throw_length_error();
    pointer __p;
    if (__fits_in_sso(__sz))
    {
        __set_short_size(__sz);
        __p = __get_short_pointer();
    }
    else
    {
        auto __allocation = std::__allocate_at_least(__alloc(), __recommend(__sz) + 1);
        __p = __allocation.ptr;
        __begin_lifetime(__p, __allocation.count);
        __set_long_pointer(__p);
        __set_long_cap(__allocation.count);
        __set_long_size(__sz);
    }
    traits_type::copy(std::__to_address(__p), __s, __sz);
    traits_type::assign(__p[__sz], value_type());
}

template <class _CharT, class _Traits, class _Allocator>
template <class>
_LIBCPP_CONSTEXPR_AFTER_CXX17
basic_string<_CharT, _Traits, _Allocator>::basic_string(const _CharT* __s, const _Allocator& __a)
    : __r_(__default_init_tag(), __a)
{
    _LIBCPP_ASSERT(__s != nullptr, "basic_string(const char*, allocator) detected nullptr");
    __init(__s, traits_type::length(__s));
    std::__debug_db_insert_c(this);
}

template <class _CharT, class _Traits, class _Allocator>
inline _LIBCPP_CONSTEXPR_AFTER_CXX17
basic_string<_CharT, _Traits, _Allocator>::basic_string(const _CharT* __s, size_type __n)
     : __r_(__default_init_tag(), __default_init_tag())
{
    _LIBCPP_ASSERT(__n == 0 || __s != nullptr, "basic_string(const char*, n) detected nullptr");
    __init(__s, __n);
    std::__debug_db_insert_c(this);
}

template <class _CharT, class _Traits, class _Allocator>
inline _LIBCPP_CONSTEXPR_AFTER_CXX17
basic_string<_CharT, _Traits, _Allocator>::basic_string(const _CharT* __s, size_type __n, const _Allocator& __a)
    : __r_(__default_init_tag(), __a)
{
    _LIBCPP_ASSERT(__n == 0 || __s != nullptr, "basic_string(const char*, n, allocator) detected nullptr");
    __init(__s, __n);
    std::__debug_db_insert_c(this);
}

template <class _CharT, class _Traits, class _Allocator>
_LIBCPP_CONSTEXPR_AFTER_CXX17
basic_string<_CharT, _Traits, _Allocator>::basic_string(const basic_string& __str)
    : __r_(__default_init_tag(), __alloc_traits::select_on_container_copy_construction(__str.__alloc()))
{
    if (!__str.__is_long())
        __r_.first().__r = __str.__r_.first().__r;
    else
        __init_copy_ctor_external(std::__to_address(__str.__get_long_pointer()),
                                  __str.__get_long_size());
    std::__debug_db_insert_c(this);
}

template <class _CharT, class _Traits, class _Allocator>
_LIBCPP_CONSTEXPR_AFTER_CXX17
basic_string<_CharT, _Traits, _Allocator>::basic_string(
    const basic_string& __str, const allocator_type& __a)
    : __r_(__default_init_tag(), __a)
{
    if (!__str.__is_long())
        __r_.first().__r = __str.__r_.first().__r;
    else
        __init_copy_ctor_external(std::__to_address(__str.__get_long_pointer()),
                                  __str.__get_long_size());
    std::__debug_db_insert_c(this);
}

template <class _CharT, class _Traits, class _Allocator>
_LIBCPP_CONSTEXPR_AFTER_CXX17
void basic_string<_CharT, _Traits, _Allocator>::__init_copy_ctor_external(
    const value_type* __s, size_type __sz) {
  if (__libcpp_is_constant_evaluated())
    __zero();
  pointer __p;
  if (__fits_in_sso(__sz)) {
    __p = __get_short_pointer();
    __set_short_size(__sz);
  } else {
    if (__sz > max_size())
      __throw_length_error();
    auto __allocation = std::__allocate_at_least(__alloc(), __recommend(__sz) + 1);
    __p = __allocation.ptr;
    __begin_lifetime(__p, __allocation.count);
    __set_long_pointer(__p);
    __set_long_cap(__allocation.count);
    __set_long_size(__sz);
  }
  traits_type::copy(std::__to_address(__p), __s, __sz + 1);
}

#ifndef _LIBCPP_CXX03_LANG

template <class _CharT, class _Traits, class _Allocator>
inline _LIBCPP_CONSTEXPR_AFTER_CXX17
basic_string<_CharT, _Traits, _Allocator>::basic_string(basic_string&& __str)
#if _LIBCPP_STD_VER <= 14
        _NOEXCEPT_(is_nothrow_move_constructible<allocator_type>::value)
#else
        _NOEXCEPT
#endif
    : __r_(std::move(__str.__r_))
{
    __str.__default_init();
    std::__debug_db_insert_c(this);
    if (__is_long())
        std::__debug_db_swap(this, &__str);
}

template <class _CharT, class _Traits, class _Allocator>
inline _LIBCPP_CONSTEXPR_AFTER_CXX17
basic_string<_CharT, _Traits, _Allocator>::basic_string(basic_string&& __str, const allocator_type& __a)
    : __r_(__default_init_tag(), __a)
{
    if (__str.__is_long() && __a != __str.__alloc()) // copy, not move
        __init(std::__to_address(__str.__get_long_pointer()), __str.__get_long_size());
    else
    {
        if (__libcpp_is_constant_evaluated()) {
            __zero();
            __r_.first().__l = __str.__r_.first().__l;
        } else {
            __r_.first().__r = __str.__r_.first().__r;
        }
        __str.__default_init();
    }
    std::__debug_db_insert_c(this);
    if (__is_long())
        std::__debug_db_swap(this, &__str);
}

#endif // _LIBCPP_CXX03_LANG

template <class _CharT, class _Traits, class _Allocator>
_LIBCPP_CONSTEXPR_AFTER_CXX17
void
basic_string<_CharT, _Traits, _Allocator>::__init(size_type __n, value_type __c)
{
    if (__libcpp_is_constant_evaluated())
        __zero();
    if (__n > max_size())
        __throw_length_error();
    pointer __p;
    if (__fits_in_sso(__n))
    {
        __set_short_size(__n);
        __p = __get_short_pointer();
    }
    else
    {
        auto __allocation = std::__allocate_at_least(__alloc(), __recommend(__n) + 1);
        __p = __allocation.ptr;
        __begin_lifetime(__p, __allocation.count);
        __set_long_pointer(__p);
        __set_long_cap(__allocation.count);
        __set_long_size(__n);
    }
    traits_type::assign(std::__to_address(__p), __n, __c);
    traits_type::assign(__p[__n], value_type());
}

template <class _CharT, class _Traits, class _Allocator>
inline _LIBCPP_CONSTEXPR_AFTER_CXX17
basic_string<_CharT, _Traits, _Allocator>::basic_string(size_type __n, _CharT __c)
     : __r_(__default_init_tag(), __default_init_tag())
{
    __init(__n, __c);
    std::__debug_db_insert_c(this);
}

template <class _CharT, class _Traits, class _Allocator>
template <class>
_LIBCPP_CONSTEXPR_AFTER_CXX17
basic_string<_CharT, _Traits, _Allocator>::basic_string(size_type __n, _CharT __c, const _Allocator& __a)
    : __r_(__default_init_tag(), __a)
{
    __init(__n, __c);
    std::__debug_db_insert_c(this);
}

template <class _CharT, class _Traits, class _Allocator>
_LIBCPP_CONSTEXPR_AFTER_CXX17
basic_string<_CharT, _Traits, _Allocator>::basic_string(const basic_string& __str,
                                                        size_type __pos, size_type __n,
                                                        const _Allocator& __a)
    : __r_(__default_init_tag(), __a)
{
    size_type __str_sz = __str.size();
    if (__pos > __str_sz)
        __throw_out_of_range();
    __init(__str.data() + __pos, std::min(__n, __str_sz - __pos));
    std::__debug_db_insert_c(this);
}

template <class _CharT, class _Traits, class _Allocator>
inline _LIBCPP_CONSTEXPR_AFTER_CXX17
basic_string<_CharT, _Traits, _Allocator>::basic_string(const basic_string& __str, size_type __pos,
                                                        const _Allocator& __a)
    : __r_(__default_init_tag(), __a)
{
    size_type __str_sz = __str.size();
    if (__pos > __str_sz)
        __throw_out_of_range();
    __init(__str.data() + __pos, __str_sz - __pos);
    std::__debug_db_insert_c(this);
}

template <class _CharT, class _Traits, class _Allocator>
template <class _Tp, class>
_LIBCPP_CONSTEXPR_AFTER_CXX17
basic_string<_CharT, _Traits, _Allocator>::basic_string(
             const _Tp& __t, size_type __pos, size_type __n, const allocator_type& __a)
    : __r_(__default_init_tag(), __a)
{
    __self_view __sv0 = __t;
    __self_view __sv = __sv0.substr(__pos, __n);
    __init(__sv.data(), __sv.size());
    std::__debug_db_insert_c(this);
}

template <class _CharT, class _Traits, class _Allocator>
template <class _Tp, class>
_LIBCPP_CONSTEXPR_AFTER_CXX17
basic_string<_CharT, _Traits, _Allocator>::basic_string(const _Tp & __t)
     : __r_(__default_init_tag(), __default_init_tag())
{
    __self_view __sv = __t;
    __init(__sv.data(), __sv.size());
    std::__debug_db_insert_c(this);
}

template <class _CharT, class _Traits, class _Allocator>
template <class _Tp, class>
_LIBCPP_CONSTEXPR_AFTER_CXX17
basic_string<_CharT, _Traits, _Allocator>::basic_string(const _Tp & __t, const _Allocator& __a)
    : __r_(__default_init_tag(), __a)
{
    __self_view __sv = __t;
    __init(__sv.data(), __sv.size());
    std::__debug_db_insert_c(this);
}

template <class _CharT, class _Traits, class _Allocator>
template <class _InputIterator>
_LIBCPP_CONSTEXPR_AFTER_CXX17
__enable_if_t
<
    __is_exactly_cpp17_input_iterator<_InputIterator>::value
>
basic_string<_CharT, _Traits, _Allocator>::__init(_InputIterator __first, _InputIterator __last)
{
    __default_init();
#ifndef _LIBCPP_NO_EXCEPTIONS
    try
    {
#endif // _LIBCPP_NO_EXCEPTIONS
    for (; __first != __last; ++__first)
        push_back(*__first);
#ifndef _LIBCPP_NO_EXCEPTIONS
    }
    catch (...)
    {
        if (__is_long())
            __alloc_traits::deallocate(__alloc(), __get_long_pointer(), __get_long_cap());
        throw;
    }
#endif // _LIBCPP_NO_EXCEPTIONS
}

template <class _CharT, class _Traits, class _Allocator>
template <class _ForwardIterator>
_LIBCPP_CONSTEXPR_AFTER_CXX17
__enable_if_t
<
    __is_cpp17_forward_iterator<_ForwardIterator>::value
>
basic_string<_CharT, _Traits, _Allocator>::__init(_ForwardIterator __first, _ForwardIterator __last)
{
    if (__libcpp_is_constant_evaluated())
        __zero();
    size_type __sz = static_cast<size_type>(std::distance(__first, __last));
    if (__sz > max_size())
        __throw_length_error();
    pointer __p;
    if (__fits_in_sso(__sz))
    {
        __set_short_size(__sz);
        __p = __get_short_pointer();
    }
    else
    {
        auto __allocation = std::__allocate_at_least(__alloc(), __recommend(__sz) + 1);
        __p = __allocation.ptr;
        __begin_lifetime(__p, __allocation.count);
        __set_long_pointer(__p);
        __set_long_cap(__allocation.count);
        __set_long_size(__sz);
    }

#ifndef _LIBCPP_NO_EXCEPTIONS
    try
    {
#endif  // _LIBCPP_NO_EXCEPTIONS
    for (; __first != __last; ++__first, (void) ++__p)
        traits_type::assign(*__p, *__first);
    traits_type::assign(*__p, value_type());
#ifndef _LIBCPP_NO_EXCEPTIONS
    }
    catch (...)
    {
        if (__is_long())
            __alloc_traits::deallocate(__alloc(), __get_long_pointer(), __get_long_cap());
        throw;
    }
#endif  // _LIBCPP_NO_EXCEPTIONS
}

template <class _CharT, class _Traits, class _Allocator>
template<class _InputIterator, class>
inline _LIBCPP_CONSTEXPR_AFTER_CXX17
basic_string<_CharT, _Traits, _Allocator>::basic_string(_InputIterator __first, _InputIterator __last)
     : __r_(__default_init_tag(), __default_init_tag())
{
    __init(__first, __last);
    std::__debug_db_insert_c(this);
}

template <class _CharT, class _Traits, class _Allocator>
template<class _InputIterator, class>
inline _LIBCPP_CONSTEXPR_AFTER_CXX17
basic_string<_CharT, _Traits, _Allocator>::basic_string(_InputIterator __first, _InputIterator __last,
                                                        const allocator_type& __a)
    : __r_(__default_init_tag(), __a)
{
    __init(__first, __last);
    std::__debug_db_insert_c(this);
}

#ifndef _LIBCPP_CXX03_LANG

template <class _CharT, class _Traits, class _Allocator>
inline _LIBCPP_CONSTEXPR_AFTER_CXX17
basic_string<_CharT, _Traits, _Allocator>::basic_string(
    initializer_list<_CharT> __il)
     : __r_(__default_init_tag(), __default_init_tag())
{
    __init(__il.begin(), __il.end());
    std::__debug_db_insert_c(this);
}

template <class _CharT, class _Traits, class _Allocator>
inline _LIBCPP_CONSTEXPR_AFTER_CXX17
basic_string<_CharT, _Traits, _Allocator>::basic_string(
    initializer_list<_CharT> __il, const _Allocator& __a)
    : __r_(__default_init_tag(), __a)
{
    __init(__il.begin(), __il.end());
    std::__debug_db_insert_c(this);
}

#endif // _LIBCPP_CXX03_LANG

template <class _CharT, class _Traits, class _Allocator>
_LIBCPP_CONSTEXPR_AFTER_CXX17
basic_string<_CharT, _Traits, _Allocator>::~basic_string()
{
    std::__debug_db_erase_c(this);
    if (__is_long())
        __alloc_traits::deallocate(__alloc(), __get_long_pointer(), __get_long_cap());
}

template <class _CharT, class _Traits, class _Allocator>
_LIBCPP_CONSTEXPR_AFTER_CXX17
void
basic_string<_CharT, _Traits, _Allocator>::__grow_by_and_replace
    (size_type __old_cap, size_type __delta_cap, size_type __old_sz,
     size_type __n_copy,  size_type __n_del,     size_type __n_add, const value_type* __p_new_stuff)
{
    size_type __ms = max_size();
    if (__delta_cap > __ms - __old_cap - 1)
        __throw_length_error();
    pointer __old_p = __get_pointer();
    size_type __cap = __old_cap < __ms / 2 - __alignment ?
                          __recommend(std::max(__old_cap + __delta_cap, 2 * __old_cap)) :
                          __ms - 1;
    auto __allocation = std::__allocate_at_least(__alloc(), __cap + 1);
    pointer __p = __allocation.ptr;
    __begin_lifetime(__p, __allocation.count);
    std::__debug_db_invalidate_all(this);
    if (__n_copy != 0)
        traits_type::copy(std::__to_address(__p),
                          std::__to_address(__old_p), __n_copy);
    if (__n_add != 0)
        traits_type::copy(std::__to_address(__p) + __n_copy, __p_new_stuff, __n_add);
    size_type __sec_cp_sz = __old_sz - __n_del - __n_copy;
    if (__sec_cp_sz != 0)
        traits_type::copy(std::__to_address(__p) + __n_copy + __n_add,
                          std::__to_address(__old_p) + __n_copy + __n_del, __sec_cp_sz);
    if (__old_cap+1 != __min_cap || __libcpp_is_constant_evaluated())
        __alloc_traits::deallocate(__alloc(), __old_p, __old_cap+1);
    __set_long_pointer(__p);
    __set_long_cap(__allocation.count);
    __old_sz = __n_copy + __n_add + __sec_cp_sz;
    __set_long_size(__old_sz);
    traits_type::assign(__p[__old_sz], value_type());
}

template <class _CharT, class _Traits, class _Allocator>
void
_LIBCPP_CONSTEXPR_AFTER_CXX17
basic_string<_CharT, _Traits, _Allocator>::__grow_by(size_type __old_cap, size_type __delta_cap, size_type __old_sz,
                                                     size_type __n_copy,  size_type __n_del,     size_type __n_add)
{
    size_type __ms = max_size();
    if (__delta_cap > __ms - __old_cap)
        __throw_length_error();
    pointer __old_p = __get_pointer();
    size_type __cap = __old_cap < __ms / 2 - __alignment ?
                          __recommend(std::max(__old_cap + __delta_cap, 2 * __old_cap)) :
                          __ms - 1;
    auto __allocation = std::__allocate_at_least(__alloc(), __cap + 1);
    pointer __p = __allocation.ptr;
    __begin_lifetime(__p, __allocation.count);
    std::__debug_db_invalidate_all(this);
    if (__n_copy != 0)
        traits_type::copy(std::__to_address(__p),
                          std::__to_address(__old_p), __n_copy);
    size_type __sec_cp_sz = __old_sz - __n_del - __n_copy;
    if (__sec_cp_sz != 0)
        traits_type::copy(std::__to_address(__p) + __n_copy + __n_add,
                          std::__to_address(__old_p) + __n_copy + __n_del,
                          __sec_cp_sz);
    if (__libcpp_is_constant_evaluated() || __old_cap + 1 != __min_cap)
        __alloc_traits::deallocate(__alloc(), __old_p, __old_cap + 1);
    __set_long_pointer(__p);
    __set_long_cap(__allocation.count);
}

// assign

template <class _CharT, class _Traits, class _Allocator>
template <bool __is_short>
_LIBCPP_CONSTEXPR_AFTER_CXX17
basic_string<_CharT, _Traits, _Allocator>&
basic_string<_CharT, _Traits, _Allocator>::__assign_no_alias(
    const value_type* __s, size_type __n) {
  size_type __cap = __is_short ? static_cast<size_type>(__min_cap) : __get_long_cap();
  if (__n < __cap) {
    pointer __p = __is_short ? __get_short_pointer() : __get_long_pointer();
    __is_short ? __set_short_size(__n) : __set_long_size(__n);
    traits_type::copy(std::__to_address(__p), __s, __n);
    traits_type::assign(__p[__n], value_type());
    __invalidate_iterators_past(__n);
  } else {
    size_type __sz = __is_short ? __get_short_size() : __get_long_size();
    __grow_by_and_replace(__cap - 1, __n - __cap + 1, __sz, 0, __sz, __n, __s);
  }
  return *this;
}

template <class _CharT, class _Traits, class _Allocator>
_LIBCPP_CONSTEXPR_AFTER_CXX17
basic_string<_CharT, _Traits, _Allocator>&
basic_string<_CharT, _Traits, _Allocator>::__assign_external(
    const value_type* __s, size_type __n) {
  size_type __cap = capacity();
  if (__cap >= __n) {
    value_type* __p = std::__to_address(__get_pointer());
    traits_type::move(__p, __s, __n);
    return __null_terminate_at(__p, __n);
  } else {
    size_type __sz = size();
    __grow_by_and_replace(__cap, __n - __cap, __sz, 0, __sz, __n, __s);
    return *this;
  }
}

template <class _CharT, class _Traits, class _Allocator>
_LIBCPP_CONSTEXPR_AFTER_CXX17
basic_string<_CharT, _Traits, _Allocator>&
basic_string<_CharT, _Traits, _Allocator>::assign(const value_type* __s, size_type __n)
{
    _LIBCPP_ASSERT(__n == 0 || __s != nullptr, "string::assign received nullptr");
    return (__builtin_constant_p(__n) && __fits_in_sso(__n))
               ? __assign_short(__s, __n)
               : __assign_external(__s, __n);
}

template <class _CharT, class _Traits, class _Allocator>
_LIBCPP_CONSTEXPR_AFTER_CXX17
basic_string<_CharT, _Traits, _Allocator>&
basic_string<_CharT, _Traits, _Allocator>::assign(size_type __n, value_type __c)
{
    size_type __cap = capacity();
    if (__cap < __n)
    {
        size_type __sz = size();
        __grow_by(__cap, __n - __cap, __sz, 0, __sz);
    }
    value_type* __p = std::__to_address(__get_pointer());
    traits_type::assign(__p, __n, __c);
    return __null_terminate_at(__p, __n);
}

template <class _CharT, class _Traits, class _Allocator>
_LIBCPP_CONSTEXPR_AFTER_CXX17
basic_string<_CharT, _Traits, _Allocator>&
basic_string<_CharT, _Traits, _Allocator>::operator=(value_type __c)
{
    pointer __p;
    if (__is_long())
    {
        __p = __get_long_pointer();
        __set_long_size(1);
    }
    else
    {
        __p = __get_short_pointer();
        __set_short_size(1);
    }
    traits_type::assign(*__p, __c);
    traits_type::assign(*++__p, value_type());
    __invalidate_iterators_past(1);
    return *this;
}

template <class _CharT, class _Traits, class _Allocator>
_LIBCPP_CONSTEXPR_AFTER_CXX17
basic_string<_CharT, _Traits, _Allocator>&
basic_string<_CharT, _Traits, _Allocator>::operator=(const basic_string& __str)
{
  if (this != &__str) {
    __copy_assign_alloc(__str);
    if (!__is_long()) {
      if (!__str.__is_long()) {
        __r_.first().__r = __str.__r_.first().__r;
      } else {
        return __assign_no_alias<true>(__str.data(), __str.size());
      }
    } else {
      return __assign_no_alias<false>(__str.data(), __str.size());
    }
  }
  return *this;
}

#ifndef _LIBCPP_CXX03_LANG

template <class _CharT, class _Traits, class _Allocator>
inline _LIBCPP_CONSTEXPR_AFTER_CXX17
void
basic_string<_CharT, _Traits, _Allocator>::__move_assign(basic_string& __str, false_type)
    _NOEXCEPT_(__alloc_traits::is_always_equal::value)
{
    if (__alloc() != __str.__alloc())
        assign(__str);
    else
        __move_assign(__str, true_type());
}

template <class _CharT, class _Traits, class _Allocator>
inline _LIBCPP_CONSTEXPR_AFTER_CXX17
void
basic_string<_CharT, _Traits, _Allocator>::__move_assign(basic_string& __str, true_type)
#if _LIBCPP_STD_VER > 14
    _NOEXCEPT
#else
    _NOEXCEPT_(is_nothrow_move_assignable<allocator_type>::value)
#endif
{
  if (__is_long()) {
    __alloc_traits::deallocate(__alloc(), __get_long_pointer(),
                               __get_long_cap());
#if _LIBCPP_STD_VER <= 14
    if (!is_nothrow_move_assignable<allocator_type>::value) {
      __set_short_size(0);
      traits_type::assign(__get_short_pointer()[0], value_type());
    }
#endif
  }
  __move_assign_alloc(__str);
  __r_.first() = __str.__r_.first();
  if (__libcpp_is_constant_evaluated()) {
    __str.__default_init();
  } else {
    __str.__set_short_size(0);
    traits_type::assign(__str.__get_short_pointer()[0], value_type());
  }
}

template <class _CharT, class _Traits, class _Allocator>
inline _LIBCPP_CONSTEXPR_AFTER_CXX17
basic_string<_CharT, _Traits, _Allocator>&
basic_string<_CharT, _Traits, _Allocator>::operator=(basic_string&& __str)
    _NOEXCEPT_((__noexcept_move_assign_container<_Allocator, __alloc_traits>::value))
{
    __move_assign(__str, integral_constant<bool,
          __alloc_traits::propagate_on_container_move_assignment::value>());
    return *this;
}

#endif

template <class _CharT, class _Traits, class _Allocator>
template<class _InputIterator>
_LIBCPP_CONSTEXPR_AFTER_CXX17
__enable_if_t
<
     __is_exactly_cpp17_input_iterator<_InputIterator>::value,
    basic_string<_CharT, _Traits, _Allocator>&
>
basic_string<_CharT, _Traits, _Allocator>::assign(_InputIterator __first, _InputIterator __last)
{
    const basic_string __temp(__first, __last, __alloc());
    assign(__temp.data(), __temp.size());
    return *this;
}

template <class _CharT, class _Traits, class _Allocator>
template<class _ForwardIterator>
_LIBCPP_CONSTEXPR_AFTER_CXX17
__enable_if_t
<
    __is_cpp17_forward_iterator<_ForwardIterator>::value,
    basic_string<_CharT, _Traits, _Allocator>&
>
basic_string<_CharT, _Traits, _Allocator>::assign(_ForwardIterator __first, _ForwardIterator __last)
{
    size_type __cap = capacity();
    size_type __n = __string_is_trivial_iterator<_ForwardIterator>::value ?
        static_cast<size_type>(std::distance(__first, __last)) : 0;

    if (__string_is_trivial_iterator<_ForwardIterator>::value &&
        (__cap >= __n || !__addr_in_range(*__first)))
    {
        if (__cap < __n)
        {
            size_type __sz = size();
            __grow_by(__cap, __n - __cap, __sz, 0, __sz);
        }
        pointer __p = __get_pointer();
        for (; __first != __last; ++__p, (void) ++__first)
            traits_type::assign(*__p, *__first);
        traits_type::assign(*__p, value_type());
        __set_size(__n);
        __invalidate_iterators_past(__n);
    }
    else
    {
        const basic_string __temp(__first, __last, __alloc());
        assign(__temp.data(), __temp.size());
    }
    return *this;
}

template <class _CharT, class _Traits, class _Allocator>
_LIBCPP_CONSTEXPR_AFTER_CXX17
basic_string<_CharT, _Traits, _Allocator>&
basic_string<_CharT, _Traits, _Allocator>::assign(const basic_string& __str, size_type __pos, size_type __n)
{
    size_type __sz = __str.size();
    if (__pos > __sz)
        __throw_out_of_range();
    return assign(__str.data() + __pos, std::min(__n, __sz - __pos));
}

template <class _CharT, class _Traits, class _Allocator>
template <class _Tp>
_LIBCPP_CONSTEXPR_AFTER_CXX17
__enable_if_t
<
    __can_be_converted_to_string_view<_CharT, _Traits, _Tp>::value
    && !__is_same_uncvref<_Tp, basic_string<_CharT, _Traits, _Allocator> >::value,
    basic_string<_CharT, _Traits, _Allocator>&
>
basic_string<_CharT, _Traits, _Allocator>::assign(const _Tp & __t, size_type __pos, size_type __n)
{
    __self_view __sv = __t;
    size_type __sz = __sv.size();
    if (__pos > __sz)
        __throw_out_of_range();
    return assign(__sv.data() + __pos, std::min(__n, __sz - __pos));
}


template <class _CharT, class _Traits, class _Allocator>
_LIBCPP_CONSTEXPR_AFTER_CXX17
basic_string<_CharT, _Traits, _Allocator>&
basic_string<_CharT, _Traits, _Allocator>::__assign_external(const value_type* __s) {
  return __assign_external(__s, traits_type::length(__s));
}

template <class _CharT, class _Traits, class _Allocator>
_LIBCPP_CONSTEXPR_AFTER_CXX17
basic_string<_CharT, _Traits, _Allocator>&
basic_string<_CharT, _Traits, _Allocator>::assign(const value_type* __s)
{
    _LIBCPP_ASSERT(__s != nullptr, "string::assign received nullptr");
    return __builtin_constant_p(*__s)
               ? (__fits_in_sso(traits_type::length(__s))
                      ? __assign_short(__s, traits_type::length(__s))
                      : __assign_external(__s, traits_type::length(__s)))
               : __assign_external(__s);
}
// append

template <class _CharT, class _Traits, class _Allocator>
_LIBCPP_CONSTEXPR_AFTER_CXX17
basic_string<_CharT, _Traits, _Allocator>&
basic_string<_CharT, _Traits, _Allocator>::append(const value_type* __s, size_type __n)
{
    _LIBCPP_ASSERT(__n == 0 || __s != nullptr, "string::append received nullptr");
    size_type __cap = capacity();
    size_type __sz = size();
    if (__cap - __sz >= __n)
    {
        if (__n)
        {
            value_type* __p = std::__to_address(__get_pointer());
            traits_type::copy(__p + __sz, __s, __n);
            __sz += __n;
            __set_size(__sz);
            traits_type::assign(__p[__sz], value_type());
        }
    }
    else
        __grow_by_and_replace(__cap, __sz + __n - __cap, __sz, __sz, 0, __n, __s);
    return *this;
}

template <class _CharT, class _Traits, class _Allocator>
_LIBCPP_CONSTEXPR_AFTER_CXX17
basic_string<_CharT, _Traits, _Allocator>&
basic_string<_CharT, _Traits, _Allocator>::append(size_type __n, value_type __c)
{
    if (__n)
    {
        size_type __cap = capacity();
        size_type __sz = size();
        if (__cap - __sz < __n)
            __grow_by(__cap, __sz + __n - __cap, __sz, __sz, 0);
        pointer __p = __get_pointer();
        traits_type::assign(std::__to_address(__p) + __sz, __n, __c);
        __sz += __n;
        __set_size(__sz);
        traits_type::assign(__p[__sz], value_type());
    }
    return *this;
}

template <class _CharT, class _Traits, class _Allocator>
_LIBCPP_CONSTEXPR_AFTER_CXX17 inline void
basic_string<_CharT, _Traits, _Allocator>::__append_default_init(size_type __n)
{
    if (__n)
    {
        size_type __cap = capacity();
        size_type __sz = size();
        if (__cap - __sz < __n)
            __grow_by(__cap, __sz + __n - __cap, __sz, __sz, 0);
        pointer __p = __get_pointer();
        __sz += __n;
        __set_size(__sz);
        traits_type::assign(__p[__sz], value_type());
    }
}

template <class _CharT, class _Traits, class _Allocator>
_LIBCPP_CONSTEXPR_AFTER_CXX17
void
basic_string<_CharT, _Traits, _Allocator>::push_back(value_type __c)
{
    bool __is_short = !__is_long();
    size_type __cap;
    size_type __sz;
    if (__is_short)
    {
        __cap = __min_cap - 1;
        __sz = __get_short_size();
    }
    else
    {
        __cap = __get_long_cap() - 1;
        __sz = __get_long_size();
    }
    if (__sz == __cap)
    {
        __grow_by(__cap, 1, __sz, __sz, 0);
        __is_short = false; // the string is always long after __grow_by
    }
    pointer __p = __get_pointer();
    if (__is_short)
    {
        __p = __get_short_pointer() + __sz;
        __set_short_size(__sz+1);
    }
    else
    {
        __p = __get_long_pointer() + __sz;
        __set_long_size(__sz+1);
    }
    traits_type::assign(*__p, __c);
    traits_type::assign(*++__p, value_type());
}

template <class _CharT, class _Traits, class _Allocator>
template<class _ForwardIterator>
_LIBCPP_CONSTEXPR_AFTER_CXX17
__enable_if_t
<
    __is_cpp17_forward_iterator<_ForwardIterator>::value,
    basic_string<_CharT, _Traits, _Allocator>&
>
basic_string<_CharT, _Traits, _Allocator>::append(
    _ForwardIterator __first, _ForwardIterator __last)
{
    size_type __sz = size();
    size_type __cap = capacity();
    size_type __n = static_cast<size_type>(std::distance(__first, __last));
    if (__n)
    {
        if (__string_is_trivial_iterator<_ForwardIterator>::value &&
            !__addr_in_range(*__first))
        {
            if (__cap - __sz < __n)
                __grow_by(__cap, __sz + __n - __cap, __sz, __sz, 0);
            pointer __p = __get_pointer() + __sz;
            for (; __first != __last; ++__p, (void) ++__first)
                traits_type::assign(*__p, *__first);
            traits_type::assign(*__p, value_type());
            __set_size(__sz + __n);
        }
        else
        {
            const basic_string __temp(__first, __last, __alloc());
            append(__temp.data(), __temp.size());
        }
    }
    return *this;
}

template <class _CharT, class _Traits, class _Allocator>
inline _LIBCPP_CONSTEXPR_AFTER_CXX17
basic_string<_CharT, _Traits, _Allocator>&
basic_string<_CharT, _Traits, _Allocator>::append(const basic_string& __str)
{
    return append(__str.data(), __str.size());
}

template <class _CharT, class _Traits, class _Allocator>
_LIBCPP_CONSTEXPR_AFTER_CXX17
basic_string<_CharT, _Traits, _Allocator>&
basic_string<_CharT, _Traits, _Allocator>::append(const basic_string& __str, size_type __pos, size_type __n)
{
    size_type __sz = __str.size();
    if (__pos > __sz)
        __throw_out_of_range();
    return append(__str.data() + __pos, std::min(__n, __sz - __pos));
}

template <class _CharT, class _Traits, class _Allocator>
template <class _Tp>
_LIBCPP_CONSTEXPR_AFTER_CXX17
    __enable_if_t
    <
        __can_be_converted_to_string_view<_CharT, _Traits, _Tp>::value  && !__is_same_uncvref<_Tp, basic_string<_CharT, _Traits, _Allocator> >::value,
        basic_string<_CharT, _Traits, _Allocator>&
    >
basic_string<_CharT, _Traits, _Allocator>::append(const _Tp & __t, size_type __pos, size_type __n)
{
    __self_view __sv = __t;
    size_type __sz = __sv.size();
    if (__pos > __sz)
        __throw_out_of_range();
    return append(__sv.data() + __pos, std::min(__n, __sz - __pos));
}

template <class _CharT, class _Traits, class _Allocator>
_LIBCPP_CONSTEXPR_AFTER_CXX17
basic_string<_CharT, _Traits, _Allocator>&
basic_string<_CharT, _Traits, _Allocator>::append(const value_type* __s)
{
    _LIBCPP_ASSERT(__s != nullptr, "string::append received nullptr");
    return append(__s, traits_type::length(__s));
}

// insert

template <class _CharT, class _Traits, class _Allocator>
_LIBCPP_CONSTEXPR_AFTER_CXX17
basic_string<_CharT, _Traits, _Allocator>&
basic_string<_CharT, _Traits, _Allocator>::insert(size_type __pos, const value_type* __s, size_type __n)
{
    _LIBCPP_ASSERT(__n == 0 || __s != nullptr, "string::insert received nullptr");
    size_type __sz = size();
    if (__pos > __sz)
        __throw_out_of_range();
    size_type __cap = capacity();
    if (__libcpp_is_constant_evaluated()) {
        if (__cap - __sz >= __n)
            __grow_by_and_replace(__cap, 0, __sz, __pos, 0, __n, __s);
        else
            __grow_by_and_replace(__cap, __sz + __n - __cap, __sz, __pos, 0, __n, __s);
        return *this;
    }
    if (__cap - __sz >= __n)
    {
        if (__n)
        {
            value_type* __p = std::__to_address(__get_pointer());
            size_type __n_move = __sz - __pos;
            if (__n_move != 0)
            {
                if (__p + __pos <= __s && __s < __p + __sz)
                    __s += __n;
                traits_type::move(__p + __pos + __n, __p + __pos, __n_move);
            }
            traits_type::move(__p + __pos, __s, __n);
            __sz += __n;
            __set_size(__sz);
            traits_type::assign(__p[__sz], value_type());
        }
    }
    else
        __grow_by_and_replace(__cap, __sz + __n - __cap, __sz, __pos, 0, __n, __s);
    return *this;
}

template <class _CharT, class _Traits, class _Allocator>
_LIBCPP_CONSTEXPR_AFTER_CXX17
basic_string<_CharT, _Traits, _Allocator>&
basic_string<_CharT, _Traits, _Allocator>::insert(size_type __pos, size_type __n, value_type __c)
{
    size_type __sz = size();
    if (__pos > __sz)
        __throw_out_of_range();
    if (__n)
    {
        size_type __cap = capacity();
        value_type* __p;
        if (__cap - __sz >= __n)
        {
            __p = std::__to_address(__get_pointer());
            size_type __n_move = __sz - __pos;
            if (__n_move != 0)
                traits_type::move(__p + __pos + __n, __p + __pos, __n_move);
        }
        else
        {
            __grow_by(__cap, __sz + __n - __cap, __sz, __pos, 0, __n);
            __p = std::__to_address(__get_long_pointer());
        }
        traits_type::assign(__p + __pos, __n, __c);
        __sz += __n;
        __set_size(__sz);
        traits_type::assign(__p[__sz], value_type());
    }
    return *this;
}

template <class _CharT, class _Traits, class _Allocator>
template<class _InputIterator>
_LIBCPP_CONSTEXPR_AFTER_CXX17
__enable_if_t
<
   __is_exactly_cpp17_input_iterator<_InputIterator>::value,
   typename basic_string<_CharT, _Traits, _Allocator>::iterator
>
basic_string<_CharT, _Traits, _Allocator>::insert(const_iterator __pos, _InputIterator __first, _InputIterator __last)
{
  _LIBCPP_DEBUG_ASSERT(__get_const_db()->__find_c_from_i(&__pos) == this,
                       "string::insert(iterator, range) called with an iterator not"
                       " referring to this string");
  const basic_string __temp(__first, __last, __alloc());
  return insert(__pos, __temp.data(), __temp.data() + __temp.size());
}

template <class _CharT, class _Traits, class _Allocator>
template<class _ForwardIterator>
_LIBCPP_CONSTEXPR_AFTER_CXX17
__enable_if_t
<
    __is_cpp17_forward_iterator<_ForwardIterator>::value,
    typename basic_string<_CharT, _Traits, _Allocator>::iterator
>
basic_string<_CharT, _Traits, _Allocator>::insert(const_iterator __pos, _ForwardIterator __first, _ForwardIterator __last)
{
    _LIBCPP_DEBUG_ASSERT(__get_const_db()->__find_c_from_i(&__pos) == this,
                         "string::insert(iterator, range) called with an iterator not referring to this string");

    size_type __ip = static_cast<size_type>(__pos - begin());
    size_type __n = static_cast<size_type>(std::distance(__first, __last));
    if (__n == 0)
        return begin() + __ip;

    if (__string_is_trivial_iterator<_ForwardIterator>::value && !__addr_in_range(*__first))
    {
        return __insert_from_safe_copy(__n, __ip, __first, __last);
    }
    else
    {
        const basic_string __temp(__first, __last, __alloc());
        return __insert_from_safe_copy(__n, __ip, __temp.begin(), __temp.end());
    }
}

template <class _CharT, class _Traits, class _Allocator>
inline _LIBCPP_CONSTEXPR_AFTER_CXX17
basic_string<_CharT, _Traits, _Allocator>&
basic_string<_CharT, _Traits, _Allocator>::insert(size_type __pos1, const basic_string& __str)
{
    return insert(__pos1, __str.data(), __str.size());
}

template <class _CharT, class _Traits, class _Allocator>
_LIBCPP_CONSTEXPR_AFTER_CXX17
basic_string<_CharT, _Traits, _Allocator>&
basic_string<_CharT, _Traits, _Allocator>::insert(size_type __pos1, const basic_string& __str,
                                                  size_type __pos2, size_type __n)
{
    size_type __str_sz = __str.size();
    if (__pos2 > __str_sz)
        __throw_out_of_range();
    return insert(__pos1, __str.data() + __pos2, std::min(__n, __str_sz - __pos2));
}

template <class _CharT, class _Traits, class _Allocator>
template <class _Tp>
_LIBCPP_CONSTEXPR_AFTER_CXX17
__enable_if_t
<
    __can_be_converted_to_string_view<_CharT, _Traits, _Tp>::value  && !__is_same_uncvref<_Tp, basic_string<_CharT, _Traits, _Allocator> >::value,
    basic_string<_CharT, _Traits, _Allocator>&
>
basic_string<_CharT, _Traits, _Allocator>::insert(size_type __pos1, const _Tp& __t,
                                                  size_type __pos2, size_type __n)
{
    __self_view __sv = __t;
    size_type __str_sz = __sv.size();
    if (__pos2 > __str_sz)
        __throw_out_of_range();
    return insert(__pos1, __sv.data() + __pos2, std::min(__n, __str_sz - __pos2));
}

template <class _CharT, class _Traits, class _Allocator>
_LIBCPP_CONSTEXPR_AFTER_CXX17
basic_string<_CharT, _Traits, _Allocator>&
basic_string<_CharT, _Traits, _Allocator>::insert(size_type __pos, const value_type* __s)
{
    _LIBCPP_ASSERT(__s != nullptr, "string::insert received nullptr");
    return insert(__pos, __s, traits_type::length(__s));
}

template <class _CharT, class _Traits, class _Allocator>
_LIBCPP_CONSTEXPR_AFTER_CXX17
typename basic_string<_CharT, _Traits, _Allocator>::iterator
basic_string<_CharT, _Traits, _Allocator>::insert(const_iterator __pos, value_type __c)
{
    _LIBCPP_DEBUG_ASSERT(__get_const_db()->__find_c_from_i(&__pos) == this,
                         "string::insert(iterator, character) called with an iterator not"
                         " referring to this string");

    size_type __ip = static_cast<size_type>(__pos - begin());
    size_type __sz = size();
    size_type __cap = capacity();
    value_type* __p;
    if (__cap == __sz)
    {
        __grow_by(__cap, 1, __sz, __ip, 0, 1);
        __p = std::__to_address(__get_long_pointer());
    }
    else
    {
        __p = std::__to_address(__get_pointer());
        size_type __n_move = __sz - __ip;
        if (__n_move != 0)
            traits_type::move(__p + __ip + 1, __p + __ip, __n_move);
    }
    traits_type::assign(__p[__ip], __c);
    traits_type::assign(__p[++__sz], value_type());
    __set_size(__sz);
    return begin() + static_cast<difference_type>(__ip);
}

template <class _CharT, class _Traits, class _Allocator>
inline _LIBCPP_CONSTEXPR_AFTER_CXX17
typename basic_string<_CharT, _Traits, _Allocator>::iterator
basic_string<_CharT, _Traits, _Allocator>::insert(const_iterator __pos, size_type __n, value_type __c)
{
  _LIBCPP_DEBUG_ASSERT(__get_const_db()->__find_c_from_i(&__pos) == this,
                       "string::insert(iterator, n, value) called with an iterator not"
                       " referring to this string");
  difference_type __p = __pos - begin();
  insert(static_cast<size_type>(__p), __n, __c);
  return begin() + __p;
}

// replace

template <class _CharT, class _Traits, class _Allocator>
_LIBCPP_CONSTEXPR_AFTER_CXX17
basic_string<_CharT, _Traits, _Allocator>&
basic_string<_CharT, _Traits, _Allocator>::replace(size_type __pos, size_type __n1, const value_type* __s, size_type __n2)
    _LIBCPP_DISABLE_UBSAN_UNSIGNED_INTEGER_CHECK
{
    _LIBCPP_ASSERT(__n2 == 0 || __s != nullptr, "string::replace received nullptr");
    size_type __sz = size();
    if (__pos > __sz)
        __throw_out_of_range();
    __n1 = std::min(__n1, __sz - __pos);
    size_type __cap = capacity();
    if (__cap - __sz + __n1 >= __n2)
    {
        if (__libcpp_is_constant_evaluated()) {
            __grow_by_and_replace(__cap, 0, __sz, __pos, __n1, __n2, __s);
            return *this;
        }
        value_type* __p = std::__to_address(__get_pointer());
        if (__n1 != __n2)
        {
            size_type __n_move = __sz - __pos - __n1;
            if (__n_move != 0)
            {
                if (__n1 > __n2)
                {
                    traits_type::move(__p + __pos, __s, __n2);
                    traits_type::move(__p + __pos + __n2, __p + __pos + __n1, __n_move);
                    return __null_terminate_at(__p, __sz + (__n2 - __n1));
                }
                if (__p + __pos < __s && __s < __p + __sz)
                {
                    if (__p + __pos + __n1 <= __s)
                        __s += __n2 - __n1;
                    else // __p + __pos < __s < __p + __pos + __n1
                    {
                        traits_type::move(__p + __pos, __s, __n1);
                        __pos += __n1;
                        __s += __n2;
                        __n2 -= __n1;
                        __n1 = 0;
                    }
                }
                traits_type::move(__p + __pos + __n2, __p + __pos + __n1, __n_move);
            }
        }
        traits_type::move(__p + __pos, __s, __n2);
        return __null_terminate_at(__p, __sz + (__n2 - __n1));
    }
    else
        __grow_by_and_replace(__cap, __sz - __n1 + __n2 - __cap, __sz, __pos, __n1, __n2, __s);
    return *this;
}

template <class _CharT, class _Traits, class _Allocator>
_LIBCPP_CONSTEXPR_AFTER_CXX17
basic_string<_CharT, _Traits, _Allocator>&
basic_string<_CharT, _Traits, _Allocator>::replace(size_type __pos, size_type __n1, size_type __n2, value_type __c)
{
    size_type __sz = size();
    if (__pos > __sz)
        __throw_out_of_range();
    __n1 = std::min(__n1, __sz - __pos);
    size_type __cap = capacity();
    value_type* __p;
    if (__cap - __sz + __n1 >= __n2)
    {
        __p = std::__to_address(__get_pointer());
        if (__n1 != __n2)
        {
            size_type __n_move = __sz - __pos - __n1;
            if (__n_move != 0)
                traits_type::move(__p + __pos + __n2, __p + __pos + __n1, __n_move);
        }
    }
    else
    {
        __grow_by(__cap, __sz - __n1 + __n2 - __cap, __sz, __pos, __n1, __n2);
        __p = std::__to_address(__get_long_pointer());
    }
    traits_type::assign(__p + __pos, __n2, __c);
    return __null_terminate_at(__p, __sz - (__n1 - __n2));
}

template <class _CharT, class _Traits, class _Allocator>
template<class _InputIterator>
_LIBCPP_CONSTEXPR_AFTER_CXX17
__enable_if_t
<
    __is_cpp17_input_iterator<_InputIterator>::value,
    basic_string<_CharT, _Traits, _Allocator>&
>
basic_string<_CharT, _Traits, _Allocator>::replace(const_iterator __i1, const_iterator __i2,
                                                   _InputIterator __j1, _InputIterator __j2)
{
    const basic_string __temp(__j1, __j2, __alloc());
    return replace(__i1, __i2, __temp);
}

template <class _CharT, class _Traits, class _Allocator>
inline _LIBCPP_CONSTEXPR_AFTER_CXX17
basic_string<_CharT, _Traits, _Allocator>&
basic_string<_CharT, _Traits, _Allocator>::replace(size_type __pos1, size_type __n1, const basic_string& __str)
{
    return replace(__pos1, __n1, __str.data(), __str.size());
}

template <class _CharT, class _Traits, class _Allocator>
_LIBCPP_CONSTEXPR_AFTER_CXX17
basic_string<_CharT, _Traits, _Allocator>&
basic_string<_CharT, _Traits, _Allocator>::replace(size_type __pos1, size_type __n1, const basic_string& __str,
                                                   size_type __pos2, size_type __n2)
{
    size_type __str_sz = __str.size();
    if (__pos2 > __str_sz)
        __throw_out_of_range();
    return replace(__pos1, __n1, __str.data() + __pos2, std::min(__n2, __str_sz - __pos2));
}

template <class _CharT, class _Traits, class _Allocator>
template <class _Tp>
_LIBCPP_CONSTEXPR_AFTER_CXX17
__enable_if_t
<
    __can_be_converted_to_string_view<_CharT, _Traits, _Tp>::value && !__is_same_uncvref<_Tp, basic_string<_CharT, _Traits, _Allocator> >::value,
    basic_string<_CharT, _Traits, _Allocator>&
>
basic_string<_CharT, _Traits, _Allocator>::replace(size_type __pos1, size_type __n1, const _Tp& __t,
                                                   size_type __pos2, size_type __n2)
{
    __self_view __sv = __t;
    size_type __str_sz = __sv.size();
    if (__pos2 > __str_sz)
        __throw_out_of_range();
    return replace(__pos1, __n1, __sv.data() + __pos2, std::min(__n2, __str_sz - __pos2));
}

template <class _CharT, class _Traits, class _Allocator>
_LIBCPP_CONSTEXPR_AFTER_CXX17
basic_string<_CharT, _Traits, _Allocator>&
basic_string<_CharT, _Traits, _Allocator>::replace(size_type __pos, size_type __n1, const value_type* __s)
{
    _LIBCPP_ASSERT(__s != nullptr, "string::replace received nullptr");
    return replace(__pos, __n1, __s, traits_type::length(__s));
}

template <class _CharT, class _Traits, class _Allocator>
inline _LIBCPP_CONSTEXPR_AFTER_CXX17
basic_string<_CharT, _Traits, _Allocator>&
basic_string<_CharT, _Traits, _Allocator>::replace(const_iterator __i1, const_iterator __i2, const basic_string& __str)
{
    return replace(static_cast<size_type>(__i1 - begin()), static_cast<size_type>(__i2 - __i1),
                   __str.data(), __str.size());
}

template <class _CharT, class _Traits, class _Allocator>
inline _LIBCPP_CONSTEXPR_AFTER_CXX17
basic_string<_CharT, _Traits, _Allocator>&
basic_string<_CharT, _Traits, _Allocator>::replace(const_iterator __i1, const_iterator __i2, const value_type* __s, size_type __n)
{
    return replace(static_cast<size_type>(__i1 - begin()), static_cast<size_type>(__i2 - __i1), __s, __n);
}

template <class _CharT, class _Traits, class _Allocator>
inline _LIBCPP_CONSTEXPR_AFTER_CXX17
basic_string<_CharT, _Traits, _Allocator>&
basic_string<_CharT, _Traits, _Allocator>::replace(const_iterator __i1, const_iterator __i2, const value_type* __s)
{
    return replace(static_cast<size_type>(__i1 - begin()), static_cast<size_type>(__i2 - __i1), __s);
}

template <class _CharT, class _Traits, class _Allocator>
inline _LIBCPP_CONSTEXPR_AFTER_CXX17
basic_string<_CharT, _Traits, _Allocator>&
basic_string<_CharT, _Traits, _Allocator>::replace(const_iterator __i1, const_iterator __i2, size_type __n, value_type __c)
{
    return replace(static_cast<size_type>(__i1 - begin()), static_cast<size_type>(__i2 - __i1), __n, __c);
}

// erase

// 'externally instantiated' erase() implementation, called when __n != npos.
// Does not check __pos against size()
template <class _CharT, class _Traits, class _Allocator>
_LIBCPP_CONSTEXPR_AFTER_CXX17
void
basic_string<_CharT, _Traits, _Allocator>::__erase_external_with_move(
    size_type __pos, size_type __n)
{
    if (__n)
    {
        size_type __sz = size();
        value_type* __p = std::__to_address(__get_pointer());
        __n = std::min(__n, __sz - __pos);
        size_type __n_move = __sz - __pos - __n;
        if (__n_move != 0)
            traits_type::move(__p + __pos, __p + __pos + __n, __n_move);
        __null_terminate_at(__p, __sz - __n);
    }
}

template <class _CharT, class _Traits, class _Allocator>
_LIBCPP_CONSTEXPR_AFTER_CXX17
basic_string<_CharT, _Traits, _Allocator>&
basic_string<_CharT, _Traits, _Allocator>::erase(size_type __pos,
                                                 size_type __n) {
  if (__pos > size())
    __throw_out_of_range();
  if (__n == npos) {
    __erase_to_end(__pos);
  } else {
    __erase_external_with_move(__pos, __n);
  }
  return *this;
}

template <class _CharT, class _Traits, class _Allocator>
inline _LIBCPP_CONSTEXPR_AFTER_CXX17
typename basic_string<_CharT, _Traits, _Allocator>::iterator
basic_string<_CharT, _Traits, _Allocator>::erase(const_iterator __pos)
{
  _LIBCPP_DEBUG_ASSERT(__get_const_db()->__find_c_from_i(&__pos) == this,
                       "string::erase(iterator) called with an iterator not"
                       " referring to this string");

  _LIBCPP_ASSERT(__pos != end(), "string::erase(iterator) called with a non-dereferenceable iterator");
  iterator __b = begin();
  size_type __r = static_cast<size_type>(__pos - __b);
  erase(__r, 1);
  return __b + static_cast<difference_type>(__r);
}

template <class _CharT, class _Traits, class _Allocator>
inline _LIBCPP_CONSTEXPR_AFTER_CXX17
typename basic_string<_CharT, _Traits, _Allocator>::iterator
basic_string<_CharT, _Traits, _Allocator>::erase(const_iterator __first, const_iterator __last)
{
  _LIBCPP_DEBUG_ASSERT(__get_const_db()->__find_c_from_i(&__first) == this,
                       "string::erase(iterator,  iterator) called with an iterator not"
                       " referring to this string");

  _LIBCPP_ASSERT(__first <= __last, "string::erase(first, last) called with invalid range");
  iterator __b = begin();
  size_type __r = static_cast<size_type>(__first - __b);
  erase(__r, static_cast<size_type>(__last - __first));
  return __b + static_cast<difference_type>(__r);
}

template <class _CharT, class _Traits, class _Allocator>
inline _LIBCPP_CONSTEXPR_AFTER_CXX17
void
basic_string<_CharT, _Traits, _Allocator>::pop_back()
{
    _LIBCPP_ASSERT(!empty(), "string::pop_back(): string is already empty");
    __erase_to_end(size() - 1);
}

template <class _CharT, class _Traits, class _Allocator>
inline _LIBCPP_CONSTEXPR_AFTER_CXX17
void
basic_string<_CharT, _Traits, _Allocator>::clear() _NOEXCEPT
{
    std::__debug_db_invalidate_all(this);
    if (__is_long())
    {
        traits_type::assign(*__get_long_pointer(), value_type());
        __set_long_size(0);
    }
    else
    {
        traits_type::assign(*__get_short_pointer(), value_type());
        __set_short_size(0);
    }
}

template <class _CharT, class _Traits, class _Allocator>
inline _LIBCPP_CONSTEXPR_AFTER_CXX17
void
basic_string<_CharT, _Traits, _Allocator>::__erase_to_end(size_type __pos)
{
  __null_terminate_at(std::__to_address(__get_pointer()), __pos);
}

template <class _CharT, class _Traits, class _Allocator>
_LIBCPP_CONSTEXPR_AFTER_CXX17
void
basic_string<_CharT, _Traits, _Allocator>::resize(size_type __n, value_type __c)
{
    size_type __sz = size();
    if (__n > __sz)
        append(__n - __sz, __c);
    else
        __erase_to_end(__n);
}

template <class _CharT, class _Traits, class _Allocator>
_LIBCPP_CONSTEXPR_AFTER_CXX17 inline void
basic_string<_CharT, _Traits, _Allocator>::__resize_default_init(size_type __n)
{
    size_type __sz = size();
    if (__n > __sz) {
       __append_default_init(__n - __sz);
    } else
        __erase_to_end(__n);
}

template <class _CharT, class _Traits, class _Allocator>
inline _LIBCPP_CONSTEXPR_AFTER_CXX17
typename basic_string<_CharT, _Traits, _Allocator>::size_type
basic_string<_CharT, _Traits, _Allocator>::max_size() const _NOEXCEPT
{
    size_type __m = __alloc_traits::max_size(__alloc());
    if (__m <= std::numeric_limits<size_type>::max() / 2) {
        return __m - __alignment;
    } else {
        bool __uses_lsb = __endian_factor == 2;
        return __uses_lsb ? __m - __alignment : (__m / 2) - __alignment;
    }
}

template <class _CharT, class _Traits, class _Allocator>
_LIBCPP_CONSTEXPR_AFTER_CXX17
void
basic_string<_CharT, _Traits, _Allocator>::reserve(size_type __requested_capacity)
{
    if (__requested_capacity > max_size())
        __throw_length_error();

    // Make sure reserve(n) never shrinks. This is technically only required in C++20
    // and later (since P0966R1), however we provide consistent behavior in all Standard
    // modes because this function is instantiated in the shared library.
    if (__requested_capacity <= capacity())
        return;

    size_type __target_capacity = std::max(__requested_capacity, size());
    __target_capacity = __recommend(__target_capacity);
    if (__target_capacity == capacity()) return;

    __shrink_or_extend(__target_capacity);
}

template <class _CharT, class _Traits, class _Allocator>
inline _LIBCPP_CONSTEXPR_AFTER_CXX17
void
basic_string<_CharT, _Traits, _Allocator>::shrink_to_fit() _NOEXCEPT
{
    size_type __target_capacity = __recommend(size());
    if (__target_capacity == capacity()) return;

    __shrink_or_extend(__target_capacity);
}

template <class _CharT, class _Traits, class _Allocator>
inline _LIBCPP_CONSTEXPR_AFTER_CXX17
void
basic_string<_CharT, _Traits, _Allocator>::__shrink_or_extend(size_type __target_capacity)
{
    size_type __cap = capacity();
    size_type __sz = size();

    pointer __new_data, __p;
    bool __was_long, __now_long;
    if (__fits_in_sso(__target_capacity))
    {
        __was_long = true;
        __now_long = false;
        __new_data = __get_short_pointer();
        __p = __get_long_pointer();
    }
    else
    {
        if (__target_capacity > __cap) {
            auto __allocation = std::__allocate_at_least(__alloc(), __target_capacity + 1);
            __new_data = __allocation.ptr;
            __target_capacity = __allocation.count - 1;
        }
        else
        {
        #ifndef _LIBCPP_NO_EXCEPTIONS
            try
            {
        #endif // _LIBCPP_NO_EXCEPTIONS
                auto __allocation = std::__allocate_at_least(__alloc(), __target_capacity + 1);
                __new_data = __allocation.ptr;
                __target_capacity = __allocation.count - 1;
        #ifndef _LIBCPP_NO_EXCEPTIONS
            }
            catch (...)
            {
                return;
            }
        #else  // _LIBCPP_NO_EXCEPTIONS
            if (__new_data == nullptr)
                return;
        #endif // _LIBCPP_NO_EXCEPTIONS
        }
        __begin_lifetime(__new_data, __target_capacity + 1);
        __now_long = true;
        __was_long = __is_long();
        __p = __get_pointer();
    }
    traits_type::copy(std::__to_address(__new_data),
                      std::__to_address(__p), size()+1);
    if (__was_long)
        __alloc_traits::deallocate(__alloc(), __p, __cap+1);
    if (__now_long)
    {
        __set_long_cap(__target_capacity+1);
        __set_long_size(__sz);
        __set_long_pointer(__new_data);
    }
    else
        __set_short_size(__sz);
    std::__debug_db_invalidate_all(this);
}

template <class _CharT, class _Traits, class _Allocator>
inline _LIBCPP_CONSTEXPR_AFTER_CXX17
typename basic_string<_CharT, _Traits, _Allocator>::const_reference
basic_string<_CharT, _Traits, _Allocator>::operator[](size_type __pos) const _NOEXCEPT
{
    _LIBCPP_ASSERT(__pos <= size(), "string index out of bounds");
    return *(data() + __pos);
}

template <class _CharT, class _Traits, class _Allocator>
inline _LIBCPP_CONSTEXPR_AFTER_CXX17
typename basic_string<_CharT, _Traits, _Allocator>::reference
basic_string<_CharT, _Traits, _Allocator>::operator[](size_type __pos) _NOEXCEPT
{
    _LIBCPP_ASSERT(__pos <= size(), "string index out of bounds");
    return *(__get_pointer() + __pos);
}

template <class _CharT, class _Traits, class _Allocator>
_LIBCPP_CONSTEXPR_AFTER_CXX17
typename basic_string<_CharT, _Traits, _Allocator>::const_reference
basic_string<_CharT, _Traits, _Allocator>::at(size_type __n) const
{
    if (__n >= size())
        __throw_out_of_range();
    return (*this)[__n];
}

template <class _CharT, class _Traits, class _Allocator>
_LIBCPP_CONSTEXPR_AFTER_CXX17
typename basic_string<_CharT, _Traits, _Allocator>::reference
basic_string<_CharT, _Traits, _Allocator>::at(size_type __n)
{
    if (__n >= size())
        __throw_out_of_range();
    return (*this)[__n];
}

template <class _CharT, class _Traits, class _Allocator>
inline _LIBCPP_CONSTEXPR_AFTER_CXX17
typename basic_string<_CharT, _Traits, _Allocator>::reference
basic_string<_CharT, _Traits, _Allocator>::front() _NOEXCEPT
{
    _LIBCPP_ASSERT(!empty(), "string::front(): string is empty");
    return *__get_pointer();
}

template <class _CharT, class _Traits, class _Allocator>
inline _LIBCPP_CONSTEXPR_AFTER_CXX17
typename basic_string<_CharT, _Traits, _Allocator>::const_reference
basic_string<_CharT, _Traits, _Allocator>::front() const _NOEXCEPT
{
    _LIBCPP_ASSERT(!empty(), "string::front(): string is empty");
    return *data();
}

template <class _CharT, class _Traits, class _Allocator>
inline _LIBCPP_CONSTEXPR_AFTER_CXX17
typename basic_string<_CharT, _Traits, _Allocator>::reference
basic_string<_CharT, _Traits, _Allocator>::back() _NOEXCEPT
{
    _LIBCPP_ASSERT(!empty(), "string::back(): string is empty");
    return *(__get_pointer() + size() - 1);
}

template <class _CharT, class _Traits, class _Allocator>
inline _LIBCPP_CONSTEXPR_AFTER_CXX17
typename basic_string<_CharT, _Traits, _Allocator>::const_reference
basic_string<_CharT, _Traits, _Allocator>::back() const _NOEXCEPT
{
    _LIBCPP_ASSERT(!empty(), "string::back(): string is empty");
    return *(data() + size() - 1);
}

template <class _CharT, class _Traits, class _Allocator>
_LIBCPP_CONSTEXPR_AFTER_CXX17
typename basic_string<_CharT, _Traits, _Allocator>::size_type
basic_string<_CharT, _Traits, _Allocator>::copy(value_type* __s, size_type __n, size_type __pos) const
{
    size_type __sz = size();
    if (__pos > __sz)
        __throw_out_of_range();
    size_type __rlen = std::min(__n, __sz - __pos);
    traits_type::copy(__s, data() + __pos, __rlen);
    return __rlen;
}

template <class _CharT, class _Traits, class _Allocator>
inline _LIBCPP_CONSTEXPR_AFTER_CXX17
basic_string<_CharT, _Traits, _Allocator>
basic_string<_CharT, _Traits, _Allocator>::substr(size_type __pos, size_type __n) const
{
    return basic_string(*this, __pos, __n, __alloc());
}

template <class _CharT, class _Traits, class _Allocator>
inline _LIBCPP_CONSTEXPR_AFTER_CXX17
void
basic_string<_CharT, _Traits, _Allocator>::swap(basic_string& __str)
#if _LIBCPP_STD_VER >= 14
        _NOEXCEPT
#else
        _NOEXCEPT_(!__alloc_traits::propagate_on_container_swap::value ||
                    __is_nothrow_swappable<allocator_type>::value)
#endif
{
    if (!__is_long())
        std::__debug_db_invalidate_all(this);
    if (!__str.__is_long())
        std::__debug_db_invalidate_all(&__str);
    std::__debug_db_swap(this, &__str);

    _LIBCPP_ASSERT(
        __alloc_traits::propagate_on_container_swap::value ||
        __alloc_traits::is_always_equal::value ||
        __alloc() == __str.__alloc(), "swapping non-equal allocators");
    std::swap(__r_.first(), __str.__r_.first());
    std::__swap_allocator(__alloc(), __str.__alloc());
}

// find

template <class _Traits>
struct _LIBCPP_HIDDEN __traits_eq
{
    typedef typename _Traits::char_type char_type;
    _LIBCPP_HIDE_FROM_ABI
    bool operator()(const char_type& __x, const char_type& __y) _NOEXCEPT
        {return _Traits::eq(__x, __y);}
};

template<class _CharT, class _Traits, class _Allocator>
_LIBCPP_CONSTEXPR_AFTER_CXX17
typename basic_string<_CharT, _Traits, _Allocator>::size_type
basic_string<_CharT, _Traits, _Allocator>::find(const value_type* __s,
                                                size_type __pos,
                                                size_type __n) const _NOEXCEPT
{
    _LIBCPP_ASSERT(__n == 0 || __s != nullptr, "string::find(): received nullptr");
    return __str_find<value_type, size_type, traits_type, npos>
        (data(), size(), __s, __pos, __n);
}

template<class _CharT, class _Traits, class _Allocator>
inline _LIBCPP_CONSTEXPR_AFTER_CXX17
typename basic_string<_CharT, _Traits, _Allocator>::size_type
basic_string<_CharT, _Traits, _Allocator>::find(const basic_string& __str,
                                                size_type __pos) const _NOEXCEPT
{
    return __str_find<value_type, size_type, traits_type, npos>
        (data(), size(), __str.data(), __pos, __str.size());
}

template<class _CharT, class _Traits, class _Allocator>
template <class _Tp>
_LIBCPP_CONSTEXPR_AFTER_CXX17
__enable_if_t
<
    __can_be_converted_to_string_view<_CharT, _Traits, _Tp>::value,
    typename basic_string<_CharT, _Traits, _Allocator>::size_type
>
basic_string<_CharT, _Traits, _Allocator>::find(const _Tp &__t,
                                                size_type __pos) const _NOEXCEPT
{
    __self_view __sv = __t;
    return __str_find<value_type, size_type, traits_type, npos>
        (data(), size(), __sv.data(), __pos, __sv.size());
}

template<class _CharT, class _Traits, class _Allocator>
inline _LIBCPP_CONSTEXPR_AFTER_CXX17
typename basic_string<_CharT, _Traits, _Allocator>::size_type
basic_string<_CharT, _Traits, _Allocator>::find(const value_type* __s,
                                                size_type __pos) const _NOEXCEPT
{
    _LIBCPP_ASSERT(__s != nullptr, "string::find(): received nullptr");
    return __str_find<value_type, size_type, traits_type, npos>
        (data(), size(), __s, __pos, traits_type::length(__s));
}

template<class _CharT, class _Traits, class _Allocator>
_LIBCPP_CONSTEXPR_AFTER_CXX17
typename basic_string<_CharT, _Traits, _Allocator>::size_type
basic_string<_CharT, _Traits, _Allocator>::find(value_type __c,
                                                size_type __pos) const _NOEXCEPT
{
    return __str_find<value_type, size_type, traits_type, npos>
        (data(), size(), __c, __pos);
}

// rfind

template<class _CharT, class _Traits, class _Allocator>
_LIBCPP_CONSTEXPR_AFTER_CXX17
typename basic_string<_CharT, _Traits, _Allocator>::size_type
basic_string<_CharT, _Traits, _Allocator>::rfind(const value_type* __s,
                                                 size_type __pos,
                                                 size_type __n) const _NOEXCEPT
{
    _LIBCPP_ASSERT(__n == 0 || __s != nullptr, "string::rfind(): received nullptr");
    return __str_rfind<value_type, size_type, traits_type, npos>
        (data(), size(), __s, __pos, __n);
}

template<class _CharT, class _Traits, class _Allocator>
inline _LIBCPP_CONSTEXPR_AFTER_CXX17
typename basic_string<_CharT, _Traits, _Allocator>::size_type
basic_string<_CharT, _Traits, _Allocator>::rfind(const basic_string& __str,
                                                 size_type __pos) const _NOEXCEPT
{
    return __str_rfind<value_type, size_type, traits_type, npos>
        (data(), size(), __str.data(), __pos, __str.size());
}

template<class _CharT, class _Traits, class _Allocator>
template <class _Tp>
_LIBCPP_CONSTEXPR_AFTER_CXX17
__enable_if_t
<
    __can_be_converted_to_string_view<_CharT, _Traits, _Tp>::value,
    typename basic_string<_CharT, _Traits, _Allocator>::size_type
>
basic_string<_CharT, _Traits, _Allocator>::rfind(const _Tp& __t,
                                                size_type __pos) const _NOEXCEPT
{
    __self_view __sv = __t;
    return __str_rfind<value_type, size_type, traits_type, npos>
        (data(), size(), __sv.data(), __pos, __sv.size());
}

template<class _CharT, class _Traits, class _Allocator>
inline _LIBCPP_CONSTEXPR_AFTER_CXX17
typename basic_string<_CharT, _Traits, _Allocator>::size_type
basic_string<_CharT, _Traits, _Allocator>::rfind(const value_type* __s,
                                                 size_type __pos) const _NOEXCEPT
{
    _LIBCPP_ASSERT(__s != nullptr, "string::rfind(): received nullptr");
    return __str_rfind<value_type, size_type, traits_type, npos>
        (data(), size(), __s, __pos, traits_type::length(__s));
}

template<class _CharT, class _Traits, class _Allocator>
_LIBCPP_CONSTEXPR_AFTER_CXX17
typename basic_string<_CharT, _Traits, _Allocator>::size_type
basic_string<_CharT, _Traits, _Allocator>::rfind(value_type __c,
                                                 size_type __pos) const _NOEXCEPT
{
    return __str_rfind<value_type, size_type, traits_type, npos>
        (data(), size(), __c, __pos);
}

// find_first_of

template<class _CharT, class _Traits, class _Allocator>
_LIBCPP_CONSTEXPR_AFTER_CXX17
typename basic_string<_CharT, _Traits, _Allocator>::size_type
basic_string<_CharT, _Traits, _Allocator>::find_first_of(const value_type* __s,
                                                         size_type __pos,
                                                         size_type __n) const _NOEXCEPT
{
    _LIBCPP_ASSERT(__n == 0 || __s != nullptr, "string::find_first_of(): received nullptr");
    return __str_find_first_of<value_type, size_type, traits_type, npos>
        (data(), size(), __s, __pos, __n);
}

template<class _CharT, class _Traits, class _Allocator>
inline _LIBCPP_CONSTEXPR_AFTER_CXX17
typename basic_string<_CharT, _Traits, _Allocator>::size_type
basic_string<_CharT, _Traits, _Allocator>::find_first_of(const basic_string& __str,
                                                         size_type __pos) const _NOEXCEPT
{
    return __str_find_first_of<value_type, size_type, traits_type, npos>
        (data(), size(), __str.data(), __pos, __str.size());
}

template<class _CharT, class _Traits, class _Allocator>
template <class _Tp>
_LIBCPP_CONSTEXPR_AFTER_CXX17
__enable_if_t
<
    __can_be_converted_to_string_view<_CharT, _Traits, _Tp>::value,
    typename basic_string<_CharT, _Traits, _Allocator>::size_type
>
basic_string<_CharT, _Traits, _Allocator>::find_first_of(const _Tp& __t,
                                                size_type __pos) const _NOEXCEPT
{
    __self_view __sv = __t;
    return __str_find_first_of<value_type, size_type, traits_type, npos>
        (data(), size(), __sv.data(), __pos, __sv.size());
}

template<class _CharT, class _Traits, class _Allocator>
inline _LIBCPP_CONSTEXPR_AFTER_CXX17
typename basic_string<_CharT, _Traits, _Allocator>::size_type
basic_string<_CharT, _Traits, _Allocator>::find_first_of(const value_type* __s,
                                                         size_type __pos) const _NOEXCEPT
{
    _LIBCPP_ASSERT(__s != nullptr, "string::find_first_of(): received nullptr");
    return __str_find_first_of<value_type, size_type, traits_type, npos>
        (data(), size(), __s, __pos, traits_type::length(__s));
}

template<class _CharT, class _Traits, class _Allocator>
inline _LIBCPP_CONSTEXPR_AFTER_CXX17
typename basic_string<_CharT, _Traits, _Allocator>::size_type
basic_string<_CharT, _Traits, _Allocator>::find_first_of(value_type __c,
                                                         size_type __pos) const _NOEXCEPT
{
    return find(__c, __pos);
}

// find_last_of

template<class _CharT, class _Traits, class _Allocator>
inline _LIBCPP_CONSTEXPR_AFTER_CXX17
typename basic_string<_CharT, _Traits, _Allocator>::size_type
basic_string<_CharT, _Traits, _Allocator>::find_last_of(const value_type* __s,
                                                        size_type __pos,
                                                        size_type __n) const _NOEXCEPT
{
    _LIBCPP_ASSERT(__n == 0 || __s != nullptr, "string::find_last_of(): received nullptr");
    return __str_find_last_of<value_type, size_type, traits_type, npos>
        (data(), size(), __s, __pos, __n);
}

template<class _CharT, class _Traits, class _Allocator>
inline _LIBCPP_CONSTEXPR_AFTER_CXX17
typename basic_string<_CharT, _Traits, _Allocator>::size_type
basic_string<_CharT, _Traits, _Allocator>::find_last_of(const basic_string& __str,
                                                        size_type __pos) const _NOEXCEPT
{
    return __str_find_last_of<value_type, size_type, traits_type, npos>
        (data(), size(), __str.data(), __pos, __str.size());
}

template<class _CharT, class _Traits, class _Allocator>
template <class _Tp>
_LIBCPP_CONSTEXPR_AFTER_CXX17
__enable_if_t
<
    __can_be_converted_to_string_view<_CharT, _Traits, _Tp>::value,
    typename basic_string<_CharT, _Traits, _Allocator>::size_type
>
basic_string<_CharT, _Traits, _Allocator>::find_last_of(const _Tp& __t,
                                                size_type __pos) const _NOEXCEPT
{
    __self_view __sv = __t;
    return __str_find_last_of<value_type, size_type, traits_type, npos>
        (data(), size(), __sv.data(), __pos, __sv.size());
}

template<class _CharT, class _Traits, class _Allocator>
inline _LIBCPP_CONSTEXPR_AFTER_CXX17
typename basic_string<_CharT, _Traits, _Allocator>::size_type
basic_string<_CharT, _Traits, _Allocator>::find_last_of(const value_type* __s,
                                                        size_type __pos) const _NOEXCEPT
{
    _LIBCPP_ASSERT(__s != nullptr, "string::find_last_of(): received nullptr");
    return __str_find_last_of<value_type, size_type, traits_type, npos>
        (data(), size(), __s, __pos, traits_type::length(__s));
}

template<class _CharT, class _Traits, class _Allocator>
inline _LIBCPP_CONSTEXPR_AFTER_CXX17
typename basic_string<_CharT, _Traits, _Allocator>::size_type
basic_string<_CharT, _Traits, _Allocator>::find_last_of(value_type __c,
                                                        size_type __pos) const _NOEXCEPT
{
    return rfind(__c, __pos);
}

// find_first_not_of

template<class _CharT, class _Traits, class _Allocator>
_LIBCPP_CONSTEXPR_AFTER_CXX17
typename basic_string<_CharT, _Traits, _Allocator>::size_type
basic_string<_CharT, _Traits, _Allocator>::find_first_not_of(const value_type* __s,
                                                             size_type __pos,
                                                             size_type __n) const _NOEXCEPT
{
    _LIBCPP_ASSERT(__n == 0 || __s != nullptr, "string::find_first_not_of(): received nullptr");
    return __str_find_first_not_of<value_type, size_type, traits_type, npos>
        (data(), size(), __s, __pos, __n);
}

template<class _CharT, class _Traits, class _Allocator>
inline _LIBCPP_CONSTEXPR_AFTER_CXX17
typename basic_string<_CharT, _Traits, _Allocator>::size_type
basic_string<_CharT, _Traits, _Allocator>::find_first_not_of(const basic_string& __str,
                                                             size_type __pos) const _NOEXCEPT
{
    return __str_find_first_not_of<value_type, size_type, traits_type, npos>
        (data(), size(), __str.data(), __pos, __str.size());
}

template<class _CharT, class _Traits, class _Allocator>
template <class _Tp>
_LIBCPP_CONSTEXPR_AFTER_CXX17
__enable_if_t
<
    __can_be_converted_to_string_view<_CharT, _Traits, _Tp>::value,
    typename basic_string<_CharT, _Traits, _Allocator>::size_type
>
basic_string<_CharT, _Traits, _Allocator>::find_first_not_of(const _Tp& __t,
                                                size_type __pos) const _NOEXCEPT
{
    __self_view __sv = __t;
    return __str_find_first_not_of<value_type, size_type, traits_type, npos>
        (data(), size(), __sv.data(), __pos, __sv.size());
}

template<class _CharT, class _Traits, class _Allocator>
inline _LIBCPP_CONSTEXPR_AFTER_CXX17
typename basic_string<_CharT, _Traits, _Allocator>::size_type
basic_string<_CharT, _Traits, _Allocator>::find_first_not_of(const value_type* __s,
                                                             size_type __pos) const _NOEXCEPT
{
    _LIBCPP_ASSERT(__s != nullptr, "string::find_first_not_of(): received nullptr");
    return __str_find_first_not_of<value_type, size_type, traits_type, npos>
        (data(), size(), __s, __pos, traits_type::length(__s));
}

template<class _CharT, class _Traits, class _Allocator>
inline _LIBCPP_CONSTEXPR_AFTER_CXX17
typename basic_string<_CharT, _Traits, _Allocator>::size_type
basic_string<_CharT, _Traits, _Allocator>::find_first_not_of(value_type __c,
                                                             size_type __pos) const _NOEXCEPT
{
    return __str_find_first_not_of<value_type, size_type, traits_type, npos>
        (data(), size(), __c, __pos);
}

// find_last_not_of

template<class _CharT, class _Traits, class _Allocator>
_LIBCPP_CONSTEXPR_AFTER_CXX17
typename basic_string<_CharT, _Traits, _Allocator>::size_type
basic_string<_CharT, _Traits, _Allocator>::find_last_not_of(const value_type* __s,
                                                            size_type __pos,
                                                            size_type __n) const _NOEXCEPT
{
    _LIBCPP_ASSERT(__n == 0 || __s != nullptr, "string::find_last_not_of(): received nullptr");
    return __str_find_last_not_of<value_type, size_type, traits_type, npos>
        (data(), size(), __s, __pos, __n);
}

template<class _CharT, class _Traits, class _Allocator>
inline _LIBCPP_CONSTEXPR_AFTER_CXX17
typename basic_string<_CharT, _Traits, _Allocator>::size_type
basic_string<_CharT, _Traits, _Allocator>::find_last_not_of(const basic_string& __str,
                                                            size_type __pos) const _NOEXCEPT
{
    return __str_find_last_not_of<value_type, size_type, traits_type, npos>
        (data(), size(), __str.data(), __pos, __str.size());
}

template<class _CharT, class _Traits, class _Allocator>
template <class _Tp>
_LIBCPP_CONSTEXPR_AFTER_CXX17
__enable_if_t
<
    __can_be_converted_to_string_view<_CharT, _Traits, _Tp>::value,
    typename basic_string<_CharT, _Traits, _Allocator>::size_type
>
basic_string<_CharT, _Traits, _Allocator>::find_last_not_of(const _Tp& __t,
                                                size_type __pos) const _NOEXCEPT
{
    __self_view __sv = __t;
    return __str_find_last_not_of<value_type, size_type, traits_type, npos>
        (data(), size(), __sv.data(), __pos, __sv.size());
}

template<class _CharT, class _Traits, class _Allocator>
inline _LIBCPP_CONSTEXPR_AFTER_CXX17
typename basic_string<_CharT, _Traits, _Allocator>::size_type
basic_string<_CharT, _Traits, _Allocator>::find_last_not_of(const value_type* __s,
                                                            size_type __pos) const _NOEXCEPT
{
    _LIBCPP_ASSERT(__s != nullptr, "string::find_last_not_of(): received nullptr");
    return __str_find_last_not_of<value_type, size_type, traits_type, npos>
        (data(), size(), __s, __pos, traits_type::length(__s));
}

template<class _CharT, class _Traits, class _Allocator>
inline _LIBCPP_CONSTEXPR_AFTER_CXX17
typename basic_string<_CharT, _Traits, _Allocator>::size_type
basic_string<_CharT, _Traits, _Allocator>::find_last_not_of(value_type __c,
                                                            size_type __pos) const _NOEXCEPT
{
    return __str_find_last_not_of<value_type, size_type, traits_type, npos>
        (data(), size(), __c, __pos);
}

// compare

template <class _CharT, class _Traits, class _Allocator>
template <class _Tp>
_LIBCPP_CONSTEXPR_AFTER_CXX17
__enable_if_t
<
    __can_be_converted_to_string_view<_CharT, _Traits, _Tp>::value,
    int
>
basic_string<_CharT, _Traits, _Allocator>::compare(const _Tp& __t) const _NOEXCEPT
{
    __self_view __sv = __t;
    size_t __lhs_sz = size();
    size_t __rhs_sz = __sv.size();
    int __result = traits_type::compare(data(), __sv.data(),
                                        std::min(__lhs_sz, __rhs_sz));
    if (__result != 0)
        return __result;
    if (__lhs_sz < __rhs_sz)
        return -1;
    if (__lhs_sz > __rhs_sz)
        return 1;
    return 0;
}

template <class _CharT, class _Traits, class _Allocator>
inline _LIBCPP_CONSTEXPR_AFTER_CXX17
int
basic_string<_CharT, _Traits, _Allocator>::compare(const basic_string& __str) const _NOEXCEPT
{
    return compare(__self_view(__str));
}

template <class _CharT, class _Traits, class _Allocator>
inline _LIBCPP_CONSTEXPR_AFTER_CXX17
int
basic_string<_CharT, _Traits, _Allocator>::compare(size_type __pos1,
                                                   size_type __n1,
                                                   const value_type* __s,
                                                   size_type __n2) const
{
    _LIBCPP_ASSERT(__n2 == 0 || __s != nullptr, "string::compare(): received nullptr");
    size_type __sz = size();
    if (__pos1 > __sz || __n2 == npos)
        __throw_out_of_range();
    size_type __rlen = std::min(__n1, __sz - __pos1);
    int __r = traits_type::compare(data() + __pos1, __s, std::min(__rlen, __n2));
    if (__r == 0)
    {
        if (__rlen < __n2)
            __r = -1;
        else if (__rlen > __n2)
            __r = 1;
    }
    return __r;
}

template <class _CharT, class _Traits, class _Allocator>
template <class _Tp>
_LIBCPP_CONSTEXPR_AFTER_CXX17
__enable_if_t
<
    __can_be_converted_to_string_view<_CharT, _Traits, _Tp>::value,
    int
>
basic_string<_CharT, _Traits, _Allocator>::compare(size_type __pos1,
                                                   size_type __n1,
                                                   const _Tp& __t) const
{
    __self_view __sv = __t;
    return compare(__pos1, __n1, __sv.data(), __sv.size());
}

template <class _CharT, class _Traits, class _Allocator>
inline _LIBCPP_CONSTEXPR_AFTER_CXX17
int
basic_string<_CharT, _Traits, _Allocator>::compare(size_type __pos1,
                                                   size_type __n1,
                                                   const basic_string& __str) const
{
    return compare(__pos1, __n1, __str.data(), __str.size());
}

template <class _CharT, class _Traits, class _Allocator>
template <class _Tp>
_LIBCPP_CONSTEXPR_AFTER_CXX17
__enable_if_t
<
    __can_be_converted_to_string_view<_CharT, _Traits, _Tp>::value
    && !__is_same_uncvref<_Tp, basic_string<_CharT, _Traits, _Allocator> >::value,
    int
>
basic_string<_CharT, _Traits, _Allocator>::compare(size_type __pos1,
                                                   size_type __n1,
                                                   const _Tp& __t,
                                                   size_type __pos2,
                                                   size_type __n2) const
{
    __self_view __sv = __t;
    return __self_view(*this).substr(__pos1, __n1).compare(__sv.substr(__pos2, __n2));
}

template <class _CharT, class _Traits, class _Allocator>
_LIBCPP_CONSTEXPR_AFTER_CXX17
int
basic_string<_CharT, _Traits, _Allocator>::compare(size_type __pos1,
                                                   size_type __n1,
                                                   const basic_string& __str,
                                                   size_type __pos2,
                                                   size_type __n2) const
{
    return compare(__pos1, __n1, __self_view(__str), __pos2, __n2);
}

template <class _CharT, class _Traits, class _Allocator>
_LIBCPP_CONSTEXPR_AFTER_CXX17
int
basic_string<_CharT, _Traits, _Allocator>::compare(const value_type* __s) const _NOEXCEPT
{
    _LIBCPP_ASSERT(__s != nullptr, "string::compare(): received nullptr");
    return compare(0, npos, __s, traits_type::length(__s));
}

template <class _CharT, class _Traits, class _Allocator>
_LIBCPP_CONSTEXPR_AFTER_CXX17
int
basic_string<_CharT, _Traits, _Allocator>::compare(size_type __pos1,
                                                   size_type __n1,
                                                   const value_type* __s) const
{
    _LIBCPP_ASSERT(__s != nullptr, "string::compare(): received nullptr");
    return compare(__pos1, __n1, __s, traits_type::length(__s));
}

// __invariants

template<class _CharT, class _Traits, class _Allocator>
inline _LIBCPP_CONSTEXPR_AFTER_CXX17
bool
basic_string<_CharT, _Traits, _Allocator>::__invariants() const
{
    if (size() > capacity())
        return false;
    if (capacity() < __min_cap - 1)
        return false;
    if (data() == nullptr)
        return false;
    if (data()[size()] != value_type())
        return false;
    return true;
}

// __clear_and_shrink

template<class _CharT, class _Traits, class _Allocator>
inline _LIBCPP_CONSTEXPR_AFTER_CXX17
void
basic_string<_CharT, _Traits, _Allocator>::__clear_and_shrink() _NOEXCEPT
{
    clear();
    if(__is_long())
    {
        __alloc_traits::deallocate(__alloc(), __get_long_pointer(), capacity() + 1);
        __set_long_cap(0);
        __set_short_size(0);
        traits_type::assign(*__get_short_pointer(), value_type());
    }
}

// operator==

template<class _CharT, class _Traits, class _Allocator>
inline _LIBCPP_CONSTEXPR_AFTER_CXX17 _LIBCPP_HIDE_FROM_ABI
bool
operator==(const basic_string<_CharT, _Traits, _Allocator>& __lhs,
           const basic_string<_CharT, _Traits, _Allocator>& __rhs) _NOEXCEPT
{
    size_t __lhs_sz = __lhs.size();
    return __lhs_sz == __rhs.size() && _Traits::compare(__lhs.data(),
                                                        __rhs.data(),
                                                        __lhs_sz) == 0;
}

template<class _Allocator>
inline _LIBCPP_CONSTEXPR_AFTER_CXX17 _LIBCPP_HIDE_FROM_ABI
bool
operator==(const basic_string<char, char_traits<char>, _Allocator>& __lhs,
           const basic_string<char, char_traits<char>, _Allocator>& __rhs) _NOEXCEPT
{
    size_t __lhs_sz = __lhs.size();
    if (__lhs_sz != __rhs.size())
        return false;
    const char* __lp = __lhs.data();
    const char* __rp = __rhs.data();
    if (__lhs.__is_long())
        return char_traits<char>::compare(__lp, __rp, __lhs_sz) == 0;
    for (; __lhs_sz != 0; --__lhs_sz, ++__lp, ++__rp)
        if (*__lp != *__rp)
            return false;
    return true;
}

template<class _CharT, class _Traits, class _Allocator>
inline _LIBCPP_CONSTEXPR_AFTER_CXX17 _LIBCPP_HIDE_FROM_ABI
bool
operator==(const _CharT* __lhs,
           const basic_string<_CharT, _Traits, _Allocator>& __rhs) _NOEXCEPT
{
    typedef basic_string<_CharT, _Traits, _Allocator> _String;
    _LIBCPP_ASSERT(__lhs != nullptr, "operator==(char*, basic_string): received nullptr");
    size_t __lhs_len = _Traits::length(__lhs);
    if (__lhs_len != __rhs.size()) return false;
    return __rhs.compare(0, _String::npos, __lhs, __lhs_len) == 0;
}

template<class _CharT, class _Traits, class _Allocator>
inline _LIBCPP_CONSTEXPR_AFTER_CXX17 _LIBCPP_HIDE_FROM_ABI
bool
operator==(const basic_string<_CharT,_Traits,_Allocator>& __lhs,
           const _CharT* __rhs) _NOEXCEPT
{
    typedef basic_string<_CharT, _Traits, _Allocator> _String;
    _LIBCPP_ASSERT(__rhs != nullptr, "operator==(basic_string, char*): received nullptr");
    size_t __rhs_len = _Traits::length(__rhs);
    if (__rhs_len != __lhs.size()) return false;
    return __lhs.compare(0, _String::npos, __rhs, __rhs_len) == 0;
}

template<class _CharT, class _Traits, class _Allocator>
inline _LIBCPP_CONSTEXPR_AFTER_CXX17 _LIBCPP_HIDE_FROM_ABI
bool
operator!=(const basic_string<_CharT,_Traits,_Allocator>& __lhs,
           const basic_string<_CharT, _Traits, _Allocator>& __rhs) _NOEXCEPT
{
    return !(__lhs == __rhs);
}

template<class _CharT, class _Traits, class _Allocator>
inline _LIBCPP_CONSTEXPR_AFTER_CXX17 _LIBCPP_HIDE_FROM_ABI
bool
operator!=(const _CharT* __lhs,
           const basic_string<_CharT, _Traits, _Allocator>& __rhs) _NOEXCEPT
{
    return !(__lhs == __rhs);
}

template<class _CharT, class _Traits, class _Allocator>
inline _LIBCPP_CONSTEXPR_AFTER_CXX17 _LIBCPP_HIDE_FROM_ABI
bool
operator!=(const basic_string<_CharT, _Traits, _Allocator>& __lhs,
           const _CharT* __rhs) _NOEXCEPT
{
    return !(__lhs == __rhs);
}

// operator<

template<class _CharT, class _Traits, class _Allocator>
inline _LIBCPP_CONSTEXPR_AFTER_CXX17 _LIBCPP_HIDE_FROM_ABI
bool
operator< (const basic_string<_CharT, _Traits, _Allocator>& __lhs,
           const basic_string<_CharT, _Traits, _Allocator>& __rhs) _NOEXCEPT
{
    return __lhs.compare(__rhs) < 0;
}

template<class _CharT, class _Traits, class _Allocator>
inline _LIBCPP_CONSTEXPR_AFTER_CXX17 _LIBCPP_HIDE_FROM_ABI
bool
operator< (const basic_string<_CharT, _Traits, _Allocator>& __lhs,
           const _CharT* __rhs) _NOEXCEPT
{
    return __lhs.compare(__rhs) < 0;
}

template<class _CharT, class _Traits, class _Allocator>
inline _LIBCPP_CONSTEXPR_AFTER_CXX17 _LIBCPP_HIDE_FROM_ABI
bool
operator< (const _CharT* __lhs,
           const basic_string<_CharT, _Traits, _Allocator>& __rhs) _NOEXCEPT
{
    return __rhs.compare(__lhs) > 0;
}

// operator>

template<class _CharT, class _Traits, class _Allocator>
inline _LIBCPP_CONSTEXPR_AFTER_CXX17 _LIBCPP_HIDE_FROM_ABI
bool
operator> (const basic_string<_CharT, _Traits, _Allocator>& __lhs,
           const basic_string<_CharT, _Traits, _Allocator>& __rhs) _NOEXCEPT
{
    return __rhs < __lhs;
}

template<class _CharT, class _Traits, class _Allocator>
inline _LIBCPP_CONSTEXPR_AFTER_CXX17 _LIBCPP_HIDE_FROM_ABI
bool
operator> (const basic_string<_CharT, _Traits, _Allocator>& __lhs,
           const _CharT* __rhs) _NOEXCEPT
{
    return __rhs < __lhs;
}

template<class _CharT, class _Traits, class _Allocator>
inline _LIBCPP_CONSTEXPR_AFTER_CXX17 _LIBCPP_HIDE_FROM_ABI
bool
operator> (const _CharT* __lhs,
           const basic_string<_CharT, _Traits, _Allocator>& __rhs) _NOEXCEPT
{
    return __rhs < __lhs;
}

// operator<=

template<class _CharT, class _Traits, class _Allocator>
inline _LIBCPP_CONSTEXPR_AFTER_CXX17 _LIBCPP_HIDE_FROM_ABI
bool
operator<=(const basic_string<_CharT, _Traits, _Allocator>& __lhs,
           const basic_string<_CharT, _Traits, _Allocator>& __rhs) _NOEXCEPT
{
    return !(__rhs < __lhs);
}

template<class _CharT, class _Traits, class _Allocator>
inline _LIBCPP_CONSTEXPR_AFTER_CXX17 _LIBCPP_HIDE_FROM_ABI
bool
operator<=(const basic_string<_CharT, _Traits, _Allocator>& __lhs,
           const _CharT* __rhs) _NOEXCEPT
{
    return !(__rhs < __lhs);
}

template<class _CharT, class _Traits, class _Allocator>
inline _LIBCPP_CONSTEXPR_AFTER_CXX17 _LIBCPP_HIDE_FROM_ABI
bool
operator<=(const _CharT* __lhs,
           const basic_string<_CharT, _Traits, _Allocator>& __rhs) _NOEXCEPT
{
    return !(__rhs < __lhs);
}

// operator>=

template<class _CharT, class _Traits, class _Allocator>
inline _LIBCPP_CONSTEXPR_AFTER_CXX17 _LIBCPP_HIDE_FROM_ABI
bool
operator>=(const basic_string<_CharT, _Traits, _Allocator>& __lhs,
           const basic_string<_CharT, _Traits, _Allocator>& __rhs) _NOEXCEPT
{
    return !(__lhs < __rhs);
}

template<class _CharT, class _Traits, class _Allocator>
inline _LIBCPP_CONSTEXPR_AFTER_CXX17 _LIBCPP_HIDE_FROM_ABI
bool
operator>=(const basic_string<_CharT, _Traits, _Allocator>& __lhs,
           const _CharT* __rhs) _NOEXCEPT
{
    return !(__lhs < __rhs);
}

template<class _CharT, class _Traits, class _Allocator>
inline _LIBCPP_CONSTEXPR_AFTER_CXX17 _LIBCPP_HIDE_FROM_ABI
bool
operator>=(const _CharT* __lhs,
           const basic_string<_CharT, _Traits, _Allocator>& __rhs) _NOEXCEPT
{
    return !(__lhs < __rhs);
}

// operator +

template<class _CharT, class _Traits, class _Allocator>
_LIBCPP_CONSTEXPR_AFTER_CXX17
basic_string<_CharT, _Traits, _Allocator>
operator+(const basic_string<_CharT, _Traits, _Allocator>& __lhs,
          const basic_string<_CharT, _Traits, _Allocator>& __rhs)
{
    using _String = basic_string<_CharT, _Traits, _Allocator>;
    auto __lhs_sz = __lhs.size();
    auto __rhs_sz = __rhs.size();
    _String __r(__uninitialized_size_tag(),
                __lhs_sz + __rhs_sz,
                _String::__alloc_traits::select_on_container_copy_construction(__lhs.get_allocator()));
    auto __ptr = std::__to_address(__r.__get_pointer());
    _Traits::copy(__ptr, __lhs.data(), __lhs_sz);
    _Traits::copy(__ptr + __lhs_sz, __rhs.data(), __rhs_sz);
    _Traits::assign(__ptr + __lhs_sz + __rhs_sz, 1, _CharT());
    return __r;
}

template<class _CharT, class _Traits, class _Allocator>
_LIBCPP_CONSTEXPR_AFTER_CXX17
basic_string<_CharT, _Traits, _Allocator>
operator+(const _CharT* __lhs , const basic_string<_CharT,_Traits,_Allocator>& __rhs)
{
    using _String = basic_string<_CharT, _Traits, _Allocator>;
    auto __lhs_sz = _Traits::length(__lhs);
    auto __rhs_sz = __rhs.size();
    _String __r(__uninitialized_size_tag(),
                __lhs_sz + __rhs_sz,
                _String::__alloc_traits::select_on_container_copy_construction(__rhs.get_allocator()));
    auto __ptr = std::__to_address(__r.__get_pointer());
    _Traits::copy(__ptr, __lhs, __lhs_sz);
    _Traits::copy(__ptr + __lhs_sz, __rhs.data(), __rhs_sz);
    _Traits::assign(__ptr + __lhs_sz + __rhs_sz, 1, _CharT());
    return __r;
}

template<class _CharT, class _Traits, class _Allocator>
_LIBCPP_CONSTEXPR_AFTER_CXX17
basic_string<_CharT, _Traits, _Allocator>
operator+(_CharT __lhs, const basic_string<_CharT,_Traits,_Allocator>& __rhs)
{
    using _String = basic_string<_CharT, _Traits, _Allocator>;
    typename _String::size_type __rhs_sz = __rhs.size();
    _String __r(__uninitialized_size_tag(),
                __rhs_sz + 1,
                _String::__alloc_traits::select_on_container_copy_construction(__rhs.get_allocator()));
    auto __ptr = std::__to_address(__r.__get_pointer());
    _Traits::assign(__ptr, 1, __lhs);
    _Traits::copy(__ptr + 1, __rhs.data(), __rhs_sz);
    _Traits::assign(__ptr + 1 + __rhs_sz, 1, _CharT());
    return __r;
}

template<class _CharT, class _Traits, class _Allocator>
inline _LIBCPP_CONSTEXPR_AFTER_CXX17
basic_string<_CharT, _Traits, _Allocator>
operator+(const basic_string<_CharT, _Traits, _Allocator>& __lhs, const _CharT* __rhs)
{
    using _String = basic_string<_CharT, _Traits, _Allocator>;
    typename _String::size_type __lhs_sz = __lhs.size();
    typename _String::size_type __rhs_sz = _Traits::length(__rhs);
    _String __r(__uninitialized_size_tag(),
                __lhs_sz + __rhs_sz,
                _String::__alloc_traits::select_on_container_copy_construction(__lhs.get_allocator()));
    auto __ptr = std::__to_address(__r.__get_pointer());
    _Traits::copy(__ptr, __lhs.data(), __lhs_sz);
    _Traits::copy(__ptr + __lhs_sz, __rhs, __rhs_sz);
    _Traits::assign(__ptr + __lhs_sz + __rhs_sz, 1, _CharT());
    return __r;
}

template<class _CharT, class _Traits, class _Allocator>
_LIBCPP_CONSTEXPR_AFTER_CXX17
basic_string<_CharT, _Traits, _Allocator>
operator+(const basic_string<_CharT, _Traits, _Allocator>& __lhs, _CharT __rhs)
{
    using _String = basic_string<_CharT, _Traits, _Allocator>;
    typename _String::size_type __lhs_sz = __lhs.size();
    _String __r(__uninitialized_size_tag(),
                __lhs_sz + 1,
                _String::__alloc_traits::select_on_container_copy_construction(__lhs.get_allocator()));
    auto __ptr = std::__to_address(__r.__get_pointer());
    _Traits::copy(__ptr, __lhs.data(), __lhs_sz);
    _Traits::assign(__ptr + __lhs_sz, 1, __rhs);
    _Traits::assign(__ptr + 1 + __lhs_sz, 1, _CharT());
    return __r;
}

#ifndef _LIBCPP_CXX03_LANG

template<class _CharT, class _Traits, class _Allocator>
inline _LIBCPP_HIDE_FROM_ABI _LIBCPP_CONSTEXPR_AFTER_CXX17
basic_string<_CharT, _Traits, _Allocator>
operator+(basic_string<_CharT, _Traits, _Allocator>&& __lhs, const basic_string<_CharT, _Traits, _Allocator>& __rhs)
{
    return std::move(__lhs.append(__rhs));
}

template<class _CharT, class _Traits, class _Allocator>
inline _LIBCPP_HIDE_FROM_ABI _LIBCPP_CONSTEXPR_AFTER_CXX17
basic_string<_CharT, _Traits, _Allocator>
operator+(const basic_string<_CharT, _Traits, _Allocator>& __lhs, basic_string<_CharT, _Traits, _Allocator>&& __rhs)
{
    return std::move(__rhs.insert(0, __lhs));
}

template<class _CharT, class _Traits, class _Allocator>
inline _LIBCPP_HIDE_FROM_ABI _LIBCPP_CONSTEXPR_AFTER_CXX17
basic_string<_CharT, _Traits, _Allocator>
operator+(basic_string<_CharT, _Traits, _Allocator>&& __lhs, basic_string<_CharT, _Traits, _Allocator>&& __rhs)
{
    return std::move(__lhs.append(__rhs));
}

template<class _CharT, class _Traits, class _Allocator>
inline _LIBCPP_HIDE_FROM_ABI _LIBCPP_CONSTEXPR_AFTER_CXX17
basic_string<_CharT, _Traits, _Allocator>
operator+(const _CharT* __lhs , basic_string<_CharT,_Traits,_Allocator>&& __rhs)
{
    return std::move(__rhs.insert(0, __lhs));
}

template<class _CharT, class _Traits, class _Allocator>
inline _LIBCPP_HIDE_FROM_ABI _LIBCPP_CONSTEXPR_AFTER_CXX17
basic_string<_CharT, _Traits, _Allocator>
operator+(_CharT __lhs, basic_string<_CharT,_Traits,_Allocator>&& __rhs)
{
    __rhs.insert(__rhs.begin(), __lhs);
    return std::move(__rhs);
}

template<class _CharT, class _Traits, class _Allocator>
inline _LIBCPP_HIDE_FROM_ABI _LIBCPP_CONSTEXPR_AFTER_CXX17
basic_string<_CharT, _Traits, _Allocator>
operator+(basic_string<_CharT, _Traits, _Allocator>&& __lhs, const _CharT* __rhs)
{
    return std::move(__lhs.append(__rhs));
}

template<class _CharT, class _Traits, class _Allocator>
inline _LIBCPP_HIDE_FROM_ABI _LIBCPP_CONSTEXPR_AFTER_CXX17
basic_string<_CharT, _Traits, _Allocator>
operator+(basic_string<_CharT, _Traits, _Allocator>&& __lhs, _CharT __rhs)
{
    __lhs.push_back(__rhs);
    return std::move(__lhs);
}

#endif // _LIBCPP_CXX03_LANG

// swap

template<class _CharT, class _Traits, class _Allocator>
inline _LIBCPP_HIDE_FROM_ABI _LIBCPP_CONSTEXPR_AFTER_CXX17
void
swap(basic_string<_CharT, _Traits, _Allocator>& __lhs,
     basic_string<_CharT, _Traits, _Allocator>& __rhs)
     _NOEXCEPT_(_NOEXCEPT_(__lhs.swap(__rhs)))
{
    __lhs.swap(__rhs);
}

_LIBCPP_FUNC_VIS int                stoi  (const string& __str, size_t* __idx = nullptr, int __base = 10);
_LIBCPP_FUNC_VIS long               stol  (const string& __str, size_t* __idx = nullptr, int __base = 10);
_LIBCPP_FUNC_VIS unsigned long      stoul (const string& __str, size_t* __idx = nullptr, int __base = 10);
_LIBCPP_FUNC_VIS long long          stoll (const string& __str, size_t* __idx = nullptr, int __base = 10);
_LIBCPP_FUNC_VIS unsigned long long stoull(const string& __str, size_t* __idx = nullptr, int __base = 10);

_LIBCPP_FUNC_VIS float       stof (const string& __str, size_t* __idx = nullptr);
_LIBCPP_FUNC_VIS double      stod (const string& __str, size_t* __idx = nullptr);
_LIBCPP_FUNC_VIS long double stold(const string& __str, size_t* __idx = nullptr);

_LIBCPP_FUNC_VIS string to_string(int __val);
_LIBCPP_FUNC_VIS string to_string(unsigned __val);
_LIBCPP_FUNC_VIS string to_string(long __val);
_LIBCPP_FUNC_VIS string to_string(unsigned long __val);
_LIBCPP_FUNC_VIS string to_string(long long __val);
_LIBCPP_FUNC_VIS string to_string(unsigned long long __val);
_LIBCPP_FUNC_VIS string to_string(float __val);
_LIBCPP_FUNC_VIS string to_string(double __val);
_LIBCPP_FUNC_VIS string to_string(long double __val);

#ifndef _LIBCPP_HAS_NO_WIDE_CHARACTERS
_LIBCPP_FUNC_VIS int                stoi  (const wstring& __str, size_t* __idx = nullptr, int __base = 10);
_LIBCPP_FUNC_VIS long               stol  (const wstring& __str, size_t* __idx = nullptr, int __base = 10);
_LIBCPP_FUNC_VIS unsigned long      stoul (const wstring& __str, size_t* __idx = nullptr, int __base = 10);
_LIBCPP_FUNC_VIS long long          stoll (const wstring& __str, size_t* __idx = nullptr, int __base = 10);
_LIBCPP_FUNC_VIS unsigned long long stoull(const wstring& __str, size_t* __idx = nullptr, int __base = 10);

_LIBCPP_FUNC_VIS float       stof (const wstring& __str, size_t* __idx = nullptr);
_LIBCPP_FUNC_VIS double      stod (const wstring& __str, size_t* __idx = nullptr);
_LIBCPP_FUNC_VIS long double stold(const wstring& __str, size_t* __idx = nullptr);

_LIBCPP_FUNC_VIS wstring to_wstring(int __val);
_LIBCPP_FUNC_VIS wstring to_wstring(unsigned __val);
_LIBCPP_FUNC_VIS wstring to_wstring(long __val);
_LIBCPP_FUNC_VIS wstring to_wstring(unsigned long __val);
_LIBCPP_FUNC_VIS wstring to_wstring(long long __val);
_LIBCPP_FUNC_VIS wstring to_wstring(unsigned long long __val);
_LIBCPP_FUNC_VIS wstring to_wstring(float __val);
_LIBCPP_FUNC_VIS wstring to_wstring(double __val);
_LIBCPP_FUNC_VIS wstring to_wstring(long double __val);
#endif // _LIBCPP_HAS_NO_WIDE_CHARACTERS

template<class _CharT, class _Traits, class _Allocator>
_LIBCPP_TEMPLATE_DATA_VIS
const typename basic_string<_CharT, _Traits, _Allocator>::size_type
               basic_string<_CharT, _Traits, _Allocator>::npos;

template <class _CharT, class _Allocator>
struct _LIBCPP_TEMPLATE_VIS
    hash<basic_string<_CharT, char_traits<_CharT>, _Allocator> >
    : public __unary_function<basic_string<_CharT, char_traits<_CharT>, _Allocator>, size_t>
{
    size_t
    operator()(const basic_string<_CharT, char_traits<_CharT>, _Allocator>& __val) const _NOEXCEPT
    { return __do_string_hash(__val.data(), __val.data() + __val.size()); }
};

template<class _CharT, class _Traits, class _Allocator>
basic_ostream<_CharT, _Traits>&
operator<<(basic_ostream<_CharT, _Traits>& __os,
           const basic_string<_CharT, _Traits, _Allocator>& __str);

template<class _CharT, class _Traits, class _Allocator>
basic_istream<_CharT, _Traits>&
operator>>(basic_istream<_CharT, _Traits>& __is,
           basic_string<_CharT, _Traits, _Allocator>& __str);

template<class _CharT, class _Traits, class _Allocator>
basic_istream<_CharT, _Traits>&
getline(basic_istream<_CharT, _Traits>& __is,
        basic_string<_CharT, _Traits, _Allocator>& __str, _CharT __dlm);

template<class _CharT, class _Traits, class _Allocator>
inline _LIBCPP_HIDE_FROM_ABI
basic_istream<_CharT, _Traits>&
getline(basic_istream<_CharT, _Traits>& __is,
        basic_string<_CharT, _Traits, _Allocator>& __str);

template<class _CharT, class _Traits, class _Allocator>
inline _LIBCPP_HIDE_FROM_ABI
basic_istream<_CharT, _Traits>&
getline(basic_istream<_CharT, _Traits>&& __is,
        basic_string<_CharT, _Traits, _Allocator>& __str, _CharT __dlm);

template<class _CharT, class _Traits, class _Allocator>
inline _LIBCPP_HIDE_FROM_ABI
basic_istream<_CharT, _Traits>&
getline(basic_istream<_CharT, _Traits>&& __is,
        basic_string<_CharT, _Traits, _Allocator>& __str);

#if _LIBCPP_STD_VER > 17
template <class _CharT, class _Traits, class _Allocator, class _Up>
inline _LIBCPP_HIDE_FROM_ABI
    typename basic_string<_CharT, _Traits, _Allocator>::size_type
    erase(basic_string<_CharT, _Traits, _Allocator>& __str, const _Up& __v) {
  auto __old_size = __str.size();
  __str.erase(std::remove(__str.begin(), __str.end(), __v), __str.end());
  return __old_size - __str.size();
}

template <class _CharT, class _Traits, class _Allocator, class _Predicate>
inline _LIBCPP_HIDE_FROM_ABI
    typename basic_string<_CharT, _Traits, _Allocator>::size_type
    erase_if(basic_string<_CharT, _Traits, _Allocator>& __str,
             _Predicate __pred) {
  auto __old_size = __str.size();
  __str.erase(std::remove_if(__str.begin(), __str.end(), __pred),
              __str.end());
  return __old_size - __str.size();
}
#endif

#ifdef _LIBCPP_ENABLE_DEBUG_MODE

template<class _CharT, class _Traits, class _Allocator>
bool
basic_string<_CharT, _Traits, _Allocator>::__dereferenceable(const const_iterator* __i) const
{
    return data() <= std::__to_address(__i->base()) &&
           std::__to_address(__i->base()) < data() + size();
}

template<class _CharT, class _Traits, class _Allocator>
bool
basic_string<_CharT, _Traits, _Allocator>::__decrementable(const const_iterator* __i) const
{
    return data() < std::__to_address(__i->base()) &&
           std::__to_address(__i->base()) <= data() + size();
}

template<class _CharT, class _Traits, class _Allocator>
bool
basic_string<_CharT, _Traits, _Allocator>::__addable(const const_iterator* __i, ptrdiff_t __n) const
{
    const value_type* __p = std::__to_address(__i->base()) + __n;
    return data() <= __p && __p <= data() + size();
}

template<class _CharT, class _Traits, class _Allocator>
bool
basic_string<_CharT, _Traits, _Allocator>::__subscriptable(const const_iterator* __i, ptrdiff_t __n) const
{
    const value_type* __p = std::__to_address(__i->base()) + __n;
    return data() <= __p && __p < data() + size();
}

#endif // _LIBCPP_ENABLE_DEBUG_MODE

#if _LIBCPP_STD_VER > 11
// Literal suffixes for basic_string [basic.string.literals]
inline namespace literals
{
  inline namespace string_literals
  {
    inline _LIBCPP_HIDE_FROM_ABI _LIBCPP_CONSTEXPR_AFTER_CXX17
    basic_string<char> operator "" s( const char *__str, size_t __len )
    {
        return basic_string<char> (__str, __len);
    }

#ifndef _LIBCPP_HAS_NO_WIDE_CHARACTERS
    inline _LIBCPP_HIDE_FROM_ABI _LIBCPP_CONSTEXPR_AFTER_CXX17
    basic_string<wchar_t> operator "" s( const wchar_t *__str, size_t __len )
    {
        return basic_string<wchar_t> (__str, __len);
    }
#endif

#ifndef _LIBCPP_HAS_NO_CHAR8_T
    inline _LIBCPP_HIDE_FROM_ABI constexpr
    basic_string<char8_t> operator "" s(const char8_t *__str, size_t __len) _NOEXCEPT
    {
        return basic_string<char8_t> (__str, __len);
    }
#endif

    inline _LIBCPP_HIDE_FROM_ABI _LIBCPP_CONSTEXPR_AFTER_CXX17
    basic_string<char16_t> operator "" s( const char16_t *__str, size_t __len )
    {
        return basic_string<char16_t> (__str, __len);
    }

    inline _LIBCPP_HIDE_FROM_ABI _LIBCPP_CONSTEXPR_AFTER_CXX17
    basic_string<char32_t> operator "" s( const char32_t *__str, size_t __len )
    {
        return basic_string<char32_t> (__str, __len);
    }
  } // namespace string_literals
} // namespace literals

#if _LIBCPP_STD_VER > 17
template <>
inline constexpr bool __format::__enable_insertable<std::basic_string<char>> = true;
#ifndef _LIBCPP_HAS_NO_WIDE_CHARACTERS
template <>
inline constexpr bool __format::__enable_insertable<std::basic_string<wchar_t>> = true;
#endif
#endif

#endif

_LIBCPP_END_NAMESPACE_STD

_LIBCPP_POP_MACROS

#endif // _LIBCPP_STRING<|MERGE_RESOLUTION|>--- conflicted
+++ resolved
@@ -555,8 +555,6 @@
 #  include <cwchar>
 #endif
 
-<<<<<<< HEAD
-=======
 #ifndef _LIBCPP_REMOVE_TRANSITIVE_INCLUDES
 #  include <algorithm>
 #  include <functional>
@@ -567,7 +565,6 @@
 #  include <vector>
 #endif
 
->>>>>>> 3de04b6d
 // standard-mandated includes
 
 // [iterator.range]
