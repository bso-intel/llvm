.. include:: ReleaseNotes/20.rst

.. Make sure to reference the non-live release notes in a toctree to avoid Sphinx errors.
.. toctree::
    :hidden:

    ReleaseNotes/18
<<<<<<< HEAD
    ReleaseNotes/20
=======
    ReleaseNotes/19
>>>>>>> 9c4aab8c

.. The release notes are in versioned files, but we make sure to keep publishing
.. them in an unversioned ReleaseNotes.html page for external sites to reference.<|MERGE_RESOLUTION|>--- conflicted
+++ resolved
@@ -5,11 +5,7 @@
     :hidden:
 
     ReleaseNotes/18
-<<<<<<< HEAD
-    ReleaseNotes/20
-=======
     ReleaseNotes/19
->>>>>>> 9c4aab8c
 
 .. The release notes are in versioned files, but we make sure to keep publishing
 .. them in an unversioned ReleaseNotes.html page for external sites to reference.