--- conflicted
+++ resolved
@@ -12,12 +12,6 @@
 #include <rtsan/rtsan_context.h>
 #include <rtsan/rtsan_interceptors.h>
 
-<<<<<<< HEAD
-using namespace __rtsan;
-
-bool __rtsan::rtsan_initialized;
-bool __rtsan::rtsan_init_is_running;
-=======
 #include "sanitizer_common/sanitizer_atomic.h"
 #include "sanitizer_common/sanitizer_mutex.h"
 
@@ -30,22 +24,10 @@
 static void SetInitialized() {
   atomic_store(&rtsan_initialized, 1, memory_order_release);
 }
->>>>>>> 98391913
 
 extern "C" {
 
 SANITIZER_INTERFACE_ATTRIBUTE void __rtsan_init() {
-<<<<<<< HEAD
-  CHECK(!rtsan_init_is_running);
-  if (rtsan_initialized)
-    return;
-  rtsan_init_is_running = true;
-
-  InitializeInterceptors();
-
-  rtsan_init_is_running = false;
-  rtsan_initialized = true;
-=======
   CHECK(!__rtsan_is_initialized());
   InitializeInterceptors();
   SetInitialized();
@@ -66,7 +48,6 @@
 
 SANITIZER_INTERFACE_ATTRIBUTE bool __rtsan_is_initialized() {
   return atomic_load(&rtsan_initialized, memory_order_acquire) == 1;
->>>>>>> 98391913
 }
 
 SANITIZER_INTERFACE_ATTRIBUTE void __rtsan_realtime_enter() {
