--- conflicted
+++ resolved
@@ -561,13 +561,10 @@
 mlir::Value genCPtrOrCFunptrAddr(fir::FirOpBuilder &builder, mlir::Location loc,
                                  mlir::Value cPtr, mlir::Type ty);
 
-<<<<<<< HEAD
-=======
 /// Get the C address value.
 mlir::Value genCPtrOrCFunptrValue(fir::FirOpBuilder &builder,
                                   mlir::Location loc, mlir::Value cPtr);
 
->>>>>>> e7aa6127
 /// Create a fir.box from a fir::ExtendedValue and wrap it in a fir::BoxValue
 /// to keep all the lower bound and explicit parameter information.
 fir::BoxValue createBoxValue(fir::FirOpBuilder &builder, mlir::Location loc,
