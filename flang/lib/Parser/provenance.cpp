//===-- lib/Parser/provenance.cpp -----------------------------------------===//
//
// Part of the LLVM Project, under the Apache License v2.0 with LLVM Exceptions.
// See https://llvm.org/LICENSE.txt for license information.
// SPDX-License-Identifier: Apache-2.0 WITH LLVM-exception
//
//===----------------------------------------------------------------------===//

#include "flang/Parser/provenance.h"
#include "flang/Common/idioms.h"
#include "llvm/Support/raw_ostream.h"
#include <algorithm>
#include <set>
#include <utility>

namespace Fortran::parser {

ProvenanceRangeToOffsetMappings::ProvenanceRangeToOffsetMappings() {}
ProvenanceRangeToOffsetMappings::~ProvenanceRangeToOffsetMappings() {}

void ProvenanceRangeToOffsetMappings::Put(
    ProvenanceRange range, std::size_t offset) {
  auto fromTo{map_.equal_range(range)};
  for (auto iter{fromTo.first}; iter != fromTo.second; ++iter) {
    if (range == iter->first) {
      iter->second = std::min(offset, iter->second);
      return;
    }
  }
  if (fromTo.second != map_.end()) {
    map_.emplace_hint(fromTo.second, range, offset);
  } else {
    map_.emplace(range, offset);
  }
}

std::optional<std::size_t> ProvenanceRangeToOffsetMappings::Map(
    ProvenanceRange range) const {
  auto fromTo{map_.equal_range(range)};
  std::optional<std::size_t> result;
  for (auto iter{fromTo.first}; iter != fromTo.second; ++iter) {
    ProvenanceRange that{iter->first};
    if (that.Contains(range)) {
      std::size_t offset{iter->second + that.MemberOffset(range.start())};
      if (!result || offset < *result) {
        result = offset;
      }
    }
  }
  return result;
}

bool ProvenanceRangeToOffsetMappings::WhollyPrecedes::operator()(
    ProvenanceRange before, ProvenanceRange after) const {
  return before.start() + before.size() <= after.start();
}

void OffsetToProvenanceMappings::clear() { provenanceMap_.clear(); }

void OffsetToProvenanceMappings::swap(OffsetToProvenanceMappings &that) {
  provenanceMap_.swap(that.provenanceMap_);
}

void OffsetToProvenanceMappings::shrink_to_fit() {
  provenanceMap_.shrink_to_fit();
}

std::size_t OffsetToProvenanceMappings::SizeInBytes() const {
  if (provenanceMap_.empty()) {
    return 0;
  } else {
    const ContiguousProvenanceMapping &last{provenanceMap_.back()};
    return last.start + last.range.size();
  }
}

void OffsetToProvenanceMappings::Put(ProvenanceRange range) {
  if (provenanceMap_.empty()) {
    provenanceMap_.push_back({0, range});
  } else {
    ContiguousProvenanceMapping &last{provenanceMap_.back()};
    if (!last.range.AnnexIfPredecessor(range)) {
      provenanceMap_.push_back({last.start + last.range.size(), range});
    }
  }
}

void OffsetToProvenanceMappings::Put(const OffsetToProvenanceMappings &that) {
  for (const auto &map : that.provenanceMap_) {
    Put(map.range);
  }
}

ProvenanceRange OffsetToProvenanceMappings::Map(std::size_t at) const {
  if (provenanceMap_.empty()) {
    CHECK(at == 0);
    return {};
  }
  std::size_t low{0}, count{provenanceMap_.size()};
  while (count > 1) {
    std::size_t mid{low + (count >> 1)};
    if (provenanceMap_[mid].start > at) {
      count = mid - low;
    } else {
      count -= mid - low;
      low = mid;
    }
  }
  std::size_t offset{at - provenanceMap_[low].start};
  return provenanceMap_[low].range.Suffix(offset);
}

void OffsetToProvenanceMappings::RemoveLastBytes(std::size_t bytes) {
  for (; bytes > 0; provenanceMap_.pop_back()) {
    CHECK(!provenanceMap_.empty());
    ContiguousProvenanceMapping &last{provenanceMap_.back()};
    std::size_t chunk{last.range.size()};
    if (bytes < chunk) {
      last.range = last.range.Prefix(chunk - bytes);
      break;
    }
    bytes -= chunk;
  }
}

ProvenanceRangeToOffsetMappings OffsetToProvenanceMappings::Invert(
    const AllSources &allSources) const {
  ProvenanceRangeToOffsetMappings result;
  for (const auto &contig : provenanceMap_) {
    ProvenanceRange range{contig.range};
    while (!range.empty()) {
      ProvenanceRange source{allSources.IntersectionWithSourceFiles(range)};
      if (source.empty()) {
        break;
      }
      result.Put(
          source, contig.start + contig.range.MemberOffset(source.start()));
      Provenance after{source.NextAfter()};
      if (range.Contains(after)) {
        range = range.Suffix(range.MemberOffset(after));
      } else {
        break;
      }
    }
  }
  return result;
}

AllSources::AllSources() : range_{1, 1} {
  // Start the origin_ array with a dummy entry that has a forced provenance,
  // so that provenance offset 0 remains reserved as an uninitialized
  // value.
  origin_.emplace_back(range_, std::string{'?'});
}

AllSources::~AllSources() {}

const char &AllSources::operator[](Provenance at) const {
  const Origin &origin{MapToOrigin(at)};
  return origin[origin.covers.MemberOffset(at)];
}

void AllSources::ClearSearchPath() { searchPath_.clear(); }

void AllSources::AppendSearchPathDirectory(std::string directory) {
  // gfortran and ifort append to current path, PGI prepends
  searchPath_.push_back(directory);
}

const SourceFile *AllSources::OpenPath(
    std::string path, llvm::raw_ostream &error) {
  std::unique_ptr<SourceFile> source{std::make_unique<SourceFile>(encoding_)};
  if (source->Open(path, error)) {
    return ownedSourceFiles_.emplace_back(std::move(source)).get();
  } else {
    return nullptr;
  }
}

const SourceFile *AllSources::Open(std::string path, llvm::raw_ostream &error,
    std::optional<std::string> &&prependPath) {
  std::unique_ptr<SourceFile> source{std::make_unique<SourceFile>(encoding_)};
  if (prependPath) {
    // Set to "." for the initial source file; set to the directory name
    // of the including file for #include "quoted-file" directives &
    // INCLUDE statements.
    searchPath_.emplace_front(std::move(*prependPath));
  }
  std::optional<std::string> found{LocateSourceFile(path, searchPath_)};
  if (prependPath) {
    searchPath_.pop_front();
  }
  if (found) {
    return OpenPath(*found, error);
  } else {
    error << "Source file '" << path << "' was not found";
    return nullptr;
  }
}

const SourceFile *AllSources::ReadStandardInput(llvm::raw_ostream &error) {
  std::unique_ptr<SourceFile> source{std::make_unique<SourceFile>(encoding_)};
  if (source->ReadStandardInput(error)) {
    return ownedSourceFiles_.emplace_back(std::move(source)).get();
  }
  return nullptr;
}

ProvenanceRange AllSources::AddIncludedFile(
    const SourceFile &source, ProvenanceRange from, bool isModule) {
  ProvenanceRange covers{range_.NextAfter(), source.bytes()};
  CHECK(range_.AnnexIfPredecessor(covers));
  CHECK(origin_.back().covers.ImmediatelyPrecedes(covers));
  origin_.emplace_back(covers, source, from, isModule);
  return covers;
}

ProvenanceRange AllSources::AddMacroCall(
    ProvenanceRange def, ProvenanceRange use, const std::string &expansion) {
  ProvenanceRange covers{range_.NextAfter(), expansion.size()};
  CHECK(range_.AnnexIfPredecessor(covers));
  CHECK(origin_.back().covers.ImmediatelyPrecedes(covers));
  origin_.emplace_back(covers, def, use, expansion);
  return covers;
}

ProvenanceRange AllSources::AddCompilerInsertion(std::string text) {
  ProvenanceRange covers{range_.NextAfter(), text.size()};
  CHECK(range_.AnnexIfPredecessor(covers));
  CHECK(origin_.back().covers.ImmediatelyPrecedes(covers));
  origin_.emplace_back(covers, text);
  return covers;
}

static void EmitPrefix(llvm::raw_ostream &o, llvm::raw_ostream::Colors color,
    const std::string &prefix, bool showColors) {
  if (prefix.empty()) {
    return;
  }
  if (showColors) {
    o.changeColor(color, true);
  }
  o << prefix;
  if (showColors) {
    o.resetColor();
  }
}

std::optional<ProvenanceRange> AllSources::GetInclusionInfo(
    const std::optional<ProvenanceRange> &range) const {
<<<<<<< HEAD
  if (!range)
=======
  if (!range || !IsValid(range->start()))
>>>>>>> 98391913
    return std::nullopt;
  const Origin &origin{MapToOrigin(range->start())};

  return common::visit(
      common::visitors{
          [&](const Inclusion &inc) -> std::optional<ProvenanceRange> {
            if (IsValid(origin.replaces) &&
                range_.Contains(origin.replaces.start()))
              return origin.replaces;
            return std::nullopt;
          },
          [&](const auto &) -> std::optional<ProvenanceRange> {
            return std::nullopt;
          },
      },
      origin.u);
}

void AllSources::EmitMessage(llvm::raw_ostream &o,
    const std::optional<ProvenanceRange> &range, const std::string &message,
    const std::string &prefix, llvm::raw_ostream::Colors color,
    bool echoSourceLine) const {
  if (!range) {
    EmitPrefix(o, color, prefix, this->getShowColors());
    o << message << '\n';
    return;
  }
  CHECK(IsValid(*range));
  const Origin &origin{MapToOrigin(range->start())};
  common::visit(
      common::visitors{
          [&](const Inclusion &inc) {
            std::size_t offset{origin.covers.MemberOffset(range->start())};
            SourcePosition pos{inc.source.GetSourcePosition(offset)};
            o << pos.path << ':' << pos.line << ':' << pos.column << ": ";
            EmitPrefix(o, color, prefix, this->getShowColors());
            o << message << '\n';
            if (echoSourceLine) {
              const char *text{inc.source.content().data() +
                  inc.source.GetLineStartOffset(pos.trueLineNumber)};
              o << "  ";
              for (const char *p{text}; *p != '\n'; ++p) {
                o << *p;
              }
              o << "\n  ";
              for (int j{1}; j < pos.column; ++j) {
                char ch{text[j - 1]};
                o << (ch == '\t' ? '\t' : ' ');
              }
              o << '^';
              if (range->size() > 1) {
                auto last{range->start() + range->size() - 1};
                if (&MapToOrigin(last) == &origin) {
                  auto endOffset{origin.covers.MemberOffset(last)};
                  auto endPos{inc.source.GetSourcePosition(endOffset)};
                  if (pos.line == endPos.line) {
                    for (int j{pos.column}; j < endPos.column; ++j) {
                      o << '^';
                    }
                  }
                }
              }
              o << '\n';
            }
            if (IsValid(origin.replaces)) {
              EmitMessage(o, origin.replaces,
                  inc.isModule ? "used here"s : "included here"s, prefix, color,
                  echoSourceLine);
            }
          },
          [&](const Macro &mac) {
            EmitMessage(
                o, origin.replaces, message, prefix, color, echoSourceLine);
            EmitMessage(o, mac.definition, "in a macro defined here", ""s,
                color, echoSourceLine);
            if (echoSourceLine) {
              o << "that expanded to:\n  " << mac.expansion << "\n  ";
              for (std::size_t j{0};
                   origin.covers.OffsetMember(j) < range->start(); ++j) {
                o << (mac.expansion[j] == '\t' ? '\t' : ' ');
              }
              o << "^\n";
            }
          },
          [&](const CompilerInsertion &) {
            EmitPrefix(o, color, prefix, this->getShowColors());
            o << message << '\n';
          },
      },
      origin.u);
}

const SourceFile *AllSources::GetSourceFile(
    Provenance at, std::size_t *offset, bool topLevel) const {
  const Origin &origin{MapToOrigin(at)};
  return common::visit(common::visitors{
                           [&](const Inclusion &inc) {
                             if (topLevel && !origin.replaces.empty()) {
                               return GetSourceFile(
                                   origin.replaces.start(), offset, topLevel);
                             } else {
                               if (offset) {
                                 *offset = origin.covers.MemberOffset(at);
                               }
                               return &inc.source;
                             }
                           },
                           [&](const Macro &) {
                             return GetSourceFile(
                                 origin.replaces.start(), offset);
                           },
                           [offset](const CompilerInsertion &) {
                             if (offset) {
                               *offset = 0;
                             }
                             return static_cast<const SourceFile *>(nullptr);
                           },
                       },
      origin.u);
}

const char *AllSources::GetSource(ProvenanceRange range) const {
  Provenance start{range.start()};
  const Origin &origin{MapToOrigin(start)};
  return origin.covers.Contains(range)
      ? &origin[origin.covers.MemberOffset(start)]
      : nullptr;
}

std::optional<SourcePosition> AllSources::GetSourcePosition(
    Provenance prov) const {
  const Origin &origin{MapToOrigin(prov)};
  return common::visit(
      common::visitors{
          [&](const Inclusion &inc) -> std::optional<SourcePosition> {
            std::size_t offset{origin.covers.MemberOffset(prov)};
            return inc.source.GetSourcePosition(offset);
          },
          [&](const Macro &) {
            return GetSourcePosition(origin.replaces.start());
          },
          [](const CompilerInsertion &) -> std::optional<SourcePosition> {
            return std::nullopt;
          },
      },
      origin.u);
}

std::optional<ProvenanceRange> AllSources::GetFirstFileProvenance() const {
  for (const auto &origin : origin_) {
    if (std::holds_alternative<Inclusion>(origin.u)) {
      return origin.covers;
    }
  }
  return std::nullopt;
}

std::string AllSources::GetPath(Provenance at, bool topLevel) const {
  std::size_t offset{0};
  const SourceFile *source{GetSourceFile(at, &offset, topLevel)};
  return source ? *source->GetSourcePosition(offset).path : ""s;
}

int AllSources::GetLineNumber(Provenance at) const {
  std::size_t offset{0};
  const SourceFile *source{GetSourceFile(at, &offset)};
  return source ? source->GetSourcePosition(offset).line : 0;
}

Provenance AllSources::CompilerInsertionProvenance(char ch) {
  auto iter{compilerInsertionProvenance_.find(ch)};
  if (iter != compilerInsertionProvenance_.end()) {
    return iter->second;
  }
  ProvenanceRange newCharRange{AddCompilerInsertion(std::string{ch})};
  Provenance newCharProvenance{newCharRange.start()};
  compilerInsertionProvenance_.insert(std::make_pair(ch, newCharProvenance));
  return newCharProvenance;
}

ProvenanceRange AllSources::IntersectionWithSourceFiles(
    ProvenanceRange range) const {
  if (range.empty()) {
    return {};
  } else {
    const Origin &origin{MapToOrigin(range.start())};
    if (std::holds_alternative<Inclusion>(origin.u)) {
      return range.Intersection(origin.covers);
    } else {
      auto skip{
          origin.covers.size() - origin.covers.MemberOffset(range.start())};
      return IntersectionWithSourceFiles(range.Suffix(skip));
    }
  }
}

AllSources::Origin::Origin(ProvenanceRange r, const SourceFile &source)
    : u{Inclusion{source}}, covers{r} {}
AllSources::Origin::Origin(ProvenanceRange r, const SourceFile &included,
    ProvenanceRange from, bool isModule)
    : u{Inclusion{included, isModule}}, covers{r}, replaces{from} {}
AllSources::Origin::Origin(ProvenanceRange r, ProvenanceRange def,
    ProvenanceRange use, const std::string &expansion)
    : u{Macro{def, expansion}}, covers{r}, replaces{use} {}
AllSources::Origin::Origin(ProvenanceRange r, const std::string &text)
    : u{CompilerInsertion{text}}, covers{r} {}

const char &AllSources::Origin::operator[](std::size_t n) const {
  return common::visit(
      common::visitors{
          [n](const Inclusion &inc) -> const char & {
            return inc.source.content()[n];
          },
          [n](const Macro &mac) -> const char & { return mac.expansion[n]; },
          [n](const CompilerInsertion &ins) -> const char & {
            return ins.text[n];
          },
      },
      u);
}

const AllSources::Origin &AllSources::MapToOrigin(Provenance at) const {
  CHECK(range_.Contains(at));
  std::size_t low{0}, count{origin_.size()};
  while (count > 1) {
    std::size_t mid{low + (count >> 1)};
    if (at < origin_[mid].covers.start()) {
      count = mid - low;
    } else {
      count -= mid - low;
      low = mid;
    }
  }
  CHECK(origin_[low].covers.Contains(at));
  return origin_[low];
}

Provenance AllSources::GetReplacedProvenance(Provenance provenance) const {
  const Origin &origin{MapToOrigin(provenance)};
  if (std::holds_alternative<Macro>(origin.u)) {
    return origin.replaces.start();
  }
  return provenance;
}

std::optional<ProvenanceRange> CookedSource::GetProvenanceRange(
    CharBlock cookedRange) const {
  if (!AsCharBlock().Contains(cookedRange)) {
    return std::nullopt;
  }
  ProvenanceRange first{provenanceMap_.Map(cookedRange.begin() - &data_[0])};
  if (cookedRange.size() <= first.size()) { // always true when empty
    return first.Prefix(cookedRange.size());
  }
  ProvenanceRange last{provenanceMap_.Map(cookedRange.end() - 1 - &data_[0])};
  if (first.start() <= last.start()) {
    return {ProvenanceRange{first.start(), last.start() - first.start() + 1}};
  } else {
    // cookedRange may start (resp. end) in a macro expansion while it does not
    // end (resp. start) in this macro expansion. Attempt to build a range
    // over the replaced source.
    Provenance firstStart{allSources_.GetReplacedProvenance(first.start())};
    Provenance lastStart{allSources_.GetReplacedProvenance(last.start())};
    if (firstStart <= lastStart) {
      return {ProvenanceRange{firstStart, lastStart - firstStart + 1}};
    } else {
      return std::nullopt;
    }
  }
}

std::optional<CharBlock> CookedSource::GetCharBlock(
    ProvenanceRange range) const {
  CHECK(!invertedMap_.empty() &&
      "CompileProvenanceRangeToOffsetMappings not called");
  if (auto to{invertedMap_.Map(range)}) {
    return CharBlock{data_.c_str() + *to, range.size()};
  } else {
    return std::nullopt;
  }
}

std::size_t CookedSource::BufferedBytes() const { return buffer_.bytes(); }

void CookedSource::Marshal(AllCookedSources &allCookedSources) {
  CHECK(provenanceMap_.SizeInBytes() == buffer_.bytes());
  provenanceMap_.Put(allCookedSources.allSources().AddCompilerInsertion(
      "(after end of source)"));
  data_ = buffer_.Marshal();
  buffer_.clear();
  for (std::size_t ffStart : possibleFixedFormContinuations_) {
    if (ffStart > 0 && ffStart + 1 < data_.size() &&
        data_[ffStart - 1] == '\n' && data_[ffStart] == ' ') {
      // This fixed form include line is the first source line in an
      // #include file (or after an empty one).  Connect it with the previous
      // source line by deleting its terminal newline.
      data_[ffStart - 1] = ' ';
    }
  }
  possibleFixedFormContinuations_.clear();
  allCookedSources.Register(*this);
}

void CookedSource::CompileProvenanceRangeToOffsetMappings(
    AllSources &allSources) {
  if (invertedMap_.empty()) {
    invertedMap_ = provenanceMap_.Invert(allSources);
  }
}

static void DumpRange(llvm::raw_ostream &o, const ProvenanceRange &r) {
  o << "[" << r.start().offset() << ".." << r.Last().offset() << "] ("
    << r.size() << " bytes)";
}

llvm::raw_ostream &ProvenanceRangeToOffsetMappings::Dump(
    llvm::raw_ostream &o) const {
  for (const auto &m : map_) {
    o << "provenances ";
    DumpRange(o, m.first);
    o << " -> offsets [" << m.second << ".." << (m.second + m.first.size() - 1)
      << "]\n";
  }
  return o;
}

llvm::raw_ostream &OffsetToProvenanceMappings::Dump(
    llvm::raw_ostream &o) const {
  for (const ContiguousProvenanceMapping &m : provenanceMap_) {
    std::size_t n{m.range.size()};
    o << "offsets [" << m.start << ".." << (m.start + n - 1)
      << "] -> provenances ";
    DumpRange(o, m.range);
    o << '\n';
  }
  return o;
}

llvm::raw_ostream &AllSources::Dump(llvm::raw_ostream &o) const {
  o << "AllSources range_ ";
  DumpRange(o, range_);
  o << '\n';
  std::set<const SourceFile *> sources;
  for (const Origin &m : origin_) {
    o << "   ";
    DumpRange(o, m.covers);
    o << " -> ";
    common::visit(common::visitors{
                      [&](const Inclusion &inc) {
                        if (inc.isModule) {
                          o << "module ";
                        }
                        o << "file " << inc.source.path();
                        sources.emplace(&inc.source);
                      },
                      [&](const Macro &mac) { o << "macro " << mac.expansion; },
                      [&](const CompilerInsertion &ins) {
                        o << "compiler '" << ins.text << '\'';
                        if (ins.text.length() == 1) {
                          int ch = ins.text[0];
                          o << "(0x";
                          o.write_hex(ch & 0xff) << ")";
                        }
                      },
                  },
        m.u);
    if (IsValid(m.replaces)) {
      o << " replaces ";
      DumpRange(o, m.replaces);
    }
    o << '\n';
  }
  for (const SourceFile *sf : sources) {
    sf->Dump(o);
  }
  return o;
}

llvm::raw_ostream &CookedSource::Dump(llvm::raw_ostream &o) const {
  o << "CookedSource::provenanceMap_:\n";
  provenanceMap_.Dump(o);
  o << "CookedSource::invertedMap_:\n";
  invertedMap_.Dump(o);
  return o;
}

AllCookedSources::AllCookedSources(AllSources &s) : allSources_{s} {}
AllCookedSources::~AllCookedSources() {}

CookedSource &AllCookedSources::NewCookedSource() {
  return cooked_.emplace_back(allSources_);
}

const CookedSource *AllCookedSources::Find(CharBlock x) const {
  auto pair{index_.equal_range(x)};
  for (auto iter{pair.first}; iter != pair.second; ++iter) {
    if (iter->second.AsCharBlock().Contains(x)) {
      return &iter->second;
    }
  }
  return nullptr;
}

std::optional<ProvenanceRange> AllCookedSources::GetProvenanceRange(
    CharBlock cb) const {
  if (const CookedSource * c{Find(cb)}) {
    return c->GetProvenanceRange(cb);
  } else {
    return std::nullopt;
  }
}

std::optional<CharBlock> AllCookedSources::GetCharBlockFromLineAndColumns(
    int line, int startColumn, int endColumn) const {
  // 2nd column is exclusive, meaning it is target column + 1.
  CHECK(line > 0 && startColumn > 0 && endColumn > 0);
  CHECK(startColumn < endColumn);
  auto provenanceStart{allSources_.GetFirstFileProvenance().value().start()};
  if (auto sourceFile{allSources_.GetSourceFile(provenanceStart)}) {
    CHECK(line <= static_cast<int>(sourceFile->lines()));
    return GetCharBlock(ProvenanceRange(sourceFile->GetLineStartOffset(line) +
            provenanceStart.offset() + startColumn - 1,
        endColumn - startColumn));
  }
  return std::nullopt;
}

std::optional<std::pair<SourcePosition, SourcePosition>>
AllCookedSources::GetSourcePositionRange(CharBlock cookedRange) const {
  if (auto range{GetProvenanceRange(cookedRange)}) {
    if (auto firstOffset{allSources_.GetSourcePosition(range->start())}) {
      if (auto secondOffset{
              allSources_.GetSourcePosition(range->start() + range->size())}) {
        return std::pair{*firstOffset, *secondOffset};
      }
    }
  }
  return std::nullopt;
}

std::optional<CharBlock> AllCookedSources::GetCharBlock(
    ProvenanceRange range) const {
  for (const auto &c : cooked_) {
    if (auto result{c.GetCharBlock(range)}) {
      return result;
    }
  }
  return std::nullopt;
}

void AllCookedSources::Dump(llvm::raw_ostream &o) const {
  o << "AllSources:\n";
  allSources_.Dump(o);
  for (const auto &c : cooked_) {
    c.Dump(o);
  }
}

bool AllCookedSources::Precedes(CharBlock x, CharBlock y) const {
  if (const CookedSource * xSource{Find(x)}) {
    if (xSource->AsCharBlock().Contains(y)) {
      return x.begin() < y.begin();
    } else if (const CookedSource * ySource{Find(y)}) {
      return xSource->number() < ySource->number();
    } else {
      return true; // by fiat, all cooked source < anything outside
    }
  } else if (Find(y)) {
    return false;
  } else {
    // Both names are compiler-created (SaveTempName).
    return x < y;
  }
}

void AllCookedSources::Register(CookedSource &cooked) {
  index_.emplace(cooked.AsCharBlock(), cooked);
  cooked.set_number(static_cast<int>(index_.size()));
}

} // namespace Fortran::parser<|MERGE_RESOLUTION|>--- conflicted
+++ resolved
@@ -248,11 +248,7 @@
 
 std::optional<ProvenanceRange> AllSources::GetInclusionInfo(
     const std::optional<ProvenanceRange> &range) const {
-<<<<<<< HEAD
-  if (!range)
-=======
   if (!range || !IsValid(range->start()))
->>>>>>> 98391913
     return std::nullopt;
   const Origin &origin{MapToOrigin(range->start())};
 
