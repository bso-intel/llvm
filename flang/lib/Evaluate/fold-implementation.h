//===-- lib/Evaluate/fold-implementation.h --------------------------------===//
//
// Part of the LLVM Project, under the Apache License v2.0 with LLVM Exceptions.
// See https://llvm.org/LICENSE.txt for license information.
// SPDX-License-Identifier: Apache-2.0 WITH LLVM-exception
//
//===----------------------------------------------------------------------===//

#ifndef FORTRAN_EVALUATE_FOLD_IMPLEMENTATION_H_
#define FORTRAN_EVALUATE_FOLD_IMPLEMENTATION_H_

#include "character.h"
#include "host.h"
#include "int-power.h"
#include "flang/Common/indirection.h"
#include "flang/Common/template.h"
#include "flang/Common/unwrap.h"
#include "flang/Evaluate/characteristics.h"
#include "flang/Evaluate/common.h"
#include "flang/Evaluate/constant.h"
#include "flang/Evaluate/expression.h"
#include "flang/Evaluate/fold.h"
#include "flang/Evaluate/formatting.h"
#include "flang/Evaluate/intrinsics-library.h"
#include "flang/Evaluate/intrinsics.h"
#include "flang/Evaluate/shape.h"
#include "flang/Evaluate/tools.h"
#include "flang/Evaluate/traverse.h"
#include "flang/Evaluate/type.h"
#include "flang/Parser/message.h"
#include "flang/Semantics/scope.h"
#include "flang/Semantics/symbol.h"
#include "flang/Semantics/tools.h"
#include <algorithm>
#include <cmath>
#include <complex>
#include <cstdio>
#include <optional>
#include <type_traits>
#include <variant>

// Some environments, viz. clang on Darwin, allow the macro HUGE
// to leak out of <math.h> even when it is never directly included.
#undef HUGE

namespace Fortran::evaluate {

// Utilities
template <typename T> class Folder {
public:
  explicit Folder(FoldingContext &c) : context_{c} {}
  std::optional<Constant<T>> GetNamedConstant(const Symbol &);
  std::optional<Constant<T>> ApplySubscripts(const Constant<T> &array,
      const std::vector<Constant<SubscriptInteger>> &subscripts);
  std::optional<Constant<T>> ApplyComponent(Constant<SomeDerived> &&,
      const Symbol &component,
      const std::vector<Constant<SubscriptInteger>> * = nullptr);
  std::optional<Constant<T>> GetConstantComponent(
      Component &, const std::vector<Constant<SubscriptInteger>> * = nullptr);
  std::optional<Constant<T>> Folding(ArrayRef &);
  Expr<T> Folding(Designator<T> &&);
  Constant<T> *Folding(std::optional<ActualArgument> &);

  Expr<T> CSHIFT(FunctionRef<T> &&);
  Expr<T> EOSHIFT(FunctionRef<T> &&);
  Expr<T> PACK(FunctionRef<T> &&);
  Expr<T> RESHAPE(FunctionRef<T> &&);
<<<<<<< HEAD
=======
  Expr<T> TRANSPOSE(FunctionRef<T> &&);
  Expr<T> UNPACK(FunctionRef<T> &&);
>>>>>>> ce42012e

private:
  FoldingContext &context_;
};

std::optional<Constant<SubscriptInteger>> GetConstantSubscript(
    FoldingContext &, Subscript &, const NamedEntity &, int dim);

// Helper to use host runtime on scalars for folding.
template <typename TR, typename... TA>
std::optional<std::function<Scalar<TR>(FoldingContext &, Scalar<TA>...)>>
GetHostRuntimeWrapper(const std::string &name) {
  std::vector<DynamicType> argTypes{TA{}.GetType()...};
  if (auto hostWrapper{GetHostRuntimeWrapper(name, TR{}.GetType(), argTypes)}) {
    return [hostWrapper](
               FoldingContext &context, Scalar<TA>... args) -> Scalar<TR> {
      std::vector<Expr<SomeType>> genericArgs{
          AsGenericExpr(Constant<TA>{args})...};
      return GetScalarConstantValue<TR>(
          (*hostWrapper)(context, std::move(genericArgs)))
          .value();
    };
  }
  return std::nullopt;
}

// FoldOperation() rewrites expression tree nodes.
// If there is any possibility that the rewritten node will
// not have the same representation type, the result of
// FoldOperation() will be packaged in an Expr<> of the same
// specific type.

// no-op base case
template <typename A>
common::IfNoLvalue<Expr<ResultType<A>>, A> FoldOperation(
    FoldingContext &, A &&x) {
  static_assert(!std::is_same_v<A, Expr<ResultType<A>>>,
      "call Fold() instead for Expr<>");
  return Expr<ResultType<A>>{std::move(x)};
}

Component FoldOperation(FoldingContext &, Component &&);
NamedEntity FoldOperation(FoldingContext &, NamedEntity &&);
Triplet FoldOperation(FoldingContext &, Triplet &&);
Subscript FoldOperation(FoldingContext &, Subscript &&);
ArrayRef FoldOperation(FoldingContext &, ArrayRef &&);
CoarrayRef FoldOperation(FoldingContext &, CoarrayRef &&);
DataRef FoldOperation(FoldingContext &, DataRef &&);
Substring FoldOperation(FoldingContext &, Substring &&);
ComplexPart FoldOperation(FoldingContext &, ComplexPart &&);

template <typename T>
Expr<T> FoldOperation(FoldingContext &context, FunctionRef<T> &&);
template <int KIND>
Expr<Type<TypeCategory::Integer, KIND>> FoldIntrinsicFunction(
    FoldingContext &context, FunctionRef<Type<TypeCategory::Integer, KIND>> &&);
template <int KIND>
Expr<Type<TypeCategory::Real, KIND>> FoldIntrinsicFunction(
    FoldingContext &context, FunctionRef<Type<TypeCategory::Real, KIND>> &&);
template <int KIND>
Expr<Type<TypeCategory::Complex, KIND>> FoldIntrinsicFunction(
    FoldingContext &context, FunctionRef<Type<TypeCategory::Complex, KIND>> &&);
template <int KIND>
Expr<Type<TypeCategory::Logical, KIND>> FoldIntrinsicFunction(
    FoldingContext &context, FunctionRef<Type<TypeCategory::Logical, KIND>> &&);

template <typename T>
Expr<T> FoldOperation(FoldingContext &context, Designator<T> &&designator) {
  return Folder<T>{context}.Folding(std::move(designator));
}

Expr<TypeParamInquiry::Result> FoldOperation(
    FoldingContext &, TypeParamInquiry &&);
Expr<ImpliedDoIndex::Result> FoldOperation(
    FoldingContext &context, ImpliedDoIndex &&);
template <typename T>
Expr<T> FoldOperation(FoldingContext &, ArrayConstructor<T> &&);
Expr<SomeDerived> FoldOperation(FoldingContext &, StructureConstructor &&);

template <typename T>
std::optional<Constant<T>> Folder<T>::GetNamedConstant(const Symbol &symbol0) {
  const Symbol &symbol{ResolveAssociations(symbol0)};
  if (IsNamedConstant(symbol)) {
    if (const auto *object{
            symbol.detailsIf<semantics::ObjectEntityDetails>()}) {
      if (const auto *constant{UnwrapConstantValue<T>(object->init())}) {
        return *constant;
      }
    }
  }
  return std::nullopt;
}

template <typename T>
std::optional<Constant<T>> Folder<T>::Folding(ArrayRef &aRef) {
  std::vector<Constant<SubscriptInteger>> subscripts;
  int dim{0};
  for (Subscript &ss : aRef.subscript()) {
    if (auto constant{GetConstantSubscript(context_, ss, aRef.base(), dim++)}) {
      subscripts.emplace_back(std::move(*constant));
    } else {
      return std::nullopt;
    }
  }
  if (Component * component{aRef.base().UnwrapComponent()}) {
    return GetConstantComponent(*component, &subscripts);
  } else if (std::optional<Constant<T>> array{
                 GetNamedConstant(aRef.base().GetLastSymbol())}) {
    return ApplySubscripts(*array, subscripts);
  } else {
    return std::nullopt;
  }
}

template <typename T>
std::optional<Constant<T>> Folder<T>::ApplySubscripts(const Constant<T> &array,
    const std::vector<Constant<SubscriptInteger>> &subscripts) {
  const auto &shape{array.shape()};
  const auto &lbounds{array.lbounds()};
  int rank{GetRank(shape)};
  CHECK(rank == static_cast<int>(subscripts.size()));
  std::size_t elements{1};
  ConstantSubscripts resultShape;
  ConstantSubscripts ssLB;
  for (const auto &ss : subscripts) {
    CHECK(ss.Rank() <= 1);
    if (ss.Rank() == 1) {
      resultShape.push_back(static_cast<ConstantSubscript>(ss.size()));
      elements *= ss.size();
      ssLB.push_back(ss.lbounds().front());
    }
  }
  ConstantSubscripts ssAt(rank, 0), at(rank, 0), tmp(1, 0);
  std::vector<Scalar<T>> values;
  while (elements-- > 0) {
    bool increment{true};
    int k{0};
    for (int j{0}; j < rank; ++j) {
      if (subscripts[j].Rank() == 0) {
        at[j] = subscripts[j].GetScalarValue().value().ToInt64();
      } else {
        CHECK(k < GetRank(resultShape));
        tmp[0] = ssLB.at(k) + ssAt.at(k);
        at[j] = subscripts[j].At(tmp).ToInt64();
        if (increment) {
          if (++ssAt[k] == resultShape[k]) {
            ssAt[k] = 0;
          } else {
            increment = false;
          }
        }
        ++k;
      }
      if (at[j] < lbounds[j] || at[j] >= lbounds[j] + shape[j]) {
        context_.messages().Say(
            "Subscript value (%jd) is out of range on dimension %d in reference to a constant array value"_err_en_US,
            at[j], j + 1);
        return std::nullopt;
      }
    }
    values.emplace_back(array.At(at));
    CHECK(!increment || elements == 0);
    CHECK(k == GetRank(resultShape));
  }
  if constexpr (T::category == TypeCategory::Character) {
    return Constant<T>{array.LEN(), std::move(values), std::move(resultShape)};
  } else if constexpr (std::is_same_v<T, SomeDerived>) {
    return Constant<T>{array.result().derivedTypeSpec(), std::move(values),
        std::move(resultShape)};
  } else {
    return Constant<T>{std::move(values), std::move(resultShape)};
  }
}

template <typename T>
std::optional<Constant<T>> Folder<T>::ApplyComponent(
    Constant<SomeDerived> &&structures, const Symbol &component,
    const std::vector<Constant<SubscriptInteger>> *subscripts) {
  if (auto scalar{structures.GetScalarValue()}) {
    if (std::optional<Expr<SomeType>> expr{scalar->Find(component)}) {
      if (const Constant<T> *value{UnwrapConstantValue<T>(expr.value())}) {
        if (!subscripts) {
          return std::move(*value);
        } else {
          return ApplySubscripts(*value, *subscripts);
        }
      }
    }
  } else {
    // A(:)%scalar_component & A(:)%array_component(subscripts)
    std::unique_ptr<ArrayConstructor<T>> array;
    if (structures.empty()) {
      return std::nullopt;
    }
    ConstantSubscripts at{structures.lbounds()};
    do {
      StructureConstructor scalar{structures.At(at)};
      if (std::optional<Expr<SomeType>> expr{scalar.Find(component)}) {
        if (const Constant<T> *value{UnwrapConstantValue<T>(expr.value())}) {
          if (!array.get()) {
            // This technique ensures that character length or derived type
            // information is propagated to the array constructor.
            auto *typedExpr{UnwrapExpr<Expr<T>>(expr.value())};
            CHECK(typedExpr);
            array = std::make_unique<ArrayConstructor<T>>(*typedExpr);
          }
          if (subscripts) {
            if (auto element{ApplySubscripts(*value, *subscripts)}) {
              CHECK(element->Rank() == 0);
              array->Push(Expr<T>{std::move(*element)});
            } else {
              return std::nullopt;
            }
          } else {
            CHECK(value->Rank() == 0);
            array->Push(Expr<T>{*value});
          }
        } else {
          return std::nullopt;
        }
      }
    } while (structures.IncrementSubscripts(at));
    // Fold the ArrayConstructor<> into a Constant<>.
    CHECK(array);
    Expr<T> result{Fold(context_, Expr<T>{std::move(*array)})};
    if (auto *constant{UnwrapConstantValue<T>(result)}) {
      return constant->Reshape(common::Clone(structures.shape()));
    }
  }
  return std::nullopt;
}

template <typename T>
std::optional<Constant<T>> Folder<T>::GetConstantComponent(Component &component,
    const std::vector<Constant<SubscriptInteger>> *subscripts) {
  if (std::optional<Constant<SomeDerived>> structures{std::visit(
          common::visitors{
              [&](const Symbol &symbol) {
                return Folder<SomeDerived>{context_}.GetNamedConstant(symbol);
              },
              [&](ArrayRef &aRef) {
                return Folder<SomeDerived>{context_}.Folding(aRef);
              },
              [&](Component &base) {
                return Folder<SomeDerived>{context_}.GetConstantComponent(base);
              },
              [&](CoarrayRef &) {
                return std::optional<Constant<SomeDerived>>{};
              },
          },
          component.base().u)}) {
    return ApplyComponent(
        std::move(*structures), component.GetLastSymbol(), subscripts);
  } else {
    return std::nullopt;
  }
}

template <typename T> Expr<T> Folder<T>::Folding(Designator<T> &&designator) {
  if constexpr (T::category == TypeCategory::Character) {
    if (auto *substring{common::Unwrap<Substring>(designator.u)}) {
      if (std::optional<Expr<SomeCharacter>> folded{
              substring->Fold(context_)}) {
        if (auto value{GetScalarConstantValue<T>(*folded)}) {
          return Expr<T>{*value};
        }
      }
      if (auto length{ToInt64(Fold(context_, substring->LEN()))}) {
        if (*length == 0) {
          return Expr<T>{Constant<T>{Scalar<T>{}}};
        }
      }
    }
  }
  return std::visit(
      common::visitors{
          [&](SymbolRef &&symbol) {
            if (auto constant{GetNamedConstant(*symbol)}) {
              return Expr<T>{std::move(*constant)};
            }
            return Expr<T>{std::move(designator)};
          },
          [&](ArrayRef &&aRef) {
            aRef = FoldOperation(context_, std::move(aRef));
            if (auto c{Folding(aRef)}) {
              return Expr<T>{std::move(*c)};
            } else {
              return Expr<T>{Designator<T>{std::move(aRef)}};
            }
          },
          [&](Component &&component) {
            component = FoldOperation(context_, std::move(component));
            if (auto c{GetConstantComponent(component)}) {
              return Expr<T>{std::move(*c)};
            } else {
              return Expr<T>{Designator<T>{std::move(component)}};
            }
          },
          [&](auto &&x) {
            return Expr<T>{
                Designator<T>{FoldOperation(context_, std::move(x))}};
          },
      },
      std::move(designator.u));
}

// Apply type conversion and re-folding if necessary.
// This is where BOZ arguments are converted.
template <typename T>
Constant<T> *Folder<T>::Folding(std::optional<ActualArgument> &arg) {
  if (auto *expr{UnwrapExpr<Expr<SomeType>>(arg)}) {
    if (!UnwrapExpr<Expr<T>>(*expr)) {
      if (auto converted{ConvertToType(T::GetType(), std::move(*expr))}) {
        *expr = Fold(context_, std::move(*converted));
      }
    }
    return UnwrapConstantValue<T>(*expr);
  }
  return nullptr;
}

template <typename... A, std::size_t... I>
std::optional<std::tuple<const Constant<A> *...>> GetConstantArgumentsHelper(
    FoldingContext &context, ActualArguments &arguments,
    std::index_sequence<I...>) {
  static_assert(
      (... && IsSpecificIntrinsicType<A>)); // TODO derived types for MERGE?
  static_assert(sizeof...(A) > 0);
  std::tuple<const Constant<A> *...> args{
      Folder<A>{context}.Folding(arguments.at(I))...};
  if ((... && (std::get<I>(args)))) {
    return args;
  } else {
    return std::nullopt;
  }
}

template <typename... A>
std::optional<std::tuple<const Constant<A> *...>> GetConstantArguments(
    FoldingContext &context, ActualArguments &args) {
  return GetConstantArgumentsHelper<A...>(
      context, args, std::index_sequence_for<A...>{});
}

template <typename... A, std::size_t... I>
std::optional<std::tuple<Scalar<A>...>> GetScalarConstantArgumentsHelper(
    FoldingContext &context, ActualArguments &args, std::index_sequence<I...>) {
  if (auto constArgs{GetConstantArguments<A...>(context, args)}) {
    return std::tuple<Scalar<A>...>{
        std::get<I>(*constArgs)->GetScalarValue().value()...};
  } else {
    return std::nullopt;
  }
}

template <typename... A>
std::optional<std::tuple<Scalar<A>...>> GetScalarConstantArguments(
    FoldingContext &context, ActualArguments &args) {
  return GetScalarConstantArgumentsHelper<A...>(
      context, args, std::index_sequence_for<A...>{});
}

// helpers to fold intrinsic function references
// Define callable types used in a common utility that
// takes care of array and cast/conversion aspects for elemental intrinsics

template <typename TR, typename... TArgs>
using ScalarFunc = std::function<Scalar<TR>(const Scalar<TArgs> &...)>;
template <typename TR, typename... TArgs>
using ScalarFuncWithContext =
    std::function<Scalar<TR>(FoldingContext &, const Scalar<TArgs> &...)>;

template <template <typename, typename...> typename WrapperType, typename TR,
    typename... TA, std::size_t... I>
Expr<TR> FoldElementalIntrinsicHelper(FoldingContext &context,
    FunctionRef<TR> &&funcRef, WrapperType<TR, TA...> func,
    std::index_sequence<I...>) {
  if (std::optional<std::tuple<const Constant<TA> *...>> args{
          GetConstantArguments<TA...>(context, funcRef.arguments())}) {
    // Compute the shape of the result based on shapes of arguments
    ConstantSubscripts shape;
    int rank{0};
    const ConstantSubscripts *shapes[]{&std::get<I>(*args)->shape()...};
    const int ranks[]{std::get<I>(*args)->Rank()...};
    for (unsigned int i{0}; i < sizeof...(TA); ++i) {
      if (ranks[i] > 0) {
        if (rank == 0) {
          rank = ranks[i];
          shape = *shapes[i];
        } else {
          if (shape != *shapes[i]) {
            // TODO: Rank compatibility was already checked but it seems to be
            // the first place where the actual shapes are checked to be the
            // same. Shouldn't this be checked elsewhere so that this is also
            // checked for non constexpr call to elemental intrinsics function?
            context.messages().Say(
                "Arguments in elemental intrinsic function are not conformable"_err_en_US);
            return Expr<TR>{std::move(funcRef)};
          }
        }
      }
    }
    CHECK(rank == GetRank(shape));

    // Compute all the scalar values of the results
    std::vector<Scalar<TR>> results;
    if (TotalElementCount(shape) > 0) {
      ConstantBounds bounds{shape};
      ConstantSubscripts resultIndex(rank, 1);
      ConstantSubscripts argIndex[]{std::get<I>(*args)->lbounds()...};
      do {
        if constexpr (std::is_same_v<WrapperType<TR, TA...>,
                          ScalarFuncWithContext<TR, TA...>>) {
          results.emplace_back(
              func(context, std::get<I>(*args)->At(argIndex[I])...));
        } else if constexpr (std::is_same_v<WrapperType<TR, TA...>,
                                 ScalarFunc<TR, TA...>>) {
          results.emplace_back(func(std::get<I>(*args)->At(argIndex[I])...));
        }
        (std::get<I>(*args)->IncrementSubscripts(argIndex[I]), ...);
      } while (bounds.IncrementSubscripts(resultIndex));
    }
    // Build and return constant result
    if constexpr (TR::category == TypeCategory::Character) {
      auto len{static_cast<ConstantSubscript>(
          results.size() ? results[0].length() : 0)};
      return Expr<TR>{Constant<TR>{len, std::move(results), std::move(shape)}};
    } else {
      return Expr<TR>{Constant<TR>{std::move(results), std::move(shape)}};
    }
  }
  return Expr<TR>{std::move(funcRef)};
}

template <typename TR, typename... TA>
Expr<TR> FoldElementalIntrinsic(FoldingContext &context,
    FunctionRef<TR> &&funcRef, ScalarFunc<TR, TA...> func) {
  return FoldElementalIntrinsicHelper<ScalarFunc, TR, TA...>(
      context, std::move(funcRef), func, std::index_sequence_for<TA...>{});
}
template <typename TR, typename... TA>
Expr<TR> FoldElementalIntrinsic(FoldingContext &context,
    FunctionRef<TR> &&funcRef, ScalarFuncWithContext<TR, TA...> func) {
  return FoldElementalIntrinsicHelper<ScalarFuncWithContext, TR, TA...>(
      context, std::move(funcRef), func, std::index_sequence_for<TA...>{});
}

std::optional<std::int64_t> GetInt64Arg(const std::optional<ActualArgument> &);
std::optional<std::int64_t> GetInt64ArgOr(
    const std::optional<ActualArgument> &, std::int64_t defaultValue);

template <typename A, typename B>
std::optional<std::vector<A>> GetIntegerVector(const B &x) {
  static_assert(std::is_integral_v<A>);
  if (const auto *someInteger{UnwrapExpr<Expr<SomeInteger>>(x)}) {
    return std::visit(
        [](const auto &typedExpr) -> std::optional<std::vector<A>> {
          using T = ResultType<decltype(typedExpr)>;
          if (const auto *constant{UnwrapConstantValue<T>(typedExpr)}) {
            if (constant->Rank() == 1) {
              std::vector<A> result;
              for (const auto &value : constant->values()) {
                result.push_back(static_cast<A>(value.ToInt64()));
              }
              return result;
            }
          }
          return std::nullopt;
        },
        someInteger->u);
  }
  return std::nullopt;
}

// Transform an intrinsic function reference that contains user errors
// into an intrinsic with the same characteristic but the "invalid" name.
// This to prevent generating warnings over and over if the expression
// gets re-folded.
template <typename T> Expr<T> MakeInvalidIntrinsic(FunctionRef<T> &&funcRef) {
  SpecificIntrinsic invalid{std::get<SpecificIntrinsic>(funcRef.proc().u)};
  invalid.name = IntrinsicProcTable::InvalidName;
  return Expr<T>{FunctionRef<T>{ProcedureDesignator{std::move(invalid)},
      ActualArguments{std::move(funcRef.arguments())}}};
}

template <typename T> Expr<T> Folder<T>::CSHIFT(FunctionRef<T> &&funcRef) {
  auto args{funcRef.arguments()};
  CHECK(args.size() == 3);
  const auto *array{UnwrapConstantValue<T>(args[0])};
  const auto *shiftExpr{UnwrapExpr<Expr<SomeInteger>>(args[1])};
  auto dim{GetInt64ArgOr(args[2], 1)};
  if (!array || !shiftExpr || !dim) {
    return Expr<T>{std::move(funcRef)};
  }
  auto convertedShift{Fold(context_,
      ConvertToType<SubscriptInteger>(Expr<SomeInteger>{*shiftExpr}))};
  const auto *shift{UnwrapConstantValue<SubscriptInteger>(convertedShift)};
  if (!shift) {
    return Expr<T>{std::move(funcRef)};
  }
  // Arguments are constant
  if (*dim < 1 || *dim > array->Rank()) {
    context_.messages().Say("Invalid 'dim=' argument (%jd) in CSHIFT"_err_en_US,
        static_cast<std::intmax_t>(*dim));
  } else if (shift->Rank() > 0 && shift->Rank() != array->Rank() - 1) {
    // message already emitted from intrinsic look-up
  } else {
    int rank{array->Rank()};
    int zbDim{static_cast<int>(*dim) - 1};
    bool ok{true};
    if (shift->Rank() > 0) {
      int k{0};
      for (int j{0}; j < rank; ++j) {
        if (j != zbDim) {
          if (array->shape()[j] != shift->shape()[k]) {
            context_.messages().Say(
                "Invalid 'shift=' argument in CSHIFT: extent on dimension %d is %jd but must be %jd"_err_en_US,
                k + 1, static_cast<std::intmax_t>(shift->shape()[k]),
                static_cast<std::intmax_t>(array->shape()[j]));
            ok = false;
          }
          ++k;
        }
      }
    }
    if (ok) {
      std::vector<Scalar<T>> resultElements;
      ConstantSubscripts arrayAt{array->lbounds()};
      ConstantSubscript dimLB{arrayAt[zbDim]};
      ConstantSubscript dimExtent{array->shape()[zbDim]};
      ConstantSubscripts shiftAt{shift->lbounds()};
      for (auto n{GetSize(array->shape())}; n > 0; n -= dimExtent) {
        ConstantSubscript shiftCount{shift->At(shiftAt).ToInt64()};
        ConstantSubscript zbDimIndex{shiftCount % dimExtent};
        if (zbDimIndex < 0) {
          zbDimIndex += dimExtent;
        }
        for (ConstantSubscript j{0}; j < dimExtent; ++j) {
          arrayAt[zbDim] = dimLB + zbDimIndex;
          resultElements.push_back(array->At(arrayAt));
          if (++zbDimIndex == dimExtent) {
            zbDimIndex = 0;
          }
        }
        arrayAt[zbDim] = dimLB + dimExtent - 1;
        array->IncrementSubscripts(arrayAt);
        shift->IncrementSubscripts(shiftAt);
      }
      return Expr<T>{PackageConstant<T>(
          std::move(resultElements), *array, array->shape())};
    }
  }
  // Invalid, prevent re-folding
  return MakeInvalidIntrinsic(std::move(funcRef));
}

template <typename T> Expr<T> Folder<T>::EOSHIFT(FunctionRef<T> &&funcRef) {
  auto args{funcRef.arguments()};
  CHECK(args.size() == 4);
  const auto *array{UnwrapConstantValue<T>(args[0])};
  const auto *shiftExpr{UnwrapExpr<Expr<SomeInteger>>(args[1])};
  auto dim{GetInt64ArgOr(args[3], 1)};
  if (!array || !shiftExpr || !dim) {
    return Expr<T>{std::move(funcRef)};
  }
  // Apply type conversions to the shift= and boundary= arguments.
  auto convertedShift{Fold(context_,
      ConvertToType<SubscriptInteger>(Expr<SomeInteger>{*shiftExpr}))};
  const auto *shift{UnwrapConstantValue<SubscriptInteger>(convertedShift)};
  if (!shift) {
    return Expr<T>{std::move(funcRef)};
  }
  const Constant<T> *boundary{nullptr};
  std::optional<Expr<SomeType>> convertedBoundary;
  if (const auto *boundaryExpr{UnwrapExpr<Expr<SomeType>>(args[2])}) {
    convertedBoundary = Fold(context_,
        ConvertToType(array->GetType(), Expr<SomeType>{*boundaryExpr}));
    boundary = UnwrapExpr<Constant<T>>(convertedBoundary);
    if (!boundary) {
      return Expr<T>{std::move(funcRef)};
    }
  }
  // Arguments are constant
  if (*dim < 1 || *dim > array->Rank()) {
    context_.messages().Say(
        "Invalid 'dim=' argument (%jd) in EOSHIFT"_err_en_US,
        static_cast<std::intmax_t>(*dim));
  } else if (shift->Rank() > 0 && shift->Rank() != array->Rank() - 1) {
    // message already emitted from intrinsic look-up
  } else if (boundary && boundary->Rank() > 0 &&
      boundary->Rank() != array->Rank() - 1) {
    // ditto
  } else {
    int rank{array->Rank()};
    int zbDim{static_cast<int>(*dim) - 1};
    bool ok{true};
    if (shift->Rank() > 0) {
      int k{0};
      for (int j{0}; j < rank; ++j) {
        if (j != zbDim) {
          if (array->shape()[j] != shift->shape()[k]) {
            context_.messages().Say(
                "Invalid 'shift=' argument in EOSHIFT: extent on dimension %d is %jd but must be %jd"_err_en_US,
                k + 1, static_cast<std::intmax_t>(shift->shape()[k]),
                static_cast<std::intmax_t>(array->shape()[j]));
            ok = false;
          }
          ++k;
        }
      }
    }
    if (boundary && boundary->Rank() > 0) {
      int k{0};
      for (int j{0}; j < rank; ++j) {
        if (j != zbDim) {
          if (array->shape()[j] != boundary->shape()[k]) {
            context_.messages().Say(
                "Invalid 'boundary=' argument in EOSHIFT: extent on dimension %d is %jd but must be %jd"_err_en_US,
                k + 1, static_cast<std::intmax_t>(boundary->shape()[k]),
                static_cast<std::intmax_t>(array->shape()[j]));
            ok = false;
          }
          ++k;
        }
      }
    }
    if (ok) {
      std::vector<Scalar<T>> resultElements;
      ConstantSubscripts arrayAt{array->lbounds()};
      ConstantSubscript dimLB{arrayAt[zbDim]};
      ConstantSubscript dimExtent{array->shape()[zbDim]};
      ConstantSubscripts shiftAt{shift->lbounds()};
      ConstantSubscripts boundaryAt;
      if (boundary) {
        boundaryAt = boundary->lbounds();
      }
      for (auto n{GetSize(array->shape())}; n > 0; n -= dimExtent) {
        ConstantSubscript shiftCount{shift->At(shiftAt).ToInt64()};
        for (ConstantSubscript j{0}; j < dimExtent; ++j) {
          ConstantSubscript zbAt{shiftCount + j};
          if (zbAt >= 0 && zbAt < dimExtent) {
            arrayAt[zbDim] = dimLB + zbAt;
            resultElements.push_back(array->At(arrayAt));
          } else if (boundary) {
            resultElements.push_back(boundary->At(boundaryAt));
          } else if constexpr (T::category == TypeCategory::Integer ||
              T::category == TypeCategory::Real ||
              T::category == TypeCategory::Complex ||
              T::category == TypeCategory::Logical) {
            resultElements.emplace_back();
          } else if constexpr (T::category == TypeCategory::Character) {
            auto len{static_cast<std::size_t>(array->LEN())};
            typename Scalar<T>::value_type space{' '};
            resultElements.emplace_back(len, space);
          } else {
            DIE("no derived type boundary");
          }
        }
        arrayAt[zbDim] = dimLB + dimExtent - 1;
        array->IncrementSubscripts(arrayAt);
        shift->IncrementSubscripts(shiftAt);
        if (boundary) {
          boundary->IncrementSubscripts(boundaryAt);
        }
      }
      return Expr<T>{PackageConstant<T>(
          std::move(resultElements), *array, array->shape())};
    }
  }
  // Invalid, prevent re-folding
  return MakeInvalidIntrinsic(std::move(funcRef));
}

template <typename T> Expr<T> Folder<T>::PACK(FunctionRef<T> &&funcRef) {
  auto args{funcRef.arguments()};
  CHECK(args.size() == 3);
  const auto *array{UnwrapConstantValue<T>(args[0])};
  const auto *vector{UnwrapConstantValue<T>(args[2])};
  auto convertedMask{Fold(context_,
      ConvertToType<LogicalResult>(
          Expr<SomeLogical>{DEREF(UnwrapExpr<Expr<SomeLogical>>(args[1]))}))};
  const auto *mask{UnwrapConstantValue<LogicalResult>(convertedMask)};
  if (!array || !mask || (args[2] && !vector)) {
    return Expr<T>{std::move(funcRef)};
  }
  // Arguments are constant.
  ConstantSubscript arrayElements{GetSize(array->shape())};
  ConstantSubscript truths{0};
  ConstantSubscripts maskAt{mask->lbounds()};
  if (mask->Rank() == 0) {
    if (mask->At(maskAt).IsTrue()) {
      truths = arrayElements;
    }
  } else if (array->shape() != mask->shape()) {
    // Error already emitted from intrinsic processing
    return MakeInvalidIntrinsic(std::move(funcRef));
  } else {
    for (ConstantSubscript j{0}; j < arrayElements;
         ++j, mask->IncrementSubscripts(maskAt)) {
      if (mask->At(maskAt).IsTrue()) {
        ++truths;
      }
    }
  }
  std::vector<Scalar<T>> resultElements;
  ConstantSubscripts arrayAt{array->lbounds()};
  ConstantSubscript resultSize{truths};
  if (vector) {
    resultSize = vector->shape().at(0);
    if (resultSize < truths) {
      context_.messages().Say(
          "Invalid 'vector=' argument in PACK: the 'mask=' argument has %jd true elements, but the vector has only %jd elements"_err_en_US,
          static_cast<std::intmax_t>(truths),
          static_cast<std::intmax_t>(resultSize));
      return MakeInvalidIntrinsic(std::move(funcRef));
    }
  }
  for (ConstantSubscript j{0}; j < truths;) {
    if (mask->At(maskAt).IsTrue()) {
      resultElements.push_back(array->At(arrayAt));
      ++j;
    }
    array->IncrementSubscripts(arrayAt);
    mask->IncrementSubscripts(maskAt);
  }
  if (vector) {
    ConstantSubscripts vectorAt{vector->lbounds()};
    vectorAt.at(0) += truths;
    for (ConstantSubscript j{truths}; j < resultSize; ++j) {
      resultElements.push_back(vector->At(vectorAt));
      ++vectorAt[0];
    }
  }
  return Expr<T>{PackageConstant<T>(std::move(resultElements), *array,
      ConstantSubscripts{static_cast<ConstantSubscript>(resultSize)})};
}

template <typename T> Expr<T> Folder<T>::RESHAPE(FunctionRef<T> &&funcRef) {
  auto args{funcRef.arguments()};
  CHECK(args.size() == 4);
  const auto *source{UnwrapConstantValue<T>(args[0])};
  const auto *pad{UnwrapConstantValue<T>(args[2])};
  std::optional<std::vector<ConstantSubscript>> shape{
      GetIntegerVector<ConstantSubscript>(args[1])};
  std::optional<std::vector<int>> order{GetIntegerVector<int>(args[3])};
  if (!source || !shape || (args[2] && !pad) || (args[3] && !order)) {
    return Expr<T>{std::move(funcRef)}; // Non-constant arguments
  } else if (shape.value().size() > common::maxRank) {
    context_.messages().Say(
        "Size of 'shape=' argument must not be greater than %d"_err_en_US,
        common::maxRank);
  } else if (HasNegativeExtent(shape.value())) {
    context_.messages().Say(
        "'shape=' argument must not have a negative extent"_err_en_US);
  } else {
    int rank{GetRank(shape.value())};
    std::size_t resultElements{TotalElementCount(shape.value())};
    std::optional<std::vector<int>> dimOrder;
    if (order) {
      dimOrder = ValidateDimensionOrder(rank, *order);
    }
    std::vector<int> *dimOrderPtr{dimOrder ? &dimOrder.value() : nullptr};
    if (order && !dimOrder) {
      context_.messages().Say("Invalid 'order=' argument in RESHAPE"_err_en_US);
    } else if (resultElements > source->size() && (!pad || pad->empty())) {
      context_.messages().Say(
          "Too few elements in 'source=' argument and 'pad=' "
          "argument is not present or has null size"_err_en_US);
    } else {
      Constant<T> result{!source->empty() || !pad
              ? source->Reshape(std::move(shape.value()))
              : pad->Reshape(std::move(shape.value()))};
      ConstantSubscripts subscripts{result.lbounds()};
      auto copied{result.CopyFrom(*source,
          std::min(source->size(), resultElements), subscripts, dimOrderPtr)};
      if (copied < resultElements) {
        CHECK(pad);
        copied += result.CopyFrom(
            *pad, resultElements - copied, subscripts, dimOrderPtr);
      }
      CHECK(copied == resultElements);
      return Expr<T>{std::move(result)};
    }
  }
  // Invalid, prevent re-folding
  return MakeInvalidIntrinsic(std::move(funcRef));
}

template <typename T> Expr<T> Folder<T>::TRANSPOSE(FunctionRef<T> &&funcRef) {
  auto args{funcRef.arguments()};
  CHECK(args.size() == 1);
  const auto *matrix{UnwrapConstantValue<T>(args[0])};
  if (!matrix) {
    return Expr<T>{std::move(funcRef)};
  }
  // Argument is constant.  Traverse its elements in transposed order.
  std::vector<Scalar<T>> resultElements;
  ConstantSubscripts at(2);
  for (ConstantSubscript j{0}; j < matrix->shape()[0]; ++j) {
    at[0] = matrix->lbounds()[0] + j;
    for (ConstantSubscript k{0}; k < matrix->shape()[1]; ++k) {
      at[1] = matrix->lbounds()[1] + k;
      resultElements.push_back(matrix->At(at));
    }
  }
  at = matrix->shape();
  std::swap(at[0], at[1]);
  return Expr<T>{PackageConstant<T>(std::move(resultElements), *matrix, at)};
}

template <typename T> Expr<T> Folder<T>::UNPACK(FunctionRef<T> &&funcRef) {
  auto args{funcRef.arguments()};
  CHECK(args.size() == 3);
  const auto *vector{UnwrapConstantValue<T>(args[0])};
  auto convertedMask{Fold(context_,
      ConvertToType<LogicalResult>(
          Expr<SomeLogical>{DEREF(UnwrapExpr<Expr<SomeLogical>>(args[1]))}))};
  const auto *mask{UnwrapConstantValue<LogicalResult>(convertedMask)};
  const auto *field{UnwrapConstantValue<T>(args[2])};
  if (!vector || !mask || !field) {
    return Expr<T>{std::move(funcRef)};
  }
  // Arguments are constant.
  if (field->Rank() > 0 && field->shape() != mask->shape()) {
    // Error already emitted from intrinsic processing
    return MakeInvalidIntrinsic(std::move(funcRef));
  }
  ConstantSubscript maskElements{GetSize(mask->shape())};
  ConstantSubscript truths{0};
  ConstantSubscripts maskAt{mask->lbounds()};
  for (ConstantSubscript j{0}; j < maskElements;
       ++j, mask->IncrementSubscripts(maskAt)) {
    if (mask->At(maskAt).IsTrue()) {
      ++truths;
    }
  }
  if (truths > GetSize(vector->shape())) {
    context_.messages().Say(
        "Invalid 'vector=' argument in UNPACK: the 'mask=' argument has %jd true elements, but the vector has only %jd elements"_err_en_US,
        static_cast<std::intmax_t>(truths),
        static_cast<std::intmax_t>(GetSize(vector->shape())));
    return MakeInvalidIntrinsic(std::move(funcRef));
  }
  std::vector<Scalar<T>> resultElements;
  ConstantSubscripts vectorAt{vector->lbounds()};
  ConstantSubscripts fieldAt{field->lbounds()};
  for (ConstantSubscript j{0}; j < maskElements; ++j) {
    if (mask->At(maskAt).IsTrue()) {
      resultElements.push_back(vector->At(vectorAt));
      vector->IncrementSubscripts(vectorAt);
    } else {
      resultElements.push_back(field->At(fieldAt));
    }
    mask->IncrementSubscripts(maskAt);
    field->IncrementSubscripts(fieldAt);
  }
  return Expr<T>{
      PackageConstant<T>(std::move(resultElements), *vector, mask->shape())};
}

template <typename T>
Expr<T> FoldMINorMAX(
    FoldingContext &context, FunctionRef<T> &&funcRef, Ordering order) {
  static_assert(T::category == TypeCategory::Integer ||
      T::category == TypeCategory::Real ||
      T::category == TypeCategory::Character);
  std::vector<Constant<T> *> constantArgs;
  // Call Folding on all arguments, even if some are not constant,
  // to make operand promotion explicit.
  for (auto &arg : funcRef.arguments()) {
    if (auto *cst{Folder<T>{context}.Folding(arg)}) {
      constantArgs.push_back(cst);
    }
  }
  if (constantArgs.size() != funcRef.arguments().size()) {
    return Expr<T>(std::move(funcRef));
  }
  CHECK(constantArgs.size() > 0);
  Expr<T> result{std::move(*constantArgs[0])};
  for (std::size_t i{1}; i < constantArgs.size(); ++i) {
    Extremum<T> extremum{order, result, Expr<T>{std::move(*constantArgs[i])}};
    result = FoldOperation(context, std::move(extremum));
  }
  return result;
}

// For AMAX0, AMIN0, AMAX1, AMIN1, DMAX1, DMIN1, MAX0, MIN0, MAX1, and MIN1
// a special care has to be taken to insert the conversion on the result
// of the MIN/MAX. This is made slightly more complex by the extension
// supported by f18 that arguments may have different kinds. This implies
// that the created MIN/MAX result type cannot be deduced from the standard but
// has to be deduced from the arguments.
// e.g. AMAX0(int8, int4) is rewritten to REAL(MAX(int8, INT(int4, 8)))).
template <typename T>
Expr<T> RewriteSpecificMINorMAX(
    FoldingContext &context, FunctionRef<T> &&funcRef) {
  ActualArguments &args{funcRef.arguments()};
  auto &intrinsic{DEREF(std::get_if<SpecificIntrinsic>(&funcRef.proc().u))};
  // Rewrite MAX1(args) to INT(MAX(args)) and fold. Same logic for MIN1.
  // Find result type for max/min based on the arguments.
  DynamicType resultType{args[0].value().GetType().value()};
  auto *resultTypeArg{&args[0]};
  for (auto j{args.size() - 1}; j > 0; --j) {
    DynamicType type{args[j].value().GetType().value()};
    if (type.category() == resultType.category()) {
      if (type.kind() > resultType.kind()) {
        resultTypeArg = &args[j];
        resultType = type;
      }
    } else if (resultType.category() == TypeCategory::Integer) {
      // Handle mixed real/integer arguments: all the previous arguments were
      // integers and this one is real. The type of the MAX/MIN result will
      // be the one of the real argument.
      resultTypeArg = &args[j];
      resultType = type;
    }
  }
  intrinsic.name =
      intrinsic.name.find("max") != std::string::npos ? "max"s : "min"s;
  intrinsic.characteristics.value().functionResult.value().SetType(resultType);
  auto insertConversion{[&](const auto &x) -> Expr<T> {
    using TR = ResultType<decltype(x)>;
    FunctionRef<TR> maxRef{std::move(funcRef.proc()), std::move(args)};
    return Fold(context, ConvertToType<T>(AsCategoryExpr(std::move(maxRef))));
  }};
  if (auto *sx{UnwrapExpr<Expr<SomeReal>>(*resultTypeArg)}) {
    return std::visit(insertConversion, sx->u);
  }
  auto &sx{DEREF(UnwrapExpr<Expr<SomeInteger>>(*resultTypeArg))};
  return std::visit(insertConversion, sx.u);
}

template <typename T>
Expr<T> FoldOperation(FoldingContext &context, FunctionRef<T> &&funcRef) {
  ActualArguments &args{funcRef.arguments()};
  for (std::optional<ActualArgument> &arg : args) {
    if (auto *expr{UnwrapExpr<Expr<SomeType>>(arg)}) {
      *expr = Fold(context, std::move(*expr));
    }
  }
  if (auto *intrinsic{std::get_if<SpecificIntrinsic>(&funcRef.proc().u)}) {
    const std::string name{intrinsic->name};
    if (name == "cshift") {
      return Folder<T>{context}.CSHIFT(std::move(funcRef));
    } else if (name == "eoshift") {
      return Folder<T>{context}.EOSHIFT(std::move(funcRef));
    } else if (name == "pack") {
      return Folder<T>{context}.PACK(std::move(funcRef));
    } else if (name == "reshape") {
      return Folder<T>{context}.RESHAPE(std::move(funcRef));
<<<<<<< HEAD
    }
    // TODO: spread, unpack, transpose
=======
    } else if (name == "transpose") {
      return Folder<T>{context}.TRANSPOSE(std::move(funcRef));
    } else if (name == "unpack") {
      return Folder<T>{context}.UNPACK(std::move(funcRef));
    }
    // TODO: spread
>>>>>>> ce42012e
    // TODO: extends_type_of, same_type_as
    if constexpr (!std::is_same_v<T, SomeDerived>) {
      return FoldIntrinsicFunction(context, std::move(funcRef));
    }
  }
  return Expr<T>{std::move(funcRef)};
}

template <typename T>
Expr<T> FoldMerge(FoldingContext &context, FunctionRef<T> &&funcRef) {
  return FoldElementalIntrinsic<T, T, T, LogicalResult>(context,
      std::move(funcRef),
      ScalarFunc<T, T, T, LogicalResult>(
          [](const Scalar<T> &ifTrue, const Scalar<T> &ifFalse,
              const Scalar<LogicalResult> &predicate) -> Scalar<T> {
            return predicate.IsTrue() ? ifTrue : ifFalse;
          }));
}

Expr<ImpliedDoIndex::Result> FoldOperation(FoldingContext &, ImpliedDoIndex &&);

// Array constructor folding
template <typename T> class ArrayConstructorFolder {
public:
  explicit ArrayConstructorFolder(const FoldingContext &c) : context_{c} {}

  Expr<T> FoldArray(ArrayConstructor<T> &&array) {
    // Calls FoldArray(const ArrayConstructorValues<T> &) below
    if (FoldArray(array)) {
      auto n{static_cast<ConstantSubscript>(elements_.size())};
      if constexpr (std::is_same_v<T, SomeDerived>) {
        return Expr<T>{Constant<T>{array.GetType().GetDerivedTypeSpec(),
            std::move(elements_), ConstantSubscripts{n}}};
      } else if constexpr (T::category == TypeCategory::Character) {
        auto length{Fold(context_, common::Clone(array.LEN()))};
        if (std::optional<ConstantSubscript> lengthValue{ToInt64(length)}) {
          return Expr<T>{Constant<T>{
              *lengthValue, std::move(elements_), ConstantSubscripts{n}}};
        }
      } else {
        return Expr<T>{
            Constant<T>{std::move(elements_), ConstantSubscripts{n}}};
      }
    }
    return Expr<T>{std::move(array)};
  }

private:
  bool FoldArray(const common::CopyableIndirection<Expr<T>> &expr) {
    Expr<T> folded{Fold(context_, common::Clone(expr.value()))};
    if (const auto *c{UnwrapConstantValue<T>(folded)}) {
      // Copy elements in Fortran array element order
      if (c->size() > 0) {
        ConstantSubscripts index{c->lbounds()};
        do {
          elements_.emplace_back(c->At(index));
        } while (c->IncrementSubscripts(index));
      }
      return true;
    } else {
      return false;
    }
  }
  bool FoldArray(const ImpliedDo<T> &iDo) {
    Expr<SubscriptInteger> lower{
        Fold(context_, Expr<SubscriptInteger>{iDo.lower()})};
    Expr<SubscriptInteger> upper{
        Fold(context_, Expr<SubscriptInteger>{iDo.upper()})};
    Expr<SubscriptInteger> stride{
        Fold(context_, Expr<SubscriptInteger>{iDo.stride()})};
    std::optional<ConstantSubscript> start{ToInt64(lower)}, end{ToInt64(upper)},
        step{ToInt64(stride)};
    if (start && end && step && *step != 0) {
      bool result{true};
      ConstantSubscript &j{context_.StartImpliedDo(iDo.name(), *start)};
      if (*step > 0) {
        for (; j <= *end; j += *step) {
          result &= FoldArray(iDo.values());
        }
      } else {
        for (; j >= *end; j += *step) {
          result &= FoldArray(iDo.values());
        }
      }
      context_.EndImpliedDo(iDo.name());
      return result;
    } else {
      return false;
    }
  }
  bool FoldArray(const ArrayConstructorValue<T> &x) {
    return std::visit([&](const auto &y) { return FoldArray(y); }, x.u);
  }
  bool FoldArray(const ArrayConstructorValues<T> &xs) {
    for (const auto &x : xs) {
      if (!FoldArray(x)) {
        return false;
      }
    }
    return true;
  }

  FoldingContext context_;
  std::vector<Scalar<T>> elements_;
};

template <typename T>
Expr<T> FoldOperation(FoldingContext &context, ArrayConstructor<T> &&array) {
  return ArrayConstructorFolder<T>{context}.FoldArray(std::move(array));
}

// Array operation elemental application: When all operands to an operation
// are constant arrays, array constructors without any implied DO loops,
// &/or expanded scalars, pull the operation "into" the array result by
// applying it in an elementwise fashion.  For example, [A,1]+[B,2]
// is rewritten into [A+B,1+2] and then partially folded to [A+B,3].

// If possible, restructures an array expression into an array constructor
// that comprises a "flat" ArrayConstructorValues with no implied DO loops.
template <typename T>
bool ArrayConstructorIsFlat(const ArrayConstructorValues<T> &values) {
  for (const ArrayConstructorValue<T> &x : values) {
    if (!std::holds_alternative<Expr<T>>(x.u)) {
      return false;
    }
  }
  return true;
}

template <typename T>
std::optional<Expr<T>> AsFlatArrayConstructor(const Expr<T> &expr) {
  if (const auto *c{UnwrapConstantValue<T>(expr)}) {
    ArrayConstructor<T> result{expr};
    if (c->size() > 0) {
      ConstantSubscripts at{c->lbounds()};
      do {
        result.Push(Expr<T>{Constant<T>{c->At(at)}});
      } while (c->IncrementSubscripts(at));
    }
    return std::make_optional<Expr<T>>(std::move(result));
  } else if (const auto *a{UnwrapExpr<ArrayConstructor<T>>(expr)}) {
    if (ArrayConstructorIsFlat(*a)) {
      return std::make_optional<Expr<T>>(expr);
    }
  } else if (const auto *p{UnwrapExpr<Parentheses<T>>(expr)}) {
    return AsFlatArrayConstructor(Expr<T>{p->left()});
  }
  return std::nullopt;
}

template <TypeCategory CAT>
std::enable_if_t<CAT != TypeCategory::Derived,
    std::optional<Expr<SomeKind<CAT>>>>
AsFlatArrayConstructor(const Expr<SomeKind<CAT>> &expr) {
  return std::visit(
      [&](const auto &kindExpr) -> std::optional<Expr<SomeKind<CAT>>> {
        if (auto flattened{AsFlatArrayConstructor(kindExpr)}) {
          return Expr<SomeKind<CAT>>{std::move(*flattened)};
        } else {
          return std::nullopt;
        }
      },
      expr.u);
}

// FromArrayConstructor is a subroutine for MapOperation() below.
// Given a flat ArrayConstructor<T> and a shape, it wraps the array
// into an Expr<T>, folds it, and returns the resulting wrapped
// array constructor or constant array value.
template <typename T>
Expr<T> FromArrayConstructor(FoldingContext &context,
    ArrayConstructor<T> &&values, std::optional<ConstantSubscripts> &&shape) {
  Expr<T> result{Fold(context, Expr<T>{std::move(values)})};
  if (shape) {
    if (auto *constant{UnwrapConstantValue<T>(result)}) {
      return Expr<T>{constant->Reshape(std::move(*shape))};
    }
  }
  return result;
}

// MapOperation is a utility for various specializations of ApplyElementwise()
// that follow.  Given one or two flat ArrayConstructor<OPERAND> (wrapped in an
// Expr<OPERAND>) for some specific operand type(s), apply a given function f
// to each of their corresponding elements to produce a flat
// ArrayConstructor<RESULT> (wrapped in an Expr<RESULT>).
// Preserves shape.

// Unary case
template <typename RESULT, typename OPERAND>
Expr<RESULT> MapOperation(FoldingContext &context,
    std::function<Expr<RESULT>(Expr<OPERAND> &&)> &&f, const Shape &shape,
    Expr<OPERAND> &&values) {
  ArrayConstructor<RESULT> result{values};
  if constexpr (common::HasMember<OPERAND, AllIntrinsicCategoryTypes>) {
    std::visit(
        [&](auto &&kindExpr) {
          using kindType = ResultType<decltype(kindExpr)>;
          auto &aConst{std::get<ArrayConstructor<kindType>>(kindExpr.u)};
          for (auto &acValue : aConst) {
            auto &scalar{std::get<Expr<kindType>>(acValue.u)};
            result.Push(Fold(context, f(Expr<OPERAND>{std::move(scalar)})));
          }
        },
        std::move(values.u));
  } else {
    auto &aConst{std::get<ArrayConstructor<OPERAND>>(values.u)};
    for (auto &acValue : aConst) {
      auto &scalar{std::get<Expr<OPERAND>>(acValue.u)};
      result.Push(Fold(context, f(std::move(scalar))));
    }
  }
  return FromArrayConstructor(
      context, std::move(result), AsConstantExtents(context, shape));
}

template <typename RESULT, typename A>
ArrayConstructor<RESULT> ArrayConstructorFromMold(
    const A &prototype, std::optional<Expr<SubscriptInteger>> &&length) {
  if constexpr (RESULT::category == TypeCategory::Character) {
    return ArrayConstructor<RESULT>{
        std::move(length.value()), ArrayConstructorValues<RESULT>{}};
  } else {
    return ArrayConstructor<RESULT>{prototype};
  }
}

// array * array case
template <typename RESULT, typename LEFT, typename RIGHT>
Expr<RESULT> MapOperation(FoldingContext &context,
    std::function<Expr<RESULT>(Expr<LEFT> &&, Expr<RIGHT> &&)> &&f,
    const Shape &shape, std::optional<Expr<SubscriptInteger>> &&length,
    Expr<LEFT> &&leftValues, Expr<RIGHT> &&rightValues) {
  auto result{ArrayConstructorFromMold<RESULT>(leftValues, std::move(length))};
  auto &leftArrConst{std::get<ArrayConstructor<LEFT>>(leftValues.u)};
  if constexpr (common::HasMember<RIGHT, AllIntrinsicCategoryTypes>) {
    std::visit(
        [&](auto &&kindExpr) {
          using kindType = ResultType<decltype(kindExpr)>;

          auto &rightArrConst{std::get<ArrayConstructor<kindType>>(kindExpr.u)};
          auto rightIter{rightArrConst.begin()};
          for (auto &leftValue : leftArrConst) {
            CHECK(rightIter != rightArrConst.end());
            auto &leftScalar{std::get<Expr<LEFT>>(leftValue.u)};
            auto &rightScalar{std::get<Expr<kindType>>(rightIter->u)};
            result.Push(Fold(context,
                f(std::move(leftScalar), Expr<RIGHT>{std::move(rightScalar)})));
            ++rightIter;
          }
        },
        std::move(rightValues.u));
  } else {
    auto &rightArrConst{std::get<ArrayConstructor<RIGHT>>(rightValues.u)};
    auto rightIter{rightArrConst.begin()};
    for (auto &leftValue : leftArrConst) {
      CHECK(rightIter != rightArrConst.end());
      auto &leftScalar{std::get<Expr<LEFT>>(leftValue.u)};
      auto &rightScalar{std::get<Expr<RIGHT>>(rightIter->u)};
      result.Push(
          Fold(context, f(std::move(leftScalar), std::move(rightScalar))));
      ++rightIter;
    }
  }
  return FromArrayConstructor(
      context, std::move(result), AsConstantExtents(context, shape));
}

// array * scalar case
template <typename RESULT, typename LEFT, typename RIGHT>
Expr<RESULT> MapOperation(FoldingContext &context,
    std::function<Expr<RESULT>(Expr<LEFT> &&, Expr<RIGHT> &&)> &&f,
    const Shape &shape, std::optional<Expr<SubscriptInteger>> &&length,
    Expr<LEFT> &&leftValues, const Expr<RIGHT> &rightScalar) {
  auto result{ArrayConstructorFromMold<RESULT>(leftValues, std::move(length))};
  auto &leftArrConst{std::get<ArrayConstructor<LEFT>>(leftValues.u)};
  for (auto &leftValue : leftArrConst) {
    auto &leftScalar{std::get<Expr<LEFT>>(leftValue.u)};
    result.Push(
        Fold(context, f(std::move(leftScalar), Expr<RIGHT>{rightScalar})));
  }
  return FromArrayConstructor(
      context, std::move(result), AsConstantExtents(context, shape));
}

// scalar * array case
template <typename RESULT, typename LEFT, typename RIGHT>
Expr<RESULT> MapOperation(FoldingContext &context,
    std::function<Expr<RESULT>(Expr<LEFT> &&, Expr<RIGHT> &&)> &&f,
    const Shape &shape, std::optional<Expr<SubscriptInteger>> &&length,
    const Expr<LEFT> &leftScalar, Expr<RIGHT> &&rightValues) {
  auto result{ArrayConstructorFromMold<RESULT>(leftScalar, std::move(length))};
  if constexpr (common::HasMember<RIGHT, AllIntrinsicCategoryTypes>) {
    std::visit(
        [&](auto &&kindExpr) {
          using kindType = ResultType<decltype(kindExpr)>;
          auto &rightArrConst{std::get<ArrayConstructor<kindType>>(kindExpr.u)};
          for (auto &rightValue : rightArrConst) {
            auto &rightScalar{std::get<Expr<kindType>>(rightValue.u)};
            result.Push(Fold(context,
                f(Expr<LEFT>{leftScalar},
                    Expr<RIGHT>{std::move(rightScalar)})));
          }
        },
        std::move(rightValues.u));
  } else {
    auto &rightArrConst{std::get<ArrayConstructor<RIGHT>>(rightValues.u)};
    for (auto &rightValue : rightArrConst) {
      auto &rightScalar{std::get<Expr<RIGHT>>(rightValue.u)};
      result.Push(
          Fold(context, f(Expr<LEFT>{leftScalar}, std::move(rightScalar))));
    }
  }
  return FromArrayConstructor(
      context, std::move(result), AsConstantExtents(context, shape));
}

template <typename DERIVED, typename RESULT, typename LEFT, typename RIGHT>
std::optional<Expr<SubscriptInteger>> ComputeResultLength(
    Operation<DERIVED, RESULT, LEFT, RIGHT> &operation) {
  if constexpr (RESULT::category == TypeCategory::Character) {
    return Expr<RESULT>{operation.derived()}.LEN();
  }
  return std::nullopt;
}

// ApplyElementwise() recursively folds the operand expression(s) of an
// operation, then attempts to apply the operation to the (corresponding)
// scalar element(s) of those operands.  Returns std::nullopt for scalars
// or unlinearizable operands.
template <typename DERIVED, typename RESULT, typename OPERAND>
auto ApplyElementwise(FoldingContext &context,
    Operation<DERIVED, RESULT, OPERAND> &operation,
    std::function<Expr<RESULT>(Expr<OPERAND> &&)> &&f)
    -> std::optional<Expr<RESULT>> {
  auto &expr{operation.left()};
  expr = Fold(context, std::move(expr));
  if (expr.Rank() > 0) {
    if (std::optional<Shape> shape{GetShape(context, expr)}) {
      if (auto values{AsFlatArrayConstructor(expr)}) {
        return MapOperation(context, std::move(f), *shape, std::move(*values));
      }
    }
  }
  return std::nullopt;
}

template <typename DERIVED, typename RESULT, typename OPERAND>
auto ApplyElementwise(
    FoldingContext &context, Operation<DERIVED, RESULT, OPERAND> &operation)
    -> std::optional<Expr<RESULT>> {
  return ApplyElementwise(context, operation,
      std::function<Expr<RESULT>(Expr<OPERAND> &&)>{
          [](Expr<OPERAND> &&operand) {
            return Expr<RESULT>{DERIVED{std::move(operand)}};
          }});
}

template <typename DERIVED, typename RESULT, typename LEFT, typename RIGHT>
auto ApplyElementwise(FoldingContext &context,
    Operation<DERIVED, RESULT, LEFT, RIGHT> &operation,
    std::function<Expr<RESULT>(Expr<LEFT> &&, Expr<RIGHT> &&)> &&f)
    -> std::optional<Expr<RESULT>> {
  auto resultLength{ComputeResultLength(operation)};
  auto &leftExpr{operation.left()};
  leftExpr = Fold(context, std::move(leftExpr));
  auto &rightExpr{operation.right()};
  rightExpr = Fold(context, std::move(rightExpr));
  if (leftExpr.Rank() > 0) {
    if (std::optional<Shape> leftShape{GetShape(context, leftExpr)}) {
      if (auto left{AsFlatArrayConstructor(leftExpr)}) {
        if (rightExpr.Rank() > 0) {
          if (std::optional<Shape> rightShape{GetShape(context, rightExpr)}) {
            if (auto right{AsFlatArrayConstructor(rightExpr)}) {
              if (CheckConformance(context.messages(), *leftShape, *rightShape,
                      CheckConformanceFlags::EitherScalarExpandable)
                      .value_or(false /*fail if not known now to conform*/)) {
                return MapOperation(context, std::move(f), *leftShape,
                    std::move(resultLength), std::move(*left),
                    std::move(*right));
              } else {
                return std::nullopt;
              }
              return MapOperation(context, std::move(f), *leftShape,
                  std::move(resultLength), std::move(*left), std::move(*right));
            }
          }
        } else if (IsExpandableScalar(rightExpr)) {
          return MapOperation(context, std::move(f), *leftShape,
              std::move(resultLength), std::move(*left), rightExpr);
        }
      }
    }
  } else if (rightExpr.Rank() > 0 && IsExpandableScalar(leftExpr)) {
    if (std::optional<Shape> shape{GetShape(context, rightExpr)}) {
      if (auto right{AsFlatArrayConstructor(rightExpr)}) {
        return MapOperation(context, std::move(f), *shape,
            std::move(resultLength), leftExpr, std::move(*right));
      }
    }
  }
  return std::nullopt;
}

template <typename DERIVED, typename RESULT, typename LEFT, typename RIGHT>
auto ApplyElementwise(
    FoldingContext &context, Operation<DERIVED, RESULT, LEFT, RIGHT> &operation)
    -> std::optional<Expr<RESULT>> {
  return ApplyElementwise(context, operation,
      std::function<Expr<RESULT>(Expr<LEFT> &&, Expr<RIGHT> &&)>{
          [](Expr<LEFT> &&left, Expr<RIGHT> &&right) {
            return Expr<RESULT>{DERIVED{std::move(left), std::move(right)}};
          }});
}

// Unary operations

template <typename TO, typename FROM>
common::IfNoLvalue<std::optional<TO>, FROM> ConvertString(FROM &&s) {
  if constexpr (std::is_same_v<TO, FROM>) {
    return std::make_optional<TO>(std::move(s));
  } else {
    // Fortran character conversion is well defined between distinct kinds
    // only when the actual characters are valid 7-bit ASCII.
    TO str;
    for (auto iter{s.cbegin()}; iter != s.cend(); ++iter) {
      if (static_cast<std::uint64_t>(*iter) > 127) {
        return std::nullopt;
      }
      str.push_back(*iter);
    }
    return std::make_optional<TO>(std::move(str));
  }
}

template <typename TO, TypeCategory FROMCAT>
Expr<TO> FoldOperation(
    FoldingContext &context, Convert<TO, FROMCAT> &&convert) {
  if (auto array{ApplyElementwise(context, convert)}) {
    return *array;
  }
  struct {
    FoldingContext &context;
    Convert<TO, FROMCAT> &convert;
  } msvcWorkaround{context, convert};
  return std::visit(
      [&msvcWorkaround](auto &kindExpr) -> Expr<TO> {
        using Operand = ResultType<decltype(kindExpr)>;
        // This variable is a workaround for msvc which emits an error when
        // using the FROMCAT template parameter below.
        TypeCategory constexpr FromCat{FROMCAT};
        static_assert(FromCat == Operand::category);
        auto &convert{msvcWorkaround.convert};
        char buffer[64];
        if (auto value{GetScalarConstantValue<Operand>(kindExpr)}) {
          FoldingContext &ctx{msvcWorkaround.context};
          if constexpr (TO::category == TypeCategory::Integer) {
            if constexpr (FromCat == TypeCategory::Integer) {
              auto converted{Scalar<TO>::ConvertSigned(*value)};
              if (converted.overflow) {
                ctx.messages().Say(
                    "INTEGER(%d) to INTEGER(%d) conversion overflowed"_en_US,
                    Operand::kind, TO::kind);
              }
              return ScalarConstantToExpr(std::move(converted.value));
            } else if constexpr (FromCat == TypeCategory::Real) {
              auto converted{value->template ToInteger<Scalar<TO>>()};
              if (converted.flags.test(RealFlag::InvalidArgument)) {
                ctx.messages().Say(
                    "REAL(%d) to INTEGER(%d) conversion: invalid argument"_en_US,
                    Operand::kind, TO::kind);
              } else if (converted.flags.test(RealFlag::Overflow)) {
                ctx.messages().Say(
                    "REAL(%d) to INTEGER(%d) conversion overflowed"_en_US,
                    Operand::kind, TO::kind);
              }
              return ScalarConstantToExpr(std::move(converted.value));
            }
          } else if constexpr (TO::category == TypeCategory::Real) {
            if constexpr (FromCat == TypeCategory::Integer) {
              auto converted{Scalar<TO>::FromInteger(*value)};
              if (!converted.flags.empty()) {
                std::snprintf(buffer, sizeof buffer,
                    "INTEGER(%d) to REAL(%d) conversion", Operand::kind,
                    TO::kind);
                RealFlagWarnings(ctx, converted.flags, buffer);
              }
              return ScalarConstantToExpr(std::move(converted.value));
            } else if constexpr (FromCat == TypeCategory::Real) {
              auto converted{Scalar<TO>::Convert(*value)};
              if (!converted.flags.empty()) {
                std::snprintf(buffer, sizeof buffer,
                    "REAL(%d) to REAL(%d) conversion", Operand::kind, TO::kind);
                RealFlagWarnings(ctx, converted.flags, buffer);
              }
              if (ctx.flushSubnormalsToZero()) {
                converted.value = converted.value.FlushSubnormalToZero();
              }
              return ScalarConstantToExpr(std::move(converted.value));
            }
          } else if constexpr (TO::category == TypeCategory::Complex) {
            if constexpr (FromCat == TypeCategory::Complex) {
              return FoldOperation(ctx,
                  ComplexConstructor<TO::kind>{
                      AsExpr(Convert<typename TO::Part>{AsCategoryExpr(
                          Constant<typename Operand::Part>{value->REAL()})}),
                      AsExpr(Convert<typename TO::Part>{AsCategoryExpr(
                          Constant<typename Operand::Part>{value->AIMAG()})})});
            }
          } else if constexpr (TO::category == TypeCategory::Character &&
              FromCat == TypeCategory::Character) {
            if (auto converted{ConvertString<Scalar<TO>>(std::move(*value))}) {
              return ScalarConstantToExpr(std::move(*converted));
            }
          } else if constexpr (TO::category == TypeCategory::Logical &&
              FromCat == TypeCategory::Logical) {
            return Expr<TO>{value->IsTrue()};
          }
        } else if constexpr (TO::category == FromCat &&
            FromCat != TypeCategory::Character) {
          // Conversion of non-constant in same type category
          if constexpr (std::is_same_v<Operand, TO>) {
            return std::move(kindExpr); // remove needless conversion
          } else if constexpr (TO::category == TypeCategory::Logical ||
              TO::category == TypeCategory::Integer) {
            if (auto *innerConv{
                    std::get_if<Convert<Operand, TO::category>>(&kindExpr.u)}) {
              // Conversion of conversion of same category & kind
              if (auto *x{std::get_if<Expr<TO>>(&innerConv->left().u)}) {
                if constexpr (TO::category == TypeCategory::Logical ||
                    TO::kind <= Operand::kind) {
                  return std::move(*x); // no-op Logical or Integer
                                        // widening/narrowing conversion pair
                } else if constexpr (std::is_same_v<TO,
                                         DescriptorInquiry::Result>) {
                  if (std::holds_alternative<DescriptorInquiry>(x->u) ||
                      std::holds_alternative<TypeParamInquiry>(x->u)) {
                    // int(int(size(...),kind=k),kind=8) -> size(...)
                    return std::move(*x);
                  }
                }
              }
            }
          }
        }
        return Expr<TO>{std::move(convert)};
      },
      convert.left().u);
}

template <typename T>
Expr<T> FoldOperation(FoldingContext &context, Parentheses<T> &&x) {
  auto &operand{x.left()};
  operand = Fold(context, std::move(operand));
  if (auto value{GetScalarConstantValue<T>(operand)}) {
    // Preserve parentheses, even around constants.
    return Expr<T>{Parentheses<T>{Expr<T>{Constant<T>{*value}}}};
  } else if (std::holds_alternative<Parentheses<T>>(operand.u)) {
    // ((x)) -> (x)
    return std::move(operand);
  } else {
    return Expr<T>{Parentheses<T>{std::move(operand)}};
  }
}

template <typename T>
Expr<T> FoldOperation(FoldingContext &context, Negate<T> &&x) {
  if (auto array{ApplyElementwise(context, x)}) {
    return *array;
  }
  auto &operand{x.left()};
  if (auto *nn{std::get_if<Negate<T>>(&x.left().u)}) {
    return std::move(nn->left()); // -(-x) -> x
  } else if (auto value{GetScalarConstantValue<T>(operand)}) {
    if constexpr (T::category == TypeCategory::Integer) {
      auto negated{value->Negate()};
      if (negated.overflow) {
        context.messages().Say(
            "INTEGER(%d) negation overflowed"_en_US, T::kind);
      }
      return Expr<T>{Constant<T>{std::move(negated.value)}};
    } else {
      // REAL & COMPLEX negation: no exceptions possible
      return Expr<T>{Constant<T>{value->Negate()}};
    }
  }
  return Expr<T>{std::move(x)};
}

// Binary (dyadic) operations

template <typename LEFT, typename RIGHT>
std::optional<std::pair<Scalar<LEFT>, Scalar<RIGHT>>> OperandsAreConstants(
    const Expr<LEFT> &x, const Expr<RIGHT> &y) {
  if (auto xvalue{GetScalarConstantValue<LEFT>(x)}) {
    if (auto yvalue{GetScalarConstantValue<RIGHT>(y)}) {
      return {std::make_pair(*xvalue, *yvalue)};
    }
  }
  return std::nullopt;
}

template <typename DERIVED, typename RESULT, typename LEFT, typename RIGHT>
std::optional<std::pair<Scalar<LEFT>, Scalar<RIGHT>>> OperandsAreConstants(
    const Operation<DERIVED, RESULT, LEFT, RIGHT> &operation) {
  return OperandsAreConstants(operation.left(), operation.right());
}

template <typename T>
Expr<T> FoldOperation(FoldingContext &context, Add<T> &&x) {
  if (auto array{ApplyElementwise(context, x)}) {
    return *array;
  }
  if (auto folded{OperandsAreConstants(x)}) {
    if constexpr (T::category == TypeCategory::Integer) {
      auto sum{folded->first.AddSigned(folded->second)};
      if (sum.overflow) {
        context.messages().Say(
            "INTEGER(%d) addition overflowed"_en_US, T::kind);
      }
      return Expr<T>{Constant<T>{sum.value}};
    } else {
      auto sum{folded->first.Add(folded->second, context.rounding())};
      RealFlagWarnings(context, sum.flags, "addition");
      if (context.flushSubnormalsToZero()) {
        sum.value = sum.value.FlushSubnormalToZero();
      }
      return Expr<T>{Constant<T>{sum.value}};
    }
  }
  return Expr<T>{std::move(x)};
}

template <typename T>
Expr<T> FoldOperation(FoldingContext &context, Subtract<T> &&x) {
  if (auto array{ApplyElementwise(context, x)}) {
    return *array;
  }
  if (auto folded{OperandsAreConstants(x)}) {
    if constexpr (T::category == TypeCategory::Integer) {
      auto difference{folded->first.SubtractSigned(folded->second)};
      if (difference.overflow) {
        context.messages().Say(
            "INTEGER(%d) subtraction overflowed"_en_US, T::kind);
      }
      return Expr<T>{Constant<T>{difference.value}};
    } else {
      auto difference{
          folded->first.Subtract(folded->second, context.rounding())};
      RealFlagWarnings(context, difference.flags, "subtraction");
      if (context.flushSubnormalsToZero()) {
        difference.value = difference.value.FlushSubnormalToZero();
      }
      return Expr<T>{Constant<T>{difference.value}};
    }
  }
  return Expr<T>{std::move(x)};
}

template <typename T>
Expr<T> FoldOperation(FoldingContext &context, Multiply<T> &&x) {
  if (auto array{ApplyElementwise(context, x)}) {
    return *array;
  }
  if (auto folded{OperandsAreConstants(x)}) {
    if constexpr (T::category == TypeCategory::Integer) {
      auto product{folded->first.MultiplySigned(folded->second)};
      if (product.SignedMultiplicationOverflowed()) {
        context.messages().Say(
            "INTEGER(%d) multiplication overflowed"_en_US, T::kind);
      }
      return Expr<T>{Constant<T>{product.lower}};
    } else {
      auto product{folded->first.Multiply(folded->second, context.rounding())};
      RealFlagWarnings(context, product.flags, "multiplication");
      if (context.flushSubnormalsToZero()) {
        product.value = product.value.FlushSubnormalToZero();
      }
      return Expr<T>{Constant<T>{product.value}};
    }
  } else if constexpr (T::category == TypeCategory::Integer) {
    if (auto c{GetScalarConstantValue<T>(x.right())}) {
      x.right() = std::move(x.left());
      x.left() = Expr<T>{std::move(*c)};
    }
    if (auto c{GetScalarConstantValue<T>(x.left())}) {
      if (c->IsZero()) {
        return std::move(x.left());
      } else if (c->CompareSigned(Scalar<T>{1}) == Ordering::Equal) {
        return std::move(x.right());
      } else if (c->CompareSigned(Scalar<T>{-1}) == Ordering::Equal) {
        return Expr<T>{Negate<T>{std::move(x.right())}};
      }
    }
  }
  return Expr<T>{std::move(x)};
}

template <typename T>
Expr<T> FoldOperation(FoldingContext &context, Divide<T> &&x) {
  if (auto array{ApplyElementwise(context, x)}) {
    return *array;
  }
  if (auto folded{OperandsAreConstants(x)}) {
    if constexpr (T::category == TypeCategory::Integer) {
      auto quotAndRem{folded->first.DivideSigned(folded->second)};
      if (quotAndRem.divisionByZero) {
        context.messages().Say("INTEGER(%d) division by zero"_en_US, T::kind);
        return Expr<T>{std::move(x)};
      }
      if (quotAndRem.overflow) {
        context.messages().Say(
            "INTEGER(%d) division overflowed"_en_US, T::kind);
      }
      return Expr<T>{Constant<T>{quotAndRem.quotient}};
    } else {
      auto quotient{folded->first.Divide(folded->second, context.rounding())};
      RealFlagWarnings(context, quotient.flags, "division");
      if (context.flushSubnormalsToZero()) {
        quotient.value = quotient.value.FlushSubnormalToZero();
      }
      return Expr<T>{Constant<T>{quotient.value}};
    }
  }
  return Expr<T>{std::move(x)};
}

template <typename T>
Expr<T> FoldOperation(FoldingContext &context, Power<T> &&x) {
  if (auto array{ApplyElementwise(context, x)}) {
    return *array;
  }
  if (auto folded{OperandsAreConstants(x)}) {
    if constexpr (T::category == TypeCategory::Integer) {
      auto power{folded->first.Power(folded->second)};
      if (power.divisionByZero) {
        context.messages().Say(
            "INTEGER(%d) zero to negative power"_en_US, T::kind);
      } else if (power.overflow) {
        context.messages().Say("INTEGER(%d) power overflowed"_en_US, T::kind);
      } else if (power.zeroToZero) {
        context.messages().Say(
            "INTEGER(%d) 0**0 is not defined"_en_US, T::kind);
      }
      return Expr<T>{Constant<T>{power.power}};
    } else {
      if (auto callable{GetHostRuntimeWrapper<T, T, T>("pow")}) {
        return Expr<T>{
            Constant<T>{(*callable)(context, folded->first, folded->second)}};
      } else {
        context.messages().Say(
            "Power for %s cannot be folded on host"_en_US, T{}.AsFortran());
      }
    }
  }
  return Expr<T>{std::move(x)};
}

template <typename T>
Expr<T> FoldOperation(FoldingContext &context, RealToIntPower<T> &&x) {
  if (auto array{ApplyElementwise(context, x)}) {
    return *array;
  }
  return std::visit(
      [&](auto &y) -> Expr<T> {
        if (auto folded{OperandsAreConstants(x.left(), y)}) {
          auto power{evaluate::IntPower(folded->first, folded->second)};
          RealFlagWarnings(context, power.flags, "power with INTEGER exponent");
          if (context.flushSubnormalsToZero()) {
            power.value = power.value.FlushSubnormalToZero();
          }
          return Expr<T>{Constant<T>{power.value}};
        } else {
          return Expr<T>{std::move(x)};
        }
      },
      x.right().u);
}

template <typename T>
Expr<T> FoldOperation(FoldingContext &context, Extremum<T> &&x) {
  if (auto array{ApplyElementwise(context, x,
          std::function<Expr<T>(Expr<T> &&, Expr<T> &&)>{[=](Expr<T> &&l,
                                                             Expr<T> &&r) {
            return Expr<T>{Extremum<T>{x.ordering, std::move(l), std::move(r)}};
          }})}) {
    return *array;
  }
  if (auto folded{OperandsAreConstants(x)}) {
    if constexpr (T::category == TypeCategory::Integer) {
      if (folded->first.CompareSigned(folded->second) == x.ordering) {
        return Expr<T>{Constant<T>{folded->first}};
      }
    } else if constexpr (T::category == TypeCategory::Real) {
      if (folded->first.IsNotANumber() ||
          (folded->first.Compare(folded->second) == Relation::Less) ==
              (x.ordering == Ordering::Less)) {
        return Expr<T>{Constant<T>{folded->first}};
      }
    } else {
      static_assert(T::category == TypeCategory::Character);
      // Result of MIN and MAX on character has the length of
      // the longest argument.
      auto maxLen{std::max(folded->first.length(), folded->second.length())};
      bool isFirst{x.ordering == Compare(folded->first, folded->second)};
      auto res{isFirst ? std::move(folded->first) : std::move(folded->second)};
      res = res.length() == maxLen
          ? std::move(res)
          : CharacterUtils<T::kind>::Resize(res, maxLen);
      return Expr<T>{Constant<T>{std::move(res)}};
    }
    return Expr<T>{Constant<T>{folded->second}};
  }
  return Expr<T>{std::move(x)};
}

template <int KIND>
Expr<Type<TypeCategory::Real, KIND>> ToReal(
    FoldingContext &context, Expr<SomeType> &&expr) {
  using Result = Type<TypeCategory::Real, KIND>;
  std::optional<Expr<Result>> result;
  std::visit(
      [&](auto &&x) {
        using From = std::decay_t<decltype(x)>;
        if constexpr (std::is_same_v<From, BOZLiteralConstant>) {
          // Move the bits without any integer->real conversion
          From original{x};
          result = ConvertToType<Result>(std::move(x));
          const auto *constant{UnwrapExpr<Constant<Result>>(*result)};
          CHECK(constant);
          Scalar<Result> real{constant->GetScalarValue().value()};
          From converted{From::ConvertUnsigned(real.RawBits()).value};
          if (original != converted) { // C1601
            context.messages().Say(
                "Nonzero bits truncated from BOZ literal constant in REAL intrinsic"_en_US);
          }
        } else if constexpr (IsNumericCategoryExpr<From>()) {
          result = Fold(context, ConvertToType<Result>(std::move(x)));
        } else {
          common::die("ToReal: bad argument expression");
        }
      },
      std::move(expr.u));
  return result.value();
}

template <typename T>
Expr<T> ExpressionBase<T>::Rewrite(FoldingContext &context, Expr<T> &&expr) {
  return std::visit(
      [&](auto &&x) -> Expr<T> {
        if constexpr (IsSpecificIntrinsicType<T>) {
          return FoldOperation(context, std::move(x));
        } else if constexpr (std::is_same_v<T, SomeDerived>) {
          return FoldOperation(context, std::move(x));
        } else if constexpr (common::HasMember<decltype(x),
                                 TypelessExpression>) {
          return std::move(expr);
        } else {
          return Expr<T>{Fold(context, std::move(x))};
        }
      },
      std::move(expr.u));
}

FOR_EACH_TYPE_AND_KIND(extern template class ExpressionBase, )

} // namespace Fortran::evaluate
#endif // FORTRAN_EVALUATE_FOLD_IMPLEMENTATION_H_<|MERGE_RESOLUTION|>--- conflicted
+++ resolved
@@ -65,11 +65,8 @@
   Expr<T> EOSHIFT(FunctionRef<T> &&);
   Expr<T> PACK(FunctionRef<T> &&);
   Expr<T> RESHAPE(FunctionRef<T> &&);
-<<<<<<< HEAD
-=======
   Expr<T> TRANSPOSE(FunctionRef<T> &&);
   Expr<T> UNPACK(FunctionRef<T> &&);
->>>>>>> ce42012e
 
 private:
   FoldingContext &context_;
@@ -1020,17 +1017,12 @@
       return Folder<T>{context}.PACK(std::move(funcRef));
     } else if (name == "reshape") {
       return Folder<T>{context}.RESHAPE(std::move(funcRef));
-<<<<<<< HEAD
-    }
-    // TODO: spread, unpack, transpose
-=======
     } else if (name == "transpose") {
       return Folder<T>{context}.TRANSPOSE(std::move(funcRef));
     } else if (name == "unpack") {
       return Folder<T>{context}.UNPACK(std::move(funcRef));
     }
     // TODO: spread
->>>>>>> ce42012e
     // TODO: extends_type_of, same_type_as
     if constexpr (!std::is_same_v<T, SomeDerived>) {
       return FoldIntrinsicFunction(context, std::move(funcRef));
