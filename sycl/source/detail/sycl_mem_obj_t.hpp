//==------------ sycl_mem_obj_t.hpp - SYCL standard header file ------------==//
//
// Part of the LLVM Project, under the Apache License v2.0 with LLVM Exceptions.
// See https://llvm.org/LICENSE.txt for license information.
// SPDX-License-Identifier: Apache-2.0 WITH LLVM-exception
//
//===----------------------------------------------------------------------===//

#pragma once

#include <detail/sycl_mem_obj_i.hpp>
#include <sycl/detail/common.hpp>
#include <sycl/detail/export.hpp>
#include <sycl/detail/sycl_mem_obj_allocator.hpp>
#include <sycl/detail/type_traits.hpp>
#include <sycl/event.hpp>
#include <sycl/properties/buffer_properties.hpp>
#include <sycl/properties/image_properties.hpp>
#include <sycl/property_list.hpp>
#include <sycl/stl.hpp>

#include <cstring>
#include <memory>
#include <type_traits>

namespace sycl {
__SYCL_INLINE_VER_NAMESPACE(_V1) {
namespace detail {

// Forward declarations
class context_impl;
class event_impl;
class plugin;

using ContextImplPtr = std::shared_ptr<context_impl>;
using EventImplPtr = std::shared_ptr<event_impl>;

// The class serves as a base for all SYCL memory objects.
class __SYCL_EXPORT SYCLMemObjT : public SYCLMemObjI {

  // The check for output iterator is commented out as it blocks set_final_data
  // with void * argument to be used.
  // TODO: Align these checks with the SYCL specification when the behaviour
  // with void * is clarified.
  template <typename T>
  using EnableIfOutputPointerT = std::enable_if_t<
      /*is_output_iterator<T>::value &&*/ std::is_pointer<T>::value>;

  template <typename T>
  using EnableIfOutputIteratorT = std::enable_if_t<
      /*is_output_iterator<T>::value &&*/ !std::is_pointer<T>::value>;

public:
  SYCLMemObjT(const size_t SizeInBytes, const property_list &Props,
              std::unique_ptr<SYCLMemObjAllocator> Allocator)
      : MAllocator(std::move(Allocator)), MProps(Props), MInteropEvent(nullptr),
        MInteropContext(nullptr), MInteropMemObject(nullptr),
        MOpenCLInterop(false), MHostPtrReadOnly(false), MNeedWriteBack(true),
        MSizeInBytes(SizeInBytes), MUserPtr(nullptr), MShadowCopy(nullptr),
        MUploadDataFunctor(nullptr), MSharedPtrStorage(nullptr),
        MHostPtrProvided(false) {}

  SYCLMemObjT(const property_list &Props,
              std::unique_ptr<SYCLMemObjAllocator> Allocator)
      : SYCLMemObjT(/*SizeInBytes*/ 0, Props, std::move(Allocator)) {}

  SYCLMemObjT(pi_native_handle MemObject, const context &SyclContext,
              const size_t SizeInBytes, event AvailableEvent,
              std::unique_ptr<SYCLMemObjAllocator> Allocator);

  SYCLMemObjT(cl_mem MemObject, const context &SyclContext,
              event AvailableEvent,
              std::unique_ptr<SYCLMemObjAllocator> Allocator)
      : SYCLMemObjT(pi::cast<pi_native_handle>(MemObject), SyclContext,
                    /*SizeInBytes*/ (size_t)0, AvailableEvent,
                    std::move(Allocator)) {}

  SYCLMemObjT(pi_native_handle MemObject, const context &SyclContext,
              bool OwmNativeHandle, event AvailableEvent,
              std::unique_ptr<SYCLMemObjAllocator> Allocator);

  SYCLMemObjT(pi_native_handle MemObject, const context &SyclContext,
              bool OwnNativeHandle, event AvailableEvent,
              std::unique_ptr<SYCLMemObjAllocator> Allocator,
              sycl::detail::pi::PiMemImageChannelOrder Order,
              sycl::detail::pi::PiMemImageChannelType Type,
              range<3> Range3WithOnes, unsigned Dimensions, size_t ElementSize);

  virtual ~SYCLMemObjT() = default;

  const PluginPtr &getPlugin() const;

  size_t getSizeInBytes() const noexcept override { return MSizeInBytes; }
  __SYCL2020_DEPRECATED("get_count() is deprecated, please use size() instead")
  size_t get_count() const { return size(); }
  size_t size() const noexcept {
    size_t AllocatorValueSize = MAllocator->getValueSize();
    return (getSizeInBytes() + AllocatorValueSize - 1) / AllocatorValueSize;
  }

  template <typename propertyT> bool has_property() const noexcept {
    return MProps.has_property<propertyT>();
  }

  template <typename propertyT> propertyT get_property() const {
    return MProps.get_property<propertyT>();
  }

  void addOrReplaceAccessorProperties(const property_list &PropertyList) {
    MProps.add_or_replace_accessor_properties(PropertyList);
  }

  void deleteAccessorProperty(const PropWithDataKind &Kind) {
    MProps.delete_accessor_property(Kind);
  }

  const std::unique_ptr<SYCLMemObjAllocator> &get_allocator_internal() const {
    return MAllocator;
  }

  void *allocateHostMem() override { return MAllocator->allocate(size()); }

  void releaseHostMem(void *Ptr) override {
    if (Ptr)
      MAllocator->deallocate(Ptr, size());
  }

  void releaseMem(ContextImplPtr Context, void *MemAllocation) override;

  void *getUserPtr() const {
    return MOpenCLInterop ? static_cast<void *>(MInteropMemObject) : MUserPtr;
  }

  void set_write_back(bool NeedWriteBack) { MNeedWriteBack = NeedWriteBack; }

  void set_final_data(std::nullptr_t) { MUploadDataFunctor = nullptr; }

  void set_final_data_from_storage() {
    MUploadDataFunctor = [this]() {
      if (MSharedPtrStorage.use_count() > 1) {
        void *FinalData = const_cast<void *>(MSharedPtrStorage.get());
        updateHostMemory(FinalData);
      }
    };
    MHostPtrProvided = true;
  }

  void set_final_data(
      const std::function<void(const std::function<void(void *const Ptr)> &)>
          &FinalDataFunc) {

    auto UpdateFunc = [this](void *const Ptr) { updateHostMemory(Ptr); };
    MUploadDataFunctor = [FinalDataFunc, UpdateFunc]() {
      FinalDataFunc(UpdateFunc);
    };
    MHostPtrProvided = true;
  }

protected:
  void updateHostMemory(void *const Ptr);

  // Update host with the latest data + notify scheduler that the memory object
  // is going to die. After this method is finished no further operations with
  // the memory object is allowed. This method is executed from child's
  // destructor. This cannot be done in SYCLMemObjT's destructor as child's
  // members must be alive.
  void updateHostMemory();

public:
  bool useHostPtr() {
    return has_property<property::buffer::use_host_ptr>() ||
           has_property<property::image::use_host_ptr>();
  }

  bool canReuseHostPtr(void *HostPtr, const size_t RequiredAlign) {
    bool Aligned =
        (reinterpret_cast<std::uintptr_t>(HostPtr) % RequiredAlign) == 0;
    return !MHostPtrReadOnly && (Aligned || useHostPtr());
  }

  void handleHostData(void *HostPtr, const size_t RequiredAlign) {
    MHostPtrProvided = true;
    if (!MHostPtrReadOnly && HostPtr) {
      set_final_data([HostPtr](const std::function<void(void *const Ptr)> &F) {
        F(HostPtr);
      });
    }
<<<<<<< HEAD
    if(HostPtr){
=======

    if (HostPtr) {
>>>>>>> 1b2b9ddc
      if (canReuseHostPtr(HostPtr, RequiredAlign)) {
        MUserPtr = HostPtr;
      } else {
        setAlign(RequiredAlign);
        MShadowCopy = allocateHostMem();
        MUserPtr = MShadowCopy;
        std::memcpy(MUserPtr, HostPtr, MSizeInBytes);
      }
    }
  }

  void handleHostData(const void *HostPtr, const size_t RequiredAlign) {
    MHostPtrReadOnly = true;
    handleHostData(const_cast<void *>(HostPtr), RequiredAlign);
  }

  void handleHostData(const std::shared_ptr<void> &HostPtr,
                      const size_t RequiredAlign, bool IsConstPtr) {
    MHostPtrProvided = true;
    MSharedPtrStorage = HostPtr;
    MHostPtrReadOnly = IsConstPtr;
    if (HostPtr) {
      if (!MHostPtrReadOnly)
        set_final_data_from_storage();

      if (canReuseHostPtr(HostPtr.get(), RequiredAlign))
        MUserPtr = HostPtr.get();
      else {
        setAlign(RequiredAlign);
        MShadowCopy = allocateHostMem();
        MUserPtr = MShadowCopy;
        std::memcpy(MUserPtr, HostPtr.get(), MSizeInBytes);
      }
    }
  }

  void handleHostData(const std::function<void(void *)> &CopyFromInput,
                      const size_t RequiredAlign, bool IsConstPtr) {
    MHostPtrReadOnly = IsConstPtr;
    setAlign(RequiredAlign);
    if (useHostPtr())
      throw runtime_error(
          "Buffer constructor from a pair of iterator values does not support "
          "use_host_ptr property.",
          PI_ERROR_INVALID_OPERATION);

    setAlign(RequiredAlign);
    MShadowCopy = allocateHostMem();
    MUserPtr = MShadowCopy;

    CopyFromInput(MUserPtr);
  }

  void setAlign(size_t RequiredAlign) {
    MAllocator->setAlignment(RequiredAlign);
  }

  static size_t getBufSizeForContext(const ContextImplPtr &Context,
                                     pi_native_handle MemObject);

  void *allocateMem(ContextImplPtr Context, bool InitFromUserData,
                    void *HostPtr,
                    sycl::detail::pi::PiEvent &InteropEvent) override {
    (void)Context;
    (void)InitFromUserData;
    (void)HostPtr;
    (void)InteropEvent;
    throw runtime_error("Not implemented", PI_ERROR_INVALID_OPERATION);
  }

  MemObjType getType() const override { return MemObjType::Undefined; }

  ContextImplPtr getInteropContext() const override { return MInteropContext; }

  bool isInterop() const override;

  bool hasUserDataPtr() const override { return MUserPtr != nullptr; }

  bool isHostPointerReadOnly() const override { return MHostPtrReadOnly; }

  bool usesPinnedHostMemory() const override {
    return has_property<
        sycl::ext::oneapi::property::buffer::use_pinned_host_memory>();
  }

  void detachMemoryObject(const std::shared_ptr<SYCLMemObjT> &Self) const;

  void markAsInternal() { MIsInternal = true; }

protected:
  // An allocateMem helper that determines which host ptr to use
  void determineHostPtr(const ContextImplPtr &Context, bool InitFromUserData,
                        void *&HostPtr, bool &HostPtrReadOnly);

  // Allocator used for allocation memory on host.
  std::unique_ptr<SYCLMemObjAllocator> MAllocator;
  // Properties passed by user.
  property_list MProps;
  // Event passed by user to interoperability constructor.
  // Should wait on this event before start working with such memory object.
  EventImplPtr MInteropEvent;
  // Context passed by user to interoperability constructor.
  ContextImplPtr MInteropContext;
  // Native backend memory object handle passed by user to interoperability
  // constructor.
  sycl::detail::pi::PiMem MInteropMemObject;
  // Indicates whether memory object is created using interoperability
  // constructor or not.
  bool MOpenCLInterop;
  // Indicates if user provided pointer is read only.
  bool MHostPtrReadOnly;
  // Indicates if memory object should write memory to the host on destruction.
  bool MNeedWriteBack;
  // Size of memory.
  size_t MSizeInBytes;
  // User's pointer passed to constructor.
  void *MUserPtr;
  // Copy of memory passed by user to constructor.
  void *MShadowCopy;
  // Function which update host with final data on memory object destruction.
  std::function<void(void)> MUploadDataFunctor;
  // Field which holds user's shared_ptr in case of memory object is created
  // using constructor with shared_ptr.
  std::shared_ptr<const void> MSharedPtrStorage;
  // Field to identify if dtor is not necessarily blocking.
  // check for MUploadDataFunctor is not enough to define it since for case when
  // we have read only HostPtr - MUploadDataFunctor is empty but delayed release
  // must be not allowed.
  bool MHostPtrProvided;
  // Indicates that the memory object was allocated internally. Such memory
  // objects can be released in a deferred manner regardless of whether a host
  // pointer was provided or not.
  bool MIsInternal = false;
};
} // namespace detail
} // __SYCL_INLINE_VER_NAMESPACE(_V1)
} // namespace sycl<|MERGE_RESOLUTION|>--- conflicted
+++ resolved
@@ -185,12 +185,8 @@
         F(HostPtr);
       });
     }
-<<<<<<< HEAD
-    if(HostPtr){
-=======
 
     if (HostPtr) {
->>>>>>> 1b2b9ddc
       if (canReuseHostPtr(HostPtr, RequiredAlign)) {
         MUserPtr = HostPtr;
       } else {
