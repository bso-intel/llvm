//==-------- handler.cpp --- SYCL command group handler --------------------==//
//
// Part of the LLVM Project, under the Apache License v2.0 with LLVM Exceptions.
// See https://llvm.org/LICENSE.txt for license information.
// SPDX-License-Identifier: Apache-2.0 WITH LLVM-exception
//
//===----------------------------------------------------------------------===//

#include <algorithm>

#include <detail/config.hpp>
#include <detail/global_handler.hpp>
#include <detail/graph_impl.hpp>
#include <detail/handler_impl.hpp>
#include <detail/image_impl.hpp>
#include <detail/kernel_bundle_impl.hpp>
#include <detail/kernel_impl.hpp>
#include <detail/queue_impl.hpp>
#include <detail/scheduler/commands.hpp>
#include <detail/scheduler/scheduler.hpp>
#include <detail/usm/usm_impl.hpp>
#include <sycl/detail/common.hpp>
#include <sycl/detail/helpers.hpp>
#include <sycl/detail/kernel_desc.hpp>
#include <sycl/detail/pi.h>
#include <sycl/detail/pi.hpp>
#include <sycl/event.hpp>
#include <sycl/handler.hpp>
#include <sycl/info/info_desc.hpp>
#include <sycl/stream.hpp>

namespace sycl {
inline namespace _V1 {

namespace detail {

bool isDeviceGlobalUsedInKernel(const void *DeviceGlobalPtr) {
  DeviceGlobalMapEntry *DGEntry =
      detail::ProgramManager::getInstance().getDeviceGlobalEntry(
          DeviceGlobalPtr);
  return DGEntry && !DGEntry->MImageIdentifiers.empty();
}

sycl::detail::pi::PiImageCopyFlags
getPiImageCopyFlags(sycl::usm::alloc SrcPtrType, sycl::usm::alloc DstPtrType) {
  if (DstPtrType == sycl::usm::alloc::device) {
    // Dest is on device
    if (SrcPtrType == sycl::usm::alloc::device)
      return sycl::detail::pi::PiImageCopyFlags::PI_IMAGE_COPY_DEVICE_TO_DEVICE;
    if (SrcPtrType == sycl::usm::alloc::host ||
        SrcPtrType == sycl::usm::alloc::unknown)
      return sycl::detail::pi::PiImageCopyFlags::PI_IMAGE_COPY_HOST_TO_DEVICE;
    throw sycl::exception(make_error_code(errc::invalid),
                          "Unknown copy source location");
  }
  if (DstPtrType == sycl::usm::alloc::host ||
      DstPtrType == sycl::usm::alloc::unknown) {
    // Dest is on host
    if (SrcPtrType == sycl::usm::alloc::device)
      return sycl::detail::pi::PiImageCopyFlags::PI_IMAGE_COPY_DEVICE_TO_HOST;
    if (SrcPtrType == sycl::usm::alloc::host ||
        SrcPtrType == sycl::usm::alloc::unknown)
      throw sycl::exception(make_error_code(errc::invalid),
                            "Cannot copy image from host to host");
    throw sycl::exception(make_error_code(errc::invalid),
                          "Unknown copy source location");
  }
  throw sycl::exception(make_error_code(errc::invalid),
                        "Unknown copy destination location");
}

} // namespace detail

handler::handler(std::shared_ptr<detail::queue_impl> Queue, bool IsHost)
    : handler(Queue, Queue, nullptr, IsHost) {}

handler::handler(std::shared_ptr<detail::queue_impl> Queue,
                 std::shared_ptr<detail::queue_impl> PrimaryQueue,
                 std::shared_ptr<detail::queue_impl> SecondaryQueue,
                 bool IsHost)
    : MImpl(std::make_shared<detail::handler_impl>(std::move(PrimaryQueue),
                                                   std::move(SecondaryQueue))),
      MQueue(std::move(Queue)), MIsHost(IsHost) {}

handler::handler(
    std::shared_ptr<ext::oneapi::experimental::detail::graph_impl> Graph)
    : MImpl(std::make_shared<detail::handler_impl>()), MGraph(Graph) {}

// Sets the submission state to indicate that an explicit kernel bundle has been
// set. Throws a sycl::exception with errc::invalid if the current state
// indicates that a specialization constant has been set.
void handler::setStateExplicitKernelBundle() {
  MImpl->setStateExplicitKernelBundle();
}

// Sets the submission state to indicate that a specialization constant has been
// set. Throws a sycl::exception with errc::invalid if the current state
// indicates that an explicit kernel bundle has been set.
void handler::setStateSpecConstSet() { MImpl->setStateSpecConstSet(); }

// Returns true if the submission state is EXPLICIT_KERNEL_BUNDLE_STATE and
// false otherwise.
bool handler::isStateExplicitKernelBundle() const {
  return MImpl->isStateExplicitKernelBundle();
}

// Returns a shared_ptr to the kernel_bundle.
// If there is no kernel_bundle created:
// returns newly created kernel_bundle if Insert is true
// returns shared_ptr(nullptr) if Insert is false
std::shared_ptr<detail::kernel_bundle_impl>
handler::getOrInsertHandlerKernelBundle(bool Insert) const {
  if (!MImpl->MKernelBundle && Insert) {
    auto Ctx = MGraph ? MGraph->getContext() : MQueue->get_context();
    auto Dev = MGraph ? MGraph->getDevice() : MQueue->get_device();
    MImpl->MKernelBundle = detail::getSyclObjImpl(
        get_kernel_bundle<bundle_state::input>(Ctx, {Dev}, {}));
  }
  return MImpl->MKernelBundle;
}

// Sets kernel bundle to the provided one.
void handler::setHandlerKernelBundle(
    const std::shared_ptr<detail::kernel_bundle_impl> &NewKernelBundleImpPtr) {
  MImpl->MKernelBundle = NewKernelBundleImpPtr;
}

void handler::setHandlerKernelBundle(kernel Kernel) {
  // Kernel may not have an associated kernel bundle if it is created from a
  // program. As such, apply getSyclObjImpl directly on the kernel, i.e. not
  //  the other way around: getSyclObjImp(Kernel->get_kernel_bundle()).
  std::shared_ptr<detail::kernel_bundle_impl> KernelBundleImpl =
      detail::getSyclObjImpl(Kernel)->get_kernel_bundle();
  setHandlerKernelBundle(KernelBundleImpl);
}

event handler::finalize() {
  // This block of code is needed only for reduction implementation.
  // It is harmless (does nothing) for everything else.
  if (MIsFinalized)
    return MLastEvent;
  MIsFinalized = true;

  // According to 4.7.6.9 of SYCL2020 spec, if a placeholder accessor is passed
  // to a command without being bound to a command group, an exception should
  // be thrown.
  {
    for (const auto &arg : MArgs) {
      if (arg.MType != detail::kernel_param_kind_t::kind_accessor)
        continue;

      detail::Requirement *AccImpl =
          static_cast<detail::Requirement *>(arg.MPtr);
      if (AccImpl->MIsPlaceH) {
        auto It = std::find(CGData.MRequirements.begin(),
                            CGData.MRequirements.end(), AccImpl);
        if (It == CGData.MRequirements.end())
          throw sycl::exception(make_error_code(errc::kernel_argument),
                                "placeholder accessor must be bound by calling "
                                "handler::require() before it can be used.");
      }
    }
  }

  const auto &type = getType();
  if (type == detail::CG::Kernel) {
    // If there were uses of set_specialization_constant build the kernel_bundle
    std::shared_ptr<detail::kernel_bundle_impl> KernelBundleImpPtr =
        getOrInsertHandlerKernelBundle(/*Insert=*/false);
    if (KernelBundleImpPtr) {
      // Make sure implicit non-interop kernel bundles have the kernel
      if (!KernelBundleImpPtr->isInterop() &&
          !MImpl->isStateExplicitKernelBundle()) {
        auto Dev = MGraph ? MGraph->getDevice() : MQueue->get_device();
        kernel_id KernelID =
#ifdef __INTEL_PREVIEW_BREAKING_CHANGES
            detail::ProgramManager::getInstance().getSYCLKernelID(
                MKernelName.c_str());
#else
            detail::ProgramManager::getInstance().getSYCLKernelID(MKernelName);
#endif
        bool KernelInserted = KernelBundleImpPtr->add_kernel(KernelID, Dev);
        // If kernel was not inserted and the bundle is in input mode we try
        // building it and trying to find the kernel in executable mode
        if (!KernelInserted &&
            KernelBundleImpPtr->get_bundle_state() == bundle_state::input) {
          auto KernelBundle =
              detail::createSyclObjFromImpl<kernel_bundle<bundle_state::input>>(
                  KernelBundleImpPtr);
          kernel_bundle<bundle_state::executable> ExecKernelBundle =
              build(KernelBundle);
          KernelBundleImpPtr = detail::getSyclObjImpl(ExecKernelBundle);
          setHandlerKernelBundle(KernelBundleImpPtr);
          KernelInserted = KernelBundleImpPtr->add_kernel(KernelID, Dev);
        }
        // If the kernel was not found in executable mode we throw an exception
        if (!KernelInserted)
          throw sycl::exception(make_error_code(errc::runtime),
                                "Failed to add kernel to kernel bundle.");
      }

      switch (KernelBundleImpPtr->get_bundle_state()) {
      case bundle_state::input: {
        // Underlying level expects kernel_bundle to be in executable state
        kernel_bundle<bundle_state::executable> ExecBundle = build(
            detail::createSyclObjFromImpl<kernel_bundle<bundle_state::input>>(
                KernelBundleImpPtr));
        KernelBundleImpPtr = detail::getSyclObjImpl(ExecBundle);
        setHandlerKernelBundle(KernelBundleImpPtr);
        break;
      }
      case bundle_state::executable:
        // Nothing to do
        break;
      case bundle_state::object:
      case bundle_state::ext_oneapi_source:
        assert(0 && "Expected that the bundle is either in input or executable "
                    "states.");
        break;
      }
    }

    if (MQueue && !MGraph && !MSubgraphNode && !MQueue->getCommandGraph() &&
        !MQueue->is_in_fusion_mode() &&
        CGData.MRequirements.size() + CGData.MEvents.size() +
                MStreamStorage.size() ==
            0) {
      // if user does not add a new dependency to the dependency graph, i.e.
      // the graph is not changed, and the queue is not in fusion mode, then
      // this faster path is used to submit kernel bypassing scheduler and
      // avoiding CommandGroup, Command objects creation.

      std::vector<sycl::detail::pi::PiEvent> RawEvents;
      detail::EventImplPtr NewEvent;

#ifdef XPTI_ENABLE_INSTRUMENTATION
      // uint32_t StreamID, uint64_t InstanceID, xpti_td* TraceEvent,
      int32_t StreamID = xptiRegisterStream(detail::SYCL_STREAM_NAME);
      auto [CmdTraceEvent, InstanceID] = emitKernelInstrumentationData(
#ifdef __INTEL_PREVIEW_BREAKING_CHANGES
          StreamID, MKernel, MCodeLoc, MKernelName.c_str(), MQueue, MNDRDesc,
#else
          StreamID, MKernel, MCodeLoc, MKernelName, MQueue, MNDRDesc,
#endif
          KernelBundleImpPtr, MArgs);
      auto EnqueueKernel = [&, CmdTraceEvent = CmdTraceEvent,
                            InstanceID = InstanceID]() {
#else
      auto EnqueueKernel = [&]() {
#endif
        // 'Result' for single point of return
        pi_int32 Result = PI_ERROR_INVALID_VALUE;
#ifdef XPTI_ENABLE_INSTRUMENTATION
        detail::emitInstrumentationGeneral(StreamID, InstanceID, CmdTraceEvent,
                                           xpti::trace_task_begin, nullptr);
#endif
        if (MQueue->is_host()) {
          MHostKernel->call(MNDRDesc, (NewEvent)
                                          ? NewEvent->getHostProfilingInfo()
                                          : nullptr);
          Result = PI_SUCCESS;
        } else {
          if (MQueue->getDeviceImplPtr()->getBackend() ==
              backend::ext_intel_esimd_emulator) {
            // Capture the host timestamp for profiling (queue time)
            if (NewEvent != nullptr)
              NewEvent->setHostEnqueueTime();
            [&](auto... Args) {
              if (MImpl->MKernelIsCooperative) {
                MQueue->getPlugin()
                    ->call<
                        detail::PiApiKind::piextEnqueueCooperativeKernelLaunch>(
                        Args...);
              } else {
                MQueue->getPlugin()
                    ->call<detail::PiApiKind::piEnqueueKernelLaunch>(Args...);
              }
            }(/* queue */
              nullptr,
              /* kernel */
              reinterpret_cast<pi_kernel>(MHostKernel->getPtr()),
              /* work_dim */
              MNDRDesc.Dims,
              /* global_work_offset */ &MNDRDesc.GlobalOffset[0],
              /* global_work_size */ &MNDRDesc.GlobalSize[0],
              /* local_work_size */ &MNDRDesc.LocalSize[0],
              /* num_events_in_wait_list */ 0,
              /* event_wait_list */ nullptr,
              /* event */ nullptr);
            Result = PI_SUCCESS;
          } else {
<<<<<<< HEAD
            Result =
                enqueueImpKernel(MQueue, MNDRDesc, MArgs, KernelBundleImpPtr,
#ifdef __INTEL_PREVIEW_BREAKING_CHANGES
                                 MKernel, MKernelName.c_str(), RawEvents,
                                 NewEvent, nullptr, MImpl->MKernelCacheConfig);
#else
                                 MKernel, MKernelName, RawEvents, NewEvent,
                                 nullptr, MImpl->MKernelCacheConfig);
#endif
=======
            Result = enqueueImpKernel(
                MQueue, MNDRDesc, MArgs, KernelBundleImpPtr, MKernel,
                MKernelName, RawEvents, NewEvent, nullptr,
                MImpl->MKernelCacheConfig, MImpl->MKernelIsCooperative);
>>>>>>> a261ac15
          }
        }
#ifdef XPTI_ENABLE_INSTRUMENTATION
        // Emit signal only when event is created
        if (NewEvent != nullptr) {
          detail::emitInstrumentationGeneral(
              StreamID, InstanceID, CmdTraceEvent, xpti::trace_signal,
              static_cast<const void *>(NewEvent->getHandleRef()));
        }
        detail::emitInstrumentationGeneral(StreamID, InstanceID, CmdTraceEvent,
                                           xpti::trace_task_end, nullptr);
#endif
        return Result;
      };

      bool DiscardEvent = false;
      if (MQueue->supportsDiscardingPiEvents()) {
        // Kernel only uses assert if it's non interop one
        bool KernelUsesAssert =
            !(MKernel && MKernel->isInterop()) &&
#ifdef __INTEL_PREVIEW_BREAKING_CHANGES
            detail::ProgramManager::getInstance().kernelUsesAssert(
                MKernelName.c_str());
#else
            detail::ProgramManager::getInstance().kernelUsesAssert(MKernelName);
#endif
        DiscardEvent = !KernelUsesAssert;
      }

      if (DiscardEvent) {
        if (PI_SUCCESS != EnqueueKernel())
          throw runtime_error("Enqueue process failed.",
                              PI_ERROR_INVALID_OPERATION);
      } else {
        NewEvent = std::make_shared<detail::event_impl>(MQueue);
        NewEvent->setWorkerQueue(MQueue);
        NewEvent->setContextImpl(MQueue->getContextImplPtr());
        NewEvent->setStateIncomplete();
        NewEvent->setSubmissionTime();

        if (PI_SUCCESS != EnqueueKernel())
          throw runtime_error("Enqueue process failed.",
                              PI_ERROR_INVALID_OPERATION);
        else if (NewEvent->is_host() || NewEvent->getHandleRef() == nullptr)
          NewEvent->setComplete();

        MLastEvent = detail::createSyclObjFromImpl<event>(NewEvent);
      }
      return MLastEvent;
    }
  }

  std::unique_ptr<detail::CG> CommandGroup;
  switch (type) {
  case detail::CG::Kernel: {
    // Copy kernel name here instead of move so that it's available after
    // running of this method by reductions implementation. This allows for
    // assert feature to check if kernel uses assertions
    CommandGroup.reset(new detail::CGExecKernel(
        std::move(MNDRDesc), std::move(MHostKernel), std::move(MKernel),
        std::move(MImpl->MKernelBundle), std::move(CGData), std::move(MArgs),
#ifdef __INTEL_PREVIEW_BREAKING_CHANGES
        MKernelName.c_str(), std::move(MStreamStorage),
#else
        MKernelName, std::move(MStreamStorage),
#endif
        std::move(MImpl->MAuxiliaryResources), MCGType,
        MImpl->MKernelCacheConfig, MImpl->MKernelIsCooperative, MCodeLoc));
    break;
  }
  case detail::CG::CopyAccToPtr:
  case detail::CG::CopyPtrToAcc:
  case detail::CG::CopyAccToAcc:
    CommandGroup.reset(
        new detail::CGCopy(MCGType, MSrcPtr, MDstPtr, std::move(CGData),
                           std::move(MImpl->MAuxiliaryResources), MCodeLoc));
    break;
  case detail::CG::Fill:
    CommandGroup.reset(new detail::CGFill(std::move(MPattern), MDstPtr,
                                          std::move(CGData), MCodeLoc));
    break;
  case detail::CG::UpdateHost:
    CommandGroup.reset(
        new detail::CGUpdateHost(MDstPtr, std::move(CGData), MCodeLoc));
    break;
  case detail::CG::CopyUSM:
    CommandGroup.reset(new detail::CGCopyUSM(MSrcPtr, MDstPtr, MLength,
                                             std::move(CGData), MCodeLoc));
    break;
  case detail::CG::FillUSM:
    CommandGroup.reset(new detail::CGFillUSM(
        std::move(MPattern), MDstPtr, MLength, std::move(CGData), MCodeLoc));
    break;
  case detail::CG::PrefetchUSM:
    CommandGroup.reset(new detail::CGPrefetchUSM(MDstPtr, MLength,
                                                 std::move(CGData), MCodeLoc));
    break;
  case detail::CG::AdviseUSM:
    CommandGroup.reset(new detail::CGAdviseUSM(MDstPtr, MLength, MImpl->MAdvice,
                                               std::move(CGData), MCGType,
                                               MCodeLoc));
    break;
  case detail::CG::Copy2DUSM:
    CommandGroup.reset(new detail::CGCopy2DUSM(
        MSrcPtr, MDstPtr, MImpl->MSrcPitch, MImpl->MDstPitch, MImpl->MWidth,
        MImpl->MHeight, std::move(CGData), MCodeLoc));
    break;
  case detail::CG::Fill2DUSM:
    CommandGroup.reset(new detail::CGFill2DUSM(
        std::move(MPattern), MDstPtr, MImpl->MDstPitch, MImpl->MWidth,
        MImpl->MHeight, std::move(CGData), MCodeLoc));
    break;
  case detail::CG::Memset2DUSM:
    CommandGroup.reset(new detail::CGMemset2DUSM(
        MPattern[0], MDstPtr, MImpl->MDstPitch, MImpl->MWidth, MImpl->MHeight,
        std::move(CGData), MCodeLoc));
    break;
  case detail::CG::CodeplayHostTask: {
    auto context = MGraph ? detail::getSyclObjImpl(MGraph->getContext())
                          : MQueue->getContextImplPtr();
    CommandGroup.reset(new detail::CGHostTask(
        std::move(MHostTask), MQueue, context, std::move(MArgs),
        std::move(CGData), MCGType, MCodeLoc));
    break;
  }
  case detail::CG::Barrier:
  case detail::CG::BarrierWaitlist: {
    if (auto GraphImpl = getCommandGraph(); GraphImpl != nullptr) {
      // if no event to wait for was specified, we add all exit
      // nodes/events of the graph
      if (MEventsWaitWithBarrier.size() == 0) {
        MEventsWaitWithBarrier = GraphImpl->getExitNodesEvents();
        // Graph-wide barriers take precedence over previous one.
        // We therefore remove the previous ones from ExtraDependencies list.
        // The current barrier is then added to this list in the graph_impl.
        std::vector<detail::EventImplPtr> EventsBarriers =
            GraphImpl->removeBarriersFromExtraDependencies();
        MEventsWaitWithBarrier.insert(std::end(MEventsWaitWithBarrier),
                                      std::begin(EventsBarriers),
                                      std::end(EventsBarriers));
      }
      CGData.MEvents.insert(std::end(CGData.MEvents),
                            std::begin(MEventsWaitWithBarrier),
                            std::end(MEventsWaitWithBarrier));
      // Barrier node is implemented as an empty node in Graph
      // but keep the barrier type to help managing dependencies
      MCGType = detail::CG::Barrier;
      CommandGroup.reset(
          new detail::CG(detail::CG::Barrier, std::move(CGData), MCodeLoc));
    } else {
      CommandGroup.reset(
          new detail::CGBarrier(std::move(MEventsWaitWithBarrier),
                                std::move(CGData), MCGType, MCodeLoc));
    }
    break;
  }
  case detail::CG::CopyToDeviceGlobal: {
    CommandGroup.reset(new detail::CGCopyToDeviceGlobal(
        MSrcPtr, MDstPtr, MImpl->MIsDeviceImageScoped, MLength, MImpl->MOffset,
        std::move(CGData), MCodeLoc));
    break;
  }
  case detail::CG::CopyFromDeviceGlobal: {
    CommandGroup.reset(new detail::CGCopyFromDeviceGlobal(
        MSrcPtr, MDstPtr, MImpl->MIsDeviceImageScoped, MLength, MImpl->MOffset,
        std::move(CGData), MCodeLoc));
    break;
  }
  case detail::CG::ReadWriteHostPipe: {
    CommandGroup.reset(new detail::CGReadWriteHostPipe(
        MImpl->HostPipeName, MImpl->HostPipeBlocking, MImpl->HostPipePtr,
        MImpl->HostPipeTypeSize, MImpl->HostPipeRead, std::move(CGData),
        MCodeLoc));
    break;
  }
  case detail::CG::ExecCommandBuffer: {
    std::shared_ptr<ext::oneapi::experimental::detail::graph_impl> ParentGraph =
        MQueue ? MQueue->getCommandGraph() : MGraph;

    // If a parent graph is set that means we are adding or recording a subgraph
    // and we don't want to actually execute this command graph submission.
    if (ParentGraph) {
      ext::oneapi::experimental::detail::graph_impl::WriteLock ParentLock;
      if (MQueue) {
        ParentLock = ext::oneapi::experimental::detail::graph_impl::WriteLock(
            ParentGraph->MMutex);
      }
      CGData.MRequirements = MExecGraph->getRequirements();
      // Here we are using the CommandGroup without passing a CommandBuffer to
      // pass the exec_graph_impl and event dependencies. Since this subgraph CG
      // will not be executed this is fine.
      CommandGroup.reset(new sycl::detail::CGExecCommandBuffer(
          nullptr, MExecGraph, std::move(CGData)));

    } else {
      event GraphCompletionEvent =
          MExecGraph->enqueue(MQueue, std::move(CGData));
      MLastEvent = GraphCompletionEvent;
      return MLastEvent;
    }
  } break;
  case detail::CG::CopyImage:
    CommandGroup.reset(new detail::CGCopyImage(
        MSrcPtr, MDstPtr, MImpl->MImageDesc, MImpl->MImageFormat,
        MImpl->MImageCopyFlags, MImpl->MSrcOffset, MImpl->MDestOffset,
        MImpl->MHostExtent, MImpl->MCopyExtent, std::move(CGData), MCodeLoc));
    break;
  case detail::CG::SemaphoreWait:
    CommandGroup.reset(new detail::CGSemaphoreWait(
        MImpl->MInteropSemaphoreHandle, std::move(CGData), MCodeLoc));
    break;
  case detail::CG::SemaphoreSignal:
    CommandGroup.reset(new detail::CGSemaphoreSignal(
        MImpl->MInteropSemaphoreHandle, std::move(CGData), MCodeLoc));
    break;
  case detail::CG::None:
    if (detail::pi::trace(detail::pi::TraceLevel::PI_TRACE_ALL)) {
      std::cout << "WARNING: An empty command group is submitted." << std::endl;
    }

    // Empty nodes are handled by Graph like standard nodes
    // For Standard mode (non-graph),
    // empty nodes are not sent to the scheduler to save time
    if (MGraph || (MQueue && MQueue->getCommandGraph())) {
      CommandGroup.reset(
          new detail::CG(detail::CG::None, std::move(CGData), MCodeLoc));
    } else {
      detail::EventImplPtr Event = std::make_shared<sycl::detail::event_impl>();
      MLastEvent = detail::createSyclObjFromImpl<event>(Event);
      return MLastEvent;
    }
    break;
  }

  if (!CommandGroup)
    throw sycl::runtime_error(
        "Internal Error. Command group cannot be constructed.",
        PI_ERROR_INVALID_OPERATION);

  // If there is a graph associated with the handler we are in the explicit
  // graph mode, so we store the CG instead of submitting it to the scheduler,
  // so it can be retrieved by the graph later.
  if (MGraph) {
    MGraphNodeCG = std::move(CommandGroup);
    return detail::createSyclObjFromImpl<event>(
        std::make_shared<detail::event_impl>());
  }

  // If the queue has an associated graph then we need to take the CG and pass
  // it to the graph to create a node, rather than submit it to the scheduler.
  if (auto GraphImpl = MQueue->getCommandGraph(); GraphImpl) {
    auto EventImpl = std::make_shared<detail::event_impl>();
    std::shared_ptr<ext::oneapi::experimental::detail::node_impl> NodeImpl =
        nullptr;

    // GraphImpl is read and written in this scope so we lock this graph
    // with full priviledges.
    ext::oneapi::experimental::detail::graph_impl::WriteLock Lock(
        GraphImpl->MMutex);

    ext::oneapi::experimental::node_type NodeType =
        MImpl->MUserFacingNodeType !=
                ext::oneapi::experimental::node_type::empty
            ? MImpl->MUserFacingNodeType
            : ext::oneapi::experimental::detail::getNodeTypeFromCG(MCGType);

    // Create a new node in the graph representing this command-group
    if (MQueue->isInOrder()) {
      // In-order queues create implicit linear dependencies between nodes.
      // Find the last node added to the graph from this queue, so our new
      // node can set it as a predecessor.
      auto DependentNode = GraphImpl->getLastInorderNode(MQueue);

      NodeImpl = DependentNode
                     ? GraphImpl->add(NodeType, std::move(CommandGroup),
                                      {DependentNode})
                     : GraphImpl->add(NodeType, std::move(CommandGroup));

      // If we are recording an in-order queue remember the new node, so it
      // can be used as a dependency for any more nodes recorded from this
      // queue.
      GraphImpl->setLastInorderNode(MQueue, NodeImpl);
    } else {
      NodeImpl = GraphImpl->add(NodeType, std::move(CommandGroup));
    }

    // Associate an event with this new node and return the event.
    GraphImpl->addEventForNode(GraphImpl, EventImpl, NodeImpl);

    return detail::createSyclObjFromImpl<event>(EventImpl);
  }

  detail::EventImplPtr Event = detail::Scheduler::getInstance().addCG(
      std::move(CommandGroup), std::move(MQueue));

  MLastEvent = detail::createSyclObjFromImpl<event>(Event);
  return MLastEvent;
}

void handler::addReduction(const std::shared_ptr<const void> &ReduObj) {
  MImpl->MAuxiliaryResources.push_back(ReduObj);
}

void handler::associateWithHandlerCommon(detail::AccessorImplPtr AccImpl,
                                         int AccTarget) {
  if (getCommandGraph() &&
      static_cast<detail::SYCLMemObjT *>(AccImpl->MSYCLMemObj)
          ->needsWriteBack()) {
    throw sycl::exception(make_error_code(errc::invalid),
                          "Accessors to buffers which have write_back enabled "
                          "are not allowed to be used in command graphs.");
  }
  detail::Requirement *Req = AccImpl.get();
  if (Req->MAccessMode != sycl::access_mode::read) {
    auto SYCLMemObj = static_cast<detail::SYCLMemObjT *>(Req->MSYCLMemObj);
    SYCLMemObj->handleWriteAccessorCreation();
  }
  // Add accessor to the list of requirements.
  if (Req->MAccessRange.size() != 0)
    CGData.MRequirements.push_back(Req);
  // Store copy of the accessor.
  CGData.MAccStorage.push_back(std::move(AccImpl));
  // Add an accessor to the handler list of associated accessors.
  // For associated accessors index does not means nothing.
  MAssociatedAccesors.emplace_back(detail::kernel_param_kind_t::kind_accessor,
                                   Req, AccTarget, /*index*/ 0);
}

void handler::associateWithHandler(detail::AccessorBaseHost *AccBase,
                                   access::target AccTarget) {
  associateWithHandlerCommon(detail::getSyclObjImpl(*AccBase),
                             static_cast<int>(AccTarget));
}

void handler::associateWithHandler(
    detail::UnsampledImageAccessorBaseHost *AccBase, image_target AccTarget) {
  associateWithHandlerCommon(detail::getSyclObjImpl(*AccBase),
                             static_cast<int>(AccTarget));
}

void handler::associateWithHandler(
    detail::SampledImageAccessorBaseHost *AccBase, image_target AccTarget) {
  associateWithHandlerCommon(detail::getSyclObjImpl(*AccBase),
                             static_cast<int>(AccTarget));
}

static void addArgsForGlobalAccessor(detail::Requirement *AccImpl, size_t Index,
                                     size_t &IndexShift, int Size,
                                     bool IsKernelCreatedFromSource,
                                     size_t GlobalSize,
                                     std::vector<detail::ArgDesc> &Args,
                                     bool isESIMD) {
  using detail::kernel_param_kind_t;
  if (AccImpl->PerWI)
    AccImpl->resize(GlobalSize);

  Args.emplace_back(kernel_param_kind_t::kind_accessor, AccImpl, Size,
                    Index + IndexShift);

  // TODO ESIMD currently does not suport offset, memory and access ranges -
  // accessor::init for ESIMD-mode accessor has a single field, translated
  // to a single kernel argument set above.
  if (!isESIMD && !IsKernelCreatedFromSource) {
    // Dimensionality of the buffer is 1 when dimensionality of the
    // accessor is 0.
    const size_t SizeAccField =
        sizeof(size_t) * (AccImpl->MDims == 0 ? 1 : AccImpl->MDims);
    ++IndexShift;
    Args.emplace_back(kernel_param_kind_t::kind_std_layout,
                      &AccImpl->MAccessRange[0], SizeAccField,
                      Index + IndexShift);
    ++IndexShift;
    Args.emplace_back(kernel_param_kind_t::kind_std_layout,
                      &AccImpl->MMemoryRange[0], SizeAccField,
                      Index + IndexShift);
    ++IndexShift;
    Args.emplace_back(kernel_param_kind_t::kind_std_layout,
                      &AccImpl->MOffset[0], SizeAccField, Index + IndexShift);
  }
}

void handler::processArg(void *Ptr, const detail::kernel_param_kind_t &Kind,
                         const int Size, const size_t Index, size_t &IndexShift,
                         bool IsKernelCreatedFromSource, bool IsESIMD) {
  using detail::kernel_param_kind_t;

  switch (Kind) {
  case kernel_param_kind_t::kind_std_layout:
  case kernel_param_kind_t::kind_pointer: {
    MArgs.emplace_back(Kind, Ptr, Size, Index + IndexShift);
    break;
  }
  case kernel_param_kind_t::kind_stream: {
    // Stream contains several accessors inside.
    stream *S = static_cast<stream *>(Ptr);

    detail::AccessorBaseHost *GBufBase =
        static_cast<detail::AccessorBaseHost *>(&S->GlobalBuf);
    detail::AccessorImplPtr GBufImpl = detail::getSyclObjImpl(*GBufBase);
    detail::Requirement *GBufReq = GBufImpl.get();
    addArgsForGlobalAccessor(GBufReq, Index, IndexShift, Size,
                             IsKernelCreatedFromSource,
                             MNDRDesc.GlobalSize.size(), MArgs, IsESIMD);
    ++IndexShift;
    detail::AccessorBaseHost *GOffsetBase =
        static_cast<detail::AccessorBaseHost *>(&S->GlobalOffset);
    detail::AccessorImplPtr GOfssetImpl = detail::getSyclObjImpl(*GOffsetBase);
    detail::Requirement *GOffsetReq = GOfssetImpl.get();
    addArgsForGlobalAccessor(GOffsetReq, Index, IndexShift, Size,
                             IsKernelCreatedFromSource,
                             MNDRDesc.GlobalSize.size(), MArgs, IsESIMD);
    ++IndexShift;
    detail::AccessorBaseHost *GFlushBase =
        static_cast<detail::AccessorBaseHost *>(&S->GlobalFlushBuf);
    detail::AccessorImplPtr GFlushImpl = detail::getSyclObjImpl(*GFlushBase);
    detail::Requirement *GFlushReq = GFlushImpl.get();

    size_t GlobalSize = MNDRDesc.GlobalSize.size();
    // If work group size wasn't set explicitly then it must be recieved
    // from kernel attribute or set to default values.
    // For now we can't get this attribute here.
    // So we just suppose that WG size is always default for stream.
    // TODO adjust MNDRDesc when device image contains kernel's attribute
    if (GlobalSize == 0) {
      // Suppose that work group size is 1 for every dimension
      GlobalSize = MNDRDesc.NumWorkGroups.size();
    }
    addArgsForGlobalAccessor(GFlushReq, Index, IndexShift, Size,
                             IsKernelCreatedFromSource, GlobalSize, MArgs,
                             IsESIMD);
    ++IndexShift;
    MArgs.emplace_back(kernel_param_kind_t::kind_std_layout,
                       &S->FlushBufferSize, sizeof(S->FlushBufferSize),
                       Index + IndexShift);

    break;
  }
  case kernel_param_kind_t::kind_accessor: {
    // For args kind of accessor Size is information about accessor.
    // The first 11 bits of Size encodes the accessor target.
    const access::target AccTarget =
        static_cast<access::target>(Size & AccessTargetMask);
    switch (AccTarget) {
    case access::target::device:
    case access::target::constant_buffer: {
      detail::Requirement *AccImpl = static_cast<detail::Requirement *>(Ptr);
      addArgsForGlobalAccessor(AccImpl, Index, IndexShift, Size,
                               IsKernelCreatedFromSource,
                               MNDRDesc.GlobalSize.size(), MArgs, IsESIMD);
      break;
    }
    case access::target::local: {
      detail::LocalAccessorImplHost *LAcc =
          static_cast<detail::LocalAccessorImplHost *>(Ptr);

      range<3> &Size = LAcc->MSize;
      const int Dims = LAcc->MDims;
      int SizeInBytes = LAcc->MElemSize;
      for (int I = 0; I < Dims; ++I)
        SizeInBytes *= Size[I];
      // Some backends do not accept zero-sized local memory arguments, so we
      // make it a minimum allocation of 1 byte.
      SizeInBytes = std::max(SizeInBytes, 1);
      MArgs.emplace_back(kernel_param_kind_t::kind_std_layout, nullptr,
                         SizeInBytes, Index + IndexShift);
      // TODO ESIMD currently does not suport MSize field passing yet
      // accessor::init for ESIMD-mode accessor has a single field, translated
      // to a single kernel argument set above.
      if (!IsESIMD && !IsKernelCreatedFromSource) {
        ++IndexShift;
        const size_t SizeAccField = Dims * sizeof(Size[0]);
        MArgs.emplace_back(kernel_param_kind_t::kind_std_layout, &Size,
                           SizeAccField, Index + IndexShift);
        ++IndexShift;
        MArgs.emplace_back(kernel_param_kind_t::kind_std_layout, &Size,
                           SizeAccField, Index + IndexShift);
        ++IndexShift;
        MArgs.emplace_back(kernel_param_kind_t::kind_std_layout, &Size,
                           SizeAccField, Index + IndexShift);
      }
      break;
    }
    case access::target::image:
    case access::target::image_array: {
      detail::Requirement *AccImpl = static_cast<detail::Requirement *>(Ptr);
      MArgs.emplace_back(Kind, AccImpl, Size, Index + IndexShift);
      if (!IsKernelCreatedFromSource) {
        // TODO Handle additional kernel arguments for image class
        // if the compiler front-end adds them.
      }
      break;
    }
    case access::target::host_image:
    case access::target::host_task:
    case access::target::host_buffer: {
      throw sycl::invalid_parameter_error("Unsupported accessor target case.",
                                          PI_ERROR_INVALID_OPERATION);
      break;
    }
    }
    break;
  }
  case kernel_param_kind_t::kind_sampler: {
    MArgs.emplace_back(kernel_param_kind_t::kind_sampler, Ptr, sizeof(sampler),
                       Index + IndexShift);
    break;
  }
  case kernel_param_kind_t::kind_specialization_constants_buffer: {
    MArgs.emplace_back(
        kernel_param_kind_t::kind_specialization_constants_buffer, Ptr, Size,
        Index + IndexShift);
    break;
  }
  case kernel_param_kind_t::kind_invalid:
    throw runtime_error("Invalid kernel param kind", PI_ERROR_INVALID_VALUE);
    break;
  }
}

// The argument can take up more space to store additional information about
// MAccessRange, MMemoryRange, and MOffset added with addArgsForGlobalAccessor.
// We use the worst-case estimate because the lifetime of the vector is short.
// In processArg the kind_stream case introduces the maximum number of
// additional arguments. The case adds additional 12 arguments to the currently
// processed argument, hence worst-case estimate is 12+1=13.
// TODO: the constant can be removed if the size of MArgs will be calculated at
// compile time.
inline constexpr size_t MaxNumAdditionalArgs = 13;

void handler::extractArgsAndReqs() {
  assert(MKernel && "MKernel is not initialized");
  std::vector<detail::ArgDesc> UnPreparedArgs = std::move(MArgs);
  MArgs.clear();

  std::sort(
      UnPreparedArgs.begin(), UnPreparedArgs.end(),
      [](const detail::ArgDesc &first, const detail::ArgDesc &second) -> bool {
        return (first.MIndex < second.MIndex);
      });

  const bool IsKernelCreatedFromSource = MKernel->isCreatedFromSource();
  MArgs.reserve(MaxNumAdditionalArgs * UnPreparedArgs.size());

  size_t IndexShift = 0;
  for (size_t I = 0; I < UnPreparedArgs.size(); ++I) {
    void *Ptr = UnPreparedArgs[I].MPtr;
    const detail::kernel_param_kind_t &Kind = UnPreparedArgs[I].MType;
    const int &Size = UnPreparedArgs[I].MSize;
    const int Index = UnPreparedArgs[I].MIndex;
    processArg(Ptr, Kind, Size, Index, IndexShift, IsKernelCreatedFromSource,
               false);
  }
}

void handler::extractArgsAndReqsFromLambda(
    char *LambdaPtr, size_t KernelArgsNum,
    const detail::kernel_param_desc_t *KernelArgs, bool IsESIMD) {
  const bool IsKernelCreatedFromSource = false;
  size_t IndexShift = 0;
  MArgs.reserve(MaxNumAdditionalArgs * KernelArgsNum);

  for (size_t I = 0; I < KernelArgsNum; ++I) {
    void *Ptr = LambdaPtr + KernelArgs[I].offset;
    const detail::kernel_param_kind_t &Kind = KernelArgs[I].kind;
    const int &Size = KernelArgs[I].info;
    if (Kind == detail::kernel_param_kind_t::kind_accessor) {
      // For args kind of accessor Size is information about accessor.
      // The first 11 bits of Size encodes the accessor target.
      const access::target AccTarget =
          static_cast<access::target>(Size & AccessTargetMask);
      if ((AccTarget == access::target::device ||
           AccTarget == access::target::constant_buffer) ||
          (AccTarget == access::target::image ||
           AccTarget == access::target::image_array)) {
        detail::AccessorBaseHost *AccBase =
            static_cast<detail::AccessorBaseHost *>(Ptr);
        Ptr = detail::getSyclObjImpl(*AccBase).get();
      } else if (AccTarget == access::target::local) {
        detail::LocalAccessorBaseHost *LocalAccBase =
            static_cast<detail::LocalAccessorBaseHost *>(Ptr);
        Ptr = detail::getSyclObjImpl(*LocalAccBase).get();
      }
    }
    processArg(Ptr, Kind, Size, I, IndexShift, IsKernelCreatedFromSource,
               IsESIMD);
  }
}

// Calling methods of kernel_impl requires knowledge of class layout.
// As this is impossible in header, there's a function that calls necessary
// method inside the library and returns the result.
detail::string handler::getKernelName() {
  return detail::string{MKernel->get_info<info::kernel::function_name>()};
}

#ifdef __INTEL_PREVIEW_BREAKING_CHANGES
void handler::verifyUsedKernelBundleInternal(detail::string_view KernelName) {
#else
void handler::verifyUsedKernelBundle(const std::string &KernelName) {
#endif
  auto UsedKernelBundleImplPtr =
      getOrInsertHandlerKernelBundle(/*Insert=*/false);
  if (!UsedKernelBundleImplPtr)
    return;

  // Implicit kernel bundles are populated late so we ignore them
  if (!MImpl->isStateExplicitKernelBundle())
    return;

  kernel_id KernelID = detail::get_kernel_id_impl(KernelName);
  device Dev =
      MGraph ? MGraph->getDevice() : detail::getDeviceFromHandler(*this);
  if (!UsedKernelBundleImplPtr->has_kernel(KernelID, Dev))
    throw sycl::exception(
        make_error_code(errc::kernel_not_supported),
        "The kernel bundle in use does not contain the kernel");
}

void handler::ext_oneapi_barrier(const std::vector<event> &WaitList) {
  throwIfActionIsCreated();
  MCGType = detail::CG::BarrierWaitlist;
  MEventsWaitWithBarrier.resize(WaitList.size());
  std::transform(
      WaitList.begin(), WaitList.end(), MEventsWaitWithBarrier.begin(),
      [](const event &Event) { return detail::getSyclObjImpl(Event); });
}

using namespace sycl::detail;
bool handler::DisableRangeRounding() {
  return SYCLConfig<SYCL_DISABLE_PARALLEL_FOR_RANGE_ROUNDING>::get();
}

bool handler::RangeRoundingTrace() {
  return SYCLConfig<SYCL_PARALLEL_FOR_RANGE_ROUNDING_TRACE>::get();
}

void handler::GetRangeRoundingSettings(size_t &MinFactor, size_t &GoodFactor,
                                       size_t &MinRange) {
  SYCLConfig<SYCL_PARALLEL_FOR_RANGE_ROUNDING_PARAMS>::GetSettings(
      MinFactor, GoodFactor, MinRange);
}

void handler::memcpy(void *Dest, const void *Src, size_t Count) {
  throwIfActionIsCreated();
  MSrcPtr = const_cast<void *>(Src);
  MDstPtr = Dest;
  MLength = Count;
  setType(detail::CG::CopyUSM);
}

void handler::memset(void *Dest, int Value, size_t Count) {
  throwIfActionIsCreated();
  MDstPtr = Dest;
  MPattern.push_back(static_cast<char>(Value));
  MLength = Count;
  setUserFacingNodeType(ext::oneapi::experimental::node_type::memset);
  setType(detail::CG::FillUSM);
}

void handler::prefetch(const void *Ptr, size_t Count) {
  throwIfActionIsCreated();
  MDstPtr = const_cast<void *>(Ptr);
  MLength = Count;
  setType(detail::CG::PrefetchUSM);
}

void handler::mem_advise(const void *Ptr, size_t Count, int Advice) {
  throwIfActionIsCreated();
  MDstPtr = const_cast<void *>(Ptr);
  MLength = Count;
  MImpl->MAdvice = static_cast<pi_mem_advice>(Advice);
  setType(detail::CG::AdviseUSM);
}

void handler::ext_oneapi_memcpy2d_impl(void *Dest, size_t DestPitch,
                                       const void *Src, size_t SrcPitch,
                                       size_t Width, size_t Height) {
  // Checks done in callers.
  MSrcPtr = const_cast<void *>(Src);
  MDstPtr = Dest;
  MImpl->MSrcPitch = SrcPitch;
  MImpl->MDstPitch = DestPitch;
  MImpl->MWidth = Width;
  MImpl->MHeight = Height;
  setType(detail::CG::Copy2DUSM);
}

void handler::ext_oneapi_fill2d_impl(void *Dest, size_t DestPitch,
                                     const void *Value, size_t ValueSize,
                                     size_t Width, size_t Height) {
  // Checks done in callers.
  MDstPtr = Dest;
  MPattern.resize(ValueSize);
  std::memcpy(MPattern.data(), Value, ValueSize);
  MImpl->MDstPitch = DestPitch;
  MImpl->MWidth = Width;
  MImpl->MHeight = Height;
  setType(detail::CG::Fill2DUSM);
}

void handler::ext_oneapi_memset2d_impl(void *Dest, size_t DestPitch, int Value,
                                       size_t Width, size_t Height) {
  // Checks done in callers.
  MDstPtr = Dest;
  MPattern.push_back(static_cast<char>(Value));
  MImpl->MDstPitch = DestPitch;
  MImpl->MWidth = Width;
  MImpl->MHeight = Height;
  setType(detail::CG::Memset2DUSM);
}

void handler::ext_oneapi_copy(
    void *Src, ext::oneapi::experimental::image_mem_handle Dest,
    const ext::oneapi::experimental::image_descriptor &Desc) {
  throwIfGraphAssociated<
      ext::oneapi::experimental::detail::UnsupportedGraphFeatures::
          sycl_ext_oneapi_bindless_images>();
  MSrcPtr = Src;
  MDstPtr = Dest.raw_handle;

  sycl::detail::pi::PiMemImageDesc PiDesc = {};
  PiDesc.image_width = Desc.width;
  PiDesc.image_height = Desc.height;
  PiDesc.image_depth = Desc.depth;
  PiDesc.image_type = Desc.depth > 0 ? PI_MEM_TYPE_IMAGE3D
                                     : (Desc.height > 0 ? PI_MEM_TYPE_IMAGE2D
                                                        : PI_MEM_TYPE_IMAGE1D);

  sycl::detail::pi::PiMemImageFormat PiFormat;
  PiFormat.image_channel_data_type =
      sycl::_V1::detail::convertChannelType(Desc.channel_type);
  PiFormat.image_channel_order =
      sycl::_V1::detail::convertChannelOrder(Desc.channel_order);

  MImpl->MSrcOffset = {0, 0, 0};
  MImpl->MDestOffset = {0, 0, 0};
  MImpl->MCopyExtent = {Desc.width, Desc.height, Desc.depth};
  MImpl->MHostExtent = {Desc.width, Desc.height, Desc.depth};
  MImpl->MImageDesc = PiDesc;
  MImpl->MImageFormat = PiFormat;
  MImpl->MImageCopyFlags =
      sycl::detail::pi::PiImageCopyFlags::PI_IMAGE_COPY_HOST_TO_DEVICE;
  setType(detail::CG::CopyImage);
}

void handler::ext_oneapi_copy(
    void *Src, sycl::range<3> SrcOffset, sycl::range<3> SrcExtent,
    ext::oneapi::experimental::image_mem_handle Dest, sycl::range<3> DestOffset,
    const ext::oneapi::experimental::image_descriptor &DestImgDesc,
    sycl::range<3> CopyExtent) {
  throwIfGraphAssociated<
      ext::oneapi::experimental::detail::UnsupportedGraphFeatures::
          sycl_ext_oneapi_bindless_images>();
  MSrcPtr = Src;
  MDstPtr = Dest.raw_handle;

  sycl::detail::pi::PiMemImageDesc PiDesc = {};
  PiDesc.image_width = DestImgDesc.width;
  PiDesc.image_height = DestImgDesc.height;
  PiDesc.image_depth = DestImgDesc.depth;
  PiDesc.image_type = DestImgDesc.depth > 0
                          ? PI_MEM_TYPE_IMAGE3D
                          : (DestImgDesc.height > 0 ? PI_MEM_TYPE_IMAGE2D
                                                    : PI_MEM_TYPE_IMAGE1D);

  sycl::detail::pi::PiMemImageFormat PiFormat;
  PiFormat.image_channel_data_type =
      sycl::_V1::detail::convertChannelType(DestImgDesc.channel_type);
  PiFormat.image_channel_order =
      sycl::_V1::detail::convertChannelOrder(DestImgDesc.channel_order);

  MImpl->MSrcOffset = {SrcOffset[0], SrcOffset[1], SrcOffset[2]};
  MImpl->MDestOffset = {DestOffset[0], DestOffset[1], DestOffset[2]};
  MImpl->MCopyExtent = {CopyExtent[0], CopyExtent[1], CopyExtent[2]};
  MImpl->MHostExtent = {SrcExtent[0], SrcExtent[1], SrcExtent[2]};
  MImpl->MImageDesc = PiDesc;
  MImpl->MImageFormat = PiFormat;
  MImpl->MImageCopyFlags =
      sycl::detail::pi::PiImageCopyFlags::PI_IMAGE_COPY_HOST_TO_DEVICE;
  setType(detail::CG::CopyImage);
}

void handler::ext_oneapi_copy(
    ext::oneapi::experimental::image_mem_handle Src, void *Dest,
    const ext::oneapi::experimental::image_descriptor &Desc) {
  throwIfGraphAssociated<
      ext::oneapi::experimental::detail::UnsupportedGraphFeatures::
          sycl_ext_oneapi_bindless_images>();
  MSrcPtr = Src.raw_handle;
  MDstPtr = Dest;

  sycl::detail::pi::PiMemImageDesc PiDesc = {};
  PiDesc.image_width = Desc.width;
  PiDesc.image_height = Desc.height;
  PiDesc.image_depth = Desc.depth;
  PiDesc.image_type = Desc.depth > 0 ? PI_MEM_TYPE_IMAGE3D
                                     : (Desc.height > 0 ? PI_MEM_TYPE_IMAGE2D
                                                        : PI_MEM_TYPE_IMAGE1D);

  sycl::detail::pi::PiMemImageFormat PiFormat;
  PiFormat.image_channel_data_type =
      sycl::_V1::detail::convertChannelType(Desc.channel_type);
  PiFormat.image_channel_order =
      sycl::_V1::detail::convertChannelOrder(Desc.channel_order);

  MImpl->MSrcOffset = {0, 0, 0};
  MImpl->MDestOffset = {0, 0, 0};
  MImpl->MCopyExtent = {Desc.width, Desc.height, Desc.depth};
  MImpl->MHostExtent = {Desc.width, Desc.height, Desc.depth};
  MImpl->MImageDesc = PiDesc;
  MImpl->MImageFormat = PiFormat;
  MImpl->MImageCopyFlags =
      sycl::detail::pi::PiImageCopyFlags::PI_IMAGE_COPY_DEVICE_TO_HOST;
  setType(detail::CG::CopyImage);
}

void handler::ext_oneapi_copy(
    ext::oneapi::experimental::image_mem_handle Src, sycl::range<3> SrcOffset,
    const ext::oneapi::experimental::image_descriptor &SrcImgDesc, void *Dest,
    sycl::range<3> DestOffset, sycl::range<3> DestExtent,
    sycl::range<3> CopyExtent) {
  throwIfGraphAssociated<
      ext::oneapi::experimental::detail::UnsupportedGraphFeatures::
          sycl_ext_oneapi_bindless_images>();
  MSrcPtr = Src.raw_handle;
  MDstPtr = Dest;

  sycl::detail::pi::PiMemImageDesc PiDesc = {};
  PiDesc.image_width = SrcImgDesc.width;
  PiDesc.image_height = SrcImgDesc.height;
  PiDesc.image_depth = SrcImgDesc.depth;
  PiDesc.image_type =
      SrcImgDesc.depth > 0
          ? PI_MEM_TYPE_IMAGE3D
          : (SrcImgDesc.height > 0 ? PI_MEM_TYPE_IMAGE2D : PI_MEM_TYPE_IMAGE1D);

  sycl::detail::pi::PiMemImageFormat PiFormat;
  PiFormat.image_channel_data_type =
      sycl::_V1::detail::convertChannelType(SrcImgDesc.channel_type);
  PiFormat.image_channel_order =
      sycl::_V1::detail::convertChannelOrder(SrcImgDesc.channel_order);

  MImpl->MSrcOffset = {SrcOffset[0], SrcOffset[1], SrcOffset[2]};
  MImpl->MDestOffset = {DestOffset[0], DestOffset[1], DestOffset[2]};
  MImpl->MCopyExtent = {CopyExtent[0], CopyExtent[1], CopyExtent[2]};
  MImpl->MHostExtent = {DestExtent[0], DestExtent[1], DestExtent[2]};
  MImpl->MImageDesc = PiDesc;
  MImpl->MImageFormat = PiFormat;
  MImpl->MImageCopyFlags =
      sycl::detail::pi::PiImageCopyFlags::PI_IMAGE_COPY_DEVICE_TO_HOST;
  setType(detail::CG::CopyImage);
}

void handler::ext_oneapi_copy(
    void *Src, void *Dest,
    const ext::oneapi::experimental::image_descriptor &Desc, size_t Pitch) {
  throwIfGraphAssociated<
      ext::oneapi::experimental::detail::UnsupportedGraphFeatures::
          sycl_ext_oneapi_bindless_images>();
  MSrcPtr = Src;
  MDstPtr = Dest;

  sycl::detail::pi::PiMemImageDesc PiDesc = {};
  PiDesc.image_width = Desc.width;
  PiDesc.image_height = Desc.height;
  PiDesc.image_depth = Desc.depth;
  PiDesc.image_type = Desc.depth > 0 ? PI_MEM_TYPE_IMAGE3D
                                     : (Desc.height > 0 ? PI_MEM_TYPE_IMAGE2D
                                                        : PI_MEM_TYPE_IMAGE1D);

  sycl::detail::pi::PiMemImageFormat PiFormat;
  PiFormat.image_channel_data_type =
      sycl::_V1::detail::convertChannelType(Desc.channel_type);
  PiFormat.image_channel_order =
      sycl::_V1::detail::convertChannelOrder(Desc.channel_order);

  MImpl->MSrcOffset = {0, 0, 0};
  MImpl->MDestOffset = {0, 0, 0};
  MImpl->MCopyExtent = {Desc.width, Desc.height, Desc.depth};
  MImpl->MHostExtent = {Desc.width, Desc.height, Desc.depth};
  MImpl->MImageDesc = PiDesc;
  MImpl->MImageDesc.image_row_pitch = Pitch;
  MImpl->MImageFormat = PiFormat;
  MImpl->MImageCopyFlags = detail::getPiImageCopyFlags(
      get_pointer_type(Src, MQueue->get_context()),
      get_pointer_type(Dest, MQueue->get_context()));
  setType(detail::CG::CopyImage);
}

void handler::ext_oneapi_copy(
    void *Src, sycl::range<3> SrcOffset, void *Dest, sycl::range<3> DestOffset,
    const ext::oneapi::experimental::image_descriptor &DeviceImgDesc,
    size_t DeviceRowPitch, sycl::range<3> HostExtent,
    sycl::range<3> CopyExtent) {
  throwIfGraphAssociated<
      ext::oneapi::experimental::detail::UnsupportedGraphFeatures::
          sycl_ext_oneapi_bindless_images>();
  MSrcPtr = Src;
  MDstPtr = Dest;

  sycl::detail::pi::PiMemImageDesc PiDesc = {};
  PiDesc.image_width = DeviceImgDesc.width;
  PiDesc.image_height = DeviceImgDesc.height;
  PiDesc.image_depth = DeviceImgDesc.depth;
  PiDesc.image_type = DeviceImgDesc.depth > 0
                          ? PI_MEM_TYPE_IMAGE3D
                          : (DeviceImgDesc.height > 0 ? PI_MEM_TYPE_IMAGE2D
                                                      : PI_MEM_TYPE_IMAGE1D);

  sycl::detail::pi::PiMemImageFormat PiFormat;
  PiFormat.image_channel_data_type =
      sycl::_V1::detail::convertChannelType(DeviceImgDesc.channel_type);
  PiFormat.image_channel_order =
      sycl::_V1::detail::convertChannelOrder(DeviceImgDesc.channel_order);

  MImpl->MSrcOffset = {SrcOffset[0], SrcOffset[1], SrcOffset[2]};
  MImpl->MDestOffset = {DestOffset[0], DestOffset[1], DestOffset[2]};
  MImpl->MHostExtent = {HostExtent[0], HostExtent[1], HostExtent[2]};
  MImpl->MCopyExtent = {CopyExtent[0], CopyExtent[1], CopyExtent[2]};
  MImpl->MImageDesc = PiDesc;
  MImpl->MImageDesc.image_row_pitch = DeviceRowPitch;
  MImpl->MImageFormat = PiFormat;
  MImpl->MImageCopyFlags = detail::getPiImageCopyFlags(
      get_pointer_type(Src, MQueue->get_context()),
      get_pointer_type(Dest, MQueue->get_context()));
  setType(detail::CG::CopyImage);
}

void handler::ext_oneapi_wait_external_semaphore(
    sycl::ext::oneapi::experimental::interop_semaphore_handle SemaphoreHandle) {
  throwIfGraphAssociated<
      ext::oneapi::experimental::detail::UnsupportedGraphFeatures::
          sycl_ext_oneapi_bindless_images>();
  MImpl->MInteropSemaphoreHandle =
      (sycl::detail::pi::PiInteropSemaphoreHandle)SemaphoreHandle.raw_handle;
  setType(detail::CG::SemaphoreWait);
}

void handler::ext_oneapi_signal_external_semaphore(
    sycl::ext::oneapi::experimental::interop_semaphore_handle SemaphoreHandle) {
  throwIfGraphAssociated<
      ext::oneapi::experimental::detail::UnsupportedGraphFeatures::
          sycl_ext_oneapi_bindless_images>();
  MImpl->MInteropSemaphoreHandle =
      (sycl::detail::pi::PiInteropSemaphoreHandle)SemaphoreHandle.raw_handle;
  setType(detail::CG::SemaphoreSignal);
}

void handler::use_kernel_bundle(
    const kernel_bundle<bundle_state::executable> &ExecBundle) {
  std::shared_ptr<detail::queue_impl> PrimaryQueue =
      MImpl->MSubmissionPrimaryQueue;
  if ((!MGraph && (PrimaryQueue->get_context() != ExecBundle.get_context())) ||
      (MGraph && (MGraph->getContext() != ExecBundle.get_context())))
    throw sycl::exception(
        make_error_code(errc::invalid),
        "Context associated with the primary queue is different from the "
        "context associated with the kernel bundle");

  std::shared_ptr<detail::queue_impl> SecondaryQueue =
      MImpl->MSubmissionSecondaryQueue;
  if (SecondaryQueue &&
      SecondaryQueue->get_context() != ExecBundle.get_context())
    throw sycl::exception(
        make_error_code(errc::invalid),
        "Context associated with the secondary queue is different from the "
        "context associated with the kernel bundle");

  setStateExplicitKernelBundle();
  setHandlerKernelBundle(detail::getSyclObjImpl(ExecBundle));
}

void handler::depends_on(event Event) {
  auto EventImpl = detail::getSyclObjImpl(Event);
  if (EventImpl->isDiscarded()) {
    throw sycl::exception(make_error_code(errc::invalid),
                          "Queue operation cannot depend on discarded event.");
  }
  if (auto Graph = getCommandGraph(); Graph) {
    auto EventGraph = EventImpl->getCommandGraph();
    if (EventGraph == nullptr) {
      throw sycl::exception(
          make_error_code(errc::invalid),
          "Graph nodes cannot depend on events from outside the graph.");
    }
    if (EventGraph != Graph) {
      throw sycl::exception(
          make_error_code(errc::invalid),
          "Graph nodes cannot depend on events from another graph.");
    }
  }
  CGData.MEvents.push_back(EventImpl);
}

void handler::depends_on(const std::vector<event> &Events) {
  for (const event &Event : Events) {
    depends_on(Event);
  }
}

static bool
checkContextSupports(const std::shared_ptr<detail::context_impl> &ContextImpl,
                     sycl::detail::pi::PiContextInfo InfoQuery) {
  auto &Plugin = ContextImpl->getPlugin();
  pi_bool SupportsOp = false;
  Plugin->call<detail::PiApiKind::piContextGetInfo>(ContextImpl->getHandleRef(),
                                                    InfoQuery, sizeof(pi_bool),
                                                    &SupportsOp, nullptr);
  return SupportsOp;
}

bool handler::supportsUSMMemcpy2D() {
  for (const std::shared_ptr<detail::queue_impl> &QueueImpl :
       {MImpl->MSubmissionPrimaryQueue, MImpl->MSubmissionSecondaryQueue}) {
    if (QueueImpl &&
        !checkContextSupports(QueueImpl->getContextImplPtr(),
                              PI_EXT_ONEAPI_CONTEXT_INFO_USM_MEMCPY2D_SUPPORT))
      return false;
  }
  return true;
}

bool handler::supportsUSMFill2D() {
  for (const std::shared_ptr<detail::queue_impl> &QueueImpl :
       {MImpl->MSubmissionPrimaryQueue, MImpl->MSubmissionSecondaryQueue}) {
    if (QueueImpl &&
        !checkContextSupports(QueueImpl->getContextImplPtr(),
                              PI_EXT_ONEAPI_CONTEXT_INFO_USM_FILL2D_SUPPORT))
      return false;
  }
  return true;
}

bool handler::supportsUSMMemset2D() {
  for (const std::shared_ptr<detail::queue_impl> &QueueImpl :
       {MImpl->MSubmissionPrimaryQueue, MImpl->MSubmissionSecondaryQueue}) {
    if (QueueImpl &&
        !checkContextSupports(QueueImpl->getContextImplPtr(),
                              PI_EXT_ONEAPI_CONTEXT_INFO_USM_MEMSET2D_SUPPORT))
      return false;
  }
  return true;
}

id<2> handler::computeFallbackKernelBounds(size_t Width, size_t Height) {
  device Dev = MQueue->get_device();
  range<2> ItemLimit = Dev.get_info<info::device::max_work_item_sizes<2>>() *
                       Dev.get_info<info::device::max_compute_units>();
  return id<2>{std::min(ItemLimit[0], Height), std::min(ItemLimit[1], Width)};
}

#ifdef __INTEL_PREVIEW_BREAKING_CHANGES
void handler::ext_intel_read_host_pipe(detail::string_view Name, void *Ptr,
                                       size_t Size, bool Block) {
  MImpl->HostPipeName = Name.data();
#else
void handler::ext_intel_read_host_pipe(const std::string &Name, void *Ptr,
                                       size_t Size, bool Block) {
  MImpl->HostPipeName = Name;
#endif
  MImpl->HostPipePtr = Ptr;
  MImpl->HostPipeTypeSize = Size;
  MImpl->HostPipeBlocking = Block;
  MImpl->HostPipeRead = 1;
  setType(detail::CG::ReadWriteHostPipe);
}

#ifdef __INTEL_PREVIEW_BREAKING_CHANGES
void handler::ext_intel_write_host_pipe(detail::string_view Name, void *Ptr,
                                        size_t Size, bool Block) {
  MImpl->HostPipeName = Name.data();
#else
void handler::ext_intel_write_host_pipe(const std::string &Name, void *Ptr,
                                        size_t Size, bool Block) {
  MImpl->HostPipeName = Name;
#endif
  MImpl->HostPipePtr = Ptr;
  MImpl->HostPipeTypeSize = Size;
  MImpl->HostPipeBlocking = Block;
  MImpl->HostPipeRead = 0;
  setType(detail::CG::ReadWriteHostPipe);
}

void handler::memcpyToDeviceGlobal(const void *DeviceGlobalPtr, const void *Src,
                                   bool IsDeviceImageScoped, size_t NumBytes,
                                   size_t Offset) {
  throwIfActionIsCreated();
  MSrcPtr = const_cast<void *>(Src);
  MDstPtr = const_cast<void *>(DeviceGlobalPtr);
  MImpl->MIsDeviceImageScoped = IsDeviceImageScoped;
  MLength = NumBytes;
  MImpl->MOffset = Offset;
  setType(detail::CG::CopyToDeviceGlobal);
}

void handler::memcpyFromDeviceGlobal(void *Dest, const void *DeviceGlobalPtr,
                                     bool IsDeviceImageScoped, size_t NumBytes,
                                     size_t Offset) {
  throwIfActionIsCreated();
  MSrcPtr = const_cast<void *>(DeviceGlobalPtr);
  MDstPtr = Dest;
  MImpl->MIsDeviceImageScoped = IsDeviceImageScoped;
  MLength = NumBytes;
  MImpl->MOffset = Offset;
  setType(detail::CG::CopyFromDeviceGlobal);
}

void handler::memcpyToHostOnlyDeviceGlobal(const void *DeviceGlobalPtr,
                                           const void *Src,
                                           size_t DeviceGlobalTSize,
                                           bool IsDeviceImageScoped,
                                           size_t NumBytes, size_t Offset) {
  std::weak_ptr<detail::context_impl> WeakContextImpl =
      MQueue->getContextImplPtr();
  std::weak_ptr<detail::device_impl> WeakDeviceImpl =
      MQueue->getDeviceImplPtr();
  host_task([=] {
    // Capture context and device as weak to avoid keeping them alive for too
    // long. If they are dead by the time this executes, the operation would not
    // have been visible anyway.
    std::shared_ptr<detail::context_impl> ContextImpl = WeakContextImpl.lock();
    std::shared_ptr<detail::device_impl> DeviceImpl = WeakDeviceImpl.lock();
    if (ContextImpl && DeviceImpl)
      ContextImpl->memcpyToHostOnlyDeviceGlobal(
          DeviceImpl, DeviceGlobalPtr, Src, DeviceGlobalTSize,
          IsDeviceImageScoped, NumBytes, Offset);
  });
}

void handler::memcpyFromHostOnlyDeviceGlobal(void *Dest,
                                             const void *DeviceGlobalPtr,
                                             bool IsDeviceImageScoped,
                                             size_t NumBytes, size_t Offset) {
  const std::shared_ptr<detail::context_impl> &ContextImpl =
      MQueue->getContextImplPtr();
  const std::shared_ptr<detail::device_impl> &DeviceImpl =
      MQueue->getDeviceImplPtr();
  host_task([=] {
    // Unlike memcpy to device_global, we need to keep the context and device
    // alive in the capture of this operation as we must be able to correctly
    // copy the value to the user-specified pointer.
    ContextImpl->memcpyFromHostOnlyDeviceGlobal(
        DeviceImpl, Dest, DeviceGlobalPtr, IsDeviceImageScoped, NumBytes,
        Offset);
  });
}

const std::shared_ptr<detail::context_impl> &
handler::getContextImplPtr() const {
  return MQueue->getContextImplPtr();
}

void handler::setKernelCacheConfig(
    sycl::detail::pi::PiKernelCacheConfig Config) {
  MImpl->MKernelCacheConfig = Config;
}

void handler::setKernelIsCooperative(bool KernelIsCooperative) {
  MImpl->MKernelIsCooperative = KernelIsCooperative;
}

void handler::ext_oneapi_graph(
    ext::oneapi::experimental::command_graph<
        ext::oneapi::experimental::graph_state::executable>
        Graph) {
  MCGType = detail::CG::ExecCommandBuffer;
  MExecGraph = detail::getSyclObjImpl(Graph);
}

std::shared_ptr<ext::oneapi::experimental::detail::graph_impl>
handler::getCommandGraph() const {
  if (MGraph) {
    return MGraph;
  }
  return MQueue->getCommandGraph();
}

void handler::setUserFacingNodeType(ext::oneapi::experimental::node_type Type) {
  MImpl->MUserFacingNodeType = Type;
}

std::optional<std::array<size_t, 3>> handler::getMaxWorkGroups() {
  auto Dev = detail::getSyclObjImpl(detail::getDeviceFromHandler(*this));
  std::array<size_t, 3> PiResult = {};
  auto Ret = Dev->getPlugin()->call_nocheck<PiApiKind::piDeviceGetInfo>(
      Dev->getHandleRef(),
      PiInfoCode<
          ext::oneapi::experimental::info::device::max_work_groups<3>>::value,
      sizeof(PiResult), &PiResult, nullptr);
  if (Ret == PI_SUCCESS) {
    return PiResult;
  }
  return {};
}

std::tuple<std::array<size_t, 3>, bool> handler::getMaxWorkGroups_v2() {
  auto ImmRess = getMaxWorkGroups();
  if (ImmRess)
    return {*ImmRess, true};
  return {std::array<size_t, 3>{0, 0, 0}, false};
}

} // namespace _V1
} // namespace sycl<|MERGE_RESOLUTION|>--- conflicted
+++ resolved
@@ -289,22 +289,14 @@
               /* event */ nullptr);
             Result = PI_SUCCESS;
           } else {
-<<<<<<< HEAD
-            Result =
-                enqueueImpKernel(MQueue, MNDRDesc, MArgs, KernelBundleImpPtr,
-#ifdef __INTEL_PREVIEW_BREAKING_CHANGES
-                                 MKernel, MKernelName.c_str(), RawEvents,
-                                 NewEvent, nullptr, MImpl->MKernelCacheConfig);
-#else
-                                 MKernel, MKernelName, RawEvents, NewEvent,
-                                 nullptr, MImpl->MKernelCacheConfig);
-#endif
-=======
             Result = enqueueImpKernel(
                 MQueue, MNDRDesc, MArgs, KernelBundleImpPtr, MKernel,
+#ifdef __INTEL_PREVIEW_BREAKING_CHANGES
+                MKernelName.c_str(), RawEvents, NewEvent, nullptr,
+#else
                 MKernelName, RawEvents, NewEvent, nullptr,
+#endif
                 MImpl->MKernelCacheConfig, MImpl->MKernelIsCooperative);
->>>>>>> a261ac15
           }
         }
 #ifdef XPTI_ENABLE_INSTRUMENTATION
