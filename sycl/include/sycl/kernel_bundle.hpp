//==------- kernel_bundle.hpp - SYCL kernel_bundle and free functions ------==//
//
// Part of the LLVM Project, under the Apache License v2.0 with LLVM Exceptions.
// See https://llvm.org/LICENSE.txt for license information.
// SPDX-License-Identifier: Apache-2.0 WITH LLVM-exception
//
//===----------------------------------------------------------------------===//

#pragma once

#include <sycl/backend_types.hpp>          // for backend, backend_return_t
#include <sycl/context.hpp>                // for context
#include <sycl/detail/export.hpp>          // for __SYCL_EXPORT
#include <sycl/detail/kernel_desc.hpp>     // for get_spec_constant_symboli...
#include <sycl/detail/owner_less_base.hpp> // for OwnerLessBase
#include <sycl/detail/pi.h>                // for pi_native_handle
#include <sycl/detail/pi.hpp>              // for cast
#include <sycl/detail/string_view.hpp>
#include <sycl/device.hpp>              // for device
#include <sycl/kernel.hpp>              // for kernel, kernel_bundle
#include <sycl/kernel_bundle_enums.hpp> // for bundle_state
#include <sycl/property_list.hpp>       // for property_list

#include <sycl/ext/oneapi/properties/properties.hpp>     // PropertyT
#include <sycl/ext/oneapi/properties/property.hpp>       // build_options
#include <sycl/ext/oneapi/properties/property_value.hpp> // and log

#include <array>       // for array
#include <cstddef>     // for std::byte
#include <cstring>     // for size_t, memcpy
#include <functional>  // for function
#include <iterator>    // for distance
#include <memory>      // for shared_ptr, operator==, hash
#include <string>      // for string
#include <type_traits> // for enable_if_t, remove_refer...
#include <utility>     // for move
#include <variant>     // for hash
#include <vector>      // for vector

namespace sycl {
inline namespace _V1 {
// Forward declaration
template <backend Backend> class backend_traits;
template <backend Backend, bundle_state State>
auto get_native(const kernel_bundle<State> &Obj)
    -> backend_return_t<Backend, kernel_bundle<State>>;

namespace detail {
class kernel_id_impl;
class kernel_impl;
} // namespace detail

template <typename KernelName> kernel_id get_kernel_id();

/// Objects of the class identify kernel is some kernel_bundle related APIs
///
/// \ingroup sycl_api
class __SYCL_EXPORT kernel_id : public detail::OwnerLessBase<kernel_id> {
public:
  kernel_id() = delete;

  /// \returns a null-terminated string which contains the kernel name
  const char *get_name() const noexcept;

  bool operator==(const kernel_id &RHS) const { return impl == RHS.impl; }

  bool operator!=(const kernel_id &RHS) const { return !(*this == RHS); }

private:
  kernel_id(const char *Name);

  kernel_id(const std::shared_ptr<detail::kernel_id_impl> &Impl)
      : impl(std::move(Impl)) {}

  std::shared_ptr<detail::kernel_id_impl> impl;

  template <class Obj>
  friend decltype(Obj::impl) detail::getSyclObjImpl(const Obj &SyclObject);

  template <class T>
  friend T detail::createSyclObjFromImpl(decltype(T::impl) ImplObj);
};

namespace detail {
class device_image_impl;
using DeviceImageImplPtr = std::shared_ptr<device_image_impl>;

// The class is used as a base for device_image for "untemplating" public
// methods.
class __SYCL_EXPORT device_image_plain {
public:
  device_image_plain(const detail::DeviceImageImplPtr &Impl)
      : impl(std::move(Impl)) {}

  bool operator==(const device_image_plain &RHS) const {
    return impl == RHS.impl;
  }

  bool operator!=(const device_image_plain &RHS) const {
    return !(*this == RHS);
  }

  bool has_kernel(const kernel_id &KernelID) const noexcept;

  bool has_kernel(const kernel_id &KernelID, const device &Dev) const noexcept;

  pi_native_handle getNative() const;

protected:
  detail::DeviceImageImplPtr impl;

  template <class Obj>
  friend decltype(Obj::impl) detail::getSyclObjImpl(const Obj &SyclObject);

  template <class T>
  friend T detail::createSyclObjFromImpl(decltype(T::impl) ImplObj);
};
} // namespace detail

/// Objects of the class represents an instance of an image in a specific state.
template <sycl::bundle_state State>
class device_image : public detail::device_image_plain,
                     public detail::OwnerLessBase<device_image<State>> {
public:
  device_image() = delete;

  /// \returns true if the device_image contains the kernel identified by the
  /// KernelID
  bool has_kernel(const kernel_id &KernelID) const noexcept {
    return device_image_plain::has_kernel(KernelID);
  }

  /// \returns true if the device_image contains the kernel identified by the
  /// KernelID and is compatible with the passed Dev
  bool has_kernel(const kernel_id &KernelID, const device &Dev) const noexcept {
    return device_image_plain::has_kernel(KernelID, Dev);
  }

private:
  device_image(detail::DeviceImageImplPtr Impl)
      : device_image_plain(std::move(Impl)) {}

  template <class Obj>
  friend decltype(Obj::impl) detail::getSyclObjImpl(const Obj &SyclObject);

  template <class T>
  friend T detail::createSyclObjFromImpl(decltype(T::impl) ImplObj);
};

namespace detail {
class kernel_bundle_impl;
using KernelBundleImplPtr = std::shared_ptr<detail::kernel_bundle_impl>;

// The class is used as a base for kernel_bundle to "untemplate" it's methods
class __SYCL_EXPORT kernel_bundle_plain {
public:
  kernel_bundle_plain(const detail::KernelBundleImplPtr &Impl)
      : impl(std::move(Impl)) {}

  bool operator==(const kernel_bundle_plain &RHS) const {
    return impl == RHS.impl;
  }

  bool operator!=(const kernel_bundle_plain &RHS) const {
    return !(*this == RHS);
  }

  bool empty() const noexcept;

  backend get_backend() const noexcept;

  context get_context() const noexcept;

  std::vector<device> get_devices() const noexcept;

  bool has_kernel(const kernel_id &KernelID) const noexcept;

  bool has_kernel(const kernel_id &KernelID, const device &Dev) const noexcept;

  std::vector<kernel_id> get_kernel_ids() const;

  bool contains_specialization_constants() const noexcept;

  bool native_specialization_constant() const noexcept;

#ifdef __INTEL_PREVIEW_BREAKING_CHANGES
  bool ext_oneapi_has_kernel(const std::string &name) {
    return ext_oneapi_has_kernel(name.c_str());
  }
  bool ext_oneapi_has_kernel(detail::string_view name);

  kernel ext_oneapi_get_kernel(const std::string &name) {
    return ext_oneapi_get_kernel(name.c_str());
  }
  kernel ext_oneapi_get_kernel(detail::string_view name);
#else
  bool ext_oneapi_has_kernel(const std::string &name);

  kernel ext_oneapi_get_kernel(const std::string &name);
#endif

protected:
  // \returns a kernel object which represents the kernel identified by
  // kernel_id passed
  kernel get_kernel(const kernel_id &KernelID) const;

  // \returns an iterator to the first device image kernel_bundle contains
  const device_image_plain *begin() const;

  // \returns an iterator to the last device image kernel_bundle contains
  const device_image_plain *end() const;

  bool has_specialization_constant_impl(const char *SpecName) const noexcept;

  void set_specialization_constant_impl(const char *SpecName, void *Value,
                                        size_t Size) noexcept;

  void get_specialization_constant_impl(const char *SpecName,
                                        void *Value) const noexcept;

  // \returns a bool value which indicates if specialization constant was set to
  // a value different from default value.
  bool is_specialization_constant_set(const char *SpecName) const noexcept;

  detail::KernelBundleImplPtr impl;
};

} // namespace detail

/// The kernel_bundle class represents collection of device images in a
/// particular state
///
/// \ingroup sycl_api
template <bundle_state State>
class kernel_bundle : public detail::kernel_bundle_plain,
                      public detail::OwnerLessBase<kernel_bundle<State>> {
public:
  using device_image_iterator = const device_image<State> *;

  kernel_bundle() = delete;

  /// \returns true if the kernel_bundles contains no device images
  template <
      bundle_state _State = State,
      typename = std::enable_if_t<_State != bundle_state::ext_oneapi_source>>
  bool empty() const noexcept {
    return kernel_bundle_plain::empty();
  }

  /// \returns the backend associated with the kernel bundle
  backend get_backend() const noexcept {
    return kernel_bundle_plain::get_backend();
  }

  /// \returns the context associated with the kernel_bundle
  context get_context() const noexcept {
    return kernel_bundle_plain::get_context();
  }

  /// \returns devices associated with the kernel_bundle
  std::vector<device> get_devices() const noexcept {
    return kernel_bundle_plain::get_devices();
  }

  /// \returns true if the kernel_bundle contains the kernel identified by
  /// kernel_id passed
  template <
      bundle_state _State = State,
      typename = std::enable_if_t<_State != bundle_state::ext_oneapi_source>>
  bool has_kernel(const kernel_id &KernelID) const noexcept {
    return kernel_bundle_plain::has_kernel(KernelID);
  }

  /// \returns true if the kernel_bundle contains the kernel identified by
  /// kernel_id passed and if this kernel is compatible with the device
  /// specified
  template <
      bundle_state _State = State,
      typename = std::enable_if_t<_State != bundle_state::ext_oneapi_source>>
  bool has_kernel(const kernel_id &KernelID, const device &Dev) const noexcept {
    return kernel_bundle_plain::has_kernel(KernelID, Dev);
  }

  /// \returns true only if the kernel bundle contains the kernel identified by
  /// KernelName.
  template <
      typename KernelName, bundle_state _State = State,
      typename = std::enable_if_t<_State != bundle_state::ext_oneapi_source>>
  bool has_kernel() const noexcept {
    return has_kernel(get_kernel_id<KernelName>());
  }

  /// \returns true only if the kernel bundle contains the kernel identified by
  /// KernelName and if that kernel is compatible with the device Dev.
  template <
      typename KernelName, bundle_state _State = State,
      typename = std::enable_if_t<_State != bundle_state::ext_oneapi_source>>
  bool has_kernel(const device &Dev) const noexcept {
    return has_kernel(get_kernel_id<KernelName>(), Dev);
  }

  /// \returns a vector of kernel_id's that contained in the kernel_bundle
  template <
      bundle_state _State = State,
      typename = std::enable_if_t<_State != bundle_state::ext_oneapi_source>>
  std::vector<kernel_id> get_kernel_ids() const {
    return kernel_bundle_plain::get_kernel_ids();
  }

  /// \returns true if the kernel_bundle contains at least one device image
  /// which uses specialization constants
  template <
      bundle_state _State = State,
      typename = std::enable_if_t<_State != bundle_state::ext_oneapi_source>>
  bool contains_specialization_constants() const noexcept {
    return kernel_bundle_plain::contains_specialization_constants();
  }

  /// \returns true if all specialization constants which are used in the
  /// kernel_bundle are "native specialization constants in all device images
  template <
      bundle_state _State = State,
      typename = std::enable_if_t<_State != bundle_state::ext_oneapi_source>>
  bool native_specialization_constant() const noexcept {
    return kernel_bundle_plain::native_specialization_constant();
  }

  /// \returns a kernel object which represents the kernel identified by
  /// kernel_id passed
  template <bundle_state _State = State,
            typename = std::enable_if_t<_State == bundle_state::executable>>
  kernel get_kernel(const kernel_id &KernelID) const {
    return detail::kernel_bundle_plain::get_kernel(KernelID);
  }

  /// \returns a kernel object which represents the kernel identified by
  /// KernelName.
  template <typename KernelName, bundle_state _State = State,
            typename = std::enable_if_t<_State == bundle_state::executable>>
  kernel get_kernel() const {
    return detail::kernel_bundle_plain::get_kernel(get_kernel_id<KernelName>());
  }

  /// \returns true if any device image in the kernel_bundle uses specialization
  /// constant whose address is SpecName
  template <
      auto &SpecName, bundle_state _State = State,
      typename = std::enable_if_t<_State != bundle_state::ext_oneapi_source>>
  bool has_specialization_constant() const noexcept {
    const char *SpecSymName = detail::get_spec_constant_symbolic_ID<SpecName>();
    return has_specialization_constant_impl(SpecSymName);
  }

  /// Sets the value of the specialization constant whose address is SpecName
  /// for this bundle. If the specialization constant’s value was previously set
  /// in this bundle, the value is overwritten.
  template <auto &SpecName, bundle_state _State = State,
            typename = std::enable_if_t<_State == bundle_state::input>>
  void set_specialization_constant(
      typename std::remove_reference_t<decltype(SpecName)>::value_type Value) {
    const char *SpecSymName = detail::get_spec_constant_symbolic_ID<SpecName>();
    set_specialization_constant_impl(SpecSymName, &Value,
                                     sizeof(decltype(Value)));
  }

  /// \returns the value of the specialization constant whose address is
  /// SpecName for this kernel bundle.
  template <
      auto &SpecName, bundle_state _State = State,
      typename = std::enable_if_t<_State != bundle_state::ext_oneapi_source>>
  typename std::remove_reference_t<decltype(SpecName)>::value_type
  get_specialization_constant() const {
    using SCType =
        typename std::remove_reference_t<decltype(SpecName)>::value_type;

    const char *SpecSymName = detail::get_spec_constant_symbolic_ID<SpecName>();
    SCType Res{SpecName.getDefaultValue()};
    if (!is_specialization_constant_set(SpecSymName))
      return Res;

    std::array<char, sizeof(SCType)> RetValue;
    get_specialization_constant_impl(SpecSymName, RetValue.data());
    std::memcpy(&Res, RetValue.data(), sizeof(SCType));

    return Res;
  }

  /// \returns an iterator to the first device image kernel_bundle contains
  template <
      bundle_state _State = State,
      typename = std::enable_if_t<_State != bundle_state::ext_oneapi_source>>
  device_image_iterator begin() const {
    return reinterpret_cast<device_image_iterator>(
        kernel_bundle_plain::begin());
  }

  /// \returns an iterator to the last device image kernel_bundle contains
  template <
      bundle_state _State = State,
      typename = std::enable_if_t<_State != bundle_state::ext_oneapi_source>>
  device_image_iterator end() const {
    return reinterpret_cast<device_image_iterator>(kernel_bundle_plain::end());
  }

  /////////////////////////
  // ext_oneapi_has_kernel
  //  only true if created from source and has this kernel
  /////////////////////////
  template <bundle_state _State = State,
            typename = std::enable_if_t<_State == bundle_state::executable>>
  bool ext_oneapi_has_kernel(const std::string &name) {
    return detail::kernel_bundle_plain::ext_oneapi_has_kernel(name);
  }

  /////////////////////////
  // ext_oneapi_get_kernel
  //  kernel_bundle must be created from source, throws if not present
  /////////////////////////
  template <bundle_state _State = State,
            typename = std::enable_if_t<_State == bundle_state::executable>>
  kernel ext_oneapi_get_kernel(const std::string &name) {
    return detail::kernel_bundle_plain::ext_oneapi_get_kernel(name);
  }

private:
  kernel_bundle(detail::KernelBundleImplPtr Impl)
      : kernel_bundle_plain(std::move(Impl)) {}

  template <class Obj>
  friend decltype(Obj::impl) detail::getSyclObjImpl(const Obj &SyclObject);

  template <class T>
  friend T detail::createSyclObjFromImpl(decltype(T::impl) ImplObj);

  template <backend Backend, bundle_state StateB>
  friend auto get_native(const kernel_bundle<StateB> &Obj)
      -> backend_return_t<Backend, kernel_bundle<StateB>>;

  template <backend Backend>
  backend_return_t<Backend, kernel_bundle<State>> getNative() const {
    // NOTE: implementation assumes that the return type is a
    // derivative of std::vector.
    backend_return_t<Backend, kernel_bundle<State>> ReturnValue;
    ReturnValue.reserve(std::distance(begin(), end()));

    for (const device_image<State> &DevImg : *this) {
      ReturnValue.push_back(
          detail::pi::cast<typename decltype(ReturnValue)::value_type>(
              DevImg.getNative()));
    }

    return ReturnValue;
  }
};
template <bundle_state State>
kernel_bundle(kernel_bundle<State> &&) -> kernel_bundle<State>;

/////////////////////////
// get_kernel_id API
/////////////////////////

namespace detail {
<<<<<<< HEAD
// #ifndef __INTEL_PREVIEW_BREAKING_CHANGES
// using string_view = std::string;
// #endif
=======
>>>>>>> 06bd6bca
// Internal non-template versions of get_kernel_id API which is used by public
// onces
#ifdef __INTEL_PREVIEW_BREAKING_CHANGES
__SYCL_EXPORT kernel_id get_kernel_id_impl(string_view KernelName);
#else
__SYCL_EXPORT kernel_id get_kernel_id_impl(const std::string &KernelName);
#endif
} // namespace detail

/// \returns the kernel_id associated with the KernelName
template <typename KernelName> kernel_id get_kernel_id() {
  // FIXME: This must fail at link-time if KernelName not in any available
  // translation units.
  using KI = sycl::detail::KernelInfo<KernelName>;
  return detail::get_kernel_id_impl(detail::string_view{KI::getName()});
}

/// \returns a vector with all kernel_id's defined in the application
__SYCL_EXPORT std::vector<kernel_id> get_kernel_ids();

/////////////////////////
// get_kernel_bundle API
/////////////////////////

namespace detail {

// Internal non-template versions of get_kernel_bundle API which is used by
// public onces
__SYCL_EXPORT detail::KernelBundleImplPtr
get_kernel_bundle_impl(const context &Ctx, const std::vector<device> &Devs,
                       bundle_state State);

__SYCL_EXPORT const std::vector<device>
removeDuplicateDevices(const std::vector<device> &Devs);

} // namespace detail

/// A kernel bundle in state State which contains all of the kernels in the
/// application which are compatible with at least one of the devices in Devs.
/// This does not include any device built-in kernels. The bundle’s set of
/// associated devices is Devs.
template <bundle_state State>
kernel_bundle<State> get_kernel_bundle(const context &Ctx,
                                       const std::vector<device> &Devs) {
  std::vector<device> UniqueDevices = detail::removeDuplicateDevices(Devs);

  detail::KernelBundleImplPtr Impl =
      detail::get_kernel_bundle_impl(Ctx, UniqueDevices, State);

  return detail::createSyclObjFromImpl<kernel_bundle<State>>(Impl);
}

template <bundle_state State>
kernel_bundle<State> get_kernel_bundle(const context &Ctx) {
  return get_kernel_bundle<State>(Ctx, Ctx.get_devices());
}

namespace detail {

// Internal non-template versions of get_kernel_bundle API which is used by
// public onces
__SYCL_EXPORT detail::KernelBundleImplPtr
get_kernel_bundle_impl(const context &Ctx, const std::vector<device> &Devs,
                       const std::vector<kernel_id> &KernelIDs,
                       bundle_state State);
} // namespace detail

/// \returns a kernel bundle in state State which contains all of the device
/// images that are compatible with at least one of the devices in Devs, further
/// filtered to contain only those device images that contain kernels with the
/// given identifiers. These identifiers may represent kernels that are defined
/// in the application, device built-in kernels, or a mixture of the two. Since
/// the device images may group many kernels together, the returned bundle may
/// contain additional kernels beyond those that are requested in KernelIDs. The
/// bundle’s set of associated devices is Devs.
template <bundle_state State>
kernel_bundle<State>
get_kernel_bundle(const context &Ctx, const std::vector<device> &Devs,
                  const std::vector<kernel_id> &KernelIDs) {
  std::vector<device> UniqueDevices = detail::removeDuplicateDevices(Devs);

  detail::KernelBundleImplPtr Impl =
      detail::get_kernel_bundle_impl(Ctx, UniqueDevices, KernelIDs, State);
  return detail::createSyclObjFromImpl<kernel_bundle<State>>(Impl);
}

template <bundle_state State>
kernel_bundle<State>
get_kernel_bundle(const context &Ctx, const std::vector<kernel_id> &KernelIDs) {
  return get_kernel_bundle<State>(Ctx, Ctx.get_devices(), KernelIDs);
}

template <typename KernelName, bundle_state State>
kernel_bundle<State> get_kernel_bundle(const context &Ctx) {
  return get_kernel_bundle<State>(Ctx, Ctx.get_devices(),
                                  {get_kernel_id<KernelName>()});
}

template <typename KernelName, bundle_state State>
kernel_bundle<State> get_kernel_bundle(const context &Ctx,
                                       const std::vector<device> &Devs) {
  return get_kernel_bundle<State>(Ctx, Devs, {get_kernel_id<KernelName>()});
}

namespace detail {

// Stable selector function type for passing thru library boundaries
using DevImgSelectorImpl =
    std::function<bool(const detail::DeviceImageImplPtr &DevImgImpl)>;

// Internal non-template versions of get_kernel_bundle API which is used by
// public onces
__SYCL_EXPORT detail::KernelBundleImplPtr
get_kernel_bundle_impl(const context &Ctx, const std::vector<device> &Devs,
                       bundle_state State, const DevImgSelectorImpl &Selector);

// Internal non-template versions of get_empty_interop_kernel_bundle API which
// is used by public onces
__SYCL_EXPORT detail::KernelBundleImplPtr
get_empty_interop_kernel_bundle_impl(const context &Ctx,
                                     const std::vector<device> &Devs);

/// make_kernel may need an empty interop kernel bundle. This function supplies
/// this.
template <bundle_state State>
kernel_bundle<State> get_empty_interop_kernel_bundle(const context &Ctx) {
  detail::KernelBundleImplPtr Impl =
      detail::get_empty_interop_kernel_bundle_impl(Ctx, Ctx.get_devices());
  return detail::createSyclObjFromImpl<sycl::kernel_bundle<State>>(Impl);
}
} // namespace detail

/// A kernel bundle in state State which contains all of the device images for
/// which the selector returns true.
template <bundle_state State, typename SelectorT>
kernel_bundle<State> get_kernel_bundle(const context &Ctx,
                                       const std::vector<device> &Devs,
                                       SelectorT Selector) {
  std::vector<device> UniqueDevices = detail::removeDuplicateDevices(Devs);

  detail::DevImgSelectorImpl SelectorWrapper =
      [Selector](const detail::DeviceImageImplPtr &DevImg) {
        return Selector(
            detail::createSyclObjFromImpl<sycl::device_image<State>>(DevImg));
      };

  detail::KernelBundleImplPtr Impl = detail::get_kernel_bundle_impl(
      Ctx, UniqueDevices, State, SelectorWrapper);

  return detail::createSyclObjFromImpl<sycl::kernel_bundle<State>>(Impl);
}

template <bundle_state State, typename SelectorT>
kernel_bundle<State> get_kernel_bundle(const context &Ctx, SelectorT Selector) {
  return get_kernel_bundle<State>(Ctx, Ctx.get_devices(), Selector);
}

/////////////////////////
// has_kernel_bundle API
/////////////////////////

namespace detail {

__SYCL_EXPORT bool has_kernel_bundle_impl(const context &Ctx,
                                          const std::vector<device> &Devs,
                                          bundle_state State);

__SYCL_EXPORT bool
has_kernel_bundle_impl(const context &Ctx, const std::vector<device> &Devs,
                       const std::vector<kernel_id> &kernelIds,
                       bundle_state State);
} // namespace detail

/// \returns true if the following is true:
/// The application defines at least one kernel that is compatible with at
/// least one of the devices in Devs, and that kernel can be represented in a
/// device image of state State.
///
/// If State is bundle_state::input, all devices in Devs have
/// aspect::online_compiler.
///
/// If State is bundle_state::object, all devices in Devs have
/// aspect::online_linker.
template <bundle_state State>
bool has_kernel_bundle(const context &Ctx, const std::vector<device> &Devs) {
  return detail::has_kernel_bundle_impl(Ctx, Devs, State);
}

template <bundle_state State>
bool has_kernel_bundle(const context &Ctx, const std::vector<device> &Devs,
                       const std::vector<kernel_id> &KernelIDs) {
  return detail::has_kernel_bundle_impl(Ctx, Devs, KernelIDs, State);
}

template <bundle_state State> bool has_kernel_bundle(const context &Ctx) {
  return has_kernel_bundle<State>(Ctx, Ctx.get_devices());
}

template <bundle_state State>
bool has_kernel_bundle(const context &Ctx,
                       const std::vector<kernel_id> &KernelIDs) {
  return has_kernel_bundle<State>(Ctx, Ctx.get_devices(), KernelIDs);
}

template <typename KernelName, bundle_state State>
bool has_kernel_bundle(const context &Ctx) {
  return has_kernel_bundle<State>(Ctx, {get_kernel_id<KernelName>()});
}

template <typename KernelName, bundle_state State>
bool has_kernel_bundle(const context &Ctx, const std::vector<device> &Devs) {
  return has_kernel_bundle<State>(Ctx, Devs, {get_kernel_id<KernelName>()});
}

/////////////////////////
// is_compatible API
/////////////////////////

/// \returns true if all of the kernels identified by KernelIDs are compatible
/// with the device Dev.
__SYCL_EXPORT bool is_compatible(const std::vector<kernel_id> &KernelIDs,
                                 const device &Dev);

template <typename KernelName> bool is_compatible(const device &Dev) {
  return is_compatible({get_kernel_id<KernelName>()}, Dev);
}

/////////////////////////
// join API
/////////////////////////

namespace detail {

__SYCL_EXPORT std::shared_ptr<detail::kernel_bundle_impl>
join_impl(const std::vector<detail::KernelBundleImplPtr> &Bundles,
          bundle_state State);
} // namespace detail

/// \returns a new kernel bundle that represents the union of all the device
/// images in the input bundles with duplicates removed.
template <sycl::bundle_state State>
sycl::kernel_bundle<State>
join(const std::vector<sycl::kernel_bundle<State>> &Bundles) {
  // Convert kernel_bundle<State> to impls to abstract template parameter away
  std::vector<detail::KernelBundleImplPtr> KernelBundleImpls;
  KernelBundleImpls.reserve(Bundles.size());
  for (const sycl::kernel_bundle<State> &Bundle : Bundles)
    KernelBundleImpls.push_back(detail::getSyclObjImpl(Bundle));

  std::shared_ptr<detail::kernel_bundle_impl> Impl =
      detail::join_impl(KernelBundleImpls, State);
  return detail::createSyclObjFromImpl<kernel_bundle<State>>(Impl);
}

/////////////////////////
// compile API
/////////////////////////

namespace detail {

__SYCL_EXPORT std::shared_ptr<detail::kernel_bundle_impl>
compile_impl(const kernel_bundle<bundle_state::input> &InputBundle,
             const std::vector<device> &Devs, const property_list &PropList);
}

/// \returns a new kernel_bundle which contains the device images from
/// InputBundle that are translated into one or more new device images of state
/// bundle_state::object. The new bundle represents all of the kernels in
/// InputBundles that are compatible with at least one of the devices in Devs.
inline kernel_bundle<bundle_state::object>
compile(const kernel_bundle<bundle_state::input> &InputBundle,
        const std::vector<device> &Devs, const property_list &PropList = {}) {
  std::vector<device> UniqueDevices = detail::removeDuplicateDevices(Devs);

  detail::KernelBundleImplPtr Impl =
      detail::compile_impl(InputBundle, UniqueDevices, PropList);
  return detail::createSyclObjFromImpl<
      kernel_bundle<sycl::bundle_state::object>>(Impl);
}

inline kernel_bundle<bundle_state::object>
compile(const kernel_bundle<bundle_state::input> &InputBundle,
        const property_list &PropList = {}) {
  return compile(InputBundle, InputBundle.get_devices(), PropList);
}

/////////////////////////
// link API
/////////////////////////

namespace detail {
__SYCL_EXPORT std::vector<sycl::device> find_device_intersection(
    const std::vector<kernel_bundle<bundle_state::object>> &ObjectBundles);

__SYCL_EXPORT std::shared_ptr<detail::kernel_bundle_impl>
link_impl(const std::vector<kernel_bundle<bundle_state::object>> &ObjectBundles,
          const std::vector<device> &Devs, const property_list &PropList);
} // namespace detail

/// \returns a new kernel_bundle which contains the device images from the
/// ObjectBundles that are translated into one or more new device images of
/// state bundle_state::executable The new bundle represents all of the kernels
/// in ObjectBundles that are compatible with at least one of the devices in
/// Devs.
inline kernel_bundle<bundle_state::executable>
link(const std::vector<kernel_bundle<bundle_state::object>> &ObjectBundles,
     const std::vector<device> &Devs, const property_list &PropList = {}) {
  std::vector<device> UniqueDevices = detail::removeDuplicateDevices(Devs);

  detail::KernelBundleImplPtr Impl =
      detail::link_impl(ObjectBundles, UniqueDevices, PropList);
  return detail::createSyclObjFromImpl<
      kernel_bundle<sycl::bundle_state::executable>>(Impl);
}

inline kernel_bundle<bundle_state::executable>
link(const kernel_bundle<bundle_state::object> &ObjectBundle,
     const property_list &PropList = {}) {
  return link(std::vector<kernel_bundle<bundle_state::object>>{ObjectBundle},
              ObjectBundle.get_devices(), PropList);
}

inline kernel_bundle<bundle_state::executable>
link(const std::vector<kernel_bundle<bundle_state::object>> &ObjectBundles,
     const property_list &PropList = {}) {
  std::vector<sycl::device> IntersectDevices =
      find_device_intersection(ObjectBundles);
  return link(ObjectBundles, IntersectDevices, PropList);
}

inline kernel_bundle<bundle_state::executable>
link(const kernel_bundle<bundle_state::object> &ObjectBundle,
     const std::vector<device> &Devs, const property_list &PropList = {}) {
  return link(std::vector<kernel_bundle<bundle_state::object>>{ObjectBundle},
              Devs, PropList);
}

/////////////////////////
// build API
/////////////////////////

namespace detail {
__SYCL_EXPORT std::shared_ptr<detail::kernel_bundle_impl>
build_impl(const kernel_bundle<bundle_state::input> &InputBundle,
           const std::vector<device> &Devs, const property_list &PropList);
}

/// \returns a new kernel_bundle which contains device images that are
/// translated into one ore more new device images of state
/// bundle_state::executable. The new bundle represents all of the kernels in
/// InputBundle that are compatible with at least one of the devices in Devs.
inline kernel_bundle<bundle_state::executable>
build(const kernel_bundle<bundle_state::input> &InputBundle,
      const std::vector<device> &Devs, const property_list &PropList = {}) {
  std::vector<device> UniqueDevices = detail::removeDuplicateDevices(Devs);

  detail::KernelBundleImplPtr Impl =
      detail::build_impl(InputBundle, UniqueDevices, PropList);
  return detail::createSyclObjFromImpl<
      kernel_bundle<sycl::bundle_state::executable>>(Impl);
}

inline kernel_bundle<bundle_state::executable>
build(const kernel_bundle<bundle_state::input> &InputBundle,
      const property_list &PropList = {}) {
  return build(InputBundle, InputBundle.get_devices(), PropList);
}

namespace ext::oneapi::experimental {

/////////////////////////
// PropertyT syclex::build_options
/////////////////////////
struct build_options
    : detail::run_time_property_key<detail::PropKind::BuildOptions> {
  std::vector<std::string> opts;
  build_options(const std::string &optsArg) : opts{optsArg} {}
  build_options(const std::vector<std::string> &optsArg) : opts(optsArg) {}
};
using build_options_key = build_options;

template <>
struct is_property_key_of<build_options_key,
                          sycl::kernel_bundle<bundle_state::ext_oneapi_source>>
    : std::true_type {};

/////////////////////////
// PropertyT syclex::save_log
/////////////////////////
struct save_log : detail::run_time_property_key<detail::PropKind::BuildLog> {
  std::string *log;
  save_log(std::string *logArg) : log(logArg) {}
};
using save_log_key = save_log;

template <>
struct is_property_key_of<save_log_key,
                          sycl::kernel_bundle<bundle_state::ext_oneapi_source>>
    : std::true_type {};

/////////////////////////
// syclex::is_source_kernel_bundle_supported
/////////////////////////
__SYCL_EXPORT bool is_source_kernel_bundle_supported(backend BE,
                                                     source_language Language);

/////////////////////////
// syclex::create_kernel_bundle_from_source
/////////////////////////

#ifdef __INTEL_PREVIEW_BREAKING_CHANGES
kernel_bundle<bundle_state::ext_oneapi_source>
create_kernel_bundle_from_source(const context &SyclContext,
                                 source_language Language,
                                 sycl::detail::string_view Source);
__SYCL_EXPORT kernel_bundle<bundle_state::ext_oneapi_source>
create_kernel_bundle_from_source(const context &SyclContext,
                                 source_language Language,
                                 const std::string &Source) {
  return create_kernel_bundle_from_source(SyclContext, Language,
                                          sycl::detail::string_view(Source));
}
#else
__SYCL_EXPORT kernel_bundle<bundle_state::ext_oneapi_source>
create_kernel_bundle_from_source(const context &SyclContext,
                                 source_language Language,
                                 const std::string &Source);
#endif

#if (!defined(_HAS_STD_BYTE) || _HAS_STD_BYTE != 0)
__SYCL_EXPORT kernel_bundle<bundle_state::ext_oneapi_source>
create_kernel_bundle_from_source(const context &SyclContext,
                                 source_language Language,
                                 const std::vector<std::byte> &Bytes);
#endif

/////////////////////////
// syclex::build(source_kb) => exe_kb
/////////////////////////
namespace detail {
// forward decl
#ifdef __INTEL_PREVIEW_BREAKING_CHANGES
kernel_bundle<bundle_state::executable>
build_from_source(kernel_bundle<bundle_state::ext_oneapi_source> &SourceKB,
                  const std::vector<device> &Devices,
                  const std::vector<std::string> &BuildOptions,
                  sycl::detail::string_view LogPtr);
__SYCL_EXPORT kernel_bundle<bundle_state::executable>
build_from_source(kernel_bundle<bundle_state::ext_oneapi_source> &SourceKB,
                  const std::vector<device> &Devices,
                  const std::vector<std::string> &BuildOptions,
                  std::string *LogPtr) {
  return build_from_source(SourceKB, Devices, BuildOptions,
                           sycl::detail::string_view(*LogPtr));
}
#else
__SYCL_EXPORT kernel_bundle<bundle_state::executable>
build_from_source(kernel_bundle<bundle_state::ext_oneapi_source> &SourceKB,
                  const std::vector<device> &Devices,
                  const std::vector<std::string> &BuildOptions,
                  std::string *LogPtr);
#endif
} // namespace detail

template <typename PropertyListT = detail::empty_properties_t,
          typename = std::enable_if_t<
              is_property_list_v<PropertyListT> &&
              detail::all_props_are_keys_of<
                  kernel_bundle<bundle_state::ext_oneapi_source>,
                  PropertyListT>::value>>

kernel_bundle<bundle_state::executable>
build(kernel_bundle<bundle_state::ext_oneapi_source> &SourceKB,
      const std::vector<device> &Devices, PropertyListT props = {}) {
  std::vector<std::string> BuildOptionsVec;
  std::string *LogPtr = nullptr;
  if constexpr (props.template has_property<build_options>()) {
    BuildOptionsVec = props.template get_property<build_options>().opts;
  }
  if constexpr (props.template has_property<save_log>()) {
    LogPtr = props.template get_property<save_log>().log;
  }
  return detail::build_from_source(SourceKB, Devices, BuildOptionsVec, LogPtr);
}

template <typename PropertyListT = detail::empty_properties_t,
          typename = std::enable_if_t<
              is_property_list_v<PropertyListT> &&
              detail::all_props_are_keys_of<
                  kernel_bundle<bundle_state::ext_oneapi_source>,
                  PropertyListT>::value>>
kernel_bundle<bundle_state::executable>
build(kernel_bundle<bundle_state::ext_oneapi_source> &SourceKB,
      PropertyListT props = {}) {
  return build<PropertyListT>(SourceKB, SourceKB.get_devices(), props);
}

} // namespace ext::oneapi::experimental

} // namespace _V1
} // namespace sycl

namespace std {
template <> struct hash<sycl::kernel_id> {
  size_t operator()(const sycl::kernel_id &KernelID) const {
    return hash<std::shared_ptr<sycl::detail::kernel_id_impl>>()(
        sycl::detail::getSyclObjImpl(KernelID));
  }
};

template <sycl::bundle_state State> struct hash<sycl::device_image<State>> {
  size_t operator()(const sycl::device_image<State> &DeviceImage) const {
    return hash<std::shared_ptr<sycl::detail::device_image_impl>>()(
        sycl::detail::getSyclObjImpl(DeviceImage));
  }
};

template <sycl::bundle_state State> struct hash<sycl::kernel_bundle<State>> {
  size_t operator()(const sycl::kernel_bundle<State> &KernelBundle) const {
    return hash<std::shared_ptr<sycl::detail::kernel_bundle_impl>>()(
        sycl::detail::getSyclObjImpl(KernelBundle));
  }
};
} // namespace std<|MERGE_RESOLUTION|>--- conflicted
+++ resolved
@@ -183,7 +183,6 @@
 
   bool native_specialization_constant() const noexcept;
 
-#ifdef __INTEL_PREVIEW_BREAKING_CHANGES
   bool ext_oneapi_has_kernel(const std::string &name) {
     return ext_oneapi_has_kernel(name.c_str());
   }
@@ -193,11 +192,6 @@
     return ext_oneapi_get_kernel(name.c_str());
   }
   kernel ext_oneapi_get_kernel(detail::string_view name);
-#else
-  bool ext_oneapi_has_kernel(const std::string &name);
-
-  kernel ext_oneapi_get_kernel(const std::string &name);
-#endif
 
 protected:
   // \returns a kernel object which represents the kernel identified by
@@ -460,19 +454,9 @@
 /////////////////////////
 
 namespace detail {
-<<<<<<< HEAD
-// #ifndef __INTEL_PREVIEW_BREAKING_CHANGES
-// using string_view = std::string;
-// #endif
-=======
->>>>>>> 06bd6bca
 // Internal non-template versions of get_kernel_id API which is used by public
 // onces
-#ifdef __INTEL_PREVIEW_BREAKING_CHANGES
 __SYCL_EXPORT kernel_id get_kernel_id_impl(string_view KernelName);
-#else
-__SYCL_EXPORT kernel_id get_kernel_id_impl(const std::string &KernelName);
-#endif
 } // namespace detail
 
 /// \returns the kernel_id associated with the KernelName
@@ -876,7 +860,6 @@
 // syclex::create_kernel_bundle_from_source
 /////////////////////////
 
-#ifdef __INTEL_PREVIEW_BREAKING_CHANGES
 kernel_bundle<bundle_state::ext_oneapi_source>
 create_kernel_bundle_from_source(const context &SyclContext,
                                  source_language Language,
@@ -888,12 +871,6 @@
   return create_kernel_bundle_from_source(SyclContext, Language,
                                           sycl::detail::string_view(Source));
 }
-#else
-__SYCL_EXPORT kernel_bundle<bundle_state::ext_oneapi_source>
-create_kernel_bundle_from_source(const context &SyclContext,
-                                 source_language Language,
-                                 const std::string &Source);
-#endif
 
 #if (!defined(_HAS_STD_BYTE) || _HAS_STD_BYTE != 0)
 __SYCL_EXPORT kernel_bundle<bundle_state::ext_oneapi_source>
@@ -907,7 +884,6 @@
 /////////////////////////
 namespace detail {
 // forward decl
-#ifdef __INTEL_PREVIEW_BREAKING_CHANGES
 kernel_bundle<bundle_state::executable>
 build_from_source(kernel_bundle<bundle_state::ext_oneapi_source> &SourceKB,
                   const std::vector<device> &Devices,
@@ -921,13 +897,7 @@
   return build_from_source(SourceKB, Devices, BuildOptions,
                            sycl::detail::string_view(*LogPtr));
 }
-#else
-__SYCL_EXPORT kernel_bundle<bundle_state::executable>
-build_from_source(kernel_bundle<bundle_state::ext_oneapi_source> &SourceKB,
-                  const std::vector<device> &Devices,
-                  const std::vector<std::string> &BuildOptions,
-                  std::string *LogPtr);
-#endif
+
 } // namespace detail
 
 template <typename PropertyListT = detail::empty_properties_t,
