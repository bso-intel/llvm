--- conflicted
+++ resolved
@@ -69,7 +69,6 @@
 
 using SerializedObj = std::vector<unsigned char>;
 
-template <typename T> struct ABINeutralT { using type = T; };
 #ifdef __INTEL_PREVIEW_BREAKING_CHANGES
 template <typename T> struct ABINeutralT { using type = T; };
 // We need special handling of std::string to handle ABI incompatibility
@@ -90,14 +89,10 @@
 template <> struct ABINeutralT<std::vector<detail::string>> {
   using type = std::vector<std::string>;
 };
-<<<<<<< HEAD
-=======
 template <typename T> using ABINeutralT_t = typename ABINeutralT<T>::type;
 #else
 template <typename T> using ABINeutralT_t = T;
->>>>>>> d88422a9
 #endif
-template <typename T> using ABINeutralT_t = typename ABINeutralT<T>::type;
 
 } // namespace detail
 } // namespace _V1
