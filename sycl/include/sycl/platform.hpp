--- conflicted
+++ resolved
@@ -58,16 +58,10 @@
 void __SYCL_EXPORT enable_ext_oneapi_default_context(bool Val);
 
 template <typename ParamT>
-<<<<<<< HEAD
-auto convert_to_abi_neutral(ParamT &Info) {
-#ifdef __INTEL_PREVIEW_BREAKING_CHANGES
-  if constexpr (std::is_same_v<ParamT, std::string>) {
-=======
 auto convert_to_abi_neutral(ParamT &&Info) {
 #ifdef __INTEL_PREVIEW_BREAKING_CHANGES
   using ParamNoRef = std::remove_reference_t<ParamT>;
   if constexpr (std::is_same_v<ParamNoRef, std::string>) {
->>>>>>> d88422a9
     return detail::string{Info};
   } else if constexpr (std::is_same_v<ParamNoRef, std::vector<std::string>>) {
     std::vector<detail::string> Res;
@@ -85,16 +79,10 @@
 }
 
 template <typename ParamT>
-<<<<<<< HEAD
-auto convert_from_abi_neutral(ParamT &Info) {
-#ifdef __INTEL_PREVIEW_BREAKING_CHANGES
-  if constexpr (std::is_same_v<ParamT, detail::string>) {
-=======
 auto convert_from_abi_neutral(ParamT &&Info) {
 #ifdef __INTEL_PREVIEW_BREAKING_CHANGES
   using ParamNoRef = std::remove_reference_t<ParamT>;
   if constexpr (std::is_same_v<ParamNoRef, detail::string>) {
->>>>>>> d88422a9
     return Info.c_str();
   } else if constexpr (std::is_same_v<ParamNoRef, std::vector<detail::string>>) {
     std::vector<std::string> Res;
@@ -213,15 +201,9 @@
   }
 #else
   template <typename Param>
-<<<<<<< HEAD
-//  typename detail::is_platform_info_desc<Param>::return_type get_info() const;
-    typename detail::ABINeutralT_t<
-    typename detail::is_platform_info_desc<Param>::return_type> get_info() const;
-=======
   detail::ABINeutralT_t<
       typename detail::is_platform_info_desc<Param>::return_type>
   get_info() const;
->>>>>>> d88422a9
 #endif
   /// Returns all available SYCL platforms in the system.
   ///
