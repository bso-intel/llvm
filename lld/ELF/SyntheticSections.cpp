--- conflicted
+++ resolved
@@ -690,22 +690,9 @@
 }
 
 bool GotSection::isNeeded() const {
-<<<<<<< HEAD
-  // We need to emit a GOT even if it's empty if there's a relocation that is
-  // relative to GOT(such as GOTOFFREL).
-
-  // On PPC64 we need to check that the number of entries is more than just the
-  // size of the header since the header is always added. A GOT with just the
-  // header may not actually be needed.
-  if (config->emachine == EM_PPC64)
-    return numEntries > target->gotHeaderEntriesNum || hasGotOffRel;
-
-  return numEntries || hasGotOffRel;
-=======
   // Needed if the GOT symbol is used or the number of entries is more than just
   // the header. A GOT with just the header may not be needed.
   return hasGotOffRel || numEntries > target->gotHeaderEntriesNum;
->>>>>>> 11299179
 }
 
 void GotSection::writeTo(uint8_t *buf) {
