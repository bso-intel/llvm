//===- ScriptParser.cpp ---------------------------------------------------===//
//
// Part of the LLVM Project, under the Apache License v2.0 with LLVM Exceptions.
// See https://llvm.org/LICENSE.txt for license information.
// SPDX-License-Identifier: Apache-2.0 WITH LLVM-exception
//
//===----------------------------------------------------------------------===//
//
// This file contains a recursive-descendent parser for linker scripts.
// Parsed results are stored to Config and Script global objects.
//
//===----------------------------------------------------------------------===//

#include "ScriptParser.h"
#include "Config.h"
#include "Driver.h"
#include "InputFiles.h"
#include "LinkerScript.h"
#include "OutputSections.h"
#include "ScriptLexer.h"
#include "SymbolTable.h"
#include "Symbols.h"
#include "Target.h"
#include "lld/Common/CommonLinkerContext.h"
#include "llvm/ADT/SmallString.h"
#include "llvm/ADT/StringRef.h"
#include "llvm/ADT/StringSwitch.h"
#include "llvm/BinaryFormat/ELF.h"
#include "llvm/Support/Casting.h"
#include "llvm/Support/ErrorHandling.h"
#include "llvm/Support/FileSystem.h"
#include "llvm/Support/MathExtras.h"
#include "llvm/Support/Path.h"
#include "llvm/Support/SaveAndRestore.h"
#include "llvm/Support/TimeProfiler.h"
#include <cassert>
#include <limits>
#include <optional>
#include <vector>

using namespace llvm;
using namespace llvm::ELF;
using namespace llvm::support::endian;
using namespace lld;
using namespace lld::elf;

namespace {
class ScriptParser final : ScriptLexer {
public:
  ScriptParser(MemoryBufferRef mb) : ScriptLexer(mb) {
  }

  void readLinkerScript();
  void readVersionScript();
  void readDynamicList();
  void readDefsym();

private:
  void addFile(StringRef path);

  void readAsNeeded();
  void readEntry();
  void readExtern();
  void readGroup();
  void readInclude();
  void readInput();
  void readMemory();
  void readOutput();
  void readOutputArch();
  void readOutputFormat();
  void readOverwriteSections();
  void readPhdrs();
  void readRegionAlias();
  void readSearchDir();
  void readSections();
  void readTarget();
  void readVersion();
  void readVersionScriptCommand();
  void readNoCrossRefs(bool to);

  StringRef readName();
  SymbolAssignment *readSymbolAssignment(StringRef name);
  ByteCommand *readByteCommand(StringRef tok);
  std::array<uint8_t, 4> readFill();
  bool readSectionDirective(OutputSection *cmd, StringRef tok);
  void readSectionAddressType(OutputSection *cmd);
  OutputDesc *readOverlaySectionDescription();
  OutputDesc *readOutputSectionDescription(StringRef outSec);
  SmallVector<SectionCommand *, 0> readOverlay();
  SectionClassDesc *readSectionClassDescription();
  StringRef readSectionClassName();
  SmallVector<StringRef, 0> readOutputSectionPhdrs();
  std::pair<uint64_t, uint64_t> readInputSectionFlags();
  InputSectionDescription *readInputSectionDescription(StringRef tok);
  StringMatcher readFilePatterns();
  SmallVector<SectionPattern, 0> readInputSectionsList();
  InputSectionDescription *readInputSectionRules(StringRef filePattern,
                                                 uint64_t withFlags,
                                                 uint64_t withoutFlags);
  unsigned readPhdrType();
  SortSectionPolicy peekSortKind();
  SortSectionPolicy readSortKind();
  SymbolAssignment *readProvideHidden(bool provide, bool hidden);
  SymbolAssignment *readAssignment(StringRef tok);
  void readSort();
  Expr readAssert();
  Expr readConstant();
  Expr getPageSize();

  Expr readMemoryAssignment(StringRef, StringRef, StringRef);
  void readMemoryAttributes(uint32_t &flags, uint32_t &invFlags,
                            uint32_t &negFlags, uint32_t &negInvFlags);

  Expr combine(StringRef op, Expr l, Expr r);
  Expr readExpr();
  Expr readExpr1(Expr lhs, int minPrec);
  StringRef readParenName();
  Expr readPrimary();
  Expr readTernary(Expr cond);
  Expr readParenExpr();

  // For parsing version script.
  SmallVector<SymbolVersion, 0> readVersionExtern();
  void readAnonymousDeclaration();
  void readVersionDeclaration(StringRef verStr);

  std::pair<SmallVector<SymbolVersion, 0>, SmallVector<SymbolVersion, 0>>
  readSymbols();

  // If we are currently parsing a PROVIDE|PROVIDE_HIDDEN command,
  // then this member is set to the PROVIDE symbol name.
  std::optional<llvm::StringRef> activeProvideSym;
};
} // namespace

static StringRef unquote(StringRef s) {
  if (s.starts_with("\""))
    return s.substr(1, s.size() - 2);
  return s;
}

// Some operations only support one non absolute value. Move the
// absolute one to the right hand side for convenience.
static void moveAbsRight(ExprValue &a, ExprValue &b) {
  if (a.sec == nullptr || (a.forceAbsolute && !b.isAbsolute()))
    std::swap(a, b);
  if (!b.isAbsolute())
    ctx.script->recordError(
        a.loc + ": at least one side of the expression must be absolute");
}

static ExprValue add(ExprValue a, ExprValue b) {
  moveAbsRight(a, b);
  return {a.sec, a.forceAbsolute, a.getSectionOffset() + b.getValue(), a.loc};
}

static ExprValue sub(ExprValue a, ExprValue b) {
  // The distance between two symbols in sections is absolute.
  if (!a.isAbsolute() && !b.isAbsolute())
    return a.getValue() - b.getValue();
  return {a.sec, false, a.getSectionOffset() - b.getValue(), a.loc};
}

static ExprValue bitAnd(ExprValue a, ExprValue b) {
  moveAbsRight(a, b);
  return {a.sec, a.forceAbsolute,
          (a.getValue() & b.getValue()) - a.getSecAddr(), a.loc};
}

static ExprValue bitXor(ExprValue a, ExprValue b) {
  moveAbsRight(a, b);
  return {a.sec, a.forceAbsolute,
          (a.getValue() ^ b.getValue()) - a.getSecAddr(), a.loc};
}

static ExprValue bitOr(ExprValue a, ExprValue b) {
  moveAbsRight(a, b);
  return {a.sec, a.forceAbsolute,
          (a.getValue() | b.getValue()) - a.getSecAddr(), a.loc};
}

void ScriptParser::readDynamicList() {
  expect("{");
  SmallVector<SymbolVersion, 0> locals;
  SmallVector<SymbolVersion, 0> globals;
  std::tie(locals, globals) = readSymbols();
  expect(";");

  StringRef tok = peek();
  if (tok.size()) {
    setError("EOF expected, but got " + tok);
    return;
  }
  if (!locals.empty()) {
    setError("\"local:\" scope not supported in --dynamic-list");
    return;
  }

  for (SymbolVersion v : globals)
    config->dynamicList.push_back(v);
}

void ScriptParser::readVersionScript() {
  readVersionScriptCommand();
  StringRef tok = peek();
  if (tok.size())
    setError("EOF expected, but got " + tok);
}

void ScriptParser::readVersionScriptCommand() {
  if (consume("{")) {
    readAnonymousDeclaration();
    return;
  }

  if (atEOF())
    setError("unexpected EOF");
  while (peek() != "}" && !atEOF()) {
    StringRef verStr = next();
    if (verStr == "{") {
      setError("anonymous version definition is used in "
               "combination with other version definitions");
      return;
    }
    expect("{");
    readVersionDeclaration(verStr);
  }
}

void ScriptParser::readVersion() {
  expect("{");
  readVersionScriptCommand();
  expect("}");
}

void ScriptParser::readLinkerScript() {
  while (!atEOF()) {
    StringRef tok = next();
    if (atEOF())
      break;
    if (tok == ";")
      continue;

    if (tok == "ENTRY") {
      readEntry();
    } else if (tok == "EXTERN") {
      readExtern();
    } else if (tok == "GROUP") {
      readGroup();
    } else if (tok == "INCLUDE") {
      readInclude();
    } else if (tok == "INPUT") {
      readInput();
    } else if (tok == "MEMORY") {
      readMemory();
    } else if (tok == "OUTPUT") {
      readOutput();
    } else if (tok == "OUTPUT_ARCH") {
      readOutputArch();
    } else if (tok == "OUTPUT_FORMAT") {
      readOutputFormat();
    } else if (tok == "OVERWRITE_SECTIONS") {
      readOverwriteSections();
    } else if (tok == "PHDRS") {
      readPhdrs();
    } else if (tok == "REGION_ALIAS") {
      readRegionAlias();
    } else if (tok == "SEARCH_DIR") {
      readSearchDir();
    } else if (tok == "SECTIONS") {
      readSections();
    } else if (tok == "TARGET") {
      readTarget();
    } else if (tok == "VERSION") {
      readVersion();
    } else if (tok == "NOCROSSREFS") {
      readNoCrossRefs(/*to=*/false);
    } else if (tok == "NOCROSSREFS_TO") {
      readNoCrossRefs(/*to=*/true);
    } else if (SymbolAssignment *cmd = readAssignment(tok)) {
      ctx.script->sectionCommands.push_back(cmd);
    } else {
      setError("unknown directive: " + tok);
    }
  }
}

void ScriptParser::readDefsym() {
  if (errorCount())
    return;
  inExpr = true;
  StringRef name = readName();
  expect("=");
  Expr e = readExpr();
  if (!atEOF())
    setError("EOF expected, but got " + next());
  auto *cmd = make<SymbolAssignment>(
      name, e, 0, getCurrentMB().getBufferIdentifier().str());
  ctx.script->sectionCommands.push_back(cmd);
}

void ScriptParser::readNoCrossRefs(bool to) {
  expect("(");
  NoCrossRefCommand cmd{{}, to};
  while (auto tok = till(")"))
    cmd.outputSections.push_back(unquote(tok));
  if (cmd.outputSections.size() < 2)
    warn(getCurrentLocation() + ": ignored with fewer than 2 output sections");
  else
    ctx.script->noCrossRefs.push_back(std::move(cmd));
}

void ScriptParser::addFile(StringRef s) {
  if (curBuf.isUnderSysroot && s.starts_with("/")) {
    SmallString<128> pathData;
    StringRef path = (config->sysroot + s).toStringRef(pathData);
    if (sys::fs::exists(path))
      ctx.driver.addFile(saver().save(path), /*withLOption=*/false);
    else
      setError("cannot find " + s + " inside " + config->sysroot);
    return;
  }

  if (s.starts_with("/")) {
    // Case 1: s is an absolute path. Just open it.
    ctx.driver.addFile(s, /*withLOption=*/false);
  } else if (s.starts_with("=")) {
    // Case 2: relative to the sysroot.
    if (config->sysroot.empty())
      ctx.driver.addFile(s.substr(1), /*withLOption=*/false);
    else
      ctx.driver.addFile(saver().save(config->sysroot + "/" + s.substr(1)),
                         /*withLOption=*/false);
  } else if (s.starts_with("-l")) {
    // Case 3: search in the list of library paths.
    ctx.driver.addLibrary(s.substr(2));
  } else {
    // Case 4: s is a relative path. Search in the directory of the script file.
    std::string filename = std::string(getCurrentMB().getBufferIdentifier());
    StringRef directory = sys::path::parent_path(filename);
    if (!directory.empty()) {
      SmallString<0> path(directory);
      sys::path::append(path, s);
      if (sys::fs::exists(path)) {
        ctx.driver.addFile(path, /*withLOption=*/false);
        return;
      }
    }
    // Then search in the current working directory.
    if (sys::fs::exists(s)) {
      ctx.driver.addFile(s, /*withLOption=*/false);
    } else {
      // Finally, search in the list of library paths.
      if (std::optional<std::string> path = findFromSearchPaths(s))
        ctx.driver.addFile(saver().save(*path), /*withLOption=*/true);
      else
        setError("unable to find " + s);
    }
  }
}

void ScriptParser::readAsNeeded() {
  expect("(");
  bool orig = config->asNeeded;
  config->asNeeded = true;
  while (auto tok = till(")"))
    addFile(unquote(tok));
  config->asNeeded = orig;
}

void ScriptParser::readEntry() {
  // -e <symbol> takes predecence over ENTRY(<symbol>).
  expect("(");
  StringRef name = readName();
  if (config->entry.empty())
    config->entry = name;
  expect(")");
}

void ScriptParser::readExtern() {
  expect("(");
  while (auto tok = till(")"))
    config->undefined.push_back(unquote(tok));
}

void ScriptParser::readGroup() {
  bool orig = InputFile::isInGroup;
  InputFile::isInGroup = true;
  readInput();
  InputFile::isInGroup = orig;
  if (!orig)
    ++InputFile::nextGroupId;
}

void ScriptParser::readInclude() {
  StringRef name = readName();
  if (!activeFilenames.insert(name).second) {
    setError("there is a cycle in linker script INCLUDEs");
    return;
  }

  if (std::optional<std::string> path = searchScript(name)) {
    if (std::optional<MemoryBufferRef> mb = readFile(*path)) {
      buffers.push_back(curBuf);
      curBuf = Buffer(*mb);
      mbs.push_back(*mb);
    }
    return;
  }
  setError("cannot find linker script " + name);
}

void ScriptParser::readInput() {
  expect("(");
  while (auto tok = till(")")) {
    if (tok == "AS_NEEDED")
      readAsNeeded();
    else
      addFile(unquote(tok));
  }
}

void ScriptParser::readOutput() {
  // -o <file> takes predecence over OUTPUT(<file>).
  expect("(");
  StringRef name = readName();
  if (config->outputFile.empty())
    config->outputFile = name;
  expect(")");
}

void ScriptParser::readOutputArch() {
  // OUTPUT_ARCH is ignored for now.
  expect("(");
  while (till(")"))
    ;
}

static std::pair<ELFKind, uint16_t> parseBfdName(StringRef s) {
  return StringSwitch<std::pair<ELFKind, uint16_t>>(s)
      .Case("elf32-i386", {ELF32LEKind, EM_386})
      .Case("elf32-avr", {ELF32LEKind, EM_AVR})
      .Case("elf32-iamcu", {ELF32LEKind, EM_IAMCU})
      .Case("elf32-littlearm", {ELF32LEKind, EM_ARM})
      .Case("elf32-bigarm", {ELF32BEKind, EM_ARM})
      .Case("elf32-x86-64", {ELF32LEKind, EM_X86_64})
      .Case("elf64-aarch64", {ELF64LEKind, EM_AARCH64})
      .Case("elf64-littleaarch64", {ELF64LEKind, EM_AARCH64})
      .Case("elf64-bigaarch64", {ELF64BEKind, EM_AARCH64})
      .Case("elf32-powerpc", {ELF32BEKind, EM_PPC})
      .Case("elf32-powerpcle", {ELF32LEKind, EM_PPC})
      .Case("elf64-powerpc", {ELF64BEKind, EM_PPC64})
      .Case("elf64-powerpcle", {ELF64LEKind, EM_PPC64})
      .Case("elf64-x86-64", {ELF64LEKind, EM_X86_64})
      .Cases("elf32-tradbigmips", "elf32-bigmips", {ELF32BEKind, EM_MIPS})
      .Case("elf32-ntradbigmips", {ELF32BEKind, EM_MIPS})
      .Case("elf32-tradlittlemips", {ELF32LEKind, EM_MIPS})
      .Case("elf32-ntradlittlemips", {ELF32LEKind, EM_MIPS})
      .Case("elf64-tradbigmips", {ELF64BEKind, EM_MIPS})
      .Case("elf64-tradlittlemips", {ELF64LEKind, EM_MIPS})
      .Case("elf32-littleriscv", {ELF32LEKind, EM_RISCV})
      .Case("elf64-littleriscv", {ELF64LEKind, EM_RISCV})
      .Case("elf64-sparc", {ELF64BEKind, EM_SPARCV9})
      .Case("elf32-msp430", {ELF32LEKind, EM_MSP430})
      .Case("elf32-loongarch", {ELF32LEKind, EM_LOONGARCH})
      .Case("elf64-loongarch", {ELF64LEKind, EM_LOONGARCH})
      .Case("elf64-s390", {ELF64BEKind, EM_S390})
      .Cases("elf32-hexagon", "elf32-littlehexagon", {ELF32LEKind, EM_HEXAGON})
      .Default({ELFNoneKind, EM_NONE});
}

// Parse OUTPUT_FORMAT(bfdname) or OUTPUT_FORMAT(default, big, little). Choose
// big if -EB is specified, little if -EL is specified, or default if neither is
// specified.
void ScriptParser::readOutputFormat() {
  expect("(");

  StringRef s = readName();
  if (!consume(")")) {
    expect(",");
    StringRef tmp = readName();
    if (config->optEB)
      s = tmp;
    expect(",");
    tmp = readName();
    if (config->optEL)
      s = tmp;
    consume(")");
  }
  // If more than one OUTPUT_FORMAT is specified, only the first is checked.
  if (!config->bfdname.empty())
    return;
  config->bfdname = s;

  if (s == "binary") {
    config->oFormatBinary = true;
    return;
  }

  if (s.consume_back("-freebsd"))
    config->osabi = ELFOSABI_FREEBSD;

  std::tie(config->ekind, config->emachine) = parseBfdName(s);
  if (config->emachine == EM_NONE)
    setError("unknown output format name: " + config->bfdname);
  if (s == "elf32-ntradlittlemips" || s == "elf32-ntradbigmips")
    config->mipsN32Abi = true;
  if (config->emachine == EM_MSP430)
    config->osabi = ELFOSABI_STANDALONE;
}

void ScriptParser::readPhdrs() {
  expect("{");
  while (auto tok = till("}")) {
    PhdrsCommand cmd;
    cmd.name = tok;
    cmd.type = readPhdrType();

    while (!errorCount() && !consume(";")) {
      if (consume("FILEHDR"))
        cmd.hasFilehdr = true;
      else if (consume("PHDRS"))
        cmd.hasPhdrs = true;
      else if (consume("AT"))
        cmd.lmaExpr = readParenExpr();
      else if (consume("FLAGS"))
        cmd.flags = readParenExpr()().getValue();
      else
        setError("unexpected header attribute: " + next());
    }

    ctx.script->phdrsCommands.push_back(cmd);
  }
}

void ScriptParser::readRegionAlias() {
  expect("(");
  StringRef alias = readName();
  expect(",");
  StringRef name = readName();
  expect(")");

  if (ctx.script->memoryRegions.count(alias))
    setError("redefinition of memory region '" + alias + "'");
  if (!ctx.script->memoryRegions.count(name))
    setError("memory region '" + name + "' is not defined");
  ctx.script->memoryRegions.insert({alias, ctx.script->memoryRegions[name]});
}

void ScriptParser::readSearchDir() {
  expect("(");
  StringRef name = readName();
  if (!config->nostdlib)
    config->searchPaths.push_back(name);
  expect(")");
}

// This reads an overlay description. Overlays are used to describe output
// sections that use the same virtual memory range and normally would trigger
// linker's sections sanity check failures.
// https://sourceware.org/binutils/docs/ld/Overlay-Description.html#Overlay-Description
SmallVector<SectionCommand *, 0> ScriptParser::readOverlay() {
  Expr addrExpr;
  if (consume(":")) {
    addrExpr = [] { return ctx.script->getDot(); };
  } else {
    addrExpr = readExpr();
    expect(":");
  }
  // When AT is omitted, LMA should equal VMA. script->getDot() when evaluating
  // lmaExpr will ensure this, even if the start address is specified.
  Expr lmaExpr =
      consume("AT") ? readParenExpr() : [] { return ctx.script->getDot(); };
  expect("{");

  SmallVector<SectionCommand *, 0> v;
  OutputSection *prev = nullptr;
  while (!errorCount() && !consume("}")) {
    // VA is the same for all sections. The LMAs are consecutive in memory
    // starting from the base load address specified.
    OutputDesc *osd = readOverlaySectionDescription();
    osd->osec.addrExpr = addrExpr;
    if (prev) {
      osd->osec.lmaExpr = [=] { return prev->getLMA() + prev->size; };
    } else {
      osd->osec.lmaExpr = lmaExpr;
      // Use first section address for subsequent sections as initial addrExpr
      // can be DOT. Ensure the first section, even if empty, is not discarded.
      osd->osec.usedInExpression = true;
      addrExpr = [=]() -> ExprValue { return {&osd->osec, false, 0, ""}; };
    }
    v.push_back(osd);
    prev = &osd->osec;
  }

  // According to the specification, at the end of the overlay, the location
  // counter should be equal to the overlay base address plus size of the
  // largest section seen in the overlay.
  // Here we want to create the Dot assignment command to achieve that.
  Expr moveDot = [=] {
    uint64_t max = 0;
    for (SectionCommand *cmd : v)
      max = std::max(max, cast<OutputDesc>(cmd)->osec.size);
    return addrExpr().getValue() + max;
  };
  v.push_back(make<SymbolAssignment>(".", moveDot, 0, getCurrentLocation()));
  return v;
}

SectionClassDesc *ScriptParser::readSectionClassDescription() {
  StringRef name = readSectionClassName();
  SectionClassDesc *desc = make<SectionClassDesc>(name);
<<<<<<< HEAD
  if (!script->sectionClasses.insert({CachedHashStringRef(name), desc}).second)
=======
  if (!ctx.script->sectionClasses.insert({CachedHashStringRef(name), desc})
           .second)
>>>>>>> 1d22c955
    setError("section class '" + name + "' already defined");
  expect("{");
  while (auto tok = till("}")) {
    if (tok == "(" || tok == ")") {
      setError("expected filename pattern");
    } else if (peek() == "(") {
      InputSectionDescription *isd = readInputSectionDescription(tok);
      if (!isd->classRef.empty())
        setError("section class '" + name + "' references class '" +
                 isd->classRef + "'");
      desc->sc.commands.push_back(isd);
    }
  }
  return desc;
}

StringRef ScriptParser::readSectionClassName() {
  expect("(");
  StringRef name = unquote(next());
  expect(")");
  return name;
}

void ScriptParser::readOverwriteSections() {
  expect("{");
  while (auto tok = till("}"))
    ctx.script->overwriteSections.push_back(readOutputSectionDescription(tok));
}

void ScriptParser::readSections() {
  expect("{");
  SmallVector<SectionCommand *, 0> v;
  while (auto tok = till("}")) {
    if (tok == "OVERLAY") {
      for (SectionCommand *cmd : readOverlay())
        v.push_back(cmd);
      continue;
    }
    if (tok == "CLASS") {
      v.push_back(readSectionClassDescription());
      continue;
    }
    if (tok == "INCLUDE") {
      readInclude();
      continue;
    }

    if (SectionCommand *cmd = readAssignment(tok))
      v.push_back(cmd);
    else
      v.push_back(readOutputSectionDescription(tok));
  }

  // If DATA_SEGMENT_RELRO_END is absent, for sections after DATA_SEGMENT_ALIGN,
  // the relro fields should be cleared.
  if (!ctx.script->seenRelroEnd)
    for (SectionCommand *cmd : v)
      if (auto *osd = dyn_cast<OutputDesc>(cmd))
        osd->osec.relro = false;

  ctx.script->sectionCommands.insert(ctx.script->sectionCommands.end(),
                                     v.begin(), v.end());

  if (atEOF() || !consume("INSERT")) {
    ctx.script->hasSectionsCommand = true;
    return;
  }

  bool isAfter = false;
  if (consume("AFTER"))
    isAfter = true;
  else if (!consume("BEFORE"))
    setError("expected AFTER/BEFORE, but got '" + next() + "'");
  StringRef where = readName();
  SmallVector<StringRef, 0> names;
  for (SectionCommand *cmd : v)
    if (auto *os = dyn_cast<OutputDesc>(cmd))
      names.push_back(os->osec.name);
  if (!names.empty())
    ctx.script->insertCommands.push_back({std::move(names), isAfter, where});
}

void ScriptParser::readTarget() {
  // TARGET(foo) is an alias for "--format foo". Unlike GNU linkers,
  // we accept only a limited set of BFD names (i.e. "elf" or "binary")
  // for --format. We recognize only /^elf/ and "binary" in the linker
  // script as well.
  expect("(");
  StringRef tok = readName();
  expect(")");

  if (tok.starts_with("elf"))
    config->formatBinary = false;
  else if (tok == "binary")
    config->formatBinary = true;
  else
    setError("unknown target: " + tok);
}

static int precedence(StringRef op) {
  return StringSwitch<int>(op)
      .Cases("*", "/", "%", 11)
      .Cases("+", "-", 10)
      .Cases("<<", ">>", 9)
      .Cases("<", "<=", ">", ">=", 8)
      .Cases("==", "!=", 7)
      .Case("&", 6)
      .Case("^", 5)
      .Case("|", 4)
      .Case("&&", 3)
      .Case("||", 2)
      .Case("?", 1)
      .Default(-1);
}

StringMatcher ScriptParser::readFilePatterns() {
  StringMatcher Matcher;
  while (auto tok = till(")"))
    Matcher.addPattern(SingleStringMatcher(tok));
  return Matcher;
}

SortSectionPolicy ScriptParser::peekSortKind() {
  return StringSwitch<SortSectionPolicy>(peek())
      .Case("REVERSE", SortSectionPolicy::Reverse)
      .Cases("SORT", "SORT_BY_NAME", SortSectionPolicy::Name)
      .Case("SORT_BY_ALIGNMENT", SortSectionPolicy::Alignment)
      .Case("SORT_BY_INIT_PRIORITY", SortSectionPolicy::Priority)
      .Case("SORT_NONE", SortSectionPolicy::None)
      .Default(SortSectionPolicy::Default);
}

SortSectionPolicy ScriptParser::readSortKind() {
  SortSectionPolicy ret = peekSortKind();
  if (ret != SortSectionPolicy::Default)
    skip();
  return ret;
}

// Reads SECTIONS command contents in the following form:
//
// <contents> ::= <elem>*
// <elem>     ::= <exclude>? <glob-pattern>
// <exclude>  ::= "EXCLUDE_FILE" "(" <glob-pattern>+ ")"
//
// For example,
//
// *(.foo EXCLUDE_FILE (a.o) .bar EXCLUDE_FILE (b.o) .baz)
//
// is parsed as ".foo", ".bar" with "a.o", and ".baz" with "b.o".
// The semantics of that is section .foo in any file, section .bar in
// any file but a.o, and section .baz in any file but b.o.
SmallVector<SectionPattern, 0> ScriptParser::readInputSectionsList() {
  SmallVector<SectionPattern, 0> ret;
  while (!errorCount() && peek() != ")") {
    StringMatcher excludeFilePat;
    if (consume("EXCLUDE_FILE")) {
      expect("(");
      excludeFilePat = readFilePatterns();
    }

    StringMatcher SectionMatcher;
    // Break if the next token is ), EXCLUDE_FILE, or SORT*.
    while (!errorCount() && peekSortKind() == SortSectionPolicy::Default) {
      StringRef s = peek();
      if (s == ")" || s == "EXCLUDE_FILE")
        break;
      // Detect common mistakes when certain non-wildcard meta characters are
      // used without a closing ')'.
      if (!s.empty() && strchr("(){}", s[0])) {
        skip();
        setError("section pattern is expected");
        break;
      }
      SectionMatcher.addPattern(readName());
    }

    if (!SectionMatcher.empty())
      ret.push_back({std::move(excludeFilePat), std::move(SectionMatcher)});
    else if (excludeFilePat.empty())
      break;
    else
      setError("section pattern is expected");
  }
  return ret;
}

// Reads contents of "SECTIONS" directive. That directive contains a
// list of glob patterns for input sections. The grammar is as follows.
//
// <patterns> ::= <section-list>
//              | <sort> "(" <section-list> ")"
//              | <sort> "(" <sort> "(" <section-list> ")" ")"
//
// <sort>     ::= "SORT" | "SORT_BY_NAME" | "SORT_BY_ALIGNMENT"
//              | "SORT_BY_INIT_PRIORITY" | "SORT_NONE"
//
// <section-list> is parsed by readInputSectionsList().
InputSectionDescription *
ScriptParser::readInputSectionRules(StringRef filePattern, uint64_t withFlags,
                                    uint64_t withoutFlags) {
  auto *cmd =
      make<InputSectionDescription>(filePattern, withFlags, withoutFlags);
  expect("(");

  while (peek() != ")" && !atEOF()) {
    SortSectionPolicy outer = readSortKind();
    SortSectionPolicy inner = SortSectionPolicy::Default;
    SmallVector<SectionPattern, 0> v;
    if (outer != SortSectionPolicy::Default) {
      expect("(");
      inner = readSortKind();
      if (inner != SortSectionPolicy::Default) {
        expect("(");
        v = readInputSectionsList();
        expect(")");
      } else {
        v = readInputSectionsList();
      }
      expect(")");
    } else {
      v = readInputSectionsList();
    }

    for (SectionPattern &pat : v) {
      pat.sortInner = inner;
      pat.sortOuter = outer;
    }

    std::move(v.begin(), v.end(), std::back_inserter(cmd->sectionPatterns));
  }
  expect(")");
  return cmd;
}

InputSectionDescription *
ScriptParser::readInputSectionDescription(StringRef tok) {
  // Input section wildcard can be surrounded by KEEP.
  // https://sourceware.org/binutils/docs/ld/Input-Section-Keep.html#Input-Section-Keep
  uint64_t withFlags = 0;
  uint64_t withoutFlags = 0;
  if (tok == "KEEP") {
    expect("(");
    if (consume("INPUT_SECTION_FLAGS"))
      std::tie(withFlags, withoutFlags) = readInputSectionFlags();

    tok = next();
    InputSectionDescription *cmd;
    if (tok == "CLASS")
      cmd = make<InputSectionDescription>(StringRef{}, withFlags, withoutFlags,
                                          readSectionClassName());
    else
      cmd = readInputSectionRules(tok, withFlags, withoutFlags);
    expect(")");
    ctx.script->keptSections.push_back(cmd);
    return cmd;
  }
  if (tok == "INPUT_SECTION_FLAGS") {
    std::tie(withFlags, withoutFlags) = readInputSectionFlags();
    tok = next();
  }
  if (tok == "CLASS")
    return make<InputSectionDescription>(StringRef{}, withFlags, withoutFlags,
                                         readSectionClassName());
  return readInputSectionRules(tok, withFlags, withoutFlags);
}

void ScriptParser::readSort() {
  expect("(");
  expect("CONSTRUCTORS");
  expect(")");
}

Expr ScriptParser::readAssert() {
  expect("(");
  Expr e = readExpr();
  expect(",");
  StringRef msg = readName();
  expect(")");

  return [=] {
    if (!e().getValue())
      errorOrWarn(msg);
    return ctx.script->getDot();
  };
}

#define ECase(X)                                                               \
  { #X, X }
constexpr std::pair<const char *, unsigned> typeMap[] = {
    ECase(SHT_PROGBITS),   ECase(SHT_NOTE),       ECase(SHT_NOBITS),
    ECase(SHT_INIT_ARRAY), ECase(SHT_FINI_ARRAY), ECase(SHT_PREINIT_ARRAY),
};
#undef ECase

// Tries to read the special directive for an output section definition which
// can be one of following: "(NOLOAD)", "(COPY)", "(INFO)", "(OVERLAY)", and
// "(TYPE=<value>)".
bool ScriptParser::readSectionDirective(OutputSection *cmd, StringRef tok) {
  if (tok != "NOLOAD" && tok != "COPY" && tok != "INFO" && tok != "OVERLAY" &&
      tok != "TYPE")
    return false;

  if (consume("NOLOAD")) {
    cmd->type = SHT_NOBITS;
    cmd->typeIsSet = true;
  } else if (consume("TYPE")) {
    expect("=");
    StringRef value = peek();
    auto it = llvm::find_if(typeMap, [=](auto e) { return e.first == value; });
    if (it != std::end(typeMap)) {
      // The value is a recognized literal SHT_*.
      cmd->type = it->second;
      skip();
    } else if (value.starts_with("SHT_")) {
      setError("unknown section type " + value);
    } else {
      // Otherwise, read an expression.
      cmd->type = readExpr()().getValue();
    }
    cmd->typeIsSet = true;
  } else {
    skip(); // This is "COPY", "INFO" or "OVERLAY".
    cmd->nonAlloc = true;
  }
  expect(")");
  return true;
}

// Reads an expression and/or the special directive for an output
// section definition. Directive is one of following: "(NOLOAD)",
// "(COPY)", "(INFO)" or "(OVERLAY)".
//
// An output section name can be followed by an address expression
// and/or directive. This grammar is not LL(1) because "(" can be
// interpreted as either the beginning of some expression or beginning
// of directive.
//
// https://sourceware.org/binutils/docs/ld/Output-Section-Address.html
// https://sourceware.org/binutils/docs/ld/Output-Section-Type.html
void ScriptParser::readSectionAddressType(OutputSection *cmd) {
  if (consume("(")) {
    // Temporarily set inExpr to support TYPE=<value> without spaces.
    SaveAndRestore saved(inExpr, true);
    if (readSectionDirective(cmd, peek()))
      return;
    cmd->addrExpr = readExpr();
    expect(")");
  } else {
    cmd->addrExpr = readExpr();
  }

  if (consume("(")) {
    SaveAndRestore saved(inExpr, true);
    StringRef tok = peek();
    if (!readSectionDirective(cmd, tok))
      setError("unknown section directive: " + tok);
  }
}

static Expr checkAlignment(Expr e, std::string &loc) {
  return [=] {
    uint64_t alignment = std::max((uint64_t)1, e().getValue());
    if (!isPowerOf2_64(alignment)) {
      error(loc + ": alignment must be power of 2");
      return (uint64_t)1; // Return a dummy value.
    }
    return alignment;
  };
}

OutputDesc *ScriptParser::readOverlaySectionDescription() {
  OutputDesc *osd =
      ctx.script->createOutputSection(readName(), getCurrentLocation());
  osd->osec.inOverlay = true;
  expect("{");
  while (auto tok = till("}")) {
    uint64_t withFlags = 0;
    uint64_t withoutFlags = 0;
    if (tok == "INPUT_SECTION_FLAGS") {
      std::tie(withFlags, withoutFlags) = readInputSectionFlags();
      tok = till("");
    }
    if (tok == "CLASS")
      osd->osec.commands.push_back(make<InputSectionDescription>(
          StringRef{}, withFlags, withoutFlags, readSectionClassName()));
    else
      osd->osec.commands.push_back(
          readInputSectionRules(tok, withFlags, withoutFlags));
  }
  osd->osec.phdrs = readOutputSectionPhdrs();
  return osd;
}

OutputDesc *ScriptParser::readOutputSectionDescription(StringRef outSec) {
  OutputDesc *cmd =
      ctx.script->createOutputSection(unquote(outSec), getCurrentLocation());
  OutputSection *osec = &cmd->osec;
  // Maybe relro. Will reset to false if DATA_SEGMENT_RELRO_END is absent.
  osec->relro = ctx.script->seenDataAlign && !ctx.script->seenRelroEnd;

  size_t symbolsReferenced = ctx.script->referencedSymbols.size();

  if (peek() != ":")
    readSectionAddressType(osec);
  expect(":");

  std::string location = getCurrentLocation();
  if (consume("AT"))
    osec->lmaExpr = readParenExpr();
  if (consume("ALIGN"))
    osec->alignExpr = checkAlignment(readParenExpr(), location);
  if (consume("SUBALIGN"))
    osec->subalignExpr = checkAlignment(readParenExpr(), location);

  // Parse constraints.
  if (consume("ONLY_IF_RO"))
    osec->constraint = ConstraintKind::ReadOnly;
  if (consume("ONLY_IF_RW"))
    osec->constraint = ConstraintKind::ReadWrite;
  expect("{");

  while (auto tok = till("}")) {
    if (tok == ";") {
      // Empty commands are allowed. Do nothing here.
    } else if (SymbolAssignment *assign = readAssignment(tok)) {
      osec->commands.push_back(assign);
    } else if (ByteCommand *data = readByteCommand(tok)) {
      osec->commands.push_back(data);
    } else if (tok == "CONSTRUCTORS") {
      // CONSTRUCTORS is a keyword to make the linker recognize C++ ctors/dtors
      // by name. This is for very old file formats such as ECOFF/XCOFF.
      // For ELF, we should ignore.
    } else if (tok == "FILL") {
      // We handle the FILL command as an alias for =fillexp section attribute,
      // which is different from what GNU linkers do.
      // https://sourceware.org/binutils/docs/ld/Output-Section-Data.html
      if (peek() != "(")
        setError("( expected, but got " + peek());
      osec->filler = readFill();
    } else if (tok == "SORT") {
      readSort();
    } else if (tok == "INCLUDE") {
      readInclude();
    } else if (tok == "(" || tok == ")") {
      setError("expected filename pattern");
    } else if (peek() == "(") {
      osec->commands.push_back(readInputSectionDescription(tok));
    } else {
      // We have a file name and no input sections description. It is not a
      // commonly used syntax, but still acceptable. In that case, all sections
      // from the file will be included.
      // FIXME: GNU ld permits INPUT_SECTION_FLAGS to be used here. We do not
      // handle this case here as it will already have been matched by the
      // case above.
      auto *isd = make<InputSectionDescription>(tok);
      isd->sectionPatterns.push_back({{}, StringMatcher("*")});
      osec->commands.push_back(isd);
    }
  }

  if (consume(">"))
    osec->memoryRegionName = std::string(readName());

  if (consume("AT")) {
    expect(">");
    osec->lmaRegionName = std::string(readName());
  }

  if (osec->lmaExpr && !osec->lmaRegionName.empty())
    error("section can't have both LMA and a load region");

  osec->phdrs = readOutputSectionPhdrs();

  if (peek() == "=" || peek().starts_with("=")) {
    inExpr = true;
    consume("=");
    osec->filler = readFill();
    inExpr = false;
  }

  // Consume optional comma following output section command.
  consume(",");

  if (ctx.script->referencedSymbols.size() > symbolsReferenced)
    osec->expressionsUseSymbols = true;
  return cmd;
}

// Reads a `=<fillexp>` expression and returns its value as a big-endian number.
// https://sourceware.org/binutils/docs/ld/Output-Section-Fill.html
// We do not support using symbols in such expressions.
//
// When reading a hexstring, ld.bfd handles it as a blob of arbitrary
// size, while ld.gold always handles it as a 32-bit big-endian number.
// We are compatible with ld.gold because it's easier to implement.
// Also, we require that expressions with operators must be wrapped into
// round brackets. We did it to resolve the ambiguity when parsing scripts like:
// SECTIONS { .foo : { ... } =120+3 /DISCARD/ : { ... } }
std::array<uint8_t, 4> ScriptParser::readFill() {
  uint64_t value = readPrimary()().val;
  if (value > UINT32_MAX)
    setError("filler expression result does not fit 32-bit: 0x" +
             Twine::utohexstr(value));

  std::array<uint8_t, 4> buf;
  write32be(buf.data(), (uint32_t)value);
  return buf;
}

SymbolAssignment *ScriptParser::readProvideHidden(bool provide, bool hidden) {
  expect("(");
  StringRef name = readName(), eq = peek();
  if (eq != "=") {
    setError("= expected, but got " + next());
    while (till(")"))
      ;
    return nullptr;
  }
  llvm::SaveAndRestore saveActiveProvideSym(activeProvideSym);
  if (provide)
    activeProvideSym = name;
  SymbolAssignment *cmd = readSymbolAssignment(name);
  cmd->provide = provide;
  cmd->hidden = hidden;
  expect(")");
  return cmd;
}

// Replace whitespace sequence (including \n) with one single space. The output
// is used by -Map.
static void squeezeSpaces(std::string &str) {
  char prev = '\0';
  auto it = str.begin();
  for (char c : str)
    if (!isSpace(c) || (c = ' ') != prev)
      *it++ = prev = c;
  str.erase(it, str.end());
}

SymbolAssignment *ScriptParser::readAssignment(StringRef tok) {
  // Assert expression returns Dot, so this is equal to ".=."
  if (tok == "ASSERT")
    return make<SymbolAssignment>(".", readAssert(), 0, getCurrentLocation());

  const char *oldS = prevTok.data();
  SymbolAssignment *cmd = nullptr;
  bool savedSeenRelroEnd = ctx.script->seenRelroEnd;
  const StringRef op = peek();
  {
    SaveAndRestore saved(inExpr, true);
    if (op.starts_with("=")) {
      // Support = followed by an expression without whitespace.
      cmd = readSymbolAssignment(unquote(tok));
    } else if ((op.size() == 2 && op[1] == '=' && strchr("+-*/&^|", op[0])) ||
               op == "<<=" || op == ">>=") {
      cmd = readSymbolAssignment(unquote(tok));
    } else if (tok == "PROVIDE") {
      cmd = readProvideHidden(true, false);
    } else if (tok == "HIDDEN") {
      cmd = readProvideHidden(false, true);
    } else if (tok == "PROVIDE_HIDDEN") {
      cmd = readProvideHidden(true, true);
    }
  }

  if (cmd) {
    cmd->dataSegmentRelroEnd = !savedSeenRelroEnd && ctx.script->seenRelroEnd;
    cmd->commandString = StringRef(oldS, curTok.data() - oldS).str();
    squeezeSpaces(cmd->commandString);
    expect(";");
  }
  return cmd;
}

StringRef ScriptParser::readName() { return unquote(next()); }

SymbolAssignment *ScriptParser::readSymbolAssignment(StringRef name) {
  StringRef op = next();
  assert(op == "=" || op == "*=" || op == "/=" || op == "+=" || op == "-=" ||
         op == "&=" || op == "^=" || op == "|=" || op == "<<=" || op == ">>=");
  // Note: GNU ld does not support %=.
  Expr e = readExpr();
  if (op != "=") {
    std::string loc = getCurrentLocation();
    e = [=, c = op[0]]() -> ExprValue {
      ExprValue lhs = ctx.script->getSymbolValue(name, loc);
      switch (c) {
      case '*':
        return lhs.getValue() * e().getValue();
      case '/':
        if (uint64_t rv = e().getValue())
          return lhs.getValue() / rv;
        error(loc + ": division by zero");
        return 0;
      case '+':
        return add(lhs, e());
      case '-':
        return sub(lhs, e());
      case '<':
        return lhs.getValue() << e().getValue() % 64;
      case '>':
        return lhs.getValue() >> e().getValue() % 64;
      case '&':
        return lhs.getValue() & e().getValue();
      case '^':
        return lhs.getValue() ^ e().getValue();
      case '|':
        return lhs.getValue() | e().getValue();
      default:
        llvm_unreachable("");
      }
    };
  }
  return make<SymbolAssignment>(name, e, ctx.scriptSymOrderCounter++,
                                getCurrentLocation());
}

// This is an operator-precedence parser to parse a linker
// script expression.
Expr ScriptParser::readExpr() {
  // Our lexer is context-aware. Set the in-expression bit so that
  // they apply different tokenization rules.
  SaveAndRestore saved(inExpr, true);
  Expr e = readExpr1(readPrimary(), 0);
  return e;
}

Expr ScriptParser::combine(StringRef op, Expr l, Expr r) {
  if (op == "+")
    return [=] { return add(l(), r()); };
  if (op == "-")
    return [=] { return sub(l(), r()); };
  if (op == "*")
    return [=] { return l().getValue() * r().getValue(); };
  if (op == "/") {
    std::string loc = getCurrentLocation();
    return [=]() -> uint64_t {
      if (uint64_t rv = r().getValue())
        return l().getValue() / rv;
      error(loc + ": division by zero");
      return 0;
    };
  }
  if (op == "%") {
    std::string loc = getCurrentLocation();
    return [=]() -> uint64_t {
      if (uint64_t rv = r().getValue())
        return l().getValue() % rv;
      error(loc + ": modulo by zero");
      return 0;
    };
  }
  if (op == "<<")
    return [=] { return l().getValue() << r().getValue() % 64; };
  if (op == ">>")
    return [=] { return l().getValue() >> r().getValue() % 64; };
  if (op == "<")
    return [=] { return l().getValue() < r().getValue(); };
  if (op == ">")
    return [=] { return l().getValue() > r().getValue(); };
  if (op == ">=")
    return [=] { return l().getValue() >= r().getValue(); };
  if (op == "<=")
    return [=] { return l().getValue() <= r().getValue(); };
  if (op == "==")
    return [=] { return l().getValue() == r().getValue(); };
  if (op == "!=")
    return [=] { return l().getValue() != r().getValue(); };
  if (op == "||")
    return [=] { return l().getValue() || r().getValue(); };
  if (op == "&&")
    return [=] { return l().getValue() && r().getValue(); };
  if (op == "&")
    return [=] { return bitAnd(l(), r()); };
  if (op == "^")
    return [=] { return bitXor(l(), r()); };
  if (op == "|")
    return [=] { return bitOr(l(), r()); };
  llvm_unreachable("invalid operator");
}

// This is a part of the operator-precedence parser. This function
// assumes that the remaining token stream starts with an operator.
Expr ScriptParser::readExpr1(Expr lhs, int minPrec) {
  while (!atEOF() && !errorCount()) {
    // Read an operator and an expression.
    StringRef op1 = peek();
    if (precedence(op1) < minPrec)
      break;
    skip();
    if (op1 == "?")
      return readTernary(lhs);
    Expr rhs = readPrimary();

    // Evaluate the remaining part of the expression first if the
    // next operator has greater precedence than the previous one.
    // For example, if we have read "+" and "3", and if the next
    // operator is "*", then we'll evaluate 3 * ... part first.
    while (!atEOF()) {
      StringRef op2 = peek();
      if (precedence(op2) <= precedence(op1))
        break;
      rhs = readExpr1(rhs, precedence(op2));
    }

    lhs = combine(op1, lhs, rhs);
  }
  return lhs;
}

Expr ScriptParser::getPageSize() {
  std::string location = getCurrentLocation();
  return [=]() -> uint64_t {
    if (ctx.target)
      return config->commonPageSize;
    error(location + ": unable to calculate page size");
    return 4096; // Return a dummy value.
  };
}

Expr ScriptParser::readConstant() {
  StringRef s = readParenName();
  if (s == "COMMONPAGESIZE")
    return getPageSize();
  if (s == "MAXPAGESIZE")
    return [] { return config->maxPageSize; };
  setError("unknown constant: " + s);
  return [] { return 0; };
}

// Parses Tok as an integer. It recognizes hexadecimal (prefixed with
// "0x" or suffixed with "H") and decimal numbers. Decimal numbers may
// have "K" (Ki) or "M" (Mi) suffixes.
static std::optional<uint64_t> parseInt(StringRef tok) {
  // Hexadecimal
  uint64_t val;
  if (tok.starts_with_insensitive("0x")) {
    if (!to_integer(tok.substr(2), val, 16))
      return std::nullopt;
    return val;
  }
  if (tok.ends_with_insensitive("H")) {
    if (!to_integer(tok.drop_back(), val, 16))
      return std::nullopt;
    return val;
  }

  // Decimal
  if (tok.ends_with_insensitive("K")) {
    if (!to_integer(tok.drop_back(), val, 10))
      return std::nullopt;
    return val * 1024;
  }
  if (tok.ends_with_insensitive("M")) {
    if (!to_integer(tok.drop_back(), val, 10))
      return std::nullopt;
    return val * 1024 * 1024;
  }
  if (!to_integer(tok, val, 10))
    return std::nullopt;
  return val;
}

ByteCommand *ScriptParser::readByteCommand(StringRef tok) {
  int size = StringSwitch<int>(tok)
                 .Case("BYTE", 1)
                 .Case("SHORT", 2)
                 .Case("LONG", 4)
                 .Case("QUAD", 8)
                 .Default(-1);
  if (size == -1)
    return nullptr;

  const char *oldS = prevTok.data();
  Expr e = readParenExpr();
  std::string commandString = StringRef(oldS, curBuf.s.data() - oldS).str();
  squeezeSpaces(commandString);
  return make<ByteCommand>(e, size, std::move(commandString));
}

static std::optional<uint64_t> parseFlag(StringRef tok) {
  if (std::optional<uint64_t> asInt = parseInt(tok))
    return asInt;
#define CASE_ENT(enum) #enum, ELF::enum
  return StringSwitch<std::optional<uint64_t>>(tok)
      .Case(CASE_ENT(SHF_WRITE))
      .Case(CASE_ENT(SHF_ALLOC))
      .Case(CASE_ENT(SHF_EXECINSTR))
      .Case(CASE_ENT(SHF_MERGE))
      .Case(CASE_ENT(SHF_STRINGS))
      .Case(CASE_ENT(SHF_INFO_LINK))
      .Case(CASE_ENT(SHF_LINK_ORDER))
      .Case(CASE_ENT(SHF_OS_NONCONFORMING))
      .Case(CASE_ENT(SHF_GROUP))
      .Case(CASE_ENT(SHF_TLS))
      .Case(CASE_ENT(SHF_COMPRESSED))
      .Case(CASE_ENT(SHF_EXCLUDE))
      .Case(CASE_ENT(SHF_ARM_PURECODE))
      .Default(std::nullopt);
#undef CASE_ENT
}

// Reads the '(' <flags> ')' list of section flags in
// INPUT_SECTION_FLAGS '(' <flags> ')' in the
// following form:
// <flags> ::= <flag>
//           | <flags> & flag
// <flag>  ::= Recognized Flag Name, or Integer value of flag.
// If the first character of <flag> is a ! then this means without flag,
// otherwise with flag.
// Example: SHF_EXECINSTR & !SHF_WRITE means with flag SHF_EXECINSTR and
// without flag SHF_WRITE.
std::pair<uint64_t, uint64_t> ScriptParser::readInputSectionFlags() {
  uint64_t withFlags = 0;
  uint64_t withoutFlags = 0;
  expect("(");
  while (!errorCount()) {
    StringRef tok = readName();
    bool without = tok.consume_front("!");
    if (std::optional<uint64_t> flag = parseFlag(tok)) {
      if (without)
        withoutFlags |= *flag;
      else
        withFlags |= *flag;
    } else {
      setError("unrecognised flag: " + tok);
    }
    if (consume(")"))
      break;
    if (!consume("&")) {
      next();
      setError("expected & or )");
    }
  }
  return std::make_pair(withFlags, withoutFlags);
}

StringRef ScriptParser::readParenName() {
  expect("(");
  bool orig = inExpr;
  inExpr = false;
  StringRef tok = readName();
  inExpr = orig;
  expect(")");
  return tok;
}

static void checkIfExists(const OutputSection &osec, StringRef location) {
  if (osec.location.empty() && ctx.script->errorOnMissingSection)
    ctx.script->recordError(location + ": undefined section " + osec.name);
}

static bool isValidSymbolName(StringRef s) {
  auto valid = [](char c) {
    return isAlnum(c) || c == '$' || c == '.' || c == '_';
  };
  return !s.empty() && !isDigit(s[0]) && llvm::all_of(s, valid);
}

Expr ScriptParser::readPrimary() {
  if (peek() == "(")
    return readParenExpr();

  if (consume("~")) {
    Expr e = readPrimary();
    return [=] { return ~e().getValue(); };
  }
  if (consume("!")) {
    Expr e = readPrimary();
    return [=] { return !e().getValue(); };
  }
  if (consume("-")) {
    Expr e = readPrimary();
    return [=] { return -e().getValue(); };
  }

  StringRef tok = next();
  std::string location = getCurrentLocation();

  // Built-in functions are parsed here.
  // https://sourceware.org/binutils/docs/ld/Builtin-Functions.html.
  if (tok == "ABSOLUTE") {
    Expr inner = readParenExpr();
    return [=] {
      ExprValue i = inner();
      i.forceAbsolute = true;
      return i;
    };
  }
  if (tok == "ADDR") {
    StringRef name = readParenName();
    OutputSection *osec = &ctx.script->getOrCreateOutputSection(name)->osec;
    osec->usedInExpression = true;
    return [=]() -> ExprValue {
      checkIfExists(*osec, location);
      return {osec, false, 0, location};
    };
  }
  if (tok == "ALIGN") {
    expect("(");
    Expr e = readExpr();
    if (consume(")")) {
      e = checkAlignment(e, location);
      return
          [=] { return alignToPowerOf2(ctx.script->getDot(), e().getValue()); };
    }
    expect(",");
    Expr e2 = checkAlignment(readExpr(), location);
    expect(")");
    return [=] {
      ExprValue v = e();
      v.alignment = e2().getValue();
      return v;
    };
  }
  if (tok == "ALIGNOF") {
    StringRef name = readParenName();
    OutputSection *osec = &ctx.script->getOrCreateOutputSection(name)->osec;
    return [=] {
      checkIfExists(*osec, location);
      return osec->addralign;
    };
  }
  if (tok == "ASSERT")
    return readAssert();
  if (tok == "CONSTANT")
    return readConstant();
  if (tok == "DATA_SEGMENT_ALIGN") {
    expect("(");
    Expr e = readExpr();
    expect(",");
    readExpr();
    expect(")");
    ctx.script->seenDataAlign = true;
    return [=] {
      uint64_t align = std::max(uint64_t(1), e().getValue());
      return (ctx.script->getDot() + align - 1) & -align;
    };
  }
  if (tok == "DATA_SEGMENT_END") {
    expect("(");
    expect(".");
    expect(")");
    return [] { return ctx.script->getDot(); };
  }
  if (tok == "DATA_SEGMENT_RELRO_END") {
    // GNU linkers implements more complicated logic to handle
    // DATA_SEGMENT_RELRO_END. We instead ignore the arguments and
    // just align to the next page boundary for simplicity.
    expect("(");
    readExpr();
    expect(",");
    readExpr();
    expect(")");
    ctx.script->seenRelroEnd = true;
    return [=] {
      return alignToPowerOf2(ctx.script->getDot(), config->maxPageSize);
    };
  }
  if (tok == "DEFINED") {
    StringRef name = readParenName();
    // Return 1 if s is defined. If the definition is only found in a linker
    // script, it must happen before this DEFINED.
    auto order = ctx.scriptSymOrderCounter++;
    return [=] {
      Symbol *s = symtab.find(name);
      return s && s->isDefined() && ctx.scriptSymOrder.lookup(s) < order ? 1
                                                                         : 0;
    };
  }
  if (tok == "LENGTH") {
    StringRef name = readParenName();
    if (ctx.script->memoryRegions.count(name) == 0) {
      setError("memory region not defined: " + name);
      return [] { return 0; };
    }
    return ctx.script->memoryRegions[name]->length;
  }
  if (tok == "LOADADDR") {
    StringRef name = readParenName();
    OutputSection *osec = &ctx.script->getOrCreateOutputSection(name)->osec;
    osec->usedInExpression = true;
    return [=] {
      checkIfExists(*osec, location);
      return osec->getLMA();
    };
  }
  if (tok == "LOG2CEIL") {
    expect("(");
    Expr a = readExpr();
    expect(")");
    return [=] {
      // LOG2CEIL(0) is defined to be 0.
      return llvm::Log2_64_Ceil(std::max(a().getValue(), UINT64_C(1)));
    };
  }
  if (tok == "MAX" || tok == "MIN") {
    expect("(");
    Expr a = readExpr();
    expect(",");
    Expr b = readExpr();
    expect(")");
    if (tok == "MIN")
      return [=] { return std::min(a().getValue(), b().getValue()); };
    return [=] { return std::max(a().getValue(), b().getValue()); };
  }
  if (tok == "ORIGIN") {
    StringRef name = readParenName();
    if (ctx.script->memoryRegions.count(name) == 0) {
      setError("memory region not defined: " + name);
      return [] { return 0; };
    }
    return ctx.script->memoryRegions[name]->origin;
  }
  if (tok == "SEGMENT_START") {
    expect("(");
    skip();
    expect(",");
    Expr e = readExpr();
    expect(")");
    return [=] { return e(); };
  }
  if (tok == "SIZEOF") {
    StringRef name = readParenName();
    OutputSection *cmd = &ctx.script->getOrCreateOutputSection(name)->osec;
    // Linker script does not create an output section if its content is empty.
    // We want to allow SIZEOF(.foo) where .foo is a section which happened to
    // be empty.
    return [=] { return cmd->size; };
  }
  if (tok == "SIZEOF_HEADERS")
    return [=] { return elf::getHeaderSize(); };

  // Tok is the dot.
  if (tok == ".")
    return [=] { return ctx.script->getSymbolValue(tok, location); };

  // Tok is a literal number.
  if (std::optional<uint64_t> val = parseInt(tok))
    return [=] { return *val; };

  // Tok is a symbol name.
  if (tok.starts_with("\""))
    tok = unquote(tok);
  else if (!isValidSymbolName(tok))
    setError("malformed number: " + tok);
  if (activeProvideSym)
    ctx.script->provideMap[*activeProvideSym].push_back(tok);
  else
    ctx.script->referencedSymbols.push_back(tok);
  return [=] { return ctx.script->getSymbolValue(tok, location); };
}

Expr ScriptParser::readTernary(Expr cond) {
  Expr l = readExpr();
  expect(":");
  Expr r = readExpr();
  return [=] { return cond().getValue() ? l() : r(); };
}

Expr ScriptParser::readParenExpr() {
  expect("(");
  Expr e = readExpr();
  expect(")");
  return e;
}

SmallVector<StringRef, 0> ScriptParser::readOutputSectionPhdrs() {
  SmallVector<StringRef, 0> phdrs;
  while (!errorCount() && peek().starts_with(":")) {
    StringRef tok = next();
    phdrs.push_back((tok.size() == 1) ? readName() : tok.substr(1));
  }
  return phdrs;
}

// Read a program header type name. The next token must be a
// name of a program header type or a constant (e.g. "0x3").
unsigned ScriptParser::readPhdrType() {
  StringRef tok = next();
  if (std::optional<uint64_t> val = parseInt(tok))
    return *val;

  unsigned ret = StringSwitch<unsigned>(tok)
                     .Case("PT_NULL", PT_NULL)
                     .Case("PT_LOAD", PT_LOAD)
                     .Case("PT_DYNAMIC", PT_DYNAMIC)
                     .Case("PT_INTERP", PT_INTERP)
                     .Case("PT_NOTE", PT_NOTE)
                     .Case("PT_SHLIB", PT_SHLIB)
                     .Case("PT_PHDR", PT_PHDR)
                     .Case("PT_TLS", PT_TLS)
                     .Case("PT_GNU_EH_FRAME", PT_GNU_EH_FRAME)
                     .Case("PT_GNU_STACK", PT_GNU_STACK)
                     .Case("PT_GNU_RELRO", PT_GNU_RELRO)
                     .Case("PT_OPENBSD_MUTABLE", PT_OPENBSD_MUTABLE)
                     .Case("PT_OPENBSD_RANDOMIZE", PT_OPENBSD_RANDOMIZE)
                     .Case("PT_OPENBSD_SYSCALLS", PT_OPENBSD_SYSCALLS)
                     .Case("PT_OPENBSD_WXNEEDED", PT_OPENBSD_WXNEEDED)
                     .Case("PT_OPENBSD_BOOTDATA", PT_OPENBSD_BOOTDATA)
                     .Default(-1);

  if (ret == (unsigned)-1) {
    setError("invalid program header type: " + tok);
    return PT_NULL;
  }
  return ret;
}

// Reads an anonymous version declaration.
void ScriptParser::readAnonymousDeclaration() {
  SmallVector<SymbolVersion, 0> locals;
  SmallVector<SymbolVersion, 0> globals;
  std::tie(locals, globals) = readSymbols();
  for (const SymbolVersion &pat : locals)
    config->versionDefinitions[VER_NDX_LOCAL].localPatterns.push_back(pat);
  for (const SymbolVersion &pat : globals)
    config->versionDefinitions[VER_NDX_GLOBAL].nonLocalPatterns.push_back(pat);

  expect(";");
}

// Reads a non-anonymous version definition,
// e.g. "VerStr { global: foo; bar; local: *; };".
void ScriptParser::readVersionDeclaration(StringRef verStr) {
  // Read a symbol list.
  SmallVector<SymbolVersion, 0> locals;
  SmallVector<SymbolVersion, 0> globals;
  std::tie(locals, globals) = readSymbols();

  // Create a new version definition and add that to the global symbols.
  VersionDefinition ver;
  ver.name = verStr;
  ver.nonLocalPatterns = std::move(globals);
  ver.localPatterns = std::move(locals);
  ver.id = config->versionDefinitions.size();
  config->versionDefinitions.push_back(ver);

  // Each version may have a parent version. For example, "Ver2"
  // defined as "Ver2 { global: foo; local: *; } Ver1;" has "Ver1"
  // as a parent. This version hierarchy is, probably against your
  // instinct, purely for hint; the runtime doesn't care about it
  // at all. In LLD, we simply ignore it.
  if (next() != ";")
    expect(";");
}

bool elf::hasWildcard(StringRef s) {
  return s.find_first_of("?*[") != StringRef::npos;
}

// Reads a list of symbols, e.g. "{ global: foo; bar; local: *; };".
std::pair<SmallVector<SymbolVersion, 0>, SmallVector<SymbolVersion, 0>>
ScriptParser::readSymbols() {
  SmallVector<SymbolVersion, 0> locals;
  SmallVector<SymbolVersion, 0> globals;
  SmallVector<SymbolVersion, 0> *v = &globals;

  while (auto tok = till("}")) {
    if (tok == "extern") {
      SmallVector<SymbolVersion, 0> ext = readVersionExtern();
      v->insert(v->end(), ext.begin(), ext.end());
    } else {
      if (tok == "local:" || (tok == "local" && consume(":"))) {
        v = &locals;
        continue;
      }
      if (tok == "global:" || (tok == "global" && consume(":"))) {
        v = &globals;
        continue;
      }
      v->push_back({unquote(tok), false, hasWildcard(tok)});
    }
    expect(";");
  }
  return {locals, globals};
}

// Reads an "extern C++" directive, e.g.,
// "extern "C++" { ns::*; "f(int, double)"; };"
//
// The last semicolon is optional. E.g. this is OK:
// "extern "C++" { ns::*; "f(int, double)" };"
SmallVector<SymbolVersion, 0> ScriptParser::readVersionExtern() {
  StringRef tok = next();
  bool isCXX = tok == "\"C++\"";
  if (!isCXX && tok != "\"C\"")
    setError("Unknown language");
  expect("{");

  SmallVector<SymbolVersion, 0> ret;
  while (auto tok = till("}")) {
    ret.push_back(
        {unquote(tok), isCXX, !tok.str.starts_with("\"") && hasWildcard(tok)});
    if (consume("}"))
      return ret;
    expect(";");
  }
  return ret;
}

Expr ScriptParser::readMemoryAssignment(StringRef s1, StringRef s2,
                                        StringRef s3) {
  if (!consume(s1) && !consume(s2) && !consume(s3)) {
    setError("expected one of: " + s1 + ", " + s2 + ", or " + s3);
    return [] { return 0; };
  }
  expect("=");
  return readExpr();
}

// Parse the MEMORY command as specified in:
// https://sourceware.org/binutils/docs/ld/MEMORY.html
//
// MEMORY { name [(attr)] : ORIGIN = origin, LENGTH = len ... }
void ScriptParser::readMemory() {
  expect("{");
  while (auto tok = till("}")) {
    if (tok == "INCLUDE") {
      readInclude();
      continue;
    }

    uint32_t flags = 0;
    uint32_t invFlags = 0;
    uint32_t negFlags = 0;
    uint32_t negInvFlags = 0;
    if (consume("(")) {
      readMemoryAttributes(flags, invFlags, negFlags, negInvFlags);
      expect(")");
    }
    expect(":");

    Expr origin = readMemoryAssignment("ORIGIN", "org", "o");
    expect(",");
    Expr length = readMemoryAssignment("LENGTH", "len", "l");

    // Add the memory region to the region map.
    MemoryRegion *mr = make<MemoryRegion>(tok, origin, length, flags, invFlags,
                                          negFlags, negInvFlags);
    if (!ctx.script->memoryRegions.insert({tok, mr}).second)
      setError("region '" + tok + "' already defined");
  }
}

// This function parses the attributes used to match against section
// flags when placing output sections in a memory region. These flags
// are only used when an explicit memory region name is not used.
void ScriptParser::readMemoryAttributes(uint32_t &flags, uint32_t &invFlags,
                                        uint32_t &negFlags,
                                        uint32_t &negInvFlags) {
  bool invert = false;

  for (char c : next().lower()) {
    if (c == '!') {
      invert = !invert;
      std::swap(flags, negFlags);
      std::swap(invFlags, negInvFlags);
      continue;
    }
    if (c == 'w')
      flags |= SHF_WRITE;
    else if (c == 'x')
      flags |= SHF_EXECINSTR;
    else if (c == 'a')
      flags |= SHF_ALLOC;
    else if (c == 'r')
      invFlags |= SHF_WRITE;
    else
      setError("invalid memory region attribute");
  }

  if (invert) {
    std::swap(flags, negFlags);
    std::swap(invFlags, negInvFlags);
  }
}

void elf::readLinkerScript(MemoryBufferRef mb) {
  llvm::TimeTraceScope timeScope("Read linker script",
                                 mb.getBufferIdentifier());
  ScriptParser(mb).readLinkerScript();
}

void elf::readVersionScript(MemoryBufferRef mb) {
  llvm::TimeTraceScope timeScope("Read version script",
                                 mb.getBufferIdentifier());
  ScriptParser(mb).readVersionScript();
}

void elf::readDynamicList(MemoryBufferRef mb) {
  llvm::TimeTraceScope timeScope("Read dynamic list", mb.getBufferIdentifier());
  ScriptParser(mb).readDynamicList();
}

void elf::readDefsym(MemoryBufferRef mb) { ScriptParser(mb).readDefsym(); }<|MERGE_RESOLUTION|>--- conflicted
+++ resolved
@@ -610,12 +610,8 @@
 SectionClassDesc *ScriptParser::readSectionClassDescription() {
   StringRef name = readSectionClassName();
   SectionClassDesc *desc = make<SectionClassDesc>(name);
-<<<<<<< HEAD
-  if (!script->sectionClasses.insert({CachedHashStringRef(name), desc}).second)
-=======
   if (!ctx.script->sectionClasses.insert({CachedHashStringRef(name), desc})
            .second)
->>>>>>> 1d22c955
     setError("section class '" + name + "' already defined");
   expect("{");
   while (auto tok = till("}")) {
