--- conflicted
+++ resolved
@@ -1488,15 +1488,6 @@
       if (auto *MemR = dyn_cast<VPWidenMemoryRecipe>(CurRecipe)) {
         VPValue *NewMask = GetNewMask(MemR->getMask());
         if (auto *L = dyn_cast<VPWidenLoadRecipe>(MemR))
-<<<<<<< HEAD
-          NewRecipe = new VPWidenLoadEVLRecipe(L, VPEVL, NewMask);
-        else if (auto *S = dyn_cast<VPWidenStoreRecipe>(MemR))
-          NewRecipe = new VPWidenStoreEVLRecipe(S, VPEVL, NewMask);
-        else
-          llvm_unreachable("unsupported recipe");
-      } else if (auto *RedR = dyn_cast<VPReductionRecipe>(CurRecipe)) {
-        NewRecipe = new VPReductionEVLRecipe(RedR, VPEVL,
-=======
           NewRecipe = new VPWidenLoadEVLRecipe(*L, *VPEVL, NewMask);
         else if (auto *S = dyn_cast<VPWidenStoreRecipe>(MemR))
           NewRecipe = new VPWidenStoreEVLRecipe(*S, *VPEVL, NewMask);
@@ -1504,7 +1495,6 @@
           llvm_unreachable("unsupported recipe");
       } else if (auto *RedR = dyn_cast<VPReductionRecipe>(CurRecipe)) {
         NewRecipe = new VPReductionEVLRecipe(*RedR, *VPEVL,
->>>>>>> 9c4aab8c
                                              GetNewMask(RedR->getCondOp()));
       }
 
