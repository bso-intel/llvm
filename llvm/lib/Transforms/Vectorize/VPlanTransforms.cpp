//===-- VPlanTransforms.cpp - Utility VPlan to VPlan transforms -----------===//
//
// Part of the LLVM Project, under the Apache License v2.0 with LLVM Exceptions.
// See https://llvm.org/LICENSE.txt for license information.
// SPDX-License-Identifier: Apache-2.0 WITH LLVM-exception
//
//===----------------------------------------------------------------------===//
///
/// \file
/// This file implements a set of utility VPlan to VPlan transformations.
///
//===----------------------------------------------------------------------===//

#include "VPlanTransforms.h"
#include "VPRecipeBuilder.h"
#include "VPlanAnalysis.h"
#include "VPlanCFG.h"
#include "VPlanDominatorTree.h"
#include "llvm/ADT/PostOrderIterator.h"
#include "llvm/ADT/STLExtras.h"
#include "llvm/ADT/SetVector.h"
#include "llvm/Analysis/IVDescriptors.h"
#include "llvm/Analysis/VectorUtils.h"
#include "llvm/IR/Intrinsics.h"
#include "llvm/IR/PatternMatch.h"

using namespace llvm;

using namespace llvm::PatternMatch;

void VPlanTransforms::VPInstructionsToVPRecipes(
    VPlanPtr &Plan,
    function_ref<const InductionDescriptor *(PHINode *)>
        GetIntOrFpInductionDescriptor,
    ScalarEvolution &SE, const TargetLibraryInfo &TLI) {

  ReversePostOrderTraversal<VPBlockDeepTraversalWrapper<VPBlockBase *>> RPOT(
      Plan->getEntry());
  for (VPBasicBlock *VPBB : VPBlockUtils::blocksOnly<VPBasicBlock>(RPOT)) {
    VPRecipeBase *Term = VPBB->getTerminator();
    auto EndIter = Term ? Term->getIterator() : VPBB->end();
    // Introduce each ingredient into VPlan.
    for (VPRecipeBase &Ingredient :
         make_early_inc_range(make_range(VPBB->begin(), EndIter))) {

      VPValue *VPV = Ingredient.getVPSingleValue();
      Instruction *Inst = cast<Instruction>(VPV->getUnderlyingValue());

      VPRecipeBase *NewRecipe = nullptr;
      if (auto *VPPhi = dyn_cast<VPWidenPHIRecipe>(&Ingredient)) {
        auto *Phi = cast<PHINode>(VPPhi->getUnderlyingValue());
        if (const auto *II = GetIntOrFpInductionDescriptor(Phi)) {
          VPValue *Start = Plan->getVPValueOrAddLiveIn(II->getStartValue());
          VPValue *Step =
              vputils::getOrCreateVPValueForSCEVExpr(*Plan, II->getStep(), SE);
          NewRecipe = new VPWidenIntOrFpInductionRecipe(Phi, Start, Step, *II);
        } else {
          Plan->addVPValue(Phi, VPPhi);
          continue;
        }
      } else {
        assert(isa<VPInstruction>(&Ingredient) &&
               "only VPInstructions expected here");
        assert(!isa<PHINode>(Inst) && "phis should be handled above");
        // Create VPWidenMemoryInstructionRecipe for loads and stores.
        if (LoadInst *Load = dyn_cast<LoadInst>(Inst)) {
          NewRecipe = new VPWidenMemoryInstructionRecipe(
              *Load, Ingredient.getOperand(0), nullptr /*Mask*/,
              false /*Consecutive*/, false /*Reverse*/);
        } else if (StoreInst *Store = dyn_cast<StoreInst>(Inst)) {
          NewRecipe = new VPWidenMemoryInstructionRecipe(
              *Store, Ingredient.getOperand(1), Ingredient.getOperand(0),
              nullptr /*Mask*/, false /*Consecutive*/, false /*Reverse*/);
        } else if (GetElementPtrInst *GEP = dyn_cast<GetElementPtrInst>(Inst)) {
          NewRecipe = new VPWidenGEPRecipe(GEP, Ingredient.operands());
        } else if (CallInst *CI = dyn_cast<CallInst>(Inst)) {
          NewRecipe =
              new VPWidenCallRecipe(*CI, drop_end(Ingredient.operands()),
                                    getVectorIntrinsicIDForCall(CI, &TLI));
        } else if (SelectInst *SI = dyn_cast<SelectInst>(Inst)) {
          NewRecipe = new VPWidenSelectRecipe(*SI, Ingredient.operands());
        } else if (auto *CI = dyn_cast<CastInst>(Inst)) {
          NewRecipe = new VPWidenCastRecipe(
              CI->getOpcode(), Ingredient.getOperand(0), CI->getType(), CI);
        } else {
          NewRecipe = new VPWidenRecipe(*Inst, Ingredient.operands());
        }
      }

      NewRecipe->insertBefore(&Ingredient);
      if (NewRecipe->getNumDefinedValues() == 1)
        VPV->replaceAllUsesWith(NewRecipe->getVPSingleValue());
      else
        assert(NewRecipe->getNumDefinedValues() == 0 &&
               "Only recpies with zero or one defined values expected");
      Ingredient.eraseFromParent();
    }
  }
}

static bool sinkScalarOperands(VPlan &Plan) {
  auto Iter = vp_depth_first_deep(Plan.getEntry());
  bool Changed = false;
  // First, collect the operands of all recipes in replicate blocks as seeds for
  // sinking.
  SetVector<std::pair<VPBasicBlock *, VPRecipeBase *>> WorkList;
  for (VPRegionBlock *VPR : VPBlockUtils::blocksOnly<VPRegionBlock>(Iter)) {
    VPBasicBlock *EntryVPBB = VPR->getEntryBasicBlock();
    if (!VPR->isReplicator() || EntryVPBB->getSuccessors().size() != 2)
      continue;
    VPBasicBlock *VPBB = dyn_cast<VPBasicBlock>(EntryVPBB->getSuccessors()[0]);
    if (!VPBB || VPBB->getSingleSuccessor() != VPR->getExitingBasicBlock())
      continue;
    for (auto &Recipe : *VPBB) {
      for (VPValue *Op : Recipe.operands())
        if (auto *Def = Op->getDefiningRecipe())
          WorkList.insert(std::make_pair(VPBB, Def));
    }
  }

  bool ScalarVFOnly = Plan.hasScalarVFOnly();
  // Try to sink each replicate or scalar IV steps recipe in the worklist.
  for (unsigned I = 0; I != WorkList.size(); ++I) {
    VPBasicBlock *SinkTo;
    VPRecipeBase *SinkCandidate;
    std::tie(SinkTo, SinkCandidate) = WorkList[I];
    if (SinkCandidate->getParent() == SinkTo ||
        SinkCandidate->mayHaveSideEffects() ||
        SinkCandidate->mayReadOrWriteMemory())
      continue;
    if (auto *RepR = dyn_cast<VPReplicateRecipe>(SinkCandidate)) {
      if (!ScalarVFOnly && RepR->isUniform())
        continue;
    } else if (!isa<VPScalarIVStepsRecipe>(SinkCandidate))
      continue;

    bool NeedsDuplicating = false;
    // All recipe users of the sink candidate must be in the same block SinkTo
    // or all users outside of SinkTo must be uniform-after-vectorization (
    // i.e., only first lane is used) . In the latter case, we need to duplicate
    // SinkCandidate.
    auto CanSinkWithUser = [SinkTo, &NeedsDuplicating,
                            SinkCandidate](VPUser *U) {
      auto *UI = dyn_cast<VPRecipeBase>(U);
      if (!UI)
        return false;
      if (UI->getParent() == SinkTo)
        return true;
      NeedsDuplicating =
          UI->onlyFirstLaneUsed(SinkCandidate->getVPSingleValue());
      // We only know how to duplicate VPRecipeRecipes for now.
      return NeedsDuplicating && isa<VPReplicateRecipe>(SinkCandidate);
    };
    if (!all_of(SinkCandidate->getVPSingleValue()->users(), CanSinkWithUser))
      continue;

    if (NeedsDuplicating) {
      if (ScalarVFOnly)
        continue;
      Instruction *I = cast<Instruction>(
          cast<VPReplicateRecipe>(SinkCandidate)->getUnderlyingValue());
      auto *Clone = new VPReplicateRecipe(I, SinkCandidate->operands(), true);
      // TODO: add ".cloned" suffix to name of Clone's VPValue.

      Clone->insertBefore(SinkCandidate);
      SinkCandidate->getVPSingleValue()->replaceUsesWithIf(
          Clone, [SinkTo](VPUser &U, unsigned) {
            return cast<VPRecipeBase>(&U)->getParent() != SinkTo;
          });
    }
    SinkCandidate->moveBefore(*SinkTo, SinkTo->getFirstNonPhi());
    for (VPValue *Op : SinkCandidate->operands())
      if (auto *Def = Op->getDefiningRecipe())
        WorkList.insert(std::make_pair(SinkTo, Def));
    Changed = true;
  }
  return Changed;
}

/// If \p R is a region with a VPBranchOnMaskRecipe in the entry block, return
/// the mask.
VPValue *getPredicatedMask(VPRegionBlock *R) {
  auto *EntryBB = dyn_cast<VPBasicBlock>(R->getEntry());
  if (!EntryBB || EntryBB->size() != 1 ||
      !isa<VPBranchOnMaskRecipe>(EntryBB->begin()))
    return nullptr;

  return cast<VPBranchOnMaskRecipe>(&*EntryBB->begin())->getOperand(0);
}

/// If \p R is a triangle region, return the 'then' block of the triangle.
static VPBasicBlock *getPredicatedThenBlock(VPRegionBlock *R) {
  auto *EntryBB = cast<VPBasicBlock>(R->getEntry());
  if (EntryBB->getNumSuccessors() != 2)
    return nullptr;

  auto *Succ0 = dyn_cast<VPBasicBlock>(EntryBB->getSuccessors()[0]);
  auto *Succ1 = dyn_cast<VPBasicBlock>(EntryBB->getSuccessors()[1]);
  if (!Succ0 || !Succ1)
    return nullptr;

  if (Succ0->getNumSuccessors() + Succ1->getNumSuccessors() != 1)
    return nullptr;
  if (Succ0->getSingleSuccessor() == Succ1)
    return Succ0;
  if (Succ1->getSingleSuccessor() == Succ0)
    return Succ1;
  return nullptr;
}

// Merge replicate regions in their successor region, if a replicate region
// is connected to a successor replicate region with the same predicate by a
// single, empty VPBasicBlock.
static bool mergeReplicateRegionsIntoSuccessors(VPlan &Plan) {
  SetVector<VPRegionBlock *> DeletedRegions;

  // Collect replicate regions followed by an empty block, followed by another
  // replicate region with matching masks to process front. This is to avoid
  // iterator invalidation issues while merging regions.
  SmallVector<VPRegionBlock *, 8> WorkList;
  for (VPRegionBlock *Region1 : VPBlockUtils::blocksOnly<VPRegionBlock>(
           vp_depth_first_deep(Plan.getEntry()))) {
    if (!Region1->isReplicator())
      continue;
    auto *MiddleBasicBlock =
        dyn_cast_or_null<VPBasicBlock>(Region1->getSingleSuccessor());
    if (!MiddleBasicBlock || !MiddleBasicBlock->empty())
      continue;

    auto *Region2 =
        dyn_cast_or_null<VPRegionBlock>(MiddleBasicBlock->getSingleSuccessor());
    if (!Region2 || !Region2->isReplicator())
      continue;

    VPValue *Mask1 = getPredicatedMask(Region1);
    VPValue *Mask2 = getPredicatedMask(Region2);
    if (!Mask1 || Mask1 != Mask2)
      continue;

    assert(Mask1 && Mask2 && "both region must have conditions");
    WorkList.push_back(Region1);
  }

  // Move recipes from Region1 to its successor region, if both are triangles.
  for (VPRegionBlock *Region1 : WorkList) {
    if (DeletedRegions.contains(Region1))
      continue;
    auto *MiddleBasicBlock = cast<VPBasicBlock>(Region1->getSingleSuccessor());
    auto *Region2 = cast<VPRegionBlock>(MiddleBasicBlock->getSingleSuccessor());

    VPBasicBlock *Then1 = getPredicatedThenBlock(Region1);
    VPBasicBlock *Then2 = getPredicatedThenBlock(Region2);
    if (!Then1 || !Then2)
      continue;

    // Note: No fusion-preventing memory dependencies are expected in either
    // region. Such dependencies should be rejected during earlier dependence
    // checks, which guarantee accesses can be re-ordered for vectorization.
    //
    // Move recipes to the successor region.
    for (VPRecipeBase &ToMove : make_early_inc_range(reverse(*Then1)))
      ToMove.moveBefore(*Then2, Then2->getFirstNonPhi());

    auto *Merge1 = cast<VPBasicBlock>(Then1->getSingleSuccessor());
    auto *Merge2 = cast<VPBasicBlock>(Then2->getSingleSuccessor());

    // Move VPPredInstPHIRecipes from the merge block to the successor region's
    // merge block. Update all users inside the successor region to use the
    // original values.
    for (VPRecipeBase &Phi1ToMove : make_early_inc_range(reverse(*Merge1))) {
      VPValue *PredInst1 =
          cast<VPPredInstPHIRecipe>(&Phi1ToMove)->getOperand(0);
      VPValue *Phi1ToMoveV = Phi1ToMove.getVPSingleValue();
      Phi1ToMoveV->replaceUsesWithIf(PredInst1, [Then2](VPUser &U, unsigned) {
        auto *UI = dyn_cast<VPRecipeBase>(&U);
        return UI && UI->getParent() == Then2;
      });

      Phi1ToMove.moveBefore(*Merge2, Merge2->begin());
    }

    // Finally, remove the first region.
    for (VPBlockBase *Pred : make_early_inc_range(Region1->getPredecessors())) {
      VPBlockUtils::disconnectBlocks(Pred, Region1);
      VPBlockUtils::connectBlocks(Pred, MiddleBasicBlock);
    }
    VPBlockUtils::disconnectBlocks(Region1, MiddleBasicBlock);
    DeletedRegions.insert(Region1);
  }

  for (VPRegionBlock *ToDelete : DeletedRegions)
    delete ToDelete;
  return !DeletedRegions.empty();
}

static VPRegionBlock *createReplicateRegion(VPReplicateRecipe *PredRecipe,
                                            VPlan &Plan) {
  Instruction *Instr = PredRecipe->getUnderlyingInstr();
  // Build the triangular if-then region.
  std::string RegionName = (Twine("pred.") + Instr->getOpcodeName()).str();
  assert(Instr->getParent() && "Predicated instruction not in any basic block");
  auto *BlockInMask = PredRecipe->getMask();
  auto *BOMRecipe = new VPBranchOnMaskRecipe(BlockInMask);
  auto *Entry = new VPBasicBlock(Twine(RegionName) + ".entry", BOMRecipe);

  // Replace predicated replicate recipe with a replicate recipe without a
  // mask but in the replicate region.
  auto *RecipeWithoutMask = new VPReplicateRecipe(
      PredRecipe->getUnderlyingInstr(),
      make_range(PredRecipe->op_begin(), std::prev(PredRecipe->op_end())),
      PredRecipe->isUniform());
  auto *Pred = new VPBasicBlock(Twine(RegionName) + ".if", RecipeWithoutMask);

  VPPredInstPHIRecipe *PHIRecipe = nullptr;
  if (PredRecipe->getNumUsers() != 0) {
    PHIRecipe = new VPPredInstPHIRecipe(RecipeWithoutMask);
    PredRecipe->replaceAllUsesWith(PHIRecipe);
    PHIRecipe->setOperand(0, RecipeWithoutMask);
  }
  PredRecipe->eraseFromParent();
  auto *Exiting = new VPBasicBlock(Twine(RegionName) + ".continue", PHIRecipe);
  VPRegionBlock *Region = new VPRegionBlock(Entry, Exiting, RegionName, true);

  // Note: first set Entry as region entry and then connect successors starting
  // from it in order, to propagate the "parent" of each VPBasicBlock.
  VPBlockUtils::insertTwoBlocksAfter(Pred, Exiting, Entry);
  VPBlockUtils::connectBlocks(Pred, Exiting);

  return Region;
}

static void addReplicateRegions(VPlan &Plan) {
  SmallVector<VPReplicateRecipe *> WorkList;
  for (VPBasicBlock *VPBB : VPBlockUtils::blocksOnly<VPBasicBlock>(
           vp_depth_first_deep(Plan.getEntry()))) {
    for (VPRecipeBase &R : *VPBB)
      if (auto *RepR = dyn_cast<VPReplicateRecipe>(&R)) {
        if (RepR->isPredicated())
          WorkList.push_back(RepR);
      }
  }

  unsigned BBNum = 0;
  for (VPReplicateRecipe *RepR : WorkList) {
    VPBasicBlock *CurrentBlock = RepR->getParent();
    VPBasicBlock *SplitBlock = CurrentBlock->splitAt(RepR->getIterator());

    BasicBlock *OrigBB = RepR->getUnderlyingInstr()->getParent();
    SplitBlock->setName(
        OrigBB->hasName() ? OrigBB->getName() + "." + Twine(BBNum++) : "");
    // Record predicated instructions for above packing optimizations.
    VPBlockBase *Region = createReplicateRegion(RepR, Plan);
    Region->setParent(CurrentBlock->getParent());
    VPBlockUtils::disconnectBlocks(CurrentBlock, SplitBlock);
    VPBlockUtils::connectBlocks(CurrentBlock, Region);
    VPBlockUtils::connectBlocks(Region, SplitBlock);
  }
}

void VPlanTransforms::createAndOptimizeReplicateRegions(VPlan &Plan) {
  // Convert masked VPReplicateRecipes to if-then region blocks.
  addReplicateRegions(Plan);

  bool ShouldSimplify = true;
  while (ShouldSimplify) {
    ShouldSimplify = sinkScalarOperands(Plan);
    ShouldSimplify |= mergeReplicateRegionsIntoSuccessors(Plan);
    ShouldSimplify |= VPlanTransforms::mergeBlocksIntoPredecessors(Plan);
  }
}
bool VPlanTransforms::mergeBlocksIntoPredecessors(VPlan &Plan) {
  SmallVector<VPBasicBlock *> WorkList;
  for (VPBasicBlock *VPBB : VPBlockUtils::blocksOnly<VPBasicBlock>(
           vp_depth_first_deep(Plan.getEntry()))) {
    auto *PredVPBB =
        dyn_cast_or_null<VPBasicBlock>(VPBB->getSinglePredecessor());
    if (PredVPBB && PredVPBB->getNumSuccessors() == 1)
      WorkList.push_back(VPBB);
  }

  for (VPBasicBlock *VPBB : WorkList) {
    VPBasicBlock *PredVPBB = cast<VPBasicBlock>(VPBB->getSinglePredecessor());
    for (VPRecipeBase &R : make_early_inc_range(*VPBB))
      R.moveBefore(*PredVPBB, PredVPBB->end());
    VPBlockUtils::disconnectBlocks(PredVPBB, VPBB);
    auto *ParentRegion = cast_or_null<VPRegionBlock>(VPBB->getParent());
    if (ParentRegion && ParentRegion->getExiting() == VPBB)
      ParentRegion->setExiting(PredVPBB);
    for (auto *Succ : to_vector(VPBB->successors())) {
      VPBlockUtils::disconnectBlocks(VPBB, Succ);
      VPBlockUtils::connectBlocks(PredVPBB, Succ);
    }
    delete VPBB;
  }
  return !WorkList.empty();
}

void VPlanTransforms::removeRedundantInductionCasts(VPlan &Plan) {
  for (auto &Phi : Plan.getVectorLoopRegion()->getEntryBasicBlock()->phis()) {
    auto *IV = dyn_cast<VPWidenIntOrFpInductionRecipe>(&Phi);
    if (!IV || IV->getTruncInst())
      continue;

    // A sequence of IR Casts has potentially been recorded for IV, which
    // *must be bypassed* when the IV is vectorized, because the vectorized IV
    // will produce the desired casted value. This sequence forms a def-use
    // chain and is provided in reverse order, ending with the cast that uses
    // the IV phi. Search for the recipe of the last cast in the chain and
    // replace it with the original IV. Note that only the final cast is
    // expected to have users outside the cast-chain and the dead casts left
    // over will be cleaned up later.
    auto &Casts = IV->getInductionDescriptor().getCastInsts();
    VPValue *FindMyCast = IV;
    for (Instruction *IRCast : reverse(Casts)) {
      VPRecipeBase *FoundUserCast = nullptr;
      for (auto *U : FindMyCast->users()) {
        auto *UserCast = cast<VPRecipeBase>(U);
        if (UserCast->getNumDefinedValues() == 1 &&
            UserCast->getVPSingleValue()->getUnderlyingValue() == IRCast) {
          FoundUserCast = UserCast;
          break;
        }
      }
      FindMyCast = FoundUserCast->getVPSingleValue();
    }
    FindMyCast->replaceAllUsesWith(IV);
  }
}

void VPlanTransforms::removeRedundantCanonicalIVs(VPlan &Plan) {
  VPCanonicalIVPHIRecipe *CanonicalIV = Plan.getCanonicalIV();
  VPWidenCanonicalIVRecipe *WidenNewIV = nullptr;
  for (VPUser *U : CanonicalIV->users()) {
    WidenNewIV = dyn_cast<VPWidenCanonicalIVRecipe>(U);
    if (WidenNewIV)
      break;
  }

  if (!WidenNewIV)
    return;

  VPBasicBlock *HeaderVPBB = Plan.getVectorLoopRegion()->getEntryBasicBlock();
  for (VPRecipeBase &Phi : HeaderVPBB->phis()) {
    auto *WidenOriginalIV = dyn_cast<VPWidenIntOrFpInductionRecipe>(&Phi);

    if (!WidenOriginalIV || !WidenOriginalIV->isCanonical() ||
        WidenOriginalIV->getScalarType() != WidenNewIV->getScalarType())
      continue;

    // Replace WidenNewIV with WidenOriginalIV if WidenOriginalIV provides
    // everything WidenNewIV's users need. That is, WidenOriginalIV will
    // generate a vector phi or all users of WidenNewIV demand the first lane
    // only.
    if (any_of(WidenOriginalIV->users(),
               [WidenOriginalIV](VPUser *U) {
                 return !U->usesScalars(WidenOriginalIV);
               }) ||
        vputils::onlyFirstLaneUsed(WidenNewIV)) {
      WidenNewIV->replaceAllUsesWith(WidenOriginalIV);
      WidenNewIV->eraseFromParent();
      return;
    }
  }
}

void VPlanTransforms::removeDeadRecipes(VPlan &Plan) {
  ReversePostOrderTraversal<VPBlockDeepTraversalWrapper<VPBlockBase *>> RPOT(
      Plan.getEntry());

  for (VPBasicBlock *VPBB : reverse(VPBlockUtils::blocksOnly<VPBasicBlock>(RPOT))) {
    // The recipes in the block are processed in reverse order, to catch chains
    // of dead recipes.
    for (VPRecipeBase &R : make_early_inc_range(reverse(*VPBB))) {
      // A user keeps R alive:
      if (any_of(R.definedValues(),
                 [](VPValue *V) { return V->getNumUsers(); }))
        continue;

      // Having side effects keeps R alive, but do remove conditional assume
      // instructions as their conditions may be flattened.
      auto *RepR = dyn_cast<VPReplicateRecipe>(&R);
      bool IsConditionalAssume =
          RepR && RepR->isPredicated() &&
          match(RepR->getUnderlyingInstr(), m_Intrinsic<Intrinsic::assume>());
      if (R.mayHaveSideEffects() && !IsConditionalAssume)
        continue;

      R.eraseFromParent();
    }
  }
}

static VPValue *createScalarIVSteps(VPlan &Plan, const InductionDescriptor &ID,
                                    ScalarEvolution &SE, Instruction *TruncI,
                                    Type *IVTy, VPValue *StartV,
                                    VPValue *Step) {
  VPBasicBlock *HeaderVPBB = Plan.getVectorLoopRegion()->getEntryBasicBlock();
  auto IP = HeaderVPBB->getFirstNonPhi();
  VPCanonicalIVPHIRecipe *CanonicalIV = Plan.getCanonicalIV();
  Type *TruncTy = TruncI ? TruncI->getType() : IVTy;
  VPValue *BaseIV = CanonicalIV;
  if (!CanonicalIV->isCanonical(ID.getKind(), StartV, Step, TruncTy)) {
    BaseIV = new VPDerivedIVRecipe(ID, StartV, CanonicalIV, Step,
                                   TruncI ? TruncI->getType() : nullptr);
    HeaderVPBB->insert(BaseIV->getDefiningRecipe(), IP);
  }

  VPScalarIVStepsRecipe *Steps = new VPScalarIVStepsRecipe(ID, BaseIV, Step);
  HeaderVPBB->insert(Steps, IP);
  return Steps;
}

void VPlanTransforms::optimizeInductions(VPlan &Plan, ScalarEvolution &SE) {
  SmallVector<VPRecipeBase *> ToRemove;
  VPBasicBlock *HeaderVPBB = Plan.getVectorLoopRegion()->getEntryBasicBlock();
  bool HasOnlyVectorVFs = !Plan.hasVF(ElementCount::getFixed(1));
  for (VPRecipeBase &Phi : HeaderVPBB->phis()) {
    auto *WideIV = dyn_cast<VPWidenIntOrFpInductionRecipe>(&Phi);
    if (!WideIV)
      continue;
    if (HasOnlyVectorVFs && none_of(WideIV->users(), [WideIV](VPUser *U) {
          return U->usesScalars(WideIV);
        }))
      continue;

    const InductionDescriptor &ID = WideIV->getInductionDescriptor();
    VPValue *Steps = createScalarIVSteps(
        Plan, ID, SE, WideIV->getTruncInst(), WideIV->getPHINode()->getType(),
        WideIV->getStartValue(), WideIV->getStepValue());

    // Update scalar users of IV to use Step instead. Use SetVector to ensure
    // the list of users doesn't contain duplicates.
    WideIV->replaceUsesWithIf(
        Steps, [HasOnlyVectorVFs, WideIV](VPUser &U, unsigned) {
          return !HasOnlyVectorVFs || U.usesScalars(WideIV);
        });
  }
}

void VPlanTransforms::removeRedundantExpandSCEVRecipes(VPlan &Plan) {
  DenseMap<const SCEV *, VPValue *> SCEV2VPV;

  for (VPRecipeBase &R :
       make_early_inc_range(*Plan.getEntry()->getEntryBasicBlock())) {
    auto *ExpR = dyn_cast<VPExpandSCEVRecipe>(&R);
    if (!ExpR)
      continue;

    auto I = SCEV2VPV.insert({ExpR->getSCEV(), ExpR});
    if (I.second)
      continue;
    ExpR->replaceAllUsesWith(I.first->second);
    ExpR->eraseFromParent();
  }
}

static bool canSimplifyBranchOnCond(VPInstruction *Term) {
  VPInstruction *Not = dyn_cast<VPInstruction>(Term->getOperand(0));
  if (!Not || Not->getOpcode() != VPInstruction::Not)
    return false;

  VPInstruction *ALM = dyn_cast<VPInstruction>(Not->getOperand(0));
  return ALM && ALM->getOpcode() == VPInstruction::ActiveLaneMask;
}

void VPlanTransforms::optimizeForVFAndUF(VPlan &Plan, ElementCount BestVF,
                                         unsigned BestUF,
                                         PredicatedScalarEvolution &PSE) {
  assert(Plan.hasVF(BestVF) && "BestVF is not available in Plan");
  assert(Plan.hasUF(BestUF) && "BestUF is not available in Plan");
  VPBasicBlock *ExitingVPBB =
      Plan.getVectorLoopRegion()->getExitingBasicBlock();
  auto *Term = dyn_cast<VPInstruction>(&ExitingVPBB->back());
  // Try to simplify the branch condition if TC <= VF * UF when preparing to
  // execute the plan for the main vector loop. We only do this if the
  // terminator is:
  //  1. BranchOnCount, or
  //  2. BranchOnCond where the input is Not(ActiveLaneMask).
  if (!Term || (Term->getOpcode() != VPInstruction::BranchOnCount &&
                (Term->getOpcode() != VPInstruction::BranchOnCond ||
                 !canSimplifyBranchOnCond(Term))))
    return;

  Type *IdxTy =
      Plan.getCanonicalIV()->getStartValue()->getLiveInIRValue()->getType();
  const SCEV *TripCount = createTripCountSCEV(IdxTy, PSE);
  ScalarEvolution &SE = *PSE.getSE();
  const SCEV *C =
      SE.getConstant(TripCount->getType(), BestVF.getKnownMinValue() * BestUF);
  if (TripCount->isZero() ||
      !SE.isKnownPredicate(CmpInst::ICMP_ULE, TripCount, C))
    return;

  LLVMContext &Ctx = SE.getContext();
  auto *BOC = new VPInstruction(
      VPInstruction::BranchOnCond,
      {Plan.getVPValueOrAddLiveIn(ConstantInt::getTrue(Ctx))});
  Term->eraseFromParent();
  ExitingVPBB->appendRecipe(BOC);
  Plan.setVF(BestVF);
  Plan.setUF(BestUF);
  // TODO: Further simplifications are possible
  //      1. Replace inductions with constants.
  //      2. Replace vector loop region with VPBasicBlock.
}

#ifndef NDEBUG
static VPRegionBlock *GetReplicateRegion(VPRecipeBase *R) {
  auto *Region = dyn_cast_or_null<VPRegionBlock>(R->getParent()->getParent());
  if (Region && Region->isReplicator()) {
    assert(Region->getNumSuccessors() == 1 &&
           Region->getNumPredecessors() == 1 && "Expected SESE region!");
    assert(R->getParent()->size() == 1 &&
           "A recipe in an original replicator region must be the only "
           "recipe in its block");
    return Region;
  }
  return nullptr;
}
#endif

static bool properlyDominates(const VPRecipeBase *A, const VPRecipeBase *B,
                              VPDominatorTree &VPDT) {
  if (A == B)
    return false;

  auto LocalComesBefore = [](const VPRecipeBase *A, const VPRecipeBase *B) {
    for (auto &R : *A->getParent()) {
      if (&R == A)
        return true;
      if (&R == B)
        return false;
    }
    llvm_unreachable("recipe not found");
  };
  const VPBlockBase *ParentA = A->getParent();
  const VPBlockBase *ParentB = B->getParent();
  if (ParentA == ParentB)
    return LocalComesBefore(A, B);

  assert(!GetReplicateRegion(const_cast<VPRecipeBase *>(A)) &&
         "No replicate regions expected at this point");
  assert(!GetReplicateRegion(const_cast<VPRecipeBase *>(B)) &&
         "No replicate regions expected at this point");
  return VPDT.properlyDominates(ParentA, ParentB);
}

/// Sink users of \p FOR after the recipe defining the previous value \p
/// Previous of the recurrence. \returns true if all users of \p FOR could be
/// re-arranged as needed or false if it is not possible.
static bool
sinkRecurrenceUsersAfterPrevious(VPFirstOrderRecurrencePHIRecipe *FOR,
                                 VPRecipeBase *Previous,
                                 VPDominatorTree &VPDT) {
  // Collect recipes that need sinking.
  SmallVector<VPRecipeBase *> WorkList;
  SmallPtrSet<VPRecipeBase *, 8> Seen;
  Seen.insert(Previous);
  auto TryToPushSinkCandidate = [&](VPRecipeBase *SinkCandidate) {
    // The previous value must not depend on the users of the recurrence phi. In
    // that case, FOR is not a fixed order recurrence.
    if (SinkCandidate == Previous)
      return false;

    if (isa<VPHeaderPHIRecipe>(SinkCandidate) ||
        !Seen.insert(SinkCandidate).second ||
        properlyDominates(Previous, SinkCandidate, VPDT))
      return true;

    if (SinkCandidate->mayHaveSideEffects())
      return false;

    WorkList.push_back(SinkCandidate);
    return true;
  };

  // Recursively sink users of FOR after Previous.
  WorkList.push_back(FOR);
  for (unsigned I = 0; I != WorkList.size(); ++I) {
    VPRecipeBase *Current = WorkList[I];
    assert(Current->getNumDefinedValues() == 1 &&
           "only recipes with a single defined value expected");

    for (VPUser *User : Current->getVPSingleValue()->users()) {
      if (auto *R = dyn_cast<VPRecipeBase>(User))
        if (!TryToPushSinkCandidate(R))
          return false;
    }
  }

  // Keep recipes to sink ordered by dominance so earlier instructions are
  // processed first.
  sort(WorkList, [&VPDT](const VPRecipeBase *A, const VPRecipeBase *B) {
    return properlyDominates(A, B, VPDT);
  });

  for (VPRecipeBase *SinkCandidate : WorkList) {
    if (SinkCandidate == FOR)
      continue;

    SinkCandidate->moveAfter(Previous);
    Previous = SinkCandidate;
  }
  return true;
}

bool VPlanTransforms::adjustFixedOrderRecurrences(VPlan &Plan,
                                                  VPBuilder &Builder) {
  VPDominatorTree VPDT;
  VPDT.recalculate(Plan);

  SmallVector<VPFirstOrderRecurrencePHIRecipe *> RecurrencePhis;
  for (VPRecipeBase &R :
       Plan.getVectorLoopRegion()->getEntry()->getEntryBasicBlock()->phis())
    if (auto *FOR = dyn_cast<VPFirstOrderRecurrencePHIRecipe>(&R))
      RecurrencePhis.push_back(FOR);

  for (VPFirstOrderRecurrencePHIRecipe *FOR : RecurrencePhis) {
    SmallPtrSet<VPFirstOrderRecurrencePHIRecipe *, 4> SeenPhis;
    VPRecipeBase *Previous = FOR->getBackedgeValue()->getDefiningRecipe();
    // Fixed-order recurrences do not contain cycles, so this loop is guaranteed
    // to terminate.
    while (auto *PrevPhi =
               dyn_cast_or_null<VPFirstOrderRecurrencePHIRecipe>(Previous)) {
      assert(PrevPhi->getParent() == FOR->getParent());
      assert(SeenPhis.insert(PrevPhi).second);
      Previous = PrevPhi->getBackedgeValue()->getDefiningRecipe();
    }

    if (!sinkRecurrenceUsersAfterPrevious(FOR, Previous, VPDT))
      return false;

    // Introduce a recipe to combine the incoming and previous values of a
    // fixed-order recurrence.
    VPBasicBlock *InsertBlock = Previous->getParent();
    if (isa<VPHeaderPHIRecipe>(Previous))
      Builder.setInsertPoint(InsertBlock, InsertBlock->getFirstNonPhi());
    else
      Builder.setInsertPoint(InsertBlock, std::next(Previous->getIterator()));

    auto *RecurSplice = cast<VPInstruction>(
        Builder.createNaryOp(VPInstruction::FirstOrderRecurrenceSplice,
                             {FOR, FOR->getBackedgeValue()}));

    FOR->replaceAllUsesWith(RecurSplice);
    // Set the first operand of RecurSplice to FOR again, after replacing
    // all users.
    RecurSplice->setOperand(0, FOR);
  }
  return true;
}

void VPlanTransforms::clearReductionWrapFlags(VPlan &Plan) {
  for (VPRecipeBase &R :
       Plan.getVectorLoopRegion()->getEntryBasicBlock()->phis()) {
    auto *PhiR = dyn_cast<VPReductionPHIRecipe>(&R);
    if (!PhiR)
      continue;
    const RecurrenceDescriptor &RdxDesc = PhiR->getRecurrenceDescriptor();
    RecurKind RK = RdxDesc.getRecurrenceKind();
    if (RK != RecurKind::Add && RK != RecurKind::Mul)
      continue;

    SmallSetVector<VPValue *, 8> Worklist;
    Worklist.insert(PhiR);

    for (unsigned I = 0; I != Worklist.size(); ++I) {
      VPValue *Cur = Worklist[I];
      if (auto *RecWithFlags =
              dyn_cast<VPRecipeWithIRFlags>(Cur->getDefiningRecipe())) {
        RecWithFlags->dropPoisonGeneratingFlags();
      }

      for (VPUser *U : Cur->users()) {
        auto *UserRecipe = dyn_cast<VPRecipeBase>(U);
        if (!UserRecipe)
          continue;
        for (VPValue *V : UserRecipe->definedValues())
          Worklist.insert(V);
      }
    }
  }
}

/// Returns true is \p V is constant one.
static bool isConstantOne(VPValue *V) {
  if (!V->isLiveIn())
    return false;
  auto *C = dyn_cast<ConstantInt>(V->getLiveInIRValue());
  return C && C->isOne();
}

/// Returns the llvm::Instruction opcode for \p R.
static unsigned getOpcodeForRecipe(VPRecipeBase &R) {
  if (auto *WidenR = dyn_cast<VPWidenRecipe>(&R))
    return WidenR->getUnderlyingInstr()->getOpcode();
  if (auto *WidenC = dyn_cast<VPWidenCastRecipe>(&R))
    return WidenC->getOpcode();
  if (auto *RepR = dyn_cast<VPReplicateRecipe>(&R))
    return RepR->getUnderlyingInstr()->getOpcode();
  if (auto *VPI = dyn_cast<VPInstruction>(&R))
    return VPI->getOpcode();
  return 0;
}

/// Try to simplify recipe \p R.
static void simplifyRecipe(VPRecipeBase &R, VPTypeAnalysis &TypeInfo) {
  switch (getOpcodeForRecipe(R)) {
  case Instruction::Mul: {
    VPValue *A = R.getOperand(0);
    VPValue *B = R.getOperand(1);
    if (isConstantOne(A))
      return R.getVPSingleValue()->replaceAllUsesWith(B);
    if (isConstantOne(B))
      return R.getVPSingleValue()->replaceAllUsesWith(A);
    break;
  }
  case Instruction::Trunc: {
    VPRecipeBase *Ext = R.getOperand(0)->getDefiningRecipe();
    if (!Ext)
      break;
    unsigned ExtOpcode = getOpcodeForRecipe(*Ext);
    if (ExtOpcode != Instruction::ZExt && ExtOpcode != Instruction::SExt)
      break;
    VPValue *A = Ext->getOperand(0);
    VPValue *Trunc = R.getVPSingleValue();
<<<<<<< HEAD
    Type *TruncToTy = TypeInfo.inferScalarType(Trunc);
    if (TruncToTy && TruncToTy == TypeInfo.inferScalarType(A))
      Trunc->replaceAllUsesWith(A);

=======
    Type *TruncTy = TypeInfo.inferScalarType(Trunc);
    Type *ATy = TypeInfo.inferScalarType(A);
    if (TruncTy == ATy) {
      Trunc->replaceAllUsesWith(A);
    } else if (ATy->getScalarSizeInBits() < TruncTy->getScalarSizeInBits()) {
      auto *VPC =
          new VPWidenCastRecipe(Instruction::CastOps(ExtOpcode), A, TruncTy);
      VPC->insertBefore(&R);
      Trunc->replaceAllUsesWith(VPC);
    } else if (ATy->getScalarSizeInBits() > TruncTy->getScalarSizeInBits()) {
      auto *VPC = new VPWidenCastRecipe(Instruction::Trunc, A, TruncTy);
      VPC->insertBefore(&R);
      Trunc->replaceAllUsesWith(VPC);
    }
>>>>>>> 7ca33737
#ifndef NDEBUG
    // Verify that the cached type info is for both A and its users is still
    // accurate by comparing it to freshly computed types.
    VPTypeAnalysis TypeInfo2(TypeInfo.getContext());
    assert(TypeInfo.inferScalarType(A) == TypeInfo2.inferScalarType(A));
    for (VPUser *U : A->users()) {
      auto *R = dyn_cast<VPRecipeBase>(U);
      if (!R)
        continue;
      for (VPValue *VPV : R->definedValues())
        assert(TypeInfo.inferScalarType(VPV) == TypeInfo2.inferScalarType(VPV));
    }
#endif
    break;
  }
  default:
    break;
  }
}

/// Try to simplify the recipes in \p Plan.
static void simplifyRecipes(VPlan &Plan, LLVMContext &Ctx) {
  ReversePostOrderTraversal<VPBlockDeepTraversalWrapper<VPBlockBase *>> RPOT(
      Plan.getEntry());
  VPTypeAnalysis TypeInfo(Ctx);
  for (VPBasicBlock *VPBB : VPBlockUtils::blocksOnly<VPBasicBlock>(RPOT)) {
    for (VPRecipeBase &R : make_early_inc_range(*VPBB)) {
      simplifyRecipe(R, TypeInfo);
    }
  }
}

void VPlanTransforms::optimize(VPlan &Plan, ScalarEvolution &SE) {
  removeRedundantCanonicalIVs(Plan);
  removeRedundantInductionCasts(Plan);

  optimizeInductions(Plan, SE);
  simplifyRecipes(Plan, SE.getContext());
  removeDeadRecipes(Plan);

  createAndOptimizeReplicateRegions(Plan);

  removeRedundantExpandSCEVRecipes(Plan);
  mergeBlocksIntoPredecessors(Plan);
}

// Add a VPActiveLaneMaskPHIRecipe and related recipes to \p Plan and replace
// the loop terminator with a branch-on-cond recipe with the negated
// active-lane-mask as operand. Note that this turns the loop into an
// uncountable one. Only the existing terminator is replaced, all other existing
// recipes/users remain unchanged, except for poison-generating flags being
// dropped from the canonical IV increment. Return the created
// VPActiveLaneMaskPHIRecipe.
//
// The function uses the following definitions:
//
//  %TripCount = DataWithControlFlowWithoutRuntimeCheck ?
//    calculate-trip-count-minus-VF (original TC) : original TC
//  %IncrementValue = DataWithControlFlowWithoutRuntimeCheck ?
//     CanonicalIVPhi : CanonicalIVIncrement
//  %StartV is the canonical induction start value.
//
// The function adds the following recipes:
//
// vector.ph:
//   %TripCount = calculate-trip-count-minus-VF (original TC)
//       [if DataWithControlFlowWithoutRuntimeCheck]
//   %EntryInc = canonical-iv-increment-for-part %StartV
//   %EntryALM = active-lane-mask %EntryInc, %TripCount
//
// vector.body:
//   ...
//   %P = active-lane-mask-phi [ %EntryALM, %vector.ph ], [ %ALM, %vector.body ]
//   ...
//   %InLoopInc = canonical-iv-increment-for-part %IncrementValue
//   %ALM = active-lane-mask %InLoopInc, TripCount
//   %Negated = Not %ALM
//   branch-on-cond %Negated
//
static VPActiveLaneMaskPHIRecipe *addVPLaneMaskPhiAndUpdateExitBranch(
    VPlan &Plan, bool DataAndControlFlowWithoutRuntimeCheck) {
  VPRegionBlock *TopRegion = Plan.getVectorLoopRegion();
  VPBasicBlock *EB = TopRegion->getExitingBasicBlock();
  auto *CanonicalIVPHI = Plan.getCanonicalIV();
  VPValue *StartV = CanonicalIVPHI->getStartValue();

  auto *CanonicalIVIncrement =
      cast<VPInstruction>(CanonicalIVPHI->getBackedgeValue());
  // TODO: Check if dropping the flags is needed if
  // !DataAndControlFlowWithoutRuntimeCheck.
  CanonicalIVIncrement->dropPoisonGeneratingFlags();
  DebugLoc DL = CanonicalIVIncrement->getDebugLoc();
  // We can't use StartV directly in the ActiveLaneMask VPInstruction, since
  // we have to take unrolling into account. Each part needs to start at
  //   Part * VF
  auto *VecPreheader = cast<VPBasicBlock>(TopRegion->getSinglePredecessor());
  VPBuilder Builder(VecPreheader);

  // Create the ActiveLaneMask instruction using the correct start values.
  VPValue *TC = Plan.getTripCount();

  VPValue *TripCount, *IncrementValue;
  if (!DataAndControlFlowWithoutRuntimeCheck) {
    // When the loop is guarded by a runtime overflow check for the loop
    // induction variable increment by VF, we can increment the value before
    // the get.active.lane mask and use the unmodified tripcount.
    IncrementValue = CanonicalIVIncrement;
    TripCount = TC;
  } else {
    // When avoiding a runtime check, the active.lane.mask inside the loop
    // uses a modified trip count and the induction variable increment is
    // done after the active.lane.mask intrinsic is called.
    IncrementValue = CanonicalIVPHI;
    TripCount = Builder.createNaryOp(VPInstruction::CalculateTripCountMinusVF,
                                     {TC}, DL);
  }
  auto *EntryIncrement = Builder.createOverflowingOp(
      VPInstruction::CanonicalIVIncrementForPart, {StartV}, {false, false}, DL,
      "index.part.next");

  // Create the active lane mask instruction in the VPlan preheader.
  auto *EntryALM =
      Builder.createNaryOp(VPInstruction::ActiveLaneMask, {EntryIncrement, TC},
                           DL, "active.lane.mask.entry");

  // Now create the ActiveLaneMaskPhi recipe in the main loop using the
  // preheader ActiveLaneMask instruction.
  auto LaneMaskPhi = new VPActiveLaneMaskPHIRecipe(EntryALM, DebugLoc());
  LaneMaskPhi->insertAfter(CanonicalIVPHI);

  // Create the active lane mask for the next iteration of the loop before the
  // original terminator.
  VPRecipeBase *OriginalTerminator = EB->getTerminator();
  Builder.setInsertPoint(OriginalTerminator);
  auto *InLoopIncrement =
      Builder.createOverflowingOp(VPInstruction::CanonicalIVIncrementForPart,
                                  {IncrementValue}, {false, false}, DL);
  auto *ALM = Builder.createNaryOp(VPInstruction::ActiveLaneMask,
                                   {InLoopIncrement, TripCount}, DL,
                                   "active.lane.mask.next");
  LaneMaskPhi->addOperand(ALM);

  // Replace the original terminator with BranchOnCond. We have to invert the
  // mask here because a true condition means jumping to the exit block.
  auto *NotMask = Builder.createNot(ALM, DL);
  Builder.createNaryOp(VPInstruction::BranchOnCond, {NotMask}, DL);
  OriginalTerminator->eraseFromParent();
  return LaneMaskPhi;
}

void VPlanTransforms::addActiveLaneMask(
    VPlan &Plan, bool UseActiveLaneMaskForControlFlow,
    bool DataAndControlFlowWithoutRuntimeCheck) {
  assert((!DataAndControlFlowWithoutRuntimeCheck ||
          UseActiveLaneMaskForControlFlow) &&
         "DataAndControlFlowWithoutRuntimeCheck implies "
         "UseActiveLaneMaskForControlFlow");

  auto FoundWidenCanonicalIVUser =
      find_if(Plan.getCanonicalIV()->users(),
              [](VPUser *U) { return isa<VPWidenCanonicalIVRecipe>(U); });
  assert(FoundWidenCanonicalIVUser &&
         "Must have widened canonical IV when tail folding!");
  auto *WideCanonicalIV =
      cast<VPWidenCanonicalIVRecipe>(*FoundWidenCanonicalIVUser);
  VPRecipeBase *LaneMask;
  if (UseActiveLaneMaskForControlFlow) {
    LaneMask = addVPLaneMaskPhiAndUpdateExitBranch(
        Plan, DataAndControlFlowWithoutRuntimeCheck);
  } else {
    LaneMask = new VPInstruction(VPInstruction::ActiveLaneMask,
                                 {WideCanonicalIV, Plan.getTripCount()},
                                 nullptr, "active.lane.mask");
    LaneMask->insertAfter(WideCanonicalIV);
  }

  // Walk users of WideCanonicalIV and replace all compares of the form
  // (ICMP_ULE, WideCanonicalIV, backedge-taken-count) with an
  // active-lane-mask.
  VPValue *BTC = Plan.getOrCreateBackedgeTakenCount();
  for (VPUser *U : SmallVector<VPUser *>(WideCanonicalIV->users())) {
    auto *CompareToReplace = dyn_cast<VPInstruction>(U);
    if (!CompareToReplace ||
        CompareToReplace->getOpcode() != Instruction::ICmp ||
        CompareToReplace->getPredicate() != CmpInst::ICMP_ULE ||
        CompareToReplace->getOperand(1) != BTC)
      continue;

    assert(CompareToReplace->getOperand(0) == WideCanonicalIV &&
           "WidenCanonicalIV must be the first operand of the compare");
    CompareToReplace->replaceAllUsesWith(LaneMask->getVPSingleValue());
    CompareToReplace->eraseFromParent();
  }
}<|MERGE_RESOLUTION|>--- conflicted
+++ resolved
@@ -824,12 +824,6 @@
       break;
     VPValue *A = Ext->getOperand(0);
     VPValue *Trunc = R.getVPSingleValue();
-<<<<<<< HEAD
-    Type *TruncToTy = TypeInfo.inferScalarType(Trunc);
-    if (TruncToTy && TruncToTy == TypeInfo.inferScalarType(A))
-      Trunc->replaceAllUsesWith(A);
-
-=======
     Type *TruncTy = TypeInfo.inferScalarType(Trunc);
     Type *ATy = TypeInfo.inferScalarType(A);
     if (TruncTy == ATy) {
@@ -844,7 +838,6 @@
       VPC->insertBefore(&R);
       Trunc->replaceAllUsesWith(VPC);
     }
->>>>>>> 7ca33737
 #ifndef NDEBUG
     // Verify that the cached type info is for both A and its users is still
     // accurate by comparing it to freshly computed types.
