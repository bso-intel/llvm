//===- SROA.cpp - Scalar Replacement Of Aggregates ------------------------===//
//
// Part of the LLVM Project, under the Apache License v2.0 with LLVM Exceptions.
// See https://llvm.org/LICENSE.txt for license information.
// SPDX-License-Identifier: Apache-2.0 WITH LLVM-exception
//
//===----------------------------------------------------------------------===//
/// \file
/// This transformation implements the well known scalar replacement of
/// aggregates transformation. It tries to identify promotable elements of an
/// aggregate alloca, and promote them to registers. It will also try to
/// convert uses of an element (or set of elements) of an alloca into a vector
/// or bitfield-style integer scalar if appropriate.
///
/// It works to do this with minimal slicing of the alloca so that regions
/// which are merely transferred in and out of external memory remain unchanged
/// and are not decomposed to scalar code.
///
/// Because this also performs alloca promotion, it can be thought of as also
/// serving the purpose of SSA formation. The algorithm iterates on the
/// function until all opportunities for promotion have been realized.
///
//===----------------------------------------------------------------------===//

#include "llvm/Transforms/Scalar/SROA.h"
#include "llvm/ADT/APInt.h"
#include "llvm/ADT/ArrayRef.h"
#include "llvm/ADT/DenseMap.h"
#include "llvm/ADT/PointerIntPair.h"
#include "llvm/ADT/STLExtras.h"
#include "llvm/ADT/SetVector.h"
#include "llvm/ADT/SmallBitVector.h"
#include "llvm/ADT/SmallPtrSet.h"
#include "llvm/ADT/SmallVector.h"
#include "llvm/ADT/Statistic.h"
#include "llvm/ADT/StringRef.h"
#include "llvm/ADT/Twine.h"
#include "llvm/ADT/iterator.h"
#include "llvm/ADT/iterator_range.h"
#include "llvm/Analysis/AssumptionCache.h"
#include "llvm/Analysis/DomTreeUpdater.h"
#include "llvm/Analysis/GlobalsModRef.h"
#include "llvm/Analysis/Loads.h"
#include "llvm/Analysis/PtrUseVisitor.h"
#include "llvm/Config/llvm-config.h"
#include "llvm/IR/BasicBlock.h"
#include "llvm/IR/Constant.h"
#include "llvm/IR/ConstantFolder.h"
#include "llvm/IR/Constants.h"
#include "llvm/IR/DIBuilder.h"
#include "llvm/IR/DataLayout.h"
#include "llvm/IR/DebugInfo.h"
#include "llvm/IR/DebugInfoMetadata.h"
#include "llvm/IR/DerivedTypes.h"
#include "llvm/IR/Dominators.h"
#include "llvm/IR/Function.h"
#include "llvm/IR/GetElementPtrTypeIterator.h"
#include "llvm/IR/GlobalAlias.h"
#include "llvm/IR/IRBuilder.h"
#include "llvm/IR/InstVisitor.h"
#include "llvm/IR/Instruction.h"
#include "llvm/IR/Instructions.h"
#include "llvm/IR/IntrinsicInst.h"
#include "llvm/IR/LLVMContext.h"
#include "llvm/IR/Metadata.h"
#include "llvm/IR/Module.h"
#include "llvm/IR/Operator.h"
#include "llvm/IR/PassManager.h"
#include "llvm/IR/Type.h"
#include "llvm/IR/Use.h"
#include "llvm/IR/User.h"
#include "llvm/IR/Value.h"
#include "llvm/InitializePasses.h"
#include "llvm/Pass.h"
#include "llvm/Support/Casting.h"
#include "llvm/Support/CommandLine.h"
#include "llvm/Support/Compiler.h"
#include "llvm/Support/Debug.h"
#include "llvm/Support/ErrorHandling.h"
#include "llvm/Support/raw_ostream.h"
#include "llvm/Transforms/Scalar.h"
#include "llvm/Transforms/Utils/BasicBlockUtils.h"
#include "llvm/Transforms/Utils/Local.h"
#include "llvm/Transforms/Utils/PromoteMemToReg.h"
#include <algorithm>
#include <cassert>
#include <cstddef>
#include <cstdint>
#include <cstring>
#include <iterator>
#include <string>
#include <tuple>
#include <utility>
#include <vector>

using namespace llvm;
using namespace llvm::sroa;

#define DEBUG_TYPE "sroa"

STATISTIC(NumAllocasAnalyzed, "Number of allocas analyzed for replacement");
STATISTIC(NumAllocaPartitions, "Number of alloca partitions formed");
STATISTIC(MaxPartitionsPerAlloca, "Maximum number of partitions per alloca");
STATISTIC(NumAllocaPartitionUses, "Number of alloca partition uses rewritten");
STATISTIC(MaxUsesPerAllocaPartition, "Maximum number of uses of a partition");
STATISTIC(NumNewAllocas, "Number of new, smaller allocas introduced");
STATISTIC(NumPromoted, "Number of allocas promoted to SSA values");
STATISTIC(NumLoadsSpeculated, "Number of loads speculated to allow promotion");
STATISTIC(NumLoadsPredicated,
          "Number of loads rewritten into predicated loads to allow promotion");
STATISTIC(
    NumStoresPredicated,
    "Number of stores rewritten into predicated loads to allow promotion");
STATISTIC(NumDeleted, "Number of instructions deleted");
STATISTIC(NumVectorized, "Number of vectorized aggregates");

/// Hidden option to experiment with completely strict handling of inbounds
/// GEPs.
static cl::opt<bool> SROAStrictInbounds("sroa-strict-inbounds", cl::init(false),
                                        cl::Hidden);
namespace {
<<<<<<< HEAD
=======
constexpr uint64_t ByteWidth = 8;
static uint64_t bitsToBytes(uint64_t Bits) {
  assert(Bits % 8 == 0 && "unexpected bit count");
  return Bits / ByteWidth;
}
static uint64_t bytesToBits(uint64_t Bytes) {
  assert(Bytes <= (UINT64_MAX / ByteWidth) && "too many bytes");
  return Bytes * ByteWidth;
}

>>>>>>> 7d5b44f6
/// Find linked dbg.assign and generate a new one with the correct
/// FragmentInfo. Link Inst to the new dbg.assign.  If Value is nullptr the
/// value component is copied from the old dbg.assign to the new.
/// \param OldAlloca             Alloca for the variable before splitting.
<<<<<<< HEAD
/// \param RelativeOffsetInBits  Offset into \p OldAlloca relative to the
///                              offset prior to splitting (change in offset).
/// \param SliceSizeInBits       New number of bits being written to.
=======
/// \param RelativeOffsetInBytes Offset into \p OldAlloca relative to the
///                              offset prior to splitting (change in offset).
/// \param SliceSizeInBytes      New number of bytes being written to.
>>>>>>> 7d5b44f6
/// \param OldInst               Instruction that is being split.
/// \param Inst                  New instruction performing this part of the
///                              split store.
/// \param Dest                  Store destination.
/// \param Value                 Stored value.
/// \param DL                    Datalayout.
static void migrateDebugInfo(AllocaInst *OldAlloca,
<<<<<<< HEAD
                             uint64_t RelativeOffsetInBits,
                             uint64_t SliceSizeInBits, Instruction *OldInst,
=======
                             uint64_t RelativeOffsetInBytes,
                             uint64_t SliceSizeInBytes, Instruction *OldInst,
>>>>>>> 7d5b44f6
                             Instruction *Inst, Value *Dest, Value *Value,
                             const DataLayout &DL) {
  auto MarkerRange = at::getAssignmentMarkers(OldInst);
  // Nothing to do if OldInst has no linked dbg.assign intrinsics.
  if (MarkerRange.empty())
    return;

<<<<<<< HEAD
  LLVM_DEBUG(dbgs() << "  migrateDebugInfo\n");
  LLVM_DEBUG(dbgs() << "    OldAlloca: " << *OldAlloca << "\n");
  LLVM_DEBUG(dbgs() << "    RelativeOffset: " << RelativeOffsetInBits << "\n");
  LLVM_DEBUG(dbgs() << "    SliceSizeInBits: " << SliceSizeInBits << "\n");
=======
  uint64_t RelativeOffset = bytesToBits(RelativeOffsetInBytes);
  uint64_t SliceSize = bytesToBits(SliceSizeInBytes);

  LLVM_DEBUG(dbgs() << "  migrateDebugInfo\n");
  LLVM_DEBUG(dbgs() << "    OldAlloca: " << *OldAlloca << "\n");
  LLVM_DEBUG(dbgs() << "    RelativeOffset: " << RelativeOffset << "\n");
  LLVM_DEBUG(dbgs() << "    SliceSize: " << SliceSize << "\n");
>>>>>>> 7d5b44f6
  LLVM_DEBUG(dbgs() << "    OldInst: " << *OldInst << "\n");
  LLVM_DEBUG(dbgs() << "    Inst: " << *Inst << "\n");
  LLVM_DEBUG(dbgs() << "    Dest: " << *Dest << "\n");
  if (Value)
    LLVM_DEBUG(dbgs() << "    Value: " << *Value << "\n");

  // The new inst needs a DIAssignID unique metadata tag (if OldInst has
  // one). It shouldn't already have one: assert this assumption.
  assert(!Inst->getMetadata(LLVMContext::MD_DIAssignID));
  DIAssignID *NewID = nullptr;
  auto &Ctx = Inst->getContext();
  DIBuilder DIB(*OldInst->getModule(), /*AllowUnresolved*/ false);
<<<<<<< HEAD
  uint64_t AllocaSizeInBits = *OldAlloca->getAllocationSizeInBits(DL);
=======
  uint64_t AllocaSize = *OldAlloca->getAllocationSizeInBits(DL);
>>>>>>> 7d5b44f6
  assert(OldAlloca->isStaticAlloca());

  for (DbgAssignIntrinsic *DbgAssign : MarkerRange) {
    LLVM_DEBUG(dbgs() << "      existing dbg.assign is: " << *DbgAssign
                      << "\n");
    auto *Expr = DbgAssign->getExpression();

    // Check if the dbg.assign already describes a fragment.
<<<<<<< HEAD
    auto GetCurrentFragSize = [AllocaSizeInBits, DbgAssign,
                               Expr]() -> uint64_t {
=======
    auto GetCurrentFragSize = [AllocaSize, DbgAssign, Expr]() -> uint64_t {
>>>>>>> 7d5b44f6
      if (auto FI = Expr->getFragmentInfo())
        return FI->SizeInBits;
      if (auto VarSize = DbgAssign->getVariable()->getSizeInBits())
        return *VarSize;
      // The variable type has an unspecified size. This can happen in the
      // case of DW_TAG_unspecified_type types, e.g.  std::nullptr_t. Because
      // there is no fragment and we do not know the size of the variable type,
      // we'll guess by looking at the alloca.
<<<<<<< HEAD
      return AllocaSizeInBits;
    };
    uint64_t CurrentFragSize = GetCurrentFragSize();
    bool MakeNewFragment = CurrentFragSize != SliceSizeInBits;
    assert(MakeNewFragment || RelativeOffsetInBits == 0);

    assert(SliceSizeInBits <= AllocaSizeInBits);
    if (MakeNewFragment) {
      assert(RelativeOffsetInBits + SliceSizeInBits <= CurrentFragSize);
      auto E = DIExpression::createFragmentExpression(
          Expr, RelativeOffsetInBits, SliceSizeInBits);
=======
      return AllocaSize;
    };
    uint64_t CurrentFragSize = GetCurrentFragSize();
    bool MakeNewFragment = CurrentFragSize != SliceSize;
    assert(MakeNewFragment || RelativeOffset == 0);

    assert(SliceSize <= AllocaSize);
    if (MakeNewFragment) {
      assert(RelativeOffset + SliceSize <= CurrentFragSize);
      auto E = DIExpression::createFragmentExpression(Expr, RelativeOffset,
                                                      SliceSize);
>>>>>>> 7d5b44f6
      assert(E && "Failed to create fragment expr!");
      Expr = *E;
    }

    // If we haven't created a DIAssignID ID do that now and attach it to Inst.
    if (!NewID) {
      NewID = DIAssignID::getDistinct(Ctx);
      Inst->setMetadata(LLVMContext::MD_DIAssignID, NewID);
    }

    Value = Value ? Value : DbgAssign->getValue();
    auto *NewAssign = DIB.insertDbgAssign(
        Inst, Value, DbgAssign->getVariable(), Expr, Dest,
        DIExpression::get(Ctx, std::nullopt), DbgAssign->getDebugLoc());

    // We could use more precision here at the cost of some additional (code)
    // complexity - if the original dbg.assign was adjacent to its store, we
    // could position this new dbg.assign adjacent to its store rather than the
    // old dbg.assgn. That would result in interleaved dbg.assigns rather than
    // what we get now:
    //    split store !1
    //    split store !2
    //    dbg.assign !1
    //    dbg.assign !2
    // This (current behaviour) results results in debug assignments being
    // noted as slightly offset (in code) from the store. In practice this
    // should have little effect on the debugging experience due to the fact
    // that all the split stores should get the same line number.
    NewAssign->moveBefore(DbgAssign);

    NewAssign->setDebugLoc(DbgAssign->getDebugLoc());
    LLVM_DEBUG(dbgs() << "Created new assign intrinsic: " << *NewAssign
                      << "\n");
  }
}

/// A custom IRBuilder inserter which prefixes all names, but only in
/// Assert builds.
class IRBuilderPrefixedInserter final : public IRBuilderDefaultInserter {
  std::string Prefix;

  Twine getNameWithPrefix(const Twine &Name) const {
    return Name.isTriviallyEmpty() ? Name : Prefix + Name;
  }

public:
  void SetNamePrefix(const Twine &P) { Prefix = P.str(); }

  void InsertHelper(Instruction *I, const Twine &Name, BasicBlock *BB,
                    BasicBlock::iterator InsertPt) const override {
    IRBuilderDefaultInserter::InsertHelper(I, getNameWithPrefix(Name), BB,
                                           InsertPt);
  }
};

/// Provide a type for IRBuilder that drops names in release builds.
using IRBuilderTy = IRBuilder<ConstantFolder, IRBuilderPrefixedInserter>;

/// A used slice of an alloca.
///
/// This structure represents a slice of an alloca used by some instruction. It
/// stores both the begin and end offsets of this use, a pointer to the use
/// itself, and a flag indicating whether we can classify the use as splittable
/// or not when forming partitions of the alloca.
class Slice {
  /// The beginning offset of the range.
  uint64_t BeginOffset = 0;

  /// The ending offset, not included in the range.
  uint64_t EndOffset = 0;

  /// Storage for both the use of this slice and whether it can be
  /// split.
  PointerIntPair<Use *, 1, bool> UseAndIsSplittable;

public:
  Slice() = default;

  Slice(uint64_t BeginOffset, uint64_t EndOffset, Use *U, bool IsSplittable)
      : BeginOffset(BeginOffset), EndOffset(EndOffset),
        UseAndIsSplittable(U, IsSplittable) {}

  uint64_t beginOffset() const { return BeginOffset; }
  uint64_t endOffset() const { return EndOffset; }

  bool isSplittable() const { return UseAndIsSplittable.getInt(); }
  void makeUnsplittable() { UseAndIsSplittable.setInt(false); }

  Use *getUse() const { return UseAndIsSplittable.getPointer(); }

  bool isDead() const { return getUse() == nullptr; }
  void kill() { UseAndIsSplittable.setPointer(nullptr); }

  /// Support for ordering ranges.
  ///
  /// This provides an ordering over ranges such that start offsets are
  /// always increasing, and within equal start offsets, the end offsets are
  /// decreasing. Thus the spanning range comes first in a cluster with the
  /// same start position.
  bool operator<(const Slice &RHS) const {
    if (beginOffset() < RHS.beginOffset())
      return true;
    if (beginOffset() > RHS.beginOffset())
      return false;
    if (isSplittable() != RHS.isSplittable())
      return !isSplittable();
    if (endOffset() > RHS.endOffset())
      return true;
    return false;
  }

  /// Support comparison with a single offset to allow binary searches.
  friend LLVM_ATTRIBUTE_UNUSED bool operator<(const Slice &LHS,
                                              uint64_t RHSOffset) {
    return LHS.beginOffset() < RHSOffset;
  }
  friend LLVM_ATTRIBUTE_UNUSED bool operator<(uint64_t LHSOffset,
                                              const Slice &RHS) {
    return LHSOffset < RHS.beginOffset();
  }

  bool operator==(const Slice &RHS) const {
    return isSplittable() == RHS.isSplittable() &&
           beginOffset() == RHS.beginOffset() && endOffset() == RHS.endOffset();
  }
  bool operator!=(const Slice &RHS) const { return !operator==(RHS); }
};

} // end anonymous namespace

/// Representation of the alloca slices.
///
/// This class represents the slices of an alloca which are formed by its
/// various uses. If a pointer escapes, we can't fully build a representation
/// for the slices used and we reflect that in this structure. The uses are
/// stored, sorted by increasing beginning offset and with unsplittable slices
/// starting at a particular offset before splittable slices.
class llvm::sroa::AllocaSlices {
public:
  /// Construct the slices of a particular alloca.
  AllocaSlices(const DataLayout &DL, AllocaInst &AI);

  /// Test whether a pointer to the allocation escapes our analysis.
  ///
  /// If this is true, the slices are never fully built and should be
  /// ignored.
  bool isEscaped() const { return PointerEscapingInstr; }

  /// Support for iterating over the slices.
  /// @{
  using iterator = SmallVectorImpl<Slice>::iterator;
  using range = iterator_range<iterator>;

  iterator begin() { return Slices.begin(); }
  iterator end() { return Slices.end(); }

  using const_iterator = SmallVectorImpl<Slice>::const_iterator;
  using const_range = iterator_range<const_iterator>;

  const_iterator begin() const { return Slices.begin(); }
  const_iterator end() const { return Slices.end(); }
  /// @}

  /// Erase a range of slices.
  void erase(iterator Start, iterator Stop) { Slices.erase(Start, Stop); }

  /// Insert new slices for this alloca.
  ///
  /// This moves the slices into the alloca's slices collection, and re-sorts
  /// everything so that the usual ordering properties of the alloca's slices
  /// hold.
  void insert(ArrayRef<Slice> NewSlices) {
    int OldSize = Slices.size();
    Slices.append(NewSlices.begin(), NewSlices.end());
    auto SliceI = Slices.begin() + OldSize;
    llvm::sort(SliceI, Slices.end());
    std::inplace_merge(Slices.begin(), SliceI, Slices.end());
  }

  // Forward declare the iterator and range accessor for walking the
  // partitions.
  class partition_iterator;
  iterator_range<partition_iterator> partitions();

  /// Access the dead users for this alloca.
  ArrayRef<Instruction *> getDeadUsers() const { return DeadUsers; }

  /// Access Uses that should be dropped if the alloca is promotable.
  ArrayRef<Use *> getDeadUsesIfPromotable() const {
    return DeadUseIfPromotable;
  }

  /// Access the dead operands referring to this alloca.
  ///
  /// These are operands which have cannot actually be used to refer to the
  /// alloca as they are outside its range and the user doesn't correct for
  /// that. These mostly consist of PHI node inputs and the like which we just
  /// need to replace with undef.
  ArrayRef<Use *> getDeadOperands() const { return DeadOperands; }

#if !defined(NDEBUG) || defined(LLVM_ENABLE_DUMP)
  void print(raw_ostream &OS, const_iterator I, StringRef Indent = "  ") const;
  void printSlice(raw_ostream &OS, const_iterator I,
                  StringRef Indent = "  ") const;
  void printUse(raw_ostream &OS, const_iterator I,
                StringRef Indent = "  ") const;
  void print(raw_ostream &OS) const;
  void dump(const_iterator I) const;
  void dump() const;
#endif

private:
  template <typename DerivedT, typename RetT = void> class BuilderBase;
  class SliceBuilder;

  friend class AllocaSlices::SliceBuilder;

#if !defined(NDEBUG) || defined(LLVM_ENABLE_DUMP)
  /// Handle to alloca instruction to simplify method interfaces.
  AllocaInst &AI;
#endif

  /// The instruction responsible for this alloca not having a known set
  /// of slices.
  ///
  /// When an instruction (potentially) escapes the pointer to the alloca, we
  /// store a pointer to that here and abort trying to form slices of the
  /// alloca. This will be null if the alloca slices are analyzed successfully.
  Instruction *PointerEscapingInstr;

  /// The slices of the alloca.
  ///
  /// We store a vector of the slices formed by uses of the alloca here. This
  /// vector is sorted by increasing begin offset, and then the unsplittable
  /// slices before the splittable ones. See the Slice inner class for more
  /// details.
  SmallVector<Slice, 8> Slices;

  /// Instructions which will become dead if we rewrite the alloca.
  ///
  /// Note that these are not separated by slice. This is because we expect an
  /// alloca to be completely rewritten or not rewritten at all. If rewritten,
  /// all these instructions can simply be removed and replaced with poison as
  /// they come from outside of the allocated space.
  SmallVector<Instruction *, 8> DeadUsers;

  /// Uses which will become dead if can promote the alloca.
  SmallVector<Use *, 8> DeadUseIfPromotable;

  /// Operands which will become dead if we rewrite the alloca.
  ///
  /// These are operands that in their particular use can be replaced with
  /// poison when we rewrite the alloca. These show up in out-of-bounds inputs
  /// to PHI nodes and the like. They aren't entirely dead (there might be
  /// a GEP back into the bounds using it elsewhere) and nor is the PHI, but we
  /// want to swap this particular input for poison to simplify the use lists of
  /// the alloca.
  SmallVector<Use *, 8> DeadOperands;
};

/// A partition of the slices.
///
/// An ephemeral representation for a range of slices which can be viewed as
/// a partition of the alloca. This range represents a span of the alloca's
/// memory which cannot be split, and provides access to all of the slices
/// overlapping some part of the partition.
///
/// Objects of this type are produced by traversing the alloca's slices, but
/// are only ephemeral and not persistent.
class llvm::sroa::Partition {
private:
  friend class AllocaSlices;
  friend class AllocaSlices::partition_iterator;

  using iterator = AllocaSlices::iterator;

  /// The beginning and ending offsets of the alloca for this
  /// partition.
  uint64_t BeginOffset = 0, EndOffset = 0;

  /// The start and end iterators of this partition.
  iterator SI, SJ;

  /// A collection of split slice tails overlapping the partition.
  SmallVector<Slice *, 4> SplitTails;

  /// Raw constructor builds an empty partition starting and ending at
  /// the given iterator.
  Partition(iterator SI) : SI(SI), SJ(SI) {}

public:
  /// The start offset of this partition.
  ///
  /// All of the contained slices start at or after this offset.
  uint64_t beginOffset() const { return BeginOffset; }

  /// The end offset of this partition.
  ///
  /// All of the contained slices end at or before this offset.
  uint64_t endOffset() const { return EndOffset; }

  /// The size of the partition.
  ///
  /// Note that this can never be zero.
  uint64_t size() const {
    assert(BeginOffset < EndOffset && "Partitions must span some bytes!");
    return EndOffset - BeginOffset;
  }

  /// Test whether this partition contains no slices, and merely spans
  /// a region occupied by split slices.
  bool empty() const { return SI == SJ; }

  /// \name Iterate slices that start within the partition.
  /// These may be splittable or unsplittable. They have a begin offset >= the
  /// partition begin offset.
  /// @{
  // FIXME: We should probably define a "concat_iterator" helper and use that
  // to stitch together pointee_iterators over the split tails and the
  // contiguous iterators of the partition. That would give a much nicer
  // interface here. We could then additionally expose filtered iterators for
  // split, unsplit, and unsplittable splices based on the usage patterns.
  iterator begin() const { return SI; }
  iterator end() const { return SJ; }
  /// @}

  /// Get the sequence of split slice tails.
  ///
  /// These tails are of slices which start before this partition but are
  /// split and overlap into the partition. We accumulate these while forming
  /// partitions.
  ArrayRef<Slice *> splitSliceTails() const { return SplitTails; }
};

/// An iterator over partitions of the alloca's slices.
///
/// This iterator implements the core algorithm for partitioning the alloca's
/// slices. It is a forward iterator as we don't support backtracking for
/// efficiency reasons, and re-use a single storage area to maintain the
/// current set of split slices.
///
/// It is templated on the slice iterator type to use so that it can operate
/// with either const or non-const slice iterators.
class AllocaSlices::partition_iterator
    : public iterator_facade_base<partition_iterator, std::forward_iterator_tag,
                                  Partition> {
  friend class AllocaSlices;

  /// Most of the state for walking the partitions is held in a class
  /// with a nice interface for examining them.
  Partition P;

  /// We need to keep the end of the slices to know when to stop.
  AllocaSlices::iterator SE;

  /// We also need to keep track of the maximum split end offset seen.
  /// FIXME: Do we really?
  uint64_t MaxSplitSliceEndOffset = 0;

  /// Sets the partition to be empty at given iterator, and sets the
  /// end iterator.
  partition_iterator(AllocaSlices::iterator SI, AllocaSlices::iterator SE)
      : P(SI), SE(SE) {
    // If not already at the end, advance our state to form the initial
    // partition.
    if (SI != SE)
      advance();
  }

  /// Advance the iterator to the next partition.
  ///
  /// Requires that the iterator not be at the end of the slices.
  void advance() {
    assert((P.SI != SE || !P.SplitTails.empty()) &&
           "Cannot advance past the end of the slices!");

    // Clear out any split uses which have ended.
    if (!P.SplitTails.empty()) {
      if (P.EndOffset >= MaxSplitSliceEndOffset) {
        // If we've finished all splits, this is easy.
        P.SplitTails.clear();
        MaxSplitSliceEndOffset = 0;
      } else {
        // Remove the uses which have ended in the prior partition. This
        // cannot change the max split slice end because we just checked that
        // the prior partition ended prior to that max.
        llvm::erase_if(P.SplitTails,
                       [&](Slice *S) { return S->endOffset() <= P.EndOffset; });
        assert(llvm::any_of(P.SplitTails,
                            [&](Slice *S) {
                              return S->endOffset() == MaxSplitSliceEndOffset;
                            }) &&
               "Could not find the current max split slice offset!");
        assert(llvm::all_of(P.SplitTails,
                            [&](Slice *S) {
                              return S->endOffset() <= MaxSplitSliceEndOffset;
                            }) &&
               "Max split slice end offset is not actually the max!");
      }
    }

    // If P.SI is already at the end, then we've cleared the split tail and
    // now have an end iterator.
    if (P.SI == SE) {
      assert(P.SplitTails.empty() && "Failed to clear the split slices!");
      return;
    }

    // If we had a non-empty partition previously, set up the state for
    // subsequent partitions.
    if (P.SI != P.SJ) {
      // Accumulate all the splittable slices which started in the old
      // partition into the split list.
      for (Slice &S : P)
        if (S.isSplittable() && S.endOffset() > P.EndOffset) {
          P.SplitTails.push_back(&S);
          MaxSplitSliceEndOffset =
              std::max(S.endOffset(), MaxSplitSliceEndOffset);
        }

      // Start from the end of the previous partition.
      P.SI = P.SJ;

      // If P.SI is now at the end, we at most have a tail of split slices.
      if (P.SI == SE) {
        P.BeginOffset = P.EndOffset;
        P.EndOffset = MaxSplitSliceEndOffset;
        return;
      }

      // If the we have split slices and the next slice is after a gap and is
      // not splittable immediately form an empty partition for the split
      // slices up until the next slice begins.
      if (!P.SplitTails.empty() && P.SI->beginOffset() != P.EndOffset &&
          !P.SI->isSplittable()) {
        P.BeginOffset = P.EndOffset;
        P.EndOffset = P.SI->beginOffset();
        return;
      }
    }

    // OK, we need to consume new slices. Set the end offset based on the
    // current slice, and step SJ past it. The beginning offset of the
    // partition is the beginning offset of the next slice unless we have
    // pre-existing split slices that are continuing, in which case we begin
    // at the prior end offset.
    P.BeginOffset = P.SplitTails.empty() ? P.SI->beginOffset() : P.EndOffset;
    P.EndOffset = P.SI->endOffset();
    ++P.SJ;

    // There are two strategies to form a partition based on whether the
    // partition starts with an unsplittable slice or a splittable slice.
    if (!P.SI->isSplittable()) {
      // When we're forming an unsplittable region, it must always start at
      // the first slice and will extend through its end.
      assert(P.BeginOffset == P.SI->beginOffset());

      // Form a partition including all of the overlapping slices with this
      // unsplittable slice.
      while (P.SJ != SE && P.SJ->beginOffset() < P.EndOffset) {
        if (!P.SJ->isSplittable())
          P.EndOffset = std::max(P.EndOffset, P.SJ->endOffset());
        ++P.SJ;
      }

      // We have a partition across a set of overlapping unsplittable
      // partitions.
      return;
    }

    // If we're starting with a splittable slice, then we need to form
    // a synthetic partition spanning it and any other overlapping splittable
    // splices.
    assert(P.SI->isSplittable() && "Forming a splittable partition!");

    // Collect all of the overlapping splittable slices.
    while (P.SJ != SE && P.SJ->beginOffset() < P.EndOffset &&
           P.SJ->isSplittable()) {
      P.EndOffset = std::max(P.EndOffset, P.SJ->endOffset());
      ++P.SJ;
    }

    // Back upiP.EndOffset if we ended the span early when encountering an
    // unsplittable slice. This synthesizes the early end offset of
    // a partition spanning only splittable slices.
    if (P.SJ != SE && P.SJ->beginOffset() < P.EndOffset) {
      assert(!P.SJ->isSplittable());
      P.EndOffset = P.SJ->beginOffset();
    }
  }

public:
  bool operator==(const partition_iterator &RHS) const {
    assert(SE == RHS.SE &&
           "End iterators don't match between compared partition iterators!");

    // The observed positions of partitions is marked by the P.SI iterator and
    // the emptiness of the split slices. The latter is only relevant when
    // P.SI == SE, as the end iterator will additionally have an empty split
    // slices list, but the prior may have the same P.SI and a tail of split
    // slices.
    if (P.SI == RHS.P.SI && P.SplitTails.empty() == RHS.P.SplitTails.empty()) {
      assert(P.SJ == RHS.P.SJ &&
             "Same set of slices formed two different sized partitions!");
      assert(P.SplitTails.size() == RHS.P.SplitTails.size() &&
             "Same slice position with differently sized non-empty split "
             "slice tails!");
      return true;
    }
    return false;
  }

  partition_iterator &operator++() {
    advance();
    return *this;
  }

  Partition &operator*() { return P; }
};

/// A forward range over the partitions of the alloca's slices.
///
/// This accesses an iterator range over the partitions of the alloca's
/// slices. It computes these partitions on the fly based on the overlapping
/// offsets of the slices and the ability to split them. It will visit "empty"
/// partitions to cover regions of the alloca only accessed via split
/// slices.
iterator_range<AllocaSlices::partition_iterator> AllocaSlices::partitions() {
  return make_range(partition_iterator(begin(), end()),
                    partition_iterator(end(), end()));
}

static Value *foldSelectInst(SelectInst &SI) {
  // If the condition being selected on is a constant or the same value is
  // being selected between, fold the select. Yes this does (rarely) happen
  // early on.
  if (ConstantInt *CI = dyn_cast<ConstantInt>(SI.getCondition()))
    return SI.getOperand(1 + CI->isZero());
  if (SI.getOperand(1) == SI.getOperand(2))
    return SI.getOperand(1);

  return nullptr;
}

/// A helper that folds a PHI node or a select.
static Value *foldPHINodeOrSelectInst(Instruction &I) {
  if (PHINode *PN = dyn_cast<PHINode>(&I)) {
    // If PN merges together the same value, return that value.
    return PN->hasConstantValue();
  }
  return foldSelectInst(cast<SelectInst>(I));
}

/// Builder for the alloca slices.
///
/// This class builds a set of alloca slices by recursively visiting the uses
/// of an alloca and making a slice for each load and store at each offset.
class AllocaSlices::SliceBuilder : public PtrUseVisitor<SliceBuilder> {
  friend class PtrUseVisitor<SliceBuilder>;
  friend class InstVisitor<SliceBuilder>;

  using Base = PtrUseVisitor<SliceBuilder>;

  const uint64_t AllocSize;
  AllocaSlices &AS;

  SmallDenseMap<Instruction *, unsigned> MemTransferSliceMap;
  SmallDenseMap<Instruction *, uint64_t> PHIOrSelectSizes;

  /// Set to de-duplicate dead instructions found in the use walk.
  SmallPtrSet<Instruction *, 4> VisitedDeadInsts;

public:
  SliceBuilder(const DataLayout &DL, AllocaInst &AI, AllocaSlices &AS)
      : PtrUseVisitor<SliceBuilder>(DL),
        AllocSize(DL.getTypeAllocSize(AI.getAllocatedType()).getFixedSize()),
        AS(AS) {}

private:
  void markAsDead(Instruction &I) {
    if (VisitedDeadInsts.insert(&I).second)
      AS.DeadUsers.push_back(&I);
  }

  void insertUse(Instruction &I, const APInt &Offset, uint64_t Size,
                 bool IsSplittable = false) {
    // Completely skip uses which have a zero size or start either before or
    // past the end of the allocation.
    if (Size == 0 || Offset.uge(AllocSize)) {
      LLVM_DEBUG(dbgs() << "WARNING: Ignoring " << Size << " byte use @"
                        << Offset
                        << " which has zero size or starts outside of the "
                        << AllocSize << " byte alloca:\n"
                        << "    alloca: " << AS.AI << "\n"
                        << "       use: " << I << "\n");
      return markAsDead(I);
    }

    uint64_t BeginOffset = Offset.getZExtValue();
    uint64_t EndOffset = BeginOffset + Size;

    // Clamp the end offset to the end of the allocation. Note that this is
    // formulated to handle even the case where "BeginOffset + Size" overflows.
    // This may appear superficially to be something we could ignore entirely,
    // but that is not so! There may be widened loads or PHI-node uses where
    // some instructions are dead but not others. We can't completely ignore
    // them, and so have to record at least the information here.
    assert(AllocSize >= BeginOffset); // Established above.
    if (Size > AllocSize - BeginOffset) {
      LLVM_DEBUG(dbgs() << "WARNING: Clamping a " << Size << " byte use @"
                        << Offset << " to remain within the " << AllocSize
                        << " byte alloca:\n"
                        << "    alloca: " << AS.AI << "\n"
                        << "       use: " << I << "\n");
      EndOffset = AllocSize;
    }

    AS.Slices.push_back(Slice(BeginOffset, EndOffset, U, IsSplittable));
  }

  void visitBitCastInst(BitCastInst &BC) {
    if (BC.use_empty())
      return markAsDead(BC);

    return Base::visitBitCastInst(BC);
  }

  void visitAddrSpaceCastInst(AddrSpaceCastInst &ASC) {
    if (ASC.use_empty())
      return markAsDead(ASC);

    return Base::visitAddrSpaceCastInst(ASC);
  }

  void visitGetElementPtrInst(GetElementPtrInst &GEPI) {
    if (GEPI.use_empty())
      return markAsDead(GEPI);

    if (SROAStrictInbounds && GEPI.isInBounds()) {
      // FIXME: This is a manually un-factored variant of the basic code inside
      // of GEPs with checking of the inbounds invariant specified in the
      // langref in a very strict sense. If we ever want to enable
      // SROAStrictInbounds, this code should be factored cleanly into
      // PtrUseVisitor, but it is easier to experiment with SROAStrictInbounds
      // by writing out the code here where we have the underlying allocation
      // size readily available.
      APInt GEPOffset = Offset;
      const DataLayout &DL = GEPI.getModule()->getDataLayout();
      for (gep_type_iterator GTI = gep_type_begin(GEPI),
                             GTE = gep_type_end(GEPI);
           GTI != GTE; ++GTI) {
        ConstantInt *OpC = dyn_cast<ConstantInt>(GTI.getOperand());
        if (!OpC)
          break;

        // Handle a struct index, which adds its field offset to the pointer.
        if (StructType *STy = GTI.getStructTypeOrNull()) {
          unsigned ElementIdx = OpC->getZExtValue();
          const StructLayout *SL = DL.getStructLayout(STy);
          GEPOffset +=
              APInt(Offset.getBitWidth(), SL->getElementOffset(ElementIdx));
        } else {
          // For array or vector indices, scale the index by the size of the
          // type.
          APInt Index = OpC->getValue().sextOrTrunc(Offset.getBitWidth());
          GEPOffset +=
              Index *
              APInt(Offset.getBitWidth(),
                    DL.getTypeAllocSize(GTI.getIndexedType()).getFixedSize());
        }

        // If this index has computed an intermediate pointer which is not
        // inbounds, then the result of the GEP is a poison value and we can
        // delete it and all uses.
        if (GEPOffset.ugt(AllocSize))
          return markAsDead(GEPI);
      }
    }

    return Base::visitGetElementPtrInst(GEPI);
  }

  void handleLoadOrStore(Type *Ty, Instruction &I, const APInt &Offset,
                         uint64_t Size, bool IsVolatile) {
    // We allow splitting of non-volatile loads and stores where the type is an
    // integer type. These may be used to implement 'memcpy' or other "transfer
    // of bits" patterns.
    bool IsSplittable =
        Ty->isIntegerTy() && !IsVolatile && DL.typeSizeEqualsStoreSize(Ty);

    insertUse(I, Offset, Size, IsSplittable);
  }

  void visitLoadInst(LoadInst &LI) {
    assert((!LI.isSimple() || LI.getType()->isSingleValueType()) &&
           "All simple FCA loads should have been pre-split");

    if (!IsOffsetKnown)
      return PI.setAborted(&LI);

    if (isa<ScalableVectorType>(LI.getType()))
      return PI.setAborted(&LI);

    uint64_t Size = DL.getTypeStoreSize(LI.getType()).getFixedSize();
    return handleLoadOrStore(LI.getType(), LI, Offset, Size, LI.isVolatile());
  }

  void visitStoreInst(StoreInst &SI) {
    Value *ValOp = SI.getValueOperand();
    if (ValOp == *U)
      return PI.setEscapedAndAborted(&SI);
    if (!IsOffsetKnown)
      return PI.setAborted(&SI);

    if (isa<ScalableVectorType>(ValOp->getType()))
      return PI.setAborted(&SI);

    uint64_t Size = DL.getTypeStoreSize(ValOp->getType()).getFixedSize();

    // If this memory access can be shown to *statically* extend outside the
    // bounds of the allocation, it's behavior is undefined, so simply
    // ignore it. Note that this is more strict than the generic clamping
    // behavior of insertUse. We also try to handle cases which might run the
    // risk of overflow.
    // FIXME: We should instead consider the pointer to have escaped if this
    // function is being instrumented for addressing bugs or race conditions.
    if (Size > AllocSize || Offset.ugt(AllocSize - Size)) {
      LLVM_DEBUG(dbgs() << "WARNING: Ignoring " << Size << " byte store @"
                        << Offset << " which extends past the end of the "
                        << AllocSize << " byte alloca:\n"
                        << "    alloca: " << AS.AI << "\n"
                        << "       use: " << SI << "\n");
      return markAsDead(SI);
    }

    assert((!SI.isSimple() || ValOp->getType()->isSingleValueType()) &&
           "All simple FCA stores should have been pre-split");
    handleLoadOrStore(ValOp->getType(), SI, Offset, Size, SI.isVolatile());
  }

  void visitMemSetInst(MemSetInst &II) {
    assert(II.getRawDest() == *U && "Pointer use is not the destination?");
    ConstantInt *Length = dyn_cast<ConstantInt>(II.getLength());
    if ((Length && Length->getValue() == 0) ||
        (IsOffsetKnown && Offset.uge(AllocSize)))
      // Zero-length mem transfer intrinsics can be ignored entirely.
      return markAsDead(II);

    if (!IsOffsetKnown)
      return PI.setAborted(&II);

    insertUse(II, Offset, Length ? Length->getLimitedValue()
                                 : AllocSize - Offset.getLimitedValue(),
              (bool)Length);
  }

  void visitMemTransferInst(MemTransferInst &II) {
    ConstantInt *Length = dyn_cast<ConstantInt>(II.getLength());
    if (Length && Length->getValue() == 0)
      // Zero-length mem transfer intrinsics can be ignored entirely.
      return markAsDead(II);

    // Because we can visit these intrinsics twice, also check to see if the
    // first time marked this instruction as dead. If so, skip it.
    if (VisitedDeadInsts.count(&II))
      return;

    if (!IsOffsetKnown)
      return PI.setAborted(&II);

    // This side of the transfer is completely out-of-bounds, and so we can
    // nuke the entire transfer. However, we also need to nuke the other side
    // if already added to our partitions.
    // FIXME: Yet another place we really should bypass this when
    // instrumenting for ASan.
    if (Offset.uge(AllocSize)) {
      SmallDenseMap<Instruction *, unsigned>::iterator MTPI =
          MemTransferSliceMap.find(&II);
      if (MTPI != MemTransferSliceMap.end())
        AS.Slices[MTPI->second].kill();
      return markAsDead(II);
    }

    uint64_t RawOffset = Offset.getLimitedValue();
    uint64_t Size = Length ? Length->getLimitedValue() : AllocSize - RawOffset;

    // Check for the special case where the same exact value is used for both
    // source and dest.
    if (*U == II.getRawDest() && *U == II.getRawSource()) {
      // For non-volatile transfers this is a no-op.
      if (!II.isVolatile())
        return markAsDead(II);

      return insertUse(II, Offset, Size, /*IsSplittable=*/false);
    }

    // If we have seen both source and destination for a mem transfer, then
    // they both point to the same alloca.
    bool Inserted;
    SmallDenseMap<Instruction *, unsigned>::iterator MTPI;
    std::tie(MTPI, Inserted) =
        MemTransferSliceMap.insert(std::make_pair(&II, AS.Slices.size()));
    unsigned PrevIdx = MTPI->second;
    if (!Inserted) {
      Slice &PrevP = AS.Slices[PrevIdx];

      // Check if the begin offsets match and this is a non-volatile transfer.
      // In that case, we can completely elide the transfer.
      if (!II.isVolatile() && PrevP.beginOffset() == RawOffset) {
        PrevP.kill();
        return markAsDead(II);
      }

      // Otherwise we have an offset transfer within the same alloca. We can't
      // split those.
      PrevP.makeUnsplittable();
    }

    // Insert the use now that we've fixed up the splittable nature.
    insertUse(II, Offset, Size, /*IsSplittable=*/Inserted && Length);

    // Check that we ended up with a valid index in the map.
    assert(AS.Slices[PrevIdx].getUse()->getUser() == &II &&
           "Map index doesn't point back to a slice with this user.");
  }

  // Disable SRoA for any intrinsics except for lifetime invariants and
  // invariant group.
  // FIXME: What about debug intrinsics? This matches old behavior, but
  // doesn't make sense.
  void visitIntrinsicInst(IntrinsicInst &II) {
    if (II.isDroppable()) {
      AS.DeadUseIfPromotable.push_back(U);
      return;
    }

    if (!IsOffsetKnown)
      return PI.setAborted(&II);

    if (II.isLifetimeStartOrEnd()) {
      ConstantInt *Length = cast<ConstantInt>(II.getArgOperand(0));
      uint64_t Size = std::min(AllocSize - Offset.getLimitedValue(),
                               Length->getLimitedValue());
      insertUse(II, Offset, Size, true);
      return;
    }

    if (II.isLaunderOrStripInvariantGroup()) {
      enqueueUsers(II);
      return;
    }

    Base::visitIntrinsicInst(II);
  }

  Instruction *hasUnsafePHIOrSelectUse(Instruction *Root, uint64_t &Size) {
    // We consider any PHI or select that results in a direct load or store of
    // the same offset to be a viable use for slicing purposes. These uses
    // are considered unsplittable and the size is the maximum loaded or stored
    // size.
    SmallPtrSet<Instruction *, 4> Visited;
    SmallVector<std::pair<Instruction *, Instruction *>, 4> Uses;
    Visited.insert(Root);
    Uses.push_back(std::make_pair(cast<Instruction>(*U), Root));
    const DataLayout &DL = Root->getModule()->getDataLayout();
    // If there are no loads or stores, the access is dead. We mark that as
    // a size zero access.
    Size = 0;
    do {
      Instruction *I, *UsedI;
      std::tie(UsedI, I) = Uses.pop_back_val();

      if (LoadInst *LI = dyn_cast<LoadInst>(I)) {
        Size = std::max(Size,
                        DL.getTypeStoreSize(LI->getType()).getFixedSize());
        continue;
      }
      if (StoreInst *SI = dyn_cast<StoreInst>(I)) {
        Value *Op = SI->getOperand(0);
        if (Op == UsedI)
          return SI;
        Size = std::max(Size,
                        DL.getTypeStoreSize(Op->getType()).getFixedSize());
        continue;
      }

      if (GetElementPtrInst *GEP = dyn_cast<GetElementPtrInst>(I)) {
        if (!GEP->hasAllZeroIndices())
          return GEP;
      } else if (!isa<BitCastInst>(I) && !isa<PHINode>(I) &&
                 !isa<SelectInst>(I) && !isa<AddrSpaceCastInst>(I)) {
        return I;
      }

      for (User *U : I->users())
        if (Visited.insert(cast<Instruction>(U)).second)
          Uses.push_back(std::make_pair(I, cast<Instruction>(U)));
    } while (!Uses.empty());

    return nullptr;
  }

  void visitPHINodeOrSelectInst(Instruction &I) {
    assert(isa<PHINode>(I) || isa<SelectInst>(I));
    if (I.use_empty())
      return markAsDead(I);

    // If this is a PHI node before a catchswitch, we cannot insert any non-PHI
    // instructions in this BB, which may be required during rewriting. Bail out
    // on these cases.
    if (isa<PHINode>(I) &&
        I.getParent()->getFirstInsertionPt() == I.getParent()->end())
      return PI.setAborted(&I);

    // TODO: We could use simplifyInstruction here to fold PHINodes and
    // SelectInsts. However, doing so requires to change the current
    // dead-operand-tracking mechanism. For instance, suppose neither loading
    // from %U nor %other traps. Then "load (select undef, %U, %other)" does not
    // trap either.  However, if we simply replace %U with undef using the
    // current dead-operand-tracking mechanism, "load (select undef, undef,
    // %other)" may trap because the select may return the first operand
    // "undef".
    if (Value *Result = foldPHINodeOrSelectInst(I)) {
      if (Result == *U)
        // If the result of the constant fold will be the pointer, recurse
        // through the PHI/select as if we had RAUW'ed it.
        enqueueUsers(I);
      else
        // Otherwise the operand to the PHI/select is dead, and we can replace
        // it with poison.
        AS.DeadOperands.push_back(U);

      return;
    }

    if (!IsOffsetKnown)
      return PI.setAborted(&I);

    // See if we already have computed info on this node.
    uint64_t &Size = PHIOrSelectSizes[&I];
    if (!Size) {
      // This is a new PHI/Select, check for an unsafe use of it.
      if (Instruction *UnsafeI = hasUnsafePHIOrSelectUse(&I, Size))
        return PI.setAborted(UnsafeI);
    }

    // For PHI and select operands outside the alloca, we can't nuke the entire
    // phi or select -- the other side might still be relevant, so we special
    // case them here and use a separate structure to track the operands
    // themselves which should be replaced with poison.
    // FIXME: This should instead be escaped in the event we're instrumenting
    // for address sanitization.
    if (Offset.uge(AllocSize)) {
      AS.DeadOperands.push_back(U);
      return;
    }

    insertUse(I, Offset, Size);
  }

  void visitPHINode(PHINode &PN) { visitPHINodeOrSelectInst(PN); }

  void visitSelectInst(SelectInst &SI) { visitPHINodeOrSelectInst(SI); }

  /// Disable SROA entirely if there are unhandled users of the alloca.
  void visitInstruction(Instruction &I) { PI.setAborted(&I); }
};

AllocaSlices::AllocaSlices(const DataLayout &DL, AllocaInst &AI)
    :
#if !defined(NDEBUG) || defined(LLVM_ENABLE_DUMP)
      AI(AI),
#endif
      PointerEscapingInstr(nullptr) {
  SliceBuilder PB(DL, AI, *this);
  SliceBuilder::PtrInfo PtrI = PB.visitPtr(AI);
  if (PtrI.isEscaped() || PtrI.isAborted()) {
    // FIXME: We should sink the escape vs. abort info into the caller nicely,
    // possibly by just storing the PtrInfo in the AllocaSlices.
    PointerEscapingInstr = PtrI.getEscapingInst() ? PtrI.getEscapingInst()
                                                  : PtrI.getAbortingInst();
    assert(PointerEscapingInstr && "Did not track a bad instruction");
    return;
  }

  llvm::erase_if(Slices, [](const Slice &S) { return S.isDead(); });

  // Sort the uses. This arranges for the offsets to be in ascending order,
  // and the sizes to be in descending order.
  llvm::stable_sort(Slices);
}

#if !defined(NDEBUG) || defined(LLVM_ENABLE_DUMP)

void AllocaSlices::print(raw_ostream &OS, const_iterator I,
                         StringRef Indent) const {
  printSlice(OS, I, Indent);
  OS << "\n";
  printUse(OS, I, Indent);
}

void AllocaSlices::printSlice(raw_ostream &OS, const_iterator I,
                              StringRef Indent) const {
  OS << Indent << "[" << I->beginOffset() << "," << I->endOffset() << ")"
     << " slice #" << (I - begin())
     << (I->isSplittable() ? " (splittable)" : "");
}

void AllocaSlices::printUse(raw_ostream &OS, const_iterator I,
                            StringRef Indent) const {
  OS << Indent << "  used by: " << *I->getUse()->getUser() << "\n";
}

void AllocaSlices::print(raw_ostream &OS) const {
  if (PointerEscapingInstr) {
    OS << "Can't analyze slices for alloca: " << AI << "\n"
       << "  A pointer to this alloca escaped by:\n"
       << "  " << *PointerEscapingInstr << "\n";
    return;
  }

  OS << "Slices of alloca: " << AI << "\n";
  for (const_iterator I = begin(), E = end(); I != E; ++I)
    print(OS, I);
}

LLVM_DUMP_METHOD void AllocaSlices::dump(const_iterator I) const {
  print(dbgs(), I);
}
LLVM_DUMP_METHOD void AllocaSlices::dump() const { print(dbgs()); }

#endif // !defined(NDEBUG) || defined(LLVM_ENABLE_DUMP)

/// Walk the range of a partitioning looking for a common type to cover this
/// sequence of slices.
static std::pair<Type *, IntegerType *>
findCommonType(AllocaSlices::const_iterator B, AllocaSlices::const_iterator E,
               uint64_t EndOffset) {
  Type *Ty = nullptr;
  bool TyIsCommon = true;
  IntegerType *ITy = nullptr;

  // Note that we need to look at *every* alloca slice's Use to ensure we
  // always get consistent results regardless of the order of slices.
  for (AllocaSlices::const_iterator I = B; I != E; ++I) {
    Use *U = I->getUse();
    if (isa<IntrinsicInst>(*U->getUser()))
      continue;
    if (I->beginOffset() != B->beginOffset() || I->endOffset() != EndOffset)
      continue;

    Type *UserTy = nullptr;
    if (LoadInst *LI = dyn_cast<LoadInst>(U->getUser())) {
      UserTy = LI->getType();
    } else if (StoreInst *SI = dyn_cast<StoreInst>(U->getUser())) {
      UserTy = SI->getValueOperand()->getType();
    }

    if (IntegerType *UserITy = dyn_cast_or_null<IntegerType>(UserTy)) {
      // If the type is larger than the partition, skip it. We only encounter
      // this for split integer operations where we want to use the type of the
      // entity causing the split. Also skip if the type is not a byte width
      // multiple.
      if (UserITy->getBitWidth() % 8 != 0 ||
          UserITy->getBitWidth() / 8 > (EndOffset - B->beginOffset()))
        continue;

      // Track the largest bitwidth integer type used in this way in case there
      // is no common type.
      if (!ITy || ITy->getBitWidth() < UserITy->getBitWidth())
        ITy = UserITy;
    }

    // To avoid depending on the order of slices, Ty and TyIsCommon must not
    // depend on types skipped above.
    if (!UserTy || (Ty && Ty != UserTy))
      TyIsCommon = false; // Give up on anything but an iN type.
    else
      Ty = UserTy;
  }

  return {TyIsCommon ? Ty : nullptr, ITy};
}

/// PHI instructions that use an alloca and are subsequently loaded can be
/// rewritten to load both input pointers in the pred blocks and then PHI the
/// results, allowing the load of the alloca to be promoted.
/// From this:
///   %P2 = phi [i32* %Alloca, i32* %Other]
///   %V = load i32* %P2
/// to:
///   %V1 = load i32* %Alloca      -> will be mem2reg'd
///   ...
///   %V2 = load i32* %Other
///   ...
///   %V = phi [i32 %V1, i32 %V2]
///
/// We can do this to a select if its only uses are loads and if the operands
/// to the select can be loaded unconditionally.
///
/// FIXME: This should be hoisted into a generic utility, likely in
/// Transforms/Util/Local.h
static bool isSafePHIToSpeculate(PHINode &PN) {
  const DataLayout &DL = PN.getModule()->getDataLayout();

  // For now, we can only do this promotion if the load is in the same block
  // as the PHI, and if there are no stores between the phi and load.
  // TODO: Allow recursive phi users.
  // TODO: Allow stores.
  BasicBlock *BB = PN.getParent();
  Align MaxAlign;
  uint64_t APWidth = DL.getIndexTypeSizeInBits(PN.getType());
  Type *LoadType = nullptr;
  for (User *U : PN.users()) {
    LoadInst *LI = dyn_cast<LoadInst>(U);
    if (!LI || !LI->isSimple())
      return false;

    // For now we only allow loads in the same block as the PHI.  This is
    // a common case that happens when instcombine merges two loads through
    // a PHI.
    if (LI->getParent() != BB)
      return false;

    if (LoadType) {
      if (LoadType != LI->getType())
        return false;
    } else {
      LoadType = LI->getType();
    }

    // Ensure that there are no instructions between the PHI and the load that
    // could store.
    for (BasicBlock::iterator BBI(PN); &*BBI != LI; ++BBI)
      if (BBI->mayWriteToMemory())
        return false;

    MaxAlign = std::max(MaxAlign, LI->getAlign());
  }

  if (!LoadType)
    return false;

  APInt LoadSize = APInt(APWidth, DL.getTypeStoreSize(LoadType).getFixedSize());

  // We can only transform this if it is safe to push the loads into the
  // predecessor blocks. The only thing to watch out for is that we can't put
  // a possibly trapping load in the predecessor if it is a critical edge.
  for (unsigned Idx = 0, Num = PN.getNumIncomingValues(); Idx != Num; ++Idx) {
    Instruction *TI = PN.getIncomingBlock(Idx)->getTerminator();
    Value *InVal = PN.getIncomingValue(Idx);

    // If the value is produced by the terminator of the predecessor (an
    // invoke) or it has side-effects, there is no valid place to put a load
    // in the predecessor.
    if (TI == InVal || TI->mayHaveSideEffects())
      return false;

    // If the predecessor has a single successor, then the edge isn't
    // critical.
    if (TI->getNumSuccessors() == 1)
      continue;

    // If this pointer is always safe to load, or if we can prove that there
    // is already a load in the block, then we can move the load to the pred
    // block.
    if (isSafeToLoadUnconditionally(InVal, MaxAlign, LoadSize, DL, TI))
      continue;

    return false;
  }

  return true;
}

static void speculatePHINodeLoads(IRBuilderTy &IRB, PHINode &PN) {
  LLVM_DEBUG(dbgs() << "    original: " << PN << "\n");

  LoadInst *SomeLoad = cast<LoadInst>(PN.user_back());
  Type *LoadTy = SomeLoad->getType();
  IRB.SetInsertPoint(&PN);
  PHINode *NewPN = IRB.CreatePHI(LoadTy, PN.getNumIncomingValues(),
                                 PN.getName() + ".sroa.speculated");

  // Get the AA tags and alignment to use from one of the loads. It does not
  // matter which one we get and if any differ.
  AAMDNodes AATags = SomeLoad->getAAMetadata();
  Align Alignment = SomeLoad->getAlign();

  // Rewrite all loads of the PN to use the new PHI.
  while (!PN.use_empty()) {
    LoadInst *LI = cast<LoadInst>(PN.user_back());
    LI->replaceAllUsesWith(NewPN);
    LI->eraseFromParent();
  }

  // Inject loads into all of the pred blocks.
  DenseMap<BasicBlock*, Value*> InjectedLoads;
  for (unsigned Idx = 0, Num = PN.getNumIncomingValues(); Idx != Num; ++Idx) {
    BasicBlock *Pred = PN.getIncomingBlock(Idx);
    Value *InVal = PN.getIncomingValue(Idx);

    // A PHI node is allowed to have multiple (duplicated) entries for the same
    // basic block, as long as the value is the same. So if we already injected
    // a load in the predecessor, then we should reuse the same load for all
    // duplicated entries.
    if (Value* V = InjectedLoads.lookup(Pred)) {
      NewPN->addIncoming(V, Pred);
      continue;
    }

    Instruction *TI = Pred->getTerminator();
    IRB.SetInsertPoint(TI);

    LoadInst *Load = IRB.CreateAlignedLoad(
        LoadTy, InVal, Alignment,
        (PN.getName() + ".sroa.speculate.load." + Pred->getName()));
    ++NumLoadsSpeculated;
    if (AATags)
      Load->setAAMetadata(AATags);
    NewPN->addIncoming(Load, Pred);
    InjectedLoads[Pred] = Load;
  }

  LLVM_DEBUG(dbgs() << "          speculated to: " << *NewPN << "\n");
  PN.eraseFromParent();
}

sroa::SelectHandSpeculativity &
sroa::SelectHandSpeculativity::setAsSpeculatable(bool isTrueVal) {
  if (isTrueVal)
    Bitfield::set<sroa::SelectHandSpeculativity::TrueVal>(Storage, true);
  else
    Bitfield::set<sroa::SelectHandSpeculativity::FalseVal>(Storage, true);
  return *this;
}

bool sroa::SelectHandSpeculativity::isSpeculatable(bool isTrueVal) const {
  return isTrueVal
             ? Bitfield::get<sroa::SelectHandSpeculativity::TrueVal>(Storage)
             : Bitfield::get<sroa::SelectHandSpeculativity::FalseVal>(Storage);
}

bool sroa::SelectHandSpeculativity::areAllSpeculatable() const {
  return isSpeculatable(/*isTrueVal=*/true) &&
         isSpeculatable(/*isTrueVal=*/false);
}

bool sroa::SelectHandSpeculativity::areAnySpeculatable() const {
  return isSpeculatable(/*isTrueVal=*/true) ||
         isSpeculatable(/*isTrueVal=*/false);
}
bool sroa::SelectHandSpeculativity::areNoneSpeculatable() const {
  return !areAnySpeculatable();
}

static sroa::SelectHandSpeculativity
isSafeLoadOfSelectToSpeculate(LoadInst &LI, SelectInst &SI, bool PreserveCFG) {
  assert(LI.isSimple() && "Only for simple loads");
  sroa::SelectHandSpeculativity Spec;

  const DataLayout &DL = SI.getModule()->getDataLayout();
  for (Value *Value : {SI.getTrueValue(), SI.getFalseValue()})
    if (isSafeToLoadUnconditionally(Value, LI.getType(), LI.getAlign(), DL,
                                    &LI))
      Spec.setAsSpeculatable(/*isTrueVal=*/Value == SI.getTrueValue());
    else if (PreserveCFG)
      return Spec;

  return Spec;
}

std::optional<sroa::RewriteableMemOps>
SROAPass::isSafeSelectToSpeculate(SelectInst &SI, bool PreserveCFG) {
  RewriteableMemOps Ops;

  for (User *U : SI.users()) {
    if (auto *BC = dyn_cast<BitCastInst>(U); BC && BC->hasOneUse())
      U = *BC->user_begin();

    if (auto *Store = dyn_cast<StoreInst>(U)) {
      // Note that atomic stores can be transformed; atomic semantics do not
      // have any meaning for a local alloca. Stores are not speculatable,
      // however, so if we can't turn it into a predicated store, we are done.
      if (Store->isVolatile() || PreserveCFG)
        return {}; // Give up on this `select`.
      Ops.emplace_back(Store);
      continue;
    }

    auto *LI = dyn_cast<LoadInst>(U);

    // Note that atomic loads can be transformed;
    // atomic semantics do not have any meaning for a local alloca.
    if (!LI || LI->isVolatile())
      return {}; // Give up on this `select`.

    PossiblySpeculatableLoad Load(LI);
    if (!LI->isSimple()) {
      // If the `load` is not simple, we can't speculatively execute it,
      // but we could handle this via a CFG modification. But can we?
      if (PreserveCFG)
        return {}; // Give up on this `select`.
      Ops.emplace_back(Load);
      continue;
    }

    sroa::SelectHandSpeculativity Spec =
        isSafeLoadOfSelectToSpeculate(*LI, SI, PreserveCFG);
    if (PreserveCFG && !Spec.areAllSpeculatable())
      return {}; // Give up on this `select`.

    Load.setInt(Spec);
    Ops.emplace_back(Load);
  }

  return Ops;
}

static void speculateSelectInstLoads(SelectInst &SI, LoadInst &LI,
                                     IRBuilderTy &IRB) {
  LLVM_DEBUG(dbgs() << "    original load: " << SI << "\n");

  IRB.SetInsertPoint(&SI);
  Value *TV = SI.getTrueValue();
  Value *FV = SI.getFalseValue();
  // Replace the given load of the select with a select of two loads.

  assert(LI.isSimple() && "We only speculate simple loads");

  IRB.SetInsertPoint(&LI);
<<<<<<< HEAD
=======
  // Fix for typed pointers
  auto *LoadPtrType = LI.getPointerOperandType();
  if (LoadPtrType != TV->getType())
    TV = IRB.CreateBitCast(TV, LoadPtrType);
  if (LoadPtrType != FV->getType())
    FV = IRB.CreateBitCast(FV, LoadPtrType);
>>>>>>> 7d5b44f6
  LoadInst *TL =
      IRB.CreateAlignedLoad(LI.getType(), TV, LI.getAlign(),
                            LI.getName() + ".sroa.speculate.load.true");
  LoadInst *FL =
      IRB.CreateAlignedLoad(LI.getType(), FV, LI.getAlign(),
                            LI.getName() + ".sroa.speculate.load.false");
  NumLoadsSpeculated += 2;

  // Transfer alignment and AA info if present.
  TL->setAlignment(LI.getAlign());
  FL->setAlignment(LI.getAlign());

  AAMDNodes Tags = LI.getAAMetadata();
  if (Tags) {
    TL->setAAMetadata(Tags);
    FL->setAAMetadata(Tags);
  }

  Value *V = IRB.CreateSelect(SI.getCondition(), TL, FL,
                              LI.getName() + ".sroa.speculated");

  LLVM_DEBUG(dbgs() << "          speculated to: " << *V << "\n");
  LI.replaceAllUsesWith(V);
}
<<<<<<< HEAD

template <typename T>
static void rewriteMemOpOfSelect(SelectInst &SI, T &I,
                                 sroa::SelectHandSpeculativity Spec,
                                 DomTreeUpdater &DTU) {
  assert((isa<LoadInst>(I) || isa<StoreInst>(I)) && "Only for load and store!");
  LLVM_DEBUG(dbgs() << "    original mem op: " << I << "\n");
  BasicBlock *Head = I.getParent();
  Instruction *ThenTerm = nullptr;
  Instruction *ElseTerm = nullptr;
  if (Spec.areNoneSpeculatable())
    SplitBlockAndInsertIfThenElse(SI.getCondition(), &I, &ThenTerm, &ElseTerm,
                                  SI.getMetadata(LLVMContext::MD_prof), &DTU);
  else {
    SplitBlockAndInsertIfThen(SI.getCondition(), &I, /*Unreachable=*/false,
                              SI.getMetadata(LLVMContext::MD_prof), &DTU,
                              /*LI=*/nullptr, /*ThenBlock=*/nullptr);
    if (Spec.isSpeculatable(/*isTrueVal=*/true))
      cast<BranchInst>(Head->getTerminator())->swapSuccessors();
  }
  auto *HeadBI = cast<BranchInst>(Head->getTerminator());
  Spec = {}; // Do not use `Spec` beyond this point.
  BasicBlock *Tail = I.getParent();
  Tail->setName(Head->getName() + ".cont");
  PHINode *PN;
  if (isa<LoadInst>(I))
    PN = PHINode::Create(I.getType(), 2, "", &I);
  for (BasicBlock *SuccBB : successors(Head)) {
    bool IsThen = SuccBB == HeadBI->getSuccessor(0);
    int SuccIdx = IsThen ? 0 : 1;
    auto *NewMemOpBB = SuccBB == Tail ? Head : SuccBB;
    if (NewMemOpBB != Head) {
      NewMemOpBB->setName(Head->getName() + (IsThen ? ".then" : ".else"));
      if (isa<LoadInst>(I))
        ++NumLoadsPredicated;
      else
        ++NumStoresPredicated;
    } else
      ++NumLoadsSpeculated;
    auto &CondMemOp = cast<T>(*I.clone());
    CondMemOp.insertBefore(NewMemOpBB->getTerminator());
    Value *Ptr = SI.getOperand(1 + SuccIdx);
    if (auto *PtrTy = Ptr->getType();
        !PtrTy->isOpaquePointerTy() &&
        PtrTy != CondMemOp.getPointerOperandType())
      Ptr = BitCastInst::CreatePointerBitCastOrAddrSpaceCast(
          Ptr, CondMemOp.getPointerOperandType(), "", &CondMemOp);
    CondMemOp.setOperand(I.getPointerOperandIndex(), Ptr);
    if (isa<LoadInst>(I)) {
      CondMemOp.setName(I.getName() + (IsThen ? ".then" : ".else") + ".val");
      PN->addIncoming(&CondMemOp, NewMemOpBB);
    } else
      LLVM_DEBUG(dbgs() << "                 to: " << CondMemOp << "\n");
  }
  if (isa<LoadInst>(I)) {
    PN->takeName(&I);
    LLVM_DEBUG(dbgs() << "          to: " << *PN << "\n");
    I.replaceAllUsesWith(PN);
  }
}

static void rewriteMemOpOfSelect(SelectInst &SelInst, Instruction &I,
                                 sroa::SelectHandSpeculativity Spec,
                                 DomTreeUpdater &DTU) {
  if (auto *LI = dyn_cast<LoadInst>(&I))
    rewriteMemOpOfSelect(SelInst, *LI, Spec, DTU);
  else if (auto *SI = dyn_cast<StoreInst>(&I))
    rewriteMemOpOfSelect(SelInst, *SI, Spec, DTU);
  else
    llvm_unreachable_internal("Only for load and store.");
}

=======

template <typename T>
static void rewriteMemOpOfSelect(SelectInst &SI, T &I,
                                 sroa::SelectHandSpeculativity Spec,
                                 DomTreeUpdater &DTU) {
  assert((isa<LoadInst>(I) || isa<StoreInst>(I)) && "Only for load and store!");
  LLVM_DEBUG(dbgs() << "    original mem op: " << I << "\n");
  BasicBlock *Head = I.getParent();
  Instruction *ThenTerm = nullptr;
  Instruction *ElseTerm = nullptr;
  if (Spec.areNoneSpeculatable())
    SplitBlockAndInsertIfThenElse(SI.getCondition(), &I, &ThenTerm, &ElseTerm,
                                  SI.getMetadata(LLVMContext::MD_prof), &DTU);
  else {
    SplitBlockAndInsertIfThen(SI.getCondition(), &I, /*Unreachable=*/false,
                              SI.getMetadata(LLVMContext::MD_prof), &DTU,
                              /*LI=*/nullptr, /*ThenBlock=*/nullptr);
    if (Spec.isSpeculatable(/*isTrueVal=*/true))
      cast<BranchInst>(Head->getTerminator())->swapSuccessors();
  }
  auto *HeadBI = cast<BranchInst>(Head->getTerminator());
  Spec = {}; // Do not use `Spec` beyond this point.
  BasicBlock *Tail = I.getParent();
  Tail->setName(Head->getName() + ".cont");
  PHINode *PN;
  if (isa<LoadInst>(I))
    PN = PHINode::Create(I.getType(), 2, "", &I);
  for (BasicBlock *SuccBB : successors(Head)) {
    bool IsThen = SuccBB == HeadBI->getSuccessor(0);
    int SuccIdx = IsThen ? 0 : 1;
    auto *NewMemOpBB = SuccBB == Tail ? Head : SuccBB;
    if (NewMemOpBB != Head) {
      NewMemOpBB->setName(Head->getName() + (IsThen ? ".then" : ".else"));
      if (isa<LoadInst>(I))
        ++NumLoadsPredicated;
      else
        ++NumStoresPredicated;
    } else
      ++NumLoadsSpeculated;
    auto &CondMemOp = cast<T>(*I.clone());
    CondMemOp.insertBefore(NewMemOpBB->getTerminator());
    Value *Ptr = SI.getOperand(1 + SuccIdx);
    if (auto *PtrTy = Ptr->getType();
        !PtrTy->isOpaquePointerTy() &&
        PtrTy != CondMemOp.getPointerOperandType())
      Ptr = BitCastInst::CreatePointerBitCastOrAddrSpaceCast(
          Ptr, CondMemOp.getPointerOperandType(), "", &CondMemOp);
    CondMemOp.setOperand(I.getPointerOperandIndex(), Ptr);
    if (isa<LoadInst>(I)) {
      CondMemOp.setName(I.getName() + (IsThen ? ".then" : ".else") + ".val");
      PN->addIncoming(&CondMemOp, NewMemOpBB);
    } else
      LLVM_DEBUG(dbgs() << "                 to: " << CondMemOp << "\n");
  }
  if (isa<LoadInst>(I)) {
    PN->takeName(&I);
    LLVM_DEBUG(dbgs() << "          to: " << *PN << "\n");
    I.replaceAllUsesWith(PN);
  }
}

static void rewriteMemOpOfSelect(SelectInst &SelInst, Instruction &I,
                                 sroa::SelectHandSpeculativity Spec,
                                 DomTreeUpdater &DTU) {
  if (auto *LI = dyn_cast<LoadInst>(&I))
    rewriteMemOpOfSelect(SelInst, *LI, Spec, DTU);
  else if (auto *SI = dyn_cast<StoreInst>(&I))
    rewriteMemOpOfSelect(SelInst, *SI, Spec, DTU);
  else
    llvm_unreachable_internal("Only for load and store.");
}

>>>>>>> 7d5b44f6
static bool rewriteSelectInstMemOps(SelectInst &SI,
                                    const sroa::RewriteableMemOps &Ops,
                                    IRBuilderTy &IRB, DomTreeUpdater *DTU) {
  bool CFGChanged = false;
  LLVM_DEBUG(dbgs() << "    original select: " << SI << "\n");

  for (const RewriteableMemOp &Op : Ops) {
    sroa::SelectHandSpeculativity Spec;
    Instruction *I;
    if (auto *const *US = std::get_if<UnspeculatableStore>(&Op)) {
      I = *US;
    } else {
      auto PSL = std::get<PossiblySpeculatableLoad>(Op);
      I = PSL.getPointer();
      Spec = PSL.getInt();
    }
    if (Spec.areAllSpeculatable()) {
      speculateSelectInstLoads(SI, cast<LoadInst>(*I), IRB);
    } else {
      assert(DTU && "Should not get here when not allowed to modify the CFG!");
      rewriteMemOpOfSelect(SI, *I, Spec, *DTU);
      CFGChanged = true;
    }
    I->eraseFromParent();
  }

  for (User *U : make_early_inc_range(SI.users()))
    cast<BitCastInst>(U)->eraseFromParent();
  SI.eraseFromParent();
  return CFGChanged;
}

/// Build a GEP out of a base pointer and indices.
///
/// This will return the BasePtr if that is valid, or build a new GEP
/// instruction using the IRBuilder if GEP-ing is needed.
static Value *buildGEP(IRBuilderTy &IRB, Value *BasePtr,
                       SmallVectorImpl<Value *> &Indices,
                       const Twine &NamePrefix) {
  if (Indices.empty())
    return BasePtr;

  // A single zero index is a no-op, so check for this and avoid building a GEP
  // in that case.
  if (Indices.size() == 1 && cast<ConstantInt>(Indices.back())->isZero())
    return BasePtr;

  // buildGEP() is only called for non-opaque pointers.
  return IRB.CreateInBoundsGEP(
      BasePtr->getType()->getNonOpaquePointerElementType(), BasePtr, Indices,
      NamePrefix + "sroa_idx");
}

/// Get a natural GEP off of the BasePtr walking through Ty toward
/// TargetTy without changing the offset of the pointer.
///
/// This routine assumes we've already established a properly offset GEP with
/// Indices, and arrived at the Ty type. The goal is to continue to GEP with
/// zero-indices down through type layers until we find one the same as
/// TargetTy. If we can't find one with the same type, we at least try to use
/// one with the same size. If none of that works, we just produce the GEP as
/// indicated by Indices to have the correct offset.
static Value *getNaturalGEPWithType(IRBuilderTy &IRB, const DataLayout &DL,
                                    Value *BasePtr, Type *Ty, Type *TargetTy,
                                    SmallVectorImpl<Value *> &Indices,
                                    const Twine &NamePrefix) {
  if (Ty == TargetTy)
    return buildGEP(IRB, BasePtr, Indices, NamePrefix);

  // Offset size to use for the indices.
  unsigned OffsetSize = DL.getIndexTypeSizeInBits(BasePtr->getType());

  // See if we can descend into a struct and locate a field with the correct
  // type.
  unsigned NumLayers = 0;
  Type *ElementTy = Ty;
  do {
    if (ElementTy->isPointerTy())
      break;

    if (ArrayType *ArrayTy = dyn_cast<ArrayType>(ElementTy)) {
      ElementTy = ArrayTy->getElementType();
      Indices.push_back(IRB.getIntN(OffsetSize, 0));
    } else if (VectorType *VectorTy = dyn_cast<VectorType>(ElementTy)) {
      ElementTy = VectorTy->getElementType();
      Indices.push_back(IRB.getInt32(0));
    } else if (StructType *STy = dyn_cast<StructType>(ElementTy)) {
      if (STy->element_begin() == STy->element_end())
        break; // Nothing left to descend into.
      ElementTy = *STy->element_begin();
      Indices.push_back(IRB.getInt32(0));
    } else {
      break;
    }
    ++NumLayers;
  } while (ElementTy != TargetTy);
  if (ElementTy != TargetTy)
    Indices.erase(Indices.end() - NumLayers, Indices.end());

  return buildGEP(IRB, BasePtr, Indices, NamePrefix);
}

/// Get a natural GEP from a base pointer to a particular offset and
/// resulting in a particular type.
///
/// The goal is to produce a "natural" looking GEP that works with the existing
/// composite types to arrive at the appropriate offset and element type for
/// a pointer. TargetTy is the element type the returned GEP should point-to if
/// possible. We recurse by decreasing Offset, adding the appropriate index to
/// Indices, and setting Ty to the result subtype.
///
/// If no natural GEP can be constructed, this function returns null.
static Value *getNaturalGEPWithOffset(IRBuilderTy &IRB, const DataLayout &DL,
                                      Value *Ptr, APInt Offset, Type *TargetTy,
                                      SmallVectorImpl<Value *> &Indices,
                                      const Twine &NamePrefix) {
  PointerType *Ty = cast<PointerType>(Ptr->getType());

  // Don't consider any GEPs through an i8* as natural unless the TargetTy is
  // an i8.
  if (Ty == IRB.getInt8PtrTy(Ty->getAddressSpace()) && TargetTy->isIntegerTy(8))
    return nullptr;

  Type *ElementTy = Ty->getNonOpaquePointerElementType();
  if (!ElementTy->isSized())
    return nullptr; // We can't GEP through an unsized element.

  SmallVector<APInt> IntIndices = DL.getGEPIndicesForOffset(ElementTy, Offset);
  if (Offset != 0)
    return nullptr;

  for (const APInt &Index : IntIndices)
    Indices.push_back(IRB.getInt(Index));
  return getNaturalGEPWithType(IRB, DL, Ptr, ElementTy, TargetTy, Indices,
                               NamePrefix);
}

/// Compute an adjusted pointer from Ptr by Offset bytes where the
/// resulting pointer has PointerTy.
///
/// This tries very hard to compute a "natural" GEP which arrives at the offset
/// and produces the pointer type desired. Where it cannot, it will try to use
/// the natural GEP to arrive at the offset and bitcast to the type. Where that
/// fails, it will try to use an existing i8* and GEP to the byte offset and
/// bitcast to the type.
///
/// The strategy for finding the more natural GEPs is to peel off layers of the
/// pointer, walking back through bit casts and GEPs, searching for a base
/// pointer from which we can compute a natural GEP with the desired
/// properties. The algorithm tries to fold as many constant indices into
/// a single GEP as possible, thus making each GEP more independent of the
/// surrounding code.
static Value *getAdjustedPtr(IRBuilderTy &IRB, const DataLayout &DL, Value *Ptr,
                             APInt Offset, Type *PointerTy,
                             const Twine &NamePrefix) {
  // Create i8 GEP for opaque pointers.
  if (Ptr->getType()->isOpaquePointerTy()) {
    if (Offset != 0)
      Ptr = IRB.CreateInBoundsGEP(IRB.getInt8Ty(), Ptr, IRB.getInt(Offset),
                                  NamePrefix + "sroa_idx");
    return IRB.CreatePointerBitCastOrAddrSpaceCast(Ptr, PointerTy,
                                                   NamePrefix + "sroa_cast");
  }

  // Even though we don't look through PHI nodes, we could be called on an
  // instruction in an unreachable block, which may be on a cycle.
  SmallPtrSet<Value *, 4> Visited;
  Visited.insert(Ptr);
  SmallVector<Value *, 4> Indices;

  // We may end up computing an offset pointer that has the wrong type. If we
  // never are able to compute one directly that has the correct type, we'll
  // fall back to it, so keep it and the base it was computed from around here.
  Value *OffsetPtr = nullptr;
  Value *OffsetBasePtr;

  // Remember any i8 pointer we come across to re-use if we need to do a raw
  // byte offset.
  Value *Int8Ptr = nullptr;
  APInt Int8PtrOffset(Offset.getBitWidth(), 0);

  PointerType *TargetPtrTy = cast<PointerType>(PointerTy);
  Type *TargetTy = TargetPtrTy->getNonOpaquePointerElementType();

  // As `addrspacecast` is , `Ptr` (the storage pointer) may have different
  // address space from the expected `PointerTy` (the pointer to be used).
  // Adjust the pointer type based the original storage pointer.
  auto AS = cast<PointerType>(Ptr->getType())->getAddressSpace();
  PointerTy = TargetTy->getPointerTo(AS);

  do {
    // First fold any existing GEPs into the offset.
    while (GEPOperator *GEP = dyn_cast<GEPOperator>(Ptr)) {
      APInt GEPOffset(Offset.getBitWidth(), 0);
      if (!GEP->accumulateConstantOffset(DL, GEPOffset))
        break;
      Offset += GEPOffset;
      Ptr = GEP->getPointerOperand();
      if (!Visited.insert(Ptr).second)
        break;
    }

    // See if we can perform a natural GEP here.
    Indices.clear();
    if (Value *P = getNaturalGEPWithOffset(IRB, DL, Ptr, Offset, TargetTy,
                                           Indices, NamePrefix)) {
      // If we have a new natural pointer at the offset, clear out any old
      // offset pointer we computed. Unless it is the base pointer or
      // a non-instruction, we built a GEP we don't need. Zap it.
      if (OffsetPtr && OffsetPtr != OffsetBasePtr)
        if (Instruction *I = dyn_cast<Instruction>(OffsetPtr)) {
          assert(I->use_empty() && "Built a GEP with uses some how!");
          I->eraseFromParent();
        }
      OffsetPtr = P;
      OffsetBasePtr = Ptr;
      // If we also found a pointer of the right type, we're done.
      if (P->getType() == PointerTy)
        break;
    }

    // Stash this pointer if we've found an i8*.
    if (Ptr->getType()->isIntegerTy(8)) {
      Int8Ptr = Ptr;
      Int8PtrOffset = Offset;
    }

    // Peel off a layer of the pointer and update the offset appropriately.
    if (Operator::getOpcode(Ptr) == Instruction::BitCast) {
      Ptr = cast<Operator>(Ptr)->getOperand(0);
    } else if (GlobalAlias *GA = dyn_cast<GlobalAlias>(Ptr)) {
      if (GA->isInterposable())
        break;
      Ptr = GA->getAliasee();
    } else {
      break;
    }
    assert(Ptr->getType()->isPointerTy() && "Unexpected operand type!");
  } while (Visited.insert(Ptr).second);

  if (!OffsetPtr) {
    if (!Int8Ptr) {
      Int8Ptr = IRB.CreateBitCast(
          Ptr, IRB.getInt8PtrTy(PointerTy->getPointerAddressSpace()),
          NamePrefix + "sroa_raw_cast");
      Int8PtrOffset = Offset;
    }

    OffsetPtr = Int8PtrOffset == 0
                    ? Int8Ptr
                    : IRB.CreateInBoundsGEP(IRB.getInt8Ty(), Int8Ptr,
                                            IRB.getInt(Int8PtrOffset),
                                            NamePrefix + "sroa_raw_idx");
  }
  Ptr = OffsetPtr;

  // On the off chance we were targeting i8*, guard the bitcast here.
  if (cast<PointerType>(Ptr->getType()) != TargetPtrTy) {
    Ptr = IRB.CreatePointerBitCastOrAddrSpaceCast(Ptr,
                                                  TargetPtrTy,
                                                  NamePrefix + "sroa_cast");
  }

  return Ptr;
}

/// Compute the adjusted alignment for a load or store from an offset.
static Align getAdjustedAlignment(Instruction *I, uint64_t Offset) {
  return commonAlignment(getLoadStoreAlignment(I), Offset);
}

/// Test whether we can convert a value from the old to the new type.
///
/// This predicate should be used to guard calls to convertValue in order to
/// ensure that we only try to convert viable values. The strategy is that we
/// will peel off single element struct and array wrappings to get to an
/// underlying value, and convert that value.
static bool canConvertValue(const DataLayout &DL, Type *OldTy, Type *NewTy) {
  if (OldTy == NewTy)
    return true;

  // For integer types, we can't handle any bit-width differences. This would
  // break both vector conversions with extension and introduce endianness
  // issues when in conjunction with loads and stores.
  if (isa<IntegerType>(OldTy) && isa<IntegerType>(NewTy)) {
    assert(cast<IntegerType>(OldTy)->getBitWidth() !=
               cast<IntegerType>(NewTy)->getBitWidth() &&
           "We can't have the same bitwidth for different int types");
    return false;
  }

  if (DL.getTypeSizeInBits(NewTy).getFixedSize() !=
      DL.getTypeSizeInBits(OldTy).getFixedSize())
    return false;
  if (!NewTy->isSingleValueType() || !OldTy->isSingleValueType())
    return false;

  // We can convert pointers to integers and vice-versa. Same for vectors
  // of pointers and integers.
  OldTy = OldTy->getScalarType();
  NewTy = NewTy->getScalarType();
  if (NewTy->isPointerTy() || OldTy->isPointerTy()) {
    if (NewTy->isPointerTy() && OldTy->isPointerTy()) {
      unsigned OldAS = OldTy->getPointerAddressSpace();
      unsigned NewAS = NewTy->getPointerAddressSpace();
      // Convert pointers if they are pointers from the same address space or
      // different integral (not non-integral) address spaces with the same
      // pointer size.
      return OldAS == NewAS ||
             (!DL.isNonIntegralAddressSpace(OldAS) &&
              !DL.isNonIntegralAddressSpace(NewAS) &&
              DL.getPointerSize(OldAS) == DL.getPointerSize(NewAS));
    }

    // We can convert integers to integral pointers, but not to non-integral
    // pointers.
    if (OldTy->isIntegerTy())
      return !DL.isNonIntegralPointerType(NewTy);

    // We can convert integral pointers to integers, but non-integral pointers
    // need to remain pointers.
    if (!DL.isNonIntegralPointerType(OldTy))
      return NewTy->isIntegerTy();

    return false;
  }

  return true;
}

/// Generic routine to convert an SSA value to a value of a different
/// type.
///
/// This will try various different casting techniques, such as bitcasts,
/// inttoptr, and ptrtoint casts. Use the \c canConvertValue predicate to test
/// two types for viability with this routine.
static Value *convertValue(const DataLayout &DL, IRBuilderTy &IRB, Value *V,
                           Type *NewTy) {
  Type *OldTy = V->getType();
  assert(canConvertValue(DL, OldTy, NewTy) && "Value not convertable to type");

  if (OldTy == NewTy)
    return V;

  assert(!(isa<IntegerType>(OldTy) && isa<IntegerType>(NewTy)) &&
         "Integer types must be the exact same to convert.");

  // See if we need inttoptr for this type pair. May require additional bitcast.
  if (OldTy->isIntOrIntVectorTy() && NewTy->isPtrOrPtrVectorTy()) {
    // Expand <2 x i32> to i8* --> <2 x i32> to i64 to i8*
    // Expand i128 to <2 x i8*> --> i128 to <2 x i64> to <2 x i8*>
    // Expand <4 x i32> to <2 x i8*> --> <4 x i32> to <2 x i64> to <2 x i8*>
    // Directly handle i64 to i8*
    return IRB.CreateIntToPtr(IRB.CreateBitCast(V, DL.getIntPtrType(NewTy)),
                              NewTy);
  }

  // See if we need ptrtoint for this type pair. May require additional bitcast.
  if (OldTy->isPtrOrPtrVectorTy() && NewTy->isIntOrIntVectorTy()) {
    // Expand <2 x i8*> to i128 --> <2 x i8*> to <2 x i64> to i128
    // Expand i8* to <2 x i32> --> i8* to i64 to <2 x i32>
    // Expand <2 x i8*> to <4 x i32> --> <2 x i8*> to <2 x i64> to <4 x i32>
    // Expand i8* to i64 --> i8* to i64 to i64
    return IRB.CreateBitCast(IRB.CreatePtrToInt(V, DL.getIntPtrType(OldTy)),
                             NewTy);
  }

  if (OldTy->isPtrOrPtrVectorTy() && NewTy->isPtrOrPtrVectorTy()) {
    unsigned OldAS = OldTy->getPointerAddressSpace();
    unsigned NewAS = NewTy->getPointerAddressSpace();
    // To convert pointers with different address spaces (they are already
    // checked convertible, i.e. they have the same pointer size), so far we
    // cannot use `bitcast` (which has restrict on the same address space) or
    // `addrspacecast` (which is not always no-op casting). Instead, use a pair
    // of no-op `ptrtoint`/`inttoptr` casts through an integer with the same bit
    // size.
    if (OldAS != NewAS) {
      assert(DL.getPointerSize(OldAS) == DL.getPointerSize(NewAS));
      return IRB.CreateIntToPtr(IRB.CreatePtrToInt(V, DL.getIntPtrType(OldTy)),
                                NewTy);
    }
  }

  return IRB.CreateBitCast(V, NewTy);
}

/// Test whether the given slice use can be promoted to a vector.
///
/// This function is called to test each entry in a partition which is slated
/// for a single slice.
static bool isVectorPromotionViableForSlice(Partition &P, const Slice &S,
                                            VectorType *Ty,
                                            uint64_t ElementSize,
                                            const DataLayout &DL) {
  // First validate the slice offsets.
  uint64_t BeginOffset =
      std::max(S.beginOffset(), P.beginOffset()) - P.beginOffset();
  uint64_t BeginIndex = BeginOffset / ElementSize;
  if (BeginIndex * ElementSize != BeginOffset ||
      BeginIndex >= cast<FixedVectorType>(Ty)->getNumElements())
    return false;
  uint64_t EndOffset =
      std::min(S.endOffset(), P.endOffset()) - P.beginOffset();
  uint64_t EndIndex = EndOffset / ElementSize;
  if (EndIndex * ElementSize != EndOffset ||
      EndIndex > cast<FixedVectorType>(Ty)->getNumElements())
    return false;

  assert(EndIndex > BeginIndex && "Empty vector!");
  uint64_t NumElements = EndIndex - BeginIndex;
  Type *SliceTy = (NumElements == 1)
                      ? Ty->getElementType()
                      : FixedVectorType::get(Ty->getElementType(), NumElements);

  Type *SplitIntTy =
      Type::getIntNTy(Ty->getContext(), NumElements * ElementSize * 8);

  Use *U = S.getUse();

  if (MemIntrinsic *MI = dyn_cast<MemIntrinsic>(U->getUser())) {
    if (MI->isVolatile())
      return false;
    if (!S.isSplittable())
      return false; // Skip any unsplittable intrinsics.
  } else if (IntrinsicInst *II = dyn_cast<IntrinsicInst>(U->getUser())) {
    if (!II->isLifetimeStartOrEnd() && !II->isDroppable())
      return false;
  } else if (LoadInst *LI = dyn_cast<LoadInst>(U->getUser())) {
    if (LI->isVolatile())
      return false;
    Type *LTy = LI->getType();
    // Disable vector promotion when there are loads or stores of an FCA.
    if (LTy->isStructTy())
      return false;
    if (P.beginOffset() > S.beginOffset() || P.endOffset() < S.endOffset()) {
      assert(LTy->isIntegerTy());
      LTy = SplitIntTy;
    }
    if (!canConvertValue(DL, SliceTy, LTy))
      return false;
  } else if (StoreInst *SI = dyn_cast<StoreInst>(U->getUser())) {
    if (SI->isVolatile())
      return false;
    Type *STy = SI->getValueOperand()->getType();
    // Disable vector promotion when there are loads or stores of an FCA.
    if (STy->isStructTy())
      return false;
    if (P.beginOffset() > S.beginOffset() || P.endOffset() < S.endOffset()) {
      assert(STy->isIntegerTy());
      STy = SplitIntTy;
    }
    if (!canConvertValue(DL, STy, SliceTy))
      return false;
  } else {
    return false;
  }

  return true;
}

/// Test whether a vector type is viable for promotion.
///
/// This implements the necessary checking for \c isVectorPromotionViable over
/// all slices of the alloca for the given VectorType.
static bool checkVectorTypeForPromotion(Partition &P, VectorType *VTy,
                                        const DataLayout &DL) {
  uint64_t ElementSize =
      DL.getTypeSizeInBits(VTy->getElementType()).getFixedSize();

  // While the definition of LLVM vectors is bitpacked, we don't support sizes
  // that aren't byte sized.
  if (ElementSize % 8)
    return false;
  assert((DL.getTypeSizeInBits(VTy).getFixedSize() % 8) == 0 &&
         "vector size not a multiple of element size?");
  ElementSize /= 8;

  for (const Slice &S : P)
    if (!isVectorPromotionViableForSlice(P, S, VTy, ElementSize, DL))
      return false;

  for (const Slice *S : P.splitSliceTails())
    if (!isVectorPromotionViableForSlice(P, *S, VTy, ElementSize, DL))
      return false;

  return true;
}

/// Test whether the given alloca partitioning and range of slices can be
/// promoted to a vector.
///
/// This is a quick test to check whether we can rewrite a particular alloca
/// partition (and its newly formed alloca) into a vector alloca with only
/// whole-vector loads and stores such that it could be promoted to a vector
/// SSA value. We only can ensure this for a limited set of operations, and we
/// don't want to do the rewrites unless we are confident that the result will
/// be promotable, so we have an early test here.
static VectorType *isVectorPromotionViable(Partition &P, const DataLayout &DL) {
  // Collect the candidate types for vector-based promotion. Also track whether
  // we have different element types.
  SmallVector<VectorType *, 4> CandidateTys;
  Type *CommonEltTy = nullptr;
  VectorType *CommonVecPtrTy = nullptr;
  bool HaveVecPtrTy = false;
  bool HaveCommonEltTy = true;
  bool HaveCommonVecPtrTy = true;
  auto CheckCandidateType = [&](Type *Ty) {
    if (auto *VTy = dyn_cast<VectorType>(Ty)) {
      // Return if bitcast to vectors is different for total size in bits.
      if (!CandidateTys.empty()) {
        VectorType *V = CandidateTys[0];
        if (DL.getTypeSizeInBits(VTy).getFixedSize() !=
            DL.getTypeSizeInBits(V).getFixedSize()) {
          CandidateTys.clear();
          return;
        }
      }
      CandidateTys.push_back(VTy);
      Type *EltTy = VTy->getElementType();

      if (!CommonEltTy)
        CommonEltTy = EltTy;
      else if (CommonEltTy != EltTy)
        HaveCommonEltTy = false;

      if (EltTy->isPointerTy()) {
        HaveVecPtrTy = true;
        if (!CommonVecPtrTy)
          CommonVecPtrTy = VTy;
        else if (CommonVecPtrTy != VTy)
          HaveCommonVecPtrTy = false;
      }
    }
  };
  // Consider any loads or stores that are the exact size of the slice.
  for (const Slice &S : P)
    if (S.beginOffset() == P.beginOffset() &&
        S.endOffset() == P.endOffset()) {
      if (auto *LI = dyn_cast<LoadInst>(S.getUse()->getUser()))
        CheckCandidateType(LI->getType());
      else if (auto *SI = dyn_cast<StoreInst>(S.getUse()->getUser()))
        CheckCandidateType(SI->getValueOperand()->getType());
    }

  // If we didn't find a vector type, nothing to do here.
  if (CandidateTys.empty())
    return nullptr;

  // Pointer-ness is sticky, if we had a vector-of-pointers candidate type,
  // then we should choose it, not some other alternative.
  // But, we can't perform a no-op pointer address space change via bitcast,
  // so if we didn't have a common pointer element type, bail.
  if (HaveVecPtrTy && !HaveCommonVecPtrTy)
    return nullptr;

  // Try to pick the "best" element type out of the choices.
  if (!HaveCommonEltTy && HaveVecPtrTy) {
    // If there was a pointer element type, there's really only one choice.
    CandidateTys.clear();
    CandidateTys.push_back(CommonVecPtrTy);
  } else if (!HaveCommonEltTy && !HaveVecPtrTy) {
    // Integer-ify vector types.
    for (VectorType *&VTy : CandidateTys) {
      if (!VTy->getElementType()->isIntegerTy())
        VTy = cast<VectorType>(VTy->getWithNewType(IntegerType::getIntNTy(
            VTy->getContext(), VTy->getScalarSizeInBits())));
    }

    // Rank the remaining candidate vector types. This is easy because we know
    // they're all integer vectors. We sort by ascending number of elements.
    auto RankVectorTypes = [&DL](VectorType *RHSTy, VectorType *LHSTy) {
      (void)DL;
      assert(DL.getTypeSizeInBits(RHSTy).getFixedSize() ==
                 DL.getTypeSizeInBits(LHSTy).getFixedSize() &&
             "Cannot have vector types of different sizes!");
      assert(RHSTy->getElementType()->isIntegerTy() &&
             "All non-integer types eliminated!");
      assert(LHSTy->getElementType()->isIntegerTy() &&
             "All non-integer types eliminated!");
      return cast<FixedVectorType>(RHSTy)->getNumElements() <
             cast<FixedVectorType>(LHSTy)->getNumElements();
    };
    llvm::sort(CandidateTys, RankVectorTypes);
    CandidateTys.erase(
        std::unique(CandidateTys.begin(), CandidateTys.end(), RankVectorTypes),
        CandidateTys.end());
  } else {
// The only way to have the same element type in every vector type is to
// have the same vector type. Check that and remove all but one.
#ifndef NDEBUG
    for (VectorType *VTy : CandidateTys) {
      assert(VTy->getElementType() == CommonEltTy &&
             "Unaccounted for element type!");
      assert(VTy == CandidateTys[0] &&
             "Different vector types with the same element type!");
    }
#endif
    CandidateTys.resize(1);
  }

  // FIXME: hack. Do we have a named constant for this?
  // SDAG SDNode can't have more than 65535 operands.
  llvm::erase_if(CandidateTys, [](VectorType *VTy) {
    return cast<FixedVectorType>(VTy)->getNumElements() >
           std::numeric_limits<unsigned short>::max();
  });

  for (VectorType *VTy : CandidateTys)
    if (checkVectorTypeForPromotion(P, VTy, DL))
      return VTy;

  return nullptr;
}

/// Test whether a slice of an alloca is valid for integer widening.
///
/// This implements the necessary checking for the \c isIntegerWideningViable
/// test below on a single slice of the alloca.
static bool isIntegerWideningViableForSlice(const Slice &S,
                                            uint64_t AllocBeginOffset,
                                            Type *AllocaTy,
                                            const DataLayout &DL,
                                            bool &WholeAllocaOp) {
  uint64_t Size = DL.getTypeStoreSize(AllocaTy).getFixedSize();

  uint64_t RelBegin = S.beginOffset() - AllocBeginOffset;
  uint64_t RelEnd = S.endOffset() - AllocBeginOffset;

  Use *U = S.getUse();

  // Lifetime intrinsics operate over the whole alloca whose sizes are usually
  // larger than other load/store slices (RelEnd > Size). But lifetime are
  // always promotable and should not impact other slices' promotability of the
  // partition.
  if (IntrinsicInst *II = dyn_cast<IntrinsicInst>(U->getUser())) {
    if (II->isLifetimeStartOrEnd() || II->isDroppable())
      return true;
  }

  // We can't reasonably handle cases where the load or store extends past
  // the end of the alloca's type and into its padding.
  if (RelEnd > Size)
    return false;

  if (LoadInst *LI = dyn_cast<LoadInst>(U->getUser())) {
    if (LI->isVolatile())
      return false;
    // We can't handle loads that extend past the allocated memory.
    if (DL.getTypeStoreSize(LI->getType()).getFixedSize() > Size)
      return false;
    // So far, AllocaSliceRewriter does not support widening split slice tails
    // in rewriteIntegerLoad.
    if (S.beginOffset() < AllocBeginOffset)
      return false;
    // Note that we don't count vector loads or stores as whole-alloca
    // operations which enable integer widening because we would prefer to use
    // vector widening instead.
    if (!isa<VectorType>(LI->getType()) && RelBegin == 0 && RelEnd == Size)
      WholeAllocaOp = true;
    if (IntegerType *ITy = dyn_cast<IntegerType>(LI->getType())) {
      if (ITy->getBitWidth() < DL.getTypeStoreSizeInBits(ITy).getFixedSize())
        return false;
    } else if (RelBegin != 0 || RelEnd != Size ||
               !canConvertValue(DL, AllocaTy, LI->getType())) {
      // Non-integer loads need to be convertible from the alloca type so that
      // they are promotable.
      return false;
    }
  } else if (StoreInst *SI = dyn_cast<StoreInst>(U->getUser())) {
    Type *ValueTy = SI->getValueOperand()->getType();
    if (SI->isVolatile())
      return false;
    // We can't handle stores that extend past the allocated memory.
    if (DL.getTypeStoreSize(ValueTy).getFixedSize() > Size)
      return false;
    // So far, AllocaSliceRewriter does not support widening split slice tails
    // in rewriteIntegerStore.
    if (S.beginOffset() < AllocBeginOffset)
      return false;
    // Note that we don't count vector loads or stores as whole-alloca
    // operations which enable integer widening because we would prefer to use
    // vector widening instead.
    if (!isa<VectorType>(ValueTy) && RelBegin == 0 && RelEnd == Size)
      WholeAllocaOp = true;
    if (IntegerType *ITy = dyn_cast<IntegerType>(ValueTy)) {
      if (ITy->getBitWidth() < DL.getTypeStoreSizeInBits(ITy).getFixedSize())
        return false;
    } else if (RelBegin != 0 || RelEnd != Size ||
               !canConvertValue(DL, ValueTy, AllocaTy)) {
      // Non-integer stores need to be convertible to the alloca type so that
      // they are promotable.
      return false;
    }
  } else if (MemIntrinsic *MI = dyn_cast<MemIntrinsic>(U->getUser())) {
    if (MI->isVolatile() || !isa<Constant>(MI->getLength()))
      return false;
    if (!S.isSplittable())
      return false; // Skip any unsplittable intrinsics.
  } else {
    return false;
  }

  return true;
}

/// Test whether the given alloca partition's integer operations can be
/// widened to promotable ones.
///
/// This is a quick test to check whether we can rewrite the integer loads and
/// stores to a particular alloca into wider loads and stores and be able to
/// promote the resulting alloca.
static bool isIntegerWideningViable(Partition &P, Type *AllocaTy,
                                    const DataLayout &DL) {
  uint64_t SizeInBits = DL.getTypeSizeInBits(AllocaTy).getFixedSize();
  // Don't create integer types larger than the maximum bitwidth.
  if (SizeInBits > IntegerType::MAX_INT_BITS)
    return false;

  // Don't try to handle allocas with bit-padding.
  if (SizeInBits != DL.getTypeStoreSizeInBits(AllocaTy).getFixedSize())
    return false;

  // We need to ensure that an integer type with the appropriate bitwidth can
  // be converted to the alloca type, whatever that is. We don't want to force
  // the alloca itself to have an integer type if there is a more suitable one.
  Type *IntTy = Type::getIntNTy(AllocaTy->getContext(), SizeInBits);
  if (!canConvertValue(DL, AllocaTy, IntTy) ||
      !canConvertValue(DL, IntTy, AllocaTy))
    return false;

  // While examining uses, we ensure that the alloca has a covering load or
  // store. We don't want to widen the integer operations only to fail to
  // promote due to some other unsplittable entry (which we may make splittable
  // later). However, if there are only splittable uses, go ahead and assume
  // that we cover the alloca.
  // FIXME: We shouldn't consider split slices that happen to start in the
  // partition here...
  bool WholeAllocaOp = P.empty() && DL.isLegalInteger(SizeInBits);

  for (const Slice &S : P)
    if (!isIntegerWideningViableForSlice(S, P.beginOffset(), AllocaTy, DL,
                                         WholeAllocaOp))
      return false;

  for (const Slice *S : P.splitSliceTails())
    if (!isIntegerWideningViableForSlice(*S, P.beginOffset(), AllocaTy, DL,
                                         WholeAllocaOp))
      return false;

  return WholeAllocaOp;
}

static Value *extractInteger(const DataLayout &DL, IRBuilderTy &IRB, Value *V,
                             IntegerType *Ty, uint64_t Offset,
                             const Twine &Name) {
  LLVM_DEBUG(dbgs() << "       start: " << *V << "\n");
  IntegerType *IntTy = cast<IntegerType>(V->getType());
  assert(DL.getTypeStoreSize(Ty).getFixedSize() + Offset <=
             DL.getTypeStoreSize(IntTy).getFixedSize() &&
         "Element extends past full value");
  uint64_t ShAmt = 8 * Offset;
  if (DL.isBigEndian())
    ShAmt = 8 * (DL.getTypeStoreSize(IntTy).getFixedSize() -
                 DL.getTypeStoreSize(Ty).getFixedSize() - Offset);
  if (ShAmt) {
    V = IRB.CreateLShr(V, ShAmt, Name + ".shift");
    LLVM_DEBUG(dbgs() << "     shifted: " << *V << "\n");
  }
  assert(Ty->getBitWidth() <= IntTy->getBitWidth() &&
         "Cannot extract to a larger integer!");
  if (Ty != IntTy) {
    V = IRB.CreateTrunc(V, Ty, Name + ".trunc");
    LLVM_DEBUG(dbgs() << "     trunced: " << *V << "\n");
  }
  return V;
}

static Value *insertInteger(const DataLayout &DL, IRBuilderTy &IRB, Value *Old,
                            Value *V, uint64_t Offset, const Twine &Name) {
  IntegerType *IntTy = cast<IntegerType>(Old->getType());
  IntegerType *Ty = cast<IntegerType>(V->getType());
  assert(Ty->getBitWidth() <= IntTy->getBitWidth() &&
         "Cannot insert a larger integer!");
  LLVM_DEBUG(dbgs() << "       start: " << *V << "\n");
  if (Ty != IntTy) {
    V = IRB.CreateZExt(V, IntTy, Name + ".ext");
    LLVM_DEBUG(dbgs() << "    extended: " << *V << "\n");
  }
  assert(DL.getTypeStoreSize(Ty).getFixedSize() + Offset <=
             DL.getTypeStoreSize(IntTy).getFixedSize() &&
         "Element store outside of alloca store");
  uint64_t ShAmt = 8 * Offset;
  if (DL.isBigEndian())
    ShAmt = 8 * (DL.getTypeStoreSize(IntTy).getFixedSize() -
                 DL.getTypeStoreSize(Ty).getFixedSize() - Offset);
  if (ShAmt) {
    V = IRB.CreateShl(V, ShAmt, Name + ".shift");
    LLVM_DEBUG(dbgs() << "     shifted: " << *V << "\n");
  }

  if (ShAmt || Ty->getBitWidth() < IntTy->getBitWidth()) {
    APInt Mask = ~Ty->getMask().zext(IntTy->getBitWidth()).shl(ShAmt);
    Old = IRB.CreateAnd(Old, Mask, Name + ".mask");
    LLVM_DEBUG(dbgs() << "      masked: " << *Old << "\n");
    V = IRB.CreateOr(Old, V, Name + ".insert");
    LLVM_DEBUG(dbgs() << "    inserted: " << *V << "\n");
  }
  return V;
}

static Value *extractVector(IRBuilderTy &IRB, Value *V, unsigned BeginIndex,
                            unsigned EndIndex, const Twine &Name) {
  auto *VecTy = cast<FixedVectorType>(V->getType());
  unsigned NumElements = EndIndex - BeginIndex;
  assert(NumElements <= VecTy->getNumElements() && "Too many elements!");

  if (NumElements == VecTy->getNumElements())
    return V;

  if (NumElements == 1) {
    V = IRB.CreateExtractElement(V, IRB.getInt32(BeginIndex),
                                 Name + ".extract");
    LLVM_DEBUG(dbgs() << "     extract: " << *V << "\n");
    return V;
  }

  auto Mask = llvm::to_vector<8>(llvm::seq<int>(BeginIndex, EndIndex));
  V = IRB.CreateShuffleVector(V, Mask, Name + ".extract");
  LLVM_DEBUG(dbgs() << "     shuffle: " << *V << "\n");
  return V;
}

static Value *insertVector(IRBuilderTy &IRB, Value *Old, Value *V,
                           unsigned BeginIndex, const Twine &Name) {
  VectorType *VecTy = cast<VectorType>(Old->getType());
  assert(VecTy && "Can only insert a vector into a vector");

  VectorType *Ty = dyn_cast<VectorType>(V->getType());
  if (!Ty) {
    // Single element to insert.
    V = IRB.CreateInsertElement(Old, V, IRB.getInt32(BeginIndex),
                                Name + ".insert");
    LLVM_DEBUG(dbgs() << "     insert: " << *V << "\n");
    return V;
  }

  assert(cast<FixedVectorType>(Ty)->getNumElements() <=
             cast<FixedVectorType>(VecTy)->getNumElements() &&
         "Too many elements!");
  if (cast<FixedVectorType>(Ty)->getNumElements() ==
      cast<FixedVectorType>(VecTy)->getNumElements()) {
    assert(V->getType() == VecTy && "Vector type mismatch");
    return V;
  }
  unsigned EndIndex = BeginIndex + cast<FixedVectorType>(Ty)->getNumElements();

  // When inserting a smaller vector into the larger to store, we first
  // use a shuffle vector to widen it with undef elements, and then
  // a second shuffle vector to select between the loaded vector and the
  // incoming vector.
  SmallVector<int, 8> Mask;
  Mask.reserve(cast<FixedVectorType>(VecTy)->getNumElements());
  for (unsigned i = 0; i != cast<FixedVectorType>(VecTy)->getNumElements(); ++i)
    if (i >= BeginIndex && i < EndIndex)
      Mask.push_back(i - BeginIndex);
    else
      Mask.push_back(-1);
  V = IRB.CreateShuffleVector(V, Mask, Name + ".expand");
  LLVM_DEBUG(dbgs() << "    shuffle: " << *V << "\n");

  SmallVector<Constant *, 8> Mask2;
  Mask2.reserve(cast<FixedVectorType>(VecTy)->getNumElements());
  for (unsigned i = 0; i != cast<FixedVectorType>(VecTy)->getNumElements(); ++i)
    Mask2.push_back(IRB.getInt1(i >= BeginIndex && i < EndIndex));

  V = IRB.CreateSelect(ConstantVector::get(Mask2), V, Old, Name + "blend");

  LLVM_DEBUG(dbgs() << "    blend: " << *V << "\n");
  return V;
}

/// Visitor to rewrite instructions using p particular slice of an alloca
/// to use a new alloca.
///
/// Also implements the rewriting to vector-based accesses when the partition
/// passes the isVectorPromotionViable predicate. Most of the rewriting logic
/// lives here.
class llvm::sroa::AllocaSliceRewriter
    : public InstVisitor<AllocaSliceRewriter, bool> {
  // Befriend the base class so it can delegate to private visit methods.
  friend class InstVisitor<AllocaSliceRewriter, bool>;

  using Base = InstVisitor<AllocaSliceRewriter, bool>;

  const DataLayout &DL;
  AllocaSlices &AS;
  SROAPass &Pass;
  AllocaInst &OldAI, &NewAI;
  const uint64_t NewAllocaBeginOffset, NewAllocaEndOffset;
  Type *NewAllocaTy;

  // This is a convenience and flag variable that will be null unless the new
  // alloca's integer operations should be widened to this integer type due to
  // passing isIntegerWideningViable above. If it is non-null, the desired
  // integer type will be stored here for easy access during rewriting.
  IntegerType *IntTy;

  // If we are rewriting an alloca partition which can be written as pure
  // vector operations, we stash extra information here. When VecTy is
  // non-null, we have some strict guarantees about the rewritten alloca:
  //   - The new alloca is exactly the size of the vector type here.
  //   - The accesses all either map to the entire vector or to a single
  //     element.
  //   - The set of accessing instructions is only one of those handled above
  //     in isVectorPromotionViable. Generally these are the same access kinds
  //     which are promotable via mem2reg.
  VectorType *VecTy;
  Type *ElementTy;
  uint64_t ElementSize;

  // The original offset of the slice currently being rewritten relative to
  // the original alloca.
  uint64_t BeginOffset = 0;
  uint64_t EndOffset = 0;

  // The new offsets of the slice currently being rewritten relative to the
  // original alloca.
  uint64_t NewBeginOffset = 0, NewEndOffset = 0;

  uint64_t RelativeOffset = 0;
  uint64_t SliceSize = 0;
  bool IsSplittable = false;
  bool IsSplit = false;
  Use *OldUse = nullptr;
  Instruction *OldPtr = nullptr;

  // Track post-rewrite users which are PHI nodes and Selects.
  SmallSetVector<PHINode *, 8> &PHIUsers;
  SmallSetVector<SelectInst *, 8> &SelectUsers;

  // Utility IR builder, whose name prefix is setup for each visited use, and
  // the insertion point is set to point to the user.
  IRBuilderTy IRB;

  // Return the new alloca, addrspacecasted if required to avoid changing the
  // addrspace of a volatile access.
  Value *getPtrToNewAI(unsigned AddrSpace, bool IsVolatile) {
    if (!IsVolatile || AddrSpace == NewAI.getType()->getPointerAddressSpace())
      return &NewAI;

    Type *AccessTy = NewAI.getAllocatedType()->getPointerTo(AddrSpace);
    return IRB.CreateAddrSpaceCast(&NewAI, AccessTy);
  }

public:
  AllocaSliceRewriter(const DataLayout &DL, AllocaSlices &AS, SROAPass &Pass,
                      AllocaInst &OldAI, AllocaInst &NewAI,
                      uint64_t NewAllocaBeginOffset,
                      uint64_t NewAllocaEndOffset, bool IsIntegerPromotable,
                      VectorType *PromotableVecTy,
                      SmallSetVector<PHINode *, 8> &PHIUsers,
                      SmallSetVector<SelectInst *, 8> &SelectUsers)
      : DL(DL), AS(AS), Pass(Pass), OldAI(OldAI), NewAI(NewAI),
        NewAllocaBeginOffset(NewAllocaBeginOffset),
        NewAllocaEndOffset(NewAllocaEndOffset),
        NewAllocaTy(NewAI.getAllocatedType()),
        IntTy(
            IsIntegerPromotable
                ? Type::getIntNTy(NewAI.getContext(),
                                  DL.getTypeSizeInBits(NewAI.getAllocatedType())
                                      .getFixedSize())
                : nullptr),
        VecTy(PromotableVecTy),
        ElementTy(VecTy ? VecTy->getElementType() : nullptr),
        ElementSize(VecTy ? DL.getTypeSizeInBits(ElementTy).getFixedSize() / 8
                          : 0),
        PHIUsers(PHIUsers), SelectUsers(SelectUsers),
        IRB(NewAI.getContext(), ConstantFolder()) {
    if (VecTy) {
      assert((DL.getTypeSizeInBits(ElementTy).getFixedSize() % 8) == 0 &&
             "Only multiple-of-8 sized vector elements are viable");
      ++NumVectorized;
    }
    assert((!IntTy && !VecTy) || (IntTy && !VecTy) || (!IntTy && VecTy));
  }

  bool visit(AllocaSlices::const_iterator I) {
    bool CanSROA = true;
    BeginOffset = I->beginOffset();
    EndOffset = I->endOffset();
    IsSplittable = I->isSplittable();
    IsSplit =
        BeginOffset < NewAllocaBeginOffset || EndOffset > NewAllocaEndOffset;
    LLVM_DEBUG(dbgs() << "  rewriting " << (IsSplit ? "split " : ""));
    LLVM_DEBUG(AS.printSlice(dbgs(), I, ""));
    LLVM_DEBUG(dbgs() << "\n");

    // Compute the intersecting offset range.
    assert(BeginOffset < NewAllocaEndOffset);
    assert(EndOffset > NewAllocaBeginOffset);
    NewBeginOffset = std::max(BeginOffset, NewAllocaBeginOffset);
    NewEndOffset = std::min(EndOffset, NewAllocaEndOffset);

    RelativeOffset = NewBeginOffset - BeginOffset;
    SliceSize = NewEndOffset - NewBeginOffset;
    LLVM_DEBUG(dbgs() << "   Begin:(" << BeginOffset << ", " << EndOffset
                      << ") NewBegin:(" << NewBeginOffset << ", "
                      << NewEndOffset << ") NewAllocaBegin:("
                      << NewAllocaBeginOffset << ", " << NewAllocaEndOffset
                      << ")\n");
    assert(IsSplit || RelativeOffset == 0);
    OldUse = I->getUse();
    OldPtr = cast<Instruction>(OldUse->get());

    Instruction *OldUserI = cast<Instruction>(OldUse->getUser());
    IRB.SetInsertPoint(OldUserI);
    IRB.SetCurrentDebugLocation(OldUserI->getDebugLoc());
    IRB.getInserter().SetNamePrefix(
        Twine(NewAI.getName()) + "." + Twine(BeginOffset) + ".");

    CanSROA &= visit(cast<Instruction>(OldUse->getUser()));
    if (VecTy || IntTy)
      assert(CanSROA);
    return CanSROA;
  }

private:
  // Make sure the other visit overloads are visible.
  using Base::visit;

  // Every instruction which can end up as a user must have a rewrite rule.
  bool visitInstruction(Instruction &I) {
    LLVM_DEBUG(dbgs() << "    !!!! Cannot rewrite: " << I << "\n");
    llvm_unreachable("No rewrite rule for this instruction!");
  }

  Value *getNewAllocaSlicePtr(IRBuilderTy &IRB, Type *PointerTy) {
    // Note that the offset computation can use BeginOffset or NewBeginOffset
    // interchangeably for unsplit slices.
    assert(IsSplit || BeginOffset == NewBeginOffset);
    uint64_t Offset = NewBeginOffset - NewAllocaBeginOffset;

#ifndef NDEBUG
    StringRef OldName = OldPtr->getName();
    // Skip through the last '.sroa.' component of the name.
    size_t LastSROAPrefix = OldName.rfind(".sroa.");
    if (LastSROAPrefix != StringRef::npos) {
      OldName = OldName.substr(LastSROAPrefix + strlen(".sroa."));
      // Look for an SROA slice index.
      size_t IndexEnd = OldName.find_first_not_of("0123456789");
      if (IndexEnd != StringRef::npos && OldName[IndexEnd] == '.') {
        // Strip the index and look for the offset.
        OldName = OldName.substr(IndexEnd + 1);
        size_t OffsetEnd = OldName.find_first_not_of("0123456789");
        if (OffsetEnd != StringRef::npos && OldName[OffsetEnd] == '.')
          // Strip the offset.
          OldName = OldName.substr(OffsetEnd + 1);
      }
    }
    // Strip any SROA suffixes as well.
    OldName = OldName.substr(0, OldName.find(".sroa_"));
#endif

    return getAdjustedPtr(IRB, DL, &NewAI,
                          APInt(DL.getIndexTypeSizeInBits(PointerTy), Offset),
                          PointerTy,
#ifndef NDEBUG
                          Twine(OldName) + "."
#else
                          Twine()
#endif
                          );
  }

  /// Compute suitable alignment to access this slice of the *new*
  /// alloca.
  ///
  /// You can optionally pass a type to this routine and if that type's ABI
  /// alignment is itself suitable, this will return zero.
  Align getSliceAlign() {
    return commonAlignment(NewAI.getAlign(),
                           NewBeginOffset - NewAllocaBeginOffset);
  }

  unsigned getIndex(uint64_t Offset) {
    assert(VecTy && "Can only call getIndex when rewriting a vector");
    uint64_t RelOffset = Offset - NewAllocaBeginOffset;
    assert(RelOffset / ElementSize < UINT32_MAX && "Index out of bounds");
    uint32_t Index = RelOffset / ElementSize;
    assert(Index * ElementSize == RelOffset);
    return Index;
  }

  void deleteIfTriviallyDead(Value *V) {
    Instruction *I = cast<Instruction>(V);
    if (isInstructionTriviallyDead(I))
      Pass.DeadInsts.push_back(I);
  }

  Value *rewriteVectorizedLoadInst(LoadInst &LI) {
    unsigned BeginIndex = getIndex(NewBeginOffset);
    unsigned EndIndex = getIndex(NewEndOffset);
    assert(EndIndex > BeginIndex && "Empty vector!");

    LoadInst *Load = IRB.CreateAlignedLoad(NewAI.getAllocatedType(), &NewAI,
                                           NewAI.getAlign(), "load");

    Load->copyMetadata(LI, {LLVMContext::MD_mem_parallel_loop_access,
                            LLVMContext::MD_access_group});
    return extractVector(IRB, Load, BeginIndex, EndIndex, "vec");
  }

  Value *rewriteIntegerLoad(LoadInst &LI) {
    assert(IntTy && "We cannot insert an integer to the alloca");
    assert(!LI.isVolatile());
    Value *V = IRB.CreateAlignedLoad(NewAI.getAllocatedType(), &NewAI,
                                     NewAI.getAlign(), "load");
    V = convertValue(DL, IRB, V, IntTy);
    assert(NewBeginOffset >= NewAllocaBeginOffset && "Out of bounds offset");
    uint64_t Offset = NewBeginOffset - NewAllocaBeginOffset;
    if (Offset > 0 || NewEndOffset < NewAllocaEndOffset) {
      IntegerType *ExtractTy = Type::getIntNTy(LI.getContext(), SliceSize * 8);
      V = extractInteger(DL, IRB, V, ExtractTy, Offset, "extract");
    }
    // It is possible that the extracted type is not the load type. This
    // happens if there is a load past the end of the alloca, and as
    // a consequence the slice is narrower but still a candidate for integer
    // lowering. To handle this case, we just zero extend the extracted
    // integer.
    assert(cast<IntegerType>(LI.getType())->getBitWidth() >= SliceSize * 8 &&
           "Can only handle an extract for an overly wide load");
    if (cast<IntegerType>(LI.getType())->getBitWidth() > SliceSize * 8)
      V = IRB.CreateZExt(V, LI.getType());
    return V;
  }

  bool visitLoadInst(LoadInst &LI) {
    LLVM_DEBUG(dbgs() << "    original: " << LI << "\n");
    Value *OldOp = LI.getOperand(0);
    assert(OldOp == OldPtr);

    AAMDNodes AATags = LI.getAAMetadata();

    unsigned AS = LI.getPointerAddressSpace();

    Type *TargetTy = IsSplit ? Type::getIntNTy(LI.getContext(), SliceSize * 8)
                             : LI.getType();
    const bool IsLoadPastEnd =
        DL.getTypeStoreSize(TargetTy).getFixedSize() > SliceSize;
    bool IsPtrAdjusted = false;
    Value *V;
    if (VecTy) {
      V = rewriteVectorizedLoadInst(LI);
    } else if (IntTy && LI.getType()->isIntegerTy()) {
      V = rewriteIntegerLoad(LI);
    } else if (NewBeginOffset == NewAllocaBeginOffset &&
               NewEndOffset == NewAllocaEndOffset &&
               (canConvertValue(DL, NewAllocaTy, TargetTy) ||
                (IsLoadPastEnd && NewAllocaTy->isIntegerTy() &&
                 TargetTy->isIntegerTy()))) {
      Value *NewPtr =
          getPtrToNewAI(LI.getPointerAddressSpace(), LI.isVolatile());
      LoadInst *NewLI = IRB.CreateAlignedLoad(NewAI.getAllocatedType(), NewPtr,
                                              NewAI.getAlign(), LI.isVolatile(),
                                              LI.getName());
      if (AATags)
        NewLI->setAAMetadata(AATags.shift(NewBeginOffset - BeginOffset));
      if (LI.isVolatile())
        NewLI->setAtomic(LI.getOrdering(), LI.getSyncScopeID());
      if (NewLI->isAtomic())
        NewLI->setAlignment(LI.getAlign());

      // Any !nonnull metadata or !range metadata on the old load is also valid
      // on the new load. This is even true in some cases even when the loads
      // are different types, for example by mapping !nonnull metadata to
      // !range metadata by modeling the null pointer constant converted to the
      // integer type.
      // FIXME: Add support for range metadata here. Currently the utilities
      // for this don't propagate range metadata in trivial cases from one
      // integer load to another, don't handle non-addrspace-0 null pointers
      // correctly, and don't have any support for mapping ranges as the
      // integer type becomes winder or narrower.
      if (MDNode *N = LI.getMetadata(LLVMContext::MD_nonnull))
        copyNonnullMetadata(LI, N, *NewLI);

      // Try to preserve nonnull metadata
      V = NewLI;

      // If this is an integer load past the end of the slice (which means the
      // bytes outside the slice are undef or this load is dead) just forcibly
      // fix the integer size with correct handling of endianness.
      if (auto *AITy = dyn_cast<IntegerType>(NewAllocaTy))
        if (auto *TITy = dyn_cast<IntegerType>(TargetTy))
          if (AITy->getBitWidth() < TITy->getBitWidth()) {
            V = IRB.CreateZExt(V, TITy, "load.ext");
            if (DL.isBigEndian())
              V = IRB.CreateShl(V, TITy->getBitWidth() - AITy->getBitWidth(),
                                "endian_shift");
          }
    } else {
      Type *LTy = TargetTy->getPointerTo(AS);
      LoadInst *NewLI =
          IRB.CreateAlignedLoad(TargetTy, getNewAllocaSlicePtr(IRB, LTy),
                                getSliceAlign(), LI.isVolatile(), LI.getName());
      if (AATags)
        NewLI->setAAMetadata(AATags.shift(NewBeginOffset - BeginOffset));
      if (LI.isVolatile())
        NewLI->setAtomic(LI.getOrdering(), LI.getSyncScopeID());
      NewLI->copyMetadata(LI, {LLVMContext::MD_mem_parallel_loop_access,
                               LLVMContext::MD_access_group});

      V = NewLI;
      IsPtrAdjusted = true;
    }
    V = convertValue(DL, IRB, V, TargetTy);

    if (IsSplit) {
      assert(!LI.isVolatile());
      assert(LI.getType()->isIntegerTy() &&
             "Only integer type loads and stores are split");
      assert(SliceSize < DL.getTypeStoreSize(LI.getType()).getFixedSize() &&
             "Split load isn't smaller than original load");
      assert(DL.typeSizeEqualsStoreSize(LI.getType()) &&
             "Non-byte-multiple bit width");
      // Move the insertion point just past the load so that we can refer to it.
      IRB.SetInsertPoint(&*std::next(BasicBlock::iterator(&LI)));
      // Create a placeholder value with the same type as LI to use as the
      // basis for the new value. This allows us to replace the uses of LI with
      // the computed value, and then replace the placeholder with LI, leaving
      // LI only used for this computation.
      Value *Placeholder = new LoadInst(
          LI.getType(), PoisonValue::get(LI.getType()->getPointerTo(AS)), "",
          false, Align(1));
      V = insertInteger(DL, IRB, Placeholder, V, NewBeginOffset - BeginOffset,
                        "insert");
      LI.replaceAllUsesWith(V);
      Placeholder->replaceAllUsesWith(&LI);
      Placeholder->deleteValue();
    } else {
      LI.replaceAllUsesWith(V);
    }

    Pass.DeadInsts.push_back(&LI);
    deleteIfTriviallyDead(OldOp);
    LLVM_DEBUG(dbgs() << "          to: " << *V << "\n");
    return !LI.isVolatile() && !IsPtrAdjusted;
  }

  bool rewriteVectorizedStoreInst(Value *V, StoreInst &SI, Value *OldOp,
                                  AAMDNodes AATags) {
    // Capture V for the purpose of debug-info accounting once it's converted
    // to a vector store.
    Value *OrigV = V;
    if (V->getType() != VecTy) {
      unsigned BeginIndex = getIndex(NewBeginOffset);
      unsigned EndIndex = getIndex(NewEndOffset);
      assert(EndIndex > BeginIndex && "Empty vector!");
      unsigned NumElements = EndIndex - BeginIndex;
      assert(NumElements <= cast<FixedVectorType>(VecTy)->getNumElements() &&
             "Too many elements!");
      Type *SliceTy = (NumElements == 1)
                          ? ElementTy
                          : FixedVectorType::get(ElementTy, NumElements);
      if (V->getType() != SliceTy)
        V = convertValue(DL, IRB, V, SliceTy);

      // Mix in the existing elements.
      Value *Old = IRB.CreateAlignedLoad(NewAI.getAllocatedType(), &NewAI,
                                         NewAI.getAlign(), "load");
      V = insertVector(IRB, Old, V, BeginIndex, "vec");
    }
    StoreInst *Store = IRB.CreateAlignedStore(V, &NewAI, NewAI.getAlign());
    Store->copyMetadata(SI, {LLVMContext::MD_mem_parallel_loop_access,
                             LLVMContext::MD_access_group});
    if (AATags)
      Store->setAAMetadata(AATags.shift(NewBeginOffset - BeginOffset));
    Pass.DeadInsts.push_back(&SI);

    // NOTE: Careful to use OrigV rather than V.
<<<<<<< HEAD
    migrateDebugInfo(&OldAI, RelativeOffset * 8, SliceSize * 8, &SI, Store,
=======
    migrateDebugInfo(&OldAI, RelativeOffset, SliceSize, &SI, Store,
>>>>>>> 7d5b44f6
                     Store->getPointerOperand(), OrigV, DL);
    LLVM_DEBUG(dbgs() << "          to: " << *Store << "\n");
    return true;
  }

  bool rewriteIntegerStore(Value *V, StoreInst &SI, AAMDNodes AATags) {
    assert(IntTy && "We cannot extract an integer from the alloca");
    assert(!SI.isVolatile());
    if (DL.getTypeSizeInBits(V->getType()).getFixedSize() !=
        IntTy->getBitWidth()) {
      Value *Old = IRB.CreateAlignedLoad(NewAI.getAllocatedType(), &NewAI,
                                         NewAI.getAlign(), "oldload");
      Old = convertValue(DL, IRB, Old, IntTy);
      assert(BeginOffset >= NewAllocaBeginOffset && "Out of bounds offset");
      uint64_t Offset = BeginOffset - NewAllocaBeginOffset;
      V = insertInteger(DL, IRB, Old, SI.getValueOperand(), Offset, "insert");
    }
    V = convertValue(DL, IRB, V, NewAllocaTy);
    StoreInst *Store = IRB.CreateAlignedStore(V, &NewAI, NewAI.getAlign());
    Store->copyMetadata(SI, {LLVMContext::MD_mem_parallel_loop_access,
                             LLVMContext::MD_access_group});
    if (AATags)
      Store->setAAMetadata(AATags.shift(NewBeginOffset - BeginOffset));

<<<<<<< HEAD
    migrateDebugInfo(&OldAI, RelativeOffset * 8, SliceSize * 8, &SI, Store,
=======
    migrateDebugInfo(&OldAI, RelativeOffset, SliceSize, &SI, Store,
>>>>>>> 7d5b44f6
                     Store->getPointerOperand(), Store->getValueOperand(), DL);

    Pass.DeadInsts.push_back(&SI);
    LLVM_DEBUG(dbgs() << "          to: " << *Store << "\n");
    return true;
  }

  bool visitStoreInst(StoreInst &SI) {
    LLVM_DEBUG(dbgs() << "    original: " << SI << "\n");
    Value *OldOp = SI.getOperand(1);
    assert(OldOp == OldPtr);

    AAMDNodes AATags = SI.getAAMetadata();
    Value *V = SI.getValueOperand();

    // Strip all inbounds GEPs and pointer casts to try to dig out any root
    // alloca that should be re-examined after promoting this alloca.
    if (V->getType()->isPointerTy())
      if (AllocaInst *AI = dyn_cast<AllocaInst>(V->stripInBoundsOffsets()))
        Pass.PostPromotionWorklist.insert(AI);

    if (SliceSize < DL.getTypeStoreSize(V->getType()).getFixedSize()) {
      assert(!SI.isVolatile());
      assert(V->getType()->isIntegerTy() &&
             "Only integer type loads and stores are split");
      assert(DL.typeSizeEqualsStoreSize(V->getType()) &&
             "Non-byte-multiple bit width");
      IntegerType *NarrowTy = Type::getIntNTy(SI.getContext(), SliceSize * 8);
      V = extractInteger(DL, IRB, V, NarrowTy, NewBeginOffset - BeginOffset,
                         "extract");
    }

    if (VecTy)
      return rewriteVectorizedStoreInst(V, SI, OldOp, AATags);
    if (IntTy && V->getType()->isIntegerTy())
      return rewriteIntegerStore(V, SI, AATags);

    const bool IsStorePastEnd =
        DL.getTypeStoreSize(V->getType()).getFixedSize() > SliceSize;
    StoreInst *NewSI;
    if (NewBeginOffset == NewAllocaBeginOffset &&
        NewEndOffset == NewAllocaEndOffset &&
        (canConvertValue(DL, V->getType(), NewAllocaTy) ||
         (IsStorePastEnd && NewAllocaTy->isIntegerTy() &&
          V->getType()->isIntegerTy()))) {
      // If this is an integer store past the end of slice (and thus the bytes
      // past that point are irrelevant or this is unreachable), truncate the
      // value prior to storing.
      if (auto *VITy = dyn_cast<IntegerType>(V->getType()))
        if (auto *AITy = dyn_cast<IntegerType>(NewAllocaTy))
          if (VITy->getBitWidth() > AITy->getBitWidth()) {
            if (DL.isBigEndian())
              V = IRB.CreateLShr(V, VITy->getBitWidth() - AITy->getBitWidth(),
                                 "endian_shift");
            V = IRB.CreateTrunc(V, AITy, "load.trunc");
          }

      V = convertValue(DL, IRB, V, NewAllocaTy);
      Value *NewPtr =
          getPtrToNewAI(SI.getPointerAddressSpace(), SI.isVolatile());

      NewSI =
          IRB.CreateAlignedStore(V, NewPtr, NewAI.getAlign(), SI.isVolatile());
    } else {
      unsigned AS = SI.getPointerAddressSpace();
      Value *NewPtr = getNewAllocaSlicePtr(IRB, V->getType()->getPointerTo(AS));
      NewSI =
          IRB.CreateAlignedStore(V, NewPtr, getSliceAlign(), SI.isVolatile());
    }
    NewSI->copyMetadata(SI, {LLVMContext::MD_mem_parallel_loop_access,
                             LLVMContext::MD_access_group});
    if (AATags)
      NewSI->setAAMetadata(AATags.shift(NewBeginOffset - BeginOffset));
    if (SI.isVolatile())
      NewSI->setAtomic(SI.getOrdering(), SI.getSyncScopeID());
    if (NewSI->isAtomic())
      NewSI->setAlignment(SI.getAlign());

<<<<<<< HEAD
    migrateDebugInfo(&OldAI, RelativeOffset * 8, SliceSize * 8, &SI, NewSI,
=======
    migrateDebugInfo(&OldAI, RelativeOffset, SliceSize, &SI, NewSI,
>>>>>>> 7d5b44f6
                     NewSI->getPointerOperand(), NewSI->getValueOperand(), DL);

    Pass.DeadInsts.push_back(&SI);
    deleteIfTriviallyDead(OldOp);

    LLVM_DEBUG(dbgs() << "          to: " << *NewSI << "\n");
    return NewSI->getPointerOperand() == &NewAI &&
           NewSI->getValueOperand()->getType() == NewAllocaTy &&
           !SI.isVolatile();
  }

  /// Compute an integer value from splatting an i8 across the given
  /// number of bytes.
  ///
  /// Note that this routine assumes an i8 is a byte. If that isn't true, don't
  /// call this routine.
  /// FIXME: Heed the advice above.
  ///
  /// \param V The i8 value to splat.
  /// \param Size The number of bytes in the output (assuming i8 is one byte)
  Value *getIntegerSplat(Value *V, unsigned Size) {
    assert(Size > 0 && "Expected a positive number of bytes.");
    IntegerType *VTy = cast<IntegerType>(V->getType());
    assert(VTy->getBitWidth() == 8 && "Expected an i8 value for the byte");
    if (Size == 1)
      return V;

    Type *SplatIntTy = Type::getIntNTy(VTy->getContext(), Size * 8);
    V = IRB.CreateMul(
        IRB.CreateZExt(V, SplatIntTy, "zext"),
        IRB.CreateUDiv(Constant::getAllOnesValue(SplatIntTy),
                       IRB.CreateZExt(Constant::getAllOnesValue(V->getType()),
                                      SplatIntTy)),
        "isplat");
    return V;
  }

  /// Compute a vector splat for a given element value.
  Value *getVectorSplat(Value *V, unsigned NumElements) {
    V = IRB.CreateVectorSplat(NumElements, V, "vsplat");
    LLVM_DEBUG(dbgs() << "       splat: " << *V << "\n");
    return V;
  }

  bool visitMemSetInst(MemSetInst &II) {
    LLVM_DEBUG(dbgs() << "    original: " << II << "\n");
    assert(II.getRawDest() == OldPtr);

    AAMDNodes AATags = II.getAAMetadata();

    // If the memset has a variable size, it cannot be split, just adjust the
    // pointer to the new alloca.
    if (!isa<ConstantInt>(II.getLength())) {
      assert(!IsSplit);
      assert(NewBeginOffset == BeginOffset);
      II.setDest(getNewAllocaSlicePtr(IRB, OldPtr->getType()));
      II.setDestAlignment(getSliceAlign());
      // In theory we should call migrateDebugInfo here. However, we do not
      // emit dbg.assign intrinsics for mem intrinsics storing through non-
      // constant geps, or storing a variable number of bytes.
      assert(at::getAssignmentMarkers(&II).empty() &&
             "AT: Unexpected link to non-const GEP");
      deleteIfTriviallyDead(OldPtr);
      return false;
    }

    // Record this instruction for deletion.
    Pass.DeadInsts.push_back(&II);

    Type *AllocaTy = NewAI.getAllocatedType();
    Type *ScalarTy = AllocaTy->getScalarType();

    const bool CanContinue = [&]() {
      if (VecTy || IntTy)
        return true;
      if (BeginOffset > NewAllocaBeginOffset ||
          EndOffset < NewAllocaEndOffset)
        return false;
      // Length must be in range for FixedVectorType.
      auto *C = cast<ConstantInt>(II.getLength());
      const uint64_t Len = C->getLimitedValue();
      if (Len > std::numeric_limits<unsigned>::max())
        return false;
      auto *Int8Ty = IntegerType::getInt8Ty(NewAI.getContext());
      auto *SrcTy = FixedVectorType::get(Int8Ty, Len);
      return canConvertValue(DL, SrcTy, AllocaTy) &&
             DL.isLegalInteger(DL.getTypeSizeInBits(ScalarTy).getFixedSize());
    }();

    // If this doesn't map cleanly onto the alloca type, and that type isn't
    // a single value type, just emit a memset.
    if (!CanContinue) {
      Type *SizeTy = II.getLength()->getType();
      Constant *Size = ConstantInt::get(SizeTy, NewEndOffset - NewBeginOffset);
      MemIntrinsic *New = cast<MemIntrinsic>(IRB.CreateMemSet(
          getNewAllocaSlicePtr(IRB, OldPtr->getType()), II.getValue(), Size,
          MaybeAlign(getSliceAlign()), II.isVolatile()));
      if (AATags)
        New->setAAMetadata(AATags.shift(NewBeginOffset - BeginOffset));

<<<<<<< HEAD
      migrateDebugInfo(&OldAI, RelativeOffset * 8, SliceSize * 8, &II, New,
=======
      migrateDebugInfo(&OldAI, RelativeOffset, SliceSize, &II, New,
>>>>>>> 7d5b44f6
                       New->getRawDest(), nullptr, DL);

      LLVM_DEBUG(dbgs() << "          to: " << *New << "\n");
      return false;
    }

    // If we can represent this as a simple value, we have to build the actual
    // value to store, which requires expanding the byte present in memset to
    // a sensible representation for the alloca type. This is essentially
    // splatting the byte to a sufficiently wide integer, splatting it across
    // any desired vector width, and bitcasting to the final type.
    Value *V;

    if (VecTy) {
      // If this is a memset of a vectorized alloca, insert it.
      assert(ElementTy == ScalarTy);

      unsigned BeginIndex = getIndex(NewBeginOffset);
      unsigned EndIndex = getIndex(NewEndOffset);
      assert(EndIndex > BeginIndex && "Empty vector!");
      unsigned NumElements = EndIndex - BeginIndex;
      assert(NumElements <= cast<FixedVectorType>(VecTy)->getNumElements() &&
             "Too many elements!");

      Value *Splat = getIntegerSplat(
          II.getValue(), DL.getTypeSizeInBits(ElementTy).getFixedSize() / 8);
      Splat = convertValue(DL, IRB, Splat, ElementTy);
      if (NumElements > 1)
        Splat = getVectorSplat(Splat, NumElements);

      Value *Old = IRB.CreateAlignedLoad(NewAI.getAllocatedType(), &NewAI,
                                         NewAI.getAlign(), "oldload");
      V = insertVector(IRB, Old, Splat, BeginIndex, "vec");
    } else if (IntTy) {
      // If this is a memset on an alloca where we can widen stores, insert the
      // set integer.
      assert(!II.isVolatile());

      uint64_t Size = NewEndOffset - NewBeginOffset;
      V = getIntegerSplat(II.getValue(), Size);

      if (IntTy && (BeginOffset != NewAllocaBeginOffset ||
                    EndOffset != NewAllocaBeginOffset)) {
        Value *Old = IRB.CreateAlignedLoad(NewAI.getAllocatedType(), &NewAI,
                                           NewAI.getAlign(), "oldload");
        Old = convertValue(DL, IRB, Old, IntTy);
        uint64_t Offset = NewBeginOffset - NewAllocaBeginOffset;
        V = insertInteger(DL, IRB, Old, V, Offset, "insert");
      } else {
        assert(V->getType() == IntTy &&
               "Wrong type for an alloca wide integer!");
      }
      V = convertValue(DL, IRB, V, AllocaTy);
    } else {
      // Established these invariants above.
      assert(NewBeginOffset == NewAllocaBeginOffset);
      assert(NewEndOffset == NewAllocaEndOffset);

      V = getIntegerSplat(II.getValue(),
                          DL.getTypeSizeInBits(ScalarTy).getFixedSize() / 8);
      if (VectorType *AllocaVecTy = dyn_cast<VectorType>(AllocaTy))
        V = getVectorSplat(
            V, cast<FixedVectorType>(AllocaVecTy)->getNumElements());

      V = convertValue(DL, IRB, V, AllocaTy);
    }

    Value *NewPtr = getPtrToNewAI(II.getDestAddressSpace(), II.isVolatile());
    StoreInst *New =
        IRB.CreateAlignedStore(V, NewPtr, NewAI.getAlign(), II.isVolatile());
    New->copyMetadata(II, {LLVMContext::MD_mem_parallel_loop_access,
                           LLVMContext::MD_access_group});
    if (AATags)
      New->setAAMetadata(AATags.shift(NewBeginOffset - BeginOffset));

<<<<<<< HEAD
    migrateDebugInfo(&OldAI, RelativeOffset * 8, SliceSize * 8, &II, New,
=======
    migrateDebugInfo(&OldAI, RelativeOffset, SliceSize, &II, New,
>>>>>>> 7d5b44f6
                     New->getPointerOperand(), V, DL);

    LLVM_DEBUG(dbgs() << "          to: " << *New << "\n");
    return !II.isVolatile();
  }

  bool visitMemTransferInst(MemTransferInst &II) {
    // Rewriting of memory transfer instructions can be a bit tricky. We break
    // them into two categories: split intrinsics and unsplit intrinsics.

    LLVM_DEBUG(dbgs() << "    original: " << II << "\n");

    AAMDNodes AATags = II.getAAMetadata();

    bool IsDest = &II.getRawDestUse() == OldUse;
    assert((IsDest && II.getRawDest() == OldPtr) ||
           (!IsDest && II.getRawSource() == OldPtr));

    Align SliceAlign = getSliceAlign();
    // For unsplit intrinsics, we simply modify the source and destination
    // pointers in place. This isn't just an optimization, it is a matter of
    // correctness. With unsplit intrinsics we may be dealing with transfers
    // within a single alloca before SROA ran, or with transfers that have
    // a variable length. We may also be dealing with memmove instead of
    // memcpy, and so simply updating the pointers is the necessary for us to
    // update both source and dest of a single call.
    if (!IsSplittable) {
      Value *AdjustedPtr = getNewAllocaSlicePtr(IRB, OldPtr->getType());
      if (IsDest) {
        // Update the address component of linked dbg.assigns.
        for (auto *DAI : at::getAssignmentMarkers(&II)) {
          if (any_of(DAI->location_ops(),
                     [&](Value *V) { return V == II.getDest(); }) ||
              DAI->getAddress() == II.getDest())
            DAI->replaceVariableLocationOp(II.getDest(), AdjustedPtr);
        }
        II.setDest(AdjustedPtr);
        II.setDestAlignment(SliceAlign);
      } else {
        II.setSource(AdjustedPtr);
        II.setSourceAlignment(SliceAlign);
      }

      LLVM_DEBUG(dbgs() << "          to: " << II << "\n");
      deleteIfTriviallyDead(OldPtr);
      return false;
    }
    // For split transfer intrinsics we have an incredibly useful assurance:
    // the source and destination do not reside within the same alloca, and at
    // least one of them does not escape. This means that we can replace
    // memmove with memcpy, and we don't need to worry about all manner of
    // downsides to splitting and transforming the operations.

    // If this doesn't map cleanly onto the alloca type, and that type isn't
    // a single value type, just emit a memcpy.
    bool EmitMemCpy =
        !VecTy && !IntTy &&
        (BeginOffset > NewAllocaBeginOffset || EndOffset < NewAllocaEndOffset ||
         SliceSize !=
             DL.getTypeStoreSize(NewAI.getAllocatedType()).getFixedSize() ||
         !NewAI.getAllocatedType()->isSingleValueType());

    // If we're just going to emit a memcpy, the alloca hasn't changed, and the
    // size hasn't been shrunk based on analysis of the viable range, this is
    // a no-op.
    if (EmitMemCpy && &OldAI == &NewAI) {
      // Ensure the start lines up.
      assert(NewBeginOffset == BeginOffset);

      // Rewrite the size as needed.
      if (NewEndOffset != EndOffset)
        II.setLength(ConstantInt::get(II.getLength()->getType(),
                                      NewEndOffset - NewBeginOffset));
      return false;
    }
    // Record this instruction for deletion.
    Pass.DeadInsts.push_back(&II);

    // Strip all inbounds GEPs and pointer casts to try to dig out any root
    // alloca that should be re-examined after rewriting this instruction.
    Value *OtherPtr = IsDest ? II.getRawSource() : II.getRawDest();
    if (AllocaInst *AI =
            dyn_cast<AllocaInst>(OtherPtr->stripInBoundsOffsets())) {
      assert(AI != &OldAI && AI != &NewAI &&
             "Splittable transfers cannot reach the same alloca on both ends.");
      Pass.Worklist.insert(AI);
    }

    Type *OtherPtrTy = OtherPtr->getType();
    unsigned OtherAS = OtherPtrTy->getPointerAddressSpace();

    // Compute the relative offset for the other pointer within the transfer.
    unsigned OffsetWidth = DL.getIndexSizeInBits(OtherAS);
    APInt OtherOffset(OffsetWidth, NewBeginOffset - BeginOffset);
    Align OtherAlign =
        (IsDest ? II.getSourceAlign() : II.getDestAlign()).valueOrOne();
    OtherAlign =
        commonAlignment(OtherAlign, OtherOffset.zextOrTrunc(64).getZExtValue());

    if (EmitMemCpy) {
      // Compute the other pointer, folding as much as possible to produce
      // a single, simple GEP in most cases.
      OtherPtr = getAdjustedPtr(IRB, DL, OtherPtr, OtherOffset, OtherPtrTy,
                                OtherPtr->getName() + ".");

      Value *OurPtr = getNewAllocaSlicePtr(IRB, OldPtr->getType());
      Type *SizeTy = II.getLength()->getType();
      Constant *Size = ConstantInt::get(SizeTy, NewEndOffset - NewBeginOffset);

      Value *DestPtr, *SrcPtr;
      MaybeAlign DestAlign, SrcAlign;
      // Note: IsDest is true iff we're copying into the new alloca slice
      if (IsDest) {
        DestPtr = OurPtr;
        DestAlign = SliceAlign;
        SrcPtr = OtherPtr;
        SrcAlign = OtherAlign;
      } else {
        DestPtr = OtherPtr;
        DestAlign = OtherAlign;
        SrcPtr = OurPtr;
        SrcAlign = SliceAlign;
      }
      CallInst *New = IRB.CreateMemCpy(DestPtr, DestAlign, SrcPtr, SrcAlign,
                                       Size, II.isVolatile());
      if (AATags)
        New->setAAMetadata(AATags.shift(NewBeginOffset - BeginOffset));

<<<<<<< HEAD
      migrateDebugInfo(&OldAI, RelativeOffset * 8, SliceSize * 8, &II, New,
                       DestPtr, nullptr, DL);
=======
      migrateDebugInfo(&OldAI, RelativeOffset, SliceSize, &II, New, DestPtr,
                       nullptr, DL);
>>>>>>> 7d5b44f6
      LLVM_DEBUG(dbgs() << "          to: " << *New << "\n");
      return false;
    }

    bool IsWholeAlloca = NewBeginOffset == NewAllocaBeginOffset &&
                         NewEndOffset == NewAllocaEndOffset;
    uint64_t Size = NewEndOffset - NewBeginOffset;
    unsigned BeginIndex = VecTy ? getIndex(NewBeginOffset) : 0;
    unsigned EndIndex = VecTy ? getIndex(NewEndOffset) : 0;
    unsigned NumElements = EndIndex - BeginIndex;
    IntegerType *SubIntTy =
        IntTy ? Type::getIntNTy(IntTy->getContext(), Size * 8) : nullptr;

    // Reset the other pointer type to match the register type we're going to
    // use, but using the address space of the original other pointer.
    Type *OtherTy;
    if (VecTy && !IsWholeAlloca) {
      if (NumElements == 1)
        OtherTy = VecTy->getElementType();
      else
        OtherTy = FixedVectorType::get(VecTy->getElementType(), NumElements);
    } else if (IntTy && !IsWholeAlloca) {
      OtherTy = SubIntTy;
    } else {
      OtherTy = NewAllocaTy;
    }
    OtherPtrTy = OtherTy->getPointerTo(OtherAS);

    Value *AdjPtr = getAdjustedPtr(IRB, DL, OtherPtr, OtherOffset, OtherPtrTy,
                                   OtherPtr->getName() + ".");
    MaybeAlign SrcAlign = OtherAlign;
    MaybeAlign DstAlign = SliceAlign;
    if (!IsDest)
      std::swap(SrcAlign, DstAlign);

    Value *SrcPtr;
    Value *DstPtr;

    if (IsDest) {
      DstPtr = getPtrToNewAI(II.getDestAddressSpace(), II.isVolatile());
      SrcPtr = AdjPtr;
    } else {
      DstPtr = AdjPtr;
      SrcPtr = getPtrToNewAI(II.getSourceAddressSpace(), II.isVolatile());
    }

    Value *Src;
    if (VecTy && !IsWholeAlloca && !IsDest) {
      Src = IRB.CreateAlignedLoad(NewAI.getAllocatedType(), &NewAI,
                                  NewAI.getAlign(), "load");
      Src = extractVector(IRB, Src, BeginIndex, EndIndex, "vec");
    } else if (IntTy && !IsWholeAlloca && !IsDest) {
      Src = IRB.CreateAlignedLoad(NewAI.getAllocatedType(), &NewAI,
                                  NewAI.getAlign(), "load");
      Src = convertValue(DL, IRB, Src, IntTy);
      uint64_t Offset = NewBeginOffset - NewAllocaBeginOffset;
      Src = extractInteger(DL, IRB, Src, SubIntTy, Offset, "extract");
    } else {
      LoadInst *Load = IRB.CreateAlignedLoad(OtherTy, SrcPtr, SrcAlign,
                                             II.isVolatile(), "copyload");
      Load->copyMetadata(II, {LLVMContext::MD_mem_parallel_loop_access,
                              LLVMContext::MD_access_group});
      if (AATags)
        Load->setAAMetadata(AATags.shift(NewBeginOffset - BeginOffset));
      Src = Load;
    }

    if (VecTy && !IsWholeAlloca && IsDest) {
      Value *Old = IRB.CreateAlignedLoad(NewAI.getAllocatedType(), &NewAI,
                                         NewAI.getAlign(), "oldload");
      Src = insertVector(IRB, Old, Src, BeginIndex, "vec");
    } else if (IntTy && !IsWholeAlloca && IsDest) {
      Value *Old = IRB.CreateAlignedLoad(NewAI.getAllocatedType(), &NewAI,
                                         NewAI.getAlign(), "oldload");
      Old = convertValue(DL, IRB, Old, IntTy);
      uint64_t Offset = NewBeginOffset - NewAllocaBeginOffset;
      Src = insertInteger(DL, IRB, Old, Src, Offset, "insert");
      Src = convertValue(DL, IRB, Src, NewAllocaTy);
    }

    StoreInst *Store = cast<StoreInst>(
        IRB.CreateAlignedStore(Src, DstPtr, DstAlign, II.isVolatile()));
    Store->copyMetadata(II, {LLVMContext::MD_mem_parallel_loop_access,
                             LLVMContext::MD_access_group});
    if (AATags)
      Store->setAAMetadata(AATags.shift(NewBeginOffset - BeginOffset));

<<<<<<< HEAD
    migrateDebugInfo(&OldAI, RelativeOffset * 8, SliceSize * 8, &II, Store,
                     DstPtr, Src, DL);
=======
    migrateDebugInfo(&OldAI, RelativeOffset, SliceSize, &II, Store, DstPtr, Src,
                     DL);
>>>>>>> 7d5b44f6
    LLVM_DEBUG(dbgs() << "          to: " << *Store << "\n");
    return !II.isVolatile();
  }

  bool visitIntrinsicInst(IntrinsicInst &II) {
    assert((II.isLifetimeStartOrEnd() || II.isDroppable()) &&
           "Unexpected intrinsic!");
    LLVM_DEBUG(dbgs() << "    original: " << II << "\n");

    // Record this instruction for deletion.
    Pass.DeadInsts.push_back(&II);

    if (II.isDroppable()) {
      assert(II.getIntrinsicID() == Intrinsic::assume && "Expected assume");
      // TODO For now we forget assumed information, this can be improved.
      OldPtr->dropDroppableUsesIn(II);
      return true;
    }

    assert(II.getArgOperand(1) == OldPtr);
    // Lifetime intrinsics are only promotable if they cover the whole alloca.
    // Therefore, we drop lifetime intrinsics which don't cover the whole
    // alloca.
    // (In theory, intrinsics which partially cover an alloca could be
    // promoted, but PromoteMemToReg doesn't handle that case.)
    // FIXME: Check whether the alloca is promotable before dropping the
    // lifetime intrinsics?
    if (NewBeginOffset != NewAllocaBeginOffset ||
        NewEndOffset != NewAllocaEndOffset)
      return true;

    ConstantInt *Size =
        ConstantInt::get(cast<IntegerType>(II.getArgOperand(0)->getType()),
                         NewEndOffset - NewBeginOffset);
    // Lifetime intrinsics always expect an i8* so directly get such a pointer
    // for the new alloca slice.
    Type *PointerTy = IRB.getInt8PtrTy(OldPtr->getType()->getPointerAddressSpace());
    Value *Ptr = getNewAllocaSlicePtr(IRB, PointerTy);
    Value *New;
    if (II.getIntrinsicID() == Intrinsic::lifetime_start)
      New = IRB.CreateLifetimeStart(Ptr, Size);
    else
      New = IRB.CreateLifetimeEnd(Ptr, Size);

    (void)New;
    LLVM_DEBUG(dbgs() << "          to: " << *New << "\n");

    return true;
  }

  void fixLoadStoreAlign(Instruction &Root) {
    // This algorithm implements the same visitor loop as
    // hasUnsafePHIOrSelectUse, and fixes the alignment of each load
    // or store found.
    SmallPtrSet<Instruction *, 4> Visited;
    SmallVector<Instruction *, 4> Uses;
    Visited.insert(&Root);
    Uses.push_back(&Root);
    do {
      Instruction *I = Uses.pop_back_val();

      if (LoadInst *LI = dyn_cast<LoadInst>(I)) {
        LI->setAlignment(std::min(LI->getAlign(), getSliceAlign()));
        continue;
      }
      if (StoreInst *SI = dyn_cast<StoreInst>(I)) {
        SI->setAlignment(std::min(SI->getAlign(), getSliceAlign()));
        continue;
      }

      assert(isa<BitCastInst>(I) || isa<AddrSpaceCastInst>(I) ||
             isa<PHINode>(I) || isa<SelectInst>(I) ||
             isa<GetElementPtrInst>(I));
      for (User *U : I->users())
        if (Visited.insert(cast<Instruction>(U)).second)
          Uses.push_back(cast<Instruction>(U));
    } while (!Uses.empty());
  }

  bool visitPHINode(PHINode &PN) {
    LLVM_DEBUG(dbgs() << "    original: " << PN << "\n");
    assert(BeginOffset >= NewAllocaBeginOffset && "PHIs are unsplittable");
    assert(EndOffset <= NewAllocaEndOffset && "PHIs are unsplittable");

    // We would like to compute a new pointer in only one place, but have it be
    // as local as possible to the PHI. To do that, we re-use the location of
    // the old pointer, which necessarily must be in the right position to
    // dominate the PHI.
    IRBuilderBase::InsertPointGuard Guard(IRB);
    if (isa<PHINode>(OldPtr))
      IRB.SetInsertPoint(&*OldPtr->getParent()->getFirstInsertionPt());
    else
      IRB.SetInsertPoint(OldPtr);
    IRB.SetCurrentDebugLocation(OldPtr->getDebugLoc());

    Value *NewPtr = getNewAllocaSlicePtr(IRB, OldPtr->getType());
    // Replace the operands which were using the old pointer.
    std::replace(PN.op_begin(), PN.op_end(), cast<Value>(OldPtr), NewPtr);

    LLVM_DEBUG(dbgs() << "          to: " << PN << "\n");
    deleteIfTriviallyDead(OldPtr);

    // Fix the alignment of any loads or stores using this PHI node.
    fixLoadStoreAlign(PN);

    // PHIs can't be promoted on their own, but often can be speculated. We
    // check the speculation outside of the rewriter so that we see the
    // fully-rewritten alloca.
    PHIUsers.insert(&PN);
    return true;
  }

  bool visitSelectInst(SelectInst &SI) {
    LLVM_DEBUG(dbgs() << "    original: " << SI << "\n");
    assert((SI.getTrueValue() == OldPtr || SI.getFalseValue() == OldPtr) &&
           "Pointer isn't an operand!");
    assert(BeginOffset >= NewAllocaBeginOffset && "Selects are unsplittable");
    assert(EndOffset <= NewAllocaEndOffset && "Selects are unsplittable");

    Value *NewPtr = getNewAllocaSlicePtr(IRB, OldPtr->getType());
    // Replace the operands which were using the old pointer.
    if (SI.getOperand(1) == OldPtr)
      SI.setOperand(1, NewPtr);
    if (SI.getOperand(2) == OldPtr)
      SI.setOperand(2, NewPtr);

    LLVM_DEBUG(dbgs() << "          to: " << SI << "\n");
    deleteIfTriviallyDead(OldPtr);

    // Fix the alignment of any loads or stores using this select.
    fixLoadStoreAlign(SI);

    // Selects can't be promoted on their own, but often can be speculated. We
    // check the speculation outside of the rewriter so that we see the
    // fully-rewritten alloca.
    SelectUsers.insert(&SI);
    return true;
  }
};

namespace {

/// Visitor to rewrite aggregate loads and stores as scalar.
///
/// This pass aggressively rewrites all aggregate loads and stores on
/// a particular pointer (or any pointer derived from it which we can identify)
/// with scalar loads and stores.
class AggLoadStoreRewriter : public InstVisitor<AggLoadStoreRewriter, bool> {
  // Befriend the base class so it can delegate to private visit methods.
  friend class InstVisitor<AggLoadStoreRewriter, bool>;

  /// Queue of pointer uses to analyze and potentially rewrite.
  SmallVector<Use *, 8> Queue;

  /// Set to prevent us from cycling with phi nodes and loops.
  SmallPtrSet<User *, 8> Visited;

  /// The current pointer use being rewritten. This is used to dig up the used
  /// value (as opposed to the user).
  Use *U = nullptr;

  /// Used to calculate offsets, and hence alignment, of subobjects.
  const DataLayout &DL;

  IRBuilderTy &IRB;

public:
  AggLoadStoreRewriter(const DataLayout &DL, IRBuilderTy &IRB)
      : DL(DL), IRB(IRB) {}

  /// Rewrite loads and stores through a pointer and all pointers derived from
  /// it.
  bool rewrite(Instruction &I) {
    LLVM_DEBUG(dbgs() << "  Rewriting FCA loads and stores...\n");
    enqueueUsers(I);
    bool Changed = false;
    while (!Queue.empty()) {
      U = Queue.pop_back_val();
      Changed |= visit(cast<Instruction>(U->getUser()));
    }
    return Changed;
  }

private:
  /// Enqueue all the users of the given instruction for further processing.
  /// This uses a set to de-duplicate users.
  void enqueueUsers(Instruction &I) {
    for (Use &U : I.uses())
      if (Visited.insert(U.getUser()).second)
        Queue.push_back(&U);
  }

  // Conservative default is to not rewrite anything.
  bool visitInstruction(Instruction &I) { return false; }

  /// Generic recursive split emission class.
  template <typename Derived> class OpSplitter {
  protected:
    /// The builder used to form new instructions.
    IRBuilderTy &IRB;

    /// The indices which to be used with insert- or extractvalue to select the
    /// appropriate value within the aggregate.
    SmallVector<unsigned, 4> Indices;

    /// The indices to a GEP instruction which will move Ptr to the correct slot
    /// within the aggregate.
    SmallVector<Value *, 4> GEPIndices;

    /// The base pointer of the original op, used as a base for GEPing the
    /// split operations.
    Value *Ptr;

    /// The base pointee type being GEPed into.
    Type *BaseTy;

    /// Known alignment of the base pointer.
    Align BaseAlign;

    /// To calculate offset of each component so we can correctly deduce
    /// alignments.
    const DataLayout &DL;

    /// Initialize the splitter with an insertion point, Ptr and start with a
    /// single zero GEP index.
    OpSplitter(Instruction *InsertionPoint, Value *Ptr, Type *BaseTy,
               Align BaseAlign, const DataLayout &DL, IRBuilderTy &IRB)
        : IRB(IRB), GEPIndices(1, IRB.getInt32(0)), Ptr(Ptr), BaseTy(BaseTy),
          BaseAlign(BaseAlign), DL(DL) {
      IRB.SetInsertPoint(InsertionPoint);
    }

  public:
    /// Generic recursive split emission routine.
    ///
    /// This method recursively splits an aggregate op (load or store) into
    /// scalar or vector ops. It splits recursively until it hits a single value
    /// and emits that single value operation via the template argument.
    ///
    /// The logic of this routine relies on GEPs and insertvalue and
    /// extractvalue all operating with the same fundamental index list, merely
    /// formatted differently (GEPs need actual values).
    ///
    /// \param Ty  The type being split recursively into smaller ops.
    /// \param Agg The aggregate value being built up or stored, depending on
    /// whether this is splitting a load or a store respectively.
    void emitSplitOps(Type *Ty, Value *&Agg, const Twine &Name) {
      if (Ty->isSingleValueType()) {
        unsigned Offset = DL.getIndexedOffsetInType(BaseTy, GEPIndices);
        return static_cast<Derived *>(this)->emitFunc(
            Ty, Agg, commonAlignment(BaseAlign, Offset), Name);
      }

      if (ArrayType *ATy = dyn_cast<ArrayType>(Ty)) {
        unsigned OldSize = Indices.size();
        (void)OldSize;
        for (unsigned Idx = 0, Size = ATy->getNumElements(); Idx != Size;
             ++Idx) {
          assert(Indices.size() == OldSize && "Did not return to the old size");
          Indices.push_back(Idx);
          GEPIndices.push_back(IRB.getInt32(Idx));
          emitSplitOps(ATy->getElementType(), Agg, Name + "." + Twine(Idx));
          GEPIndices.pop_back();
          Indices.pop_back();
        }
        return;
      }

      if (StructType *STy = dyn_cast<StructType>(Ty)) {
        unsigned OldSize = Indices.size();
        (void)OldSize;
        for (unsigned Idx = 0, Size = STy->getNumElements(); Idx != Size;
             ++Idx) {
          assert(Indices.size() == OldSize && "Did not return to the old size");
          Indices.push_back(Idx);
          GEPIndices.push_back(IRB.getInt32(Idx));
          emitSplitOps(STy->getElementType(Idx), Agg, Name + "." + Twine(Idx));
          GEPIndices.pop_back();
          Indices.pop_back();
        }
        return;
      }

      llvm_unreachable("Only arrays and structs are aggregate loadable types");
    }
  };

  struct LoadOpSplitter : public OpSplitter<LoadOpSplitter> {
    AAMDNodes AATags;

    LoadOpSplitter(Instruction *InsertionPoint, Value *Ptr, Type *BaseTy,
                   AAMDNodes AATags, Align BaseAlign, const DataLayout &DL,
                   IRBuilderTy &IRB)
        : OpSplitter<LoadOpSplitter>(InsertionPoint, Ptr, BaseTy, BaseAlign, DL,
                                     IRB),
          AATags(AATags) {}

    /// Emit a leaf load of a single value. This is called at the leaves of the
    /// recursive emission to actually load values.
    void emitFunc(Type *Ty, Value *&Agg, Align Alignment, const Twine &Name) {
      assert(Ty->isSingleValueType());
      // Load the single value and insert it using the indices.
      Value *GEP =
          IRB.CreateInBoundsGEP(BaseTy, Ptr, GEPIndices, Name + ".gep");
      LoadInst *Load =
          IRB.CreateAlignedLoad(Ty, GEP, Alignment, Name + ".load");

      APInt Offset(
          DL.getIndexSizeInBits(Ptr->getType()->getPointerAddressSpace()), 0);
      if (AATags &&
          GEPOperator::accumulateConstantOffset(BaseTy, GEPIndices, DL, Offset))
        Load->setAAMetadata(AATags.shift(Offset.getZExtValue()));

      Agg = IRB.CreateInsertValue(Agg, Load, Indices, Name + ".insert");
      LLVM_DEBUG(dbgs() << "          to: " << *Load << "\n");
    }
  };

  bool visitLoadInst(LoadInst &LI) {
    assert(LI.getPointerOperand() == *U);
    if (!LI.isSimple() || LI.getType()->isSingleValueType())
      return false;

    // We have an aggregate being loaded, split it apart.
    LLVM_DEBUG(dbgs() << "    original: " << LI << "\n");
    LoadOpSplitter Splitter(&LI, *U, LI.getType(), LI.getAAMetadata(),
                            getAdjustedAlignment(&LI, 0), DL, IRB);
    Value *V = PoisonValue::get(LI.getType());
    Splitter.emitSplitOps(LI.getType(), V, LI.getName() + ".fca");
    Visited.erase(&LI);
    LI.replaceAllUsesWith(V);
    LI.eraseFromParent();
    return true;
  }

  struct StoreOpSplitter : public OpSplitter<StoreOpSplitter> {
    StoreOpSplitter(Instruction *InsertionPoint, Value *Ptr, Type *BaseTy,
                    AAMDNodes AATags, StoreInst *AggStore, Align BaseAlign,
                    const DataLayout &DL, IRBuilderTy &IRB)
        : OpSplitter<StoreOpSplitter>(InsertionPoint, Ptr, BaseTy, BaseAlign,
                                      DL, IRB),
          AATags(AATags), AggStore(AggStore) {}
    AAMDNodes AATags;
    StoreInst *AggStore;
    /// Emit a leaf store of a single value. This is called at the leaves of the
    /// recursive emission to actually produce stores.
    void emitFunc(Type *Ty, Value *&Agg, Align Alignment, const Twine &Name) {
      assert(Ty->isSingleValueType());
      // Extract the single value and store it using the indices.
      //
      // The gep and extractvalue values are factored out of the CreateStore
      // call to make the output independent of the argument evaluation order.
      Value *ExtractValue =
          IRB.CreateExtractValue(Agg, Indices, Name + ".extract");
      Value *InBoundsGEP =
          IRB.CreateInBoundsGEP(BaseTy, Ptr, GEPIndices, Name + ".gep");
      StoreInst *Store =
          IRB.CreateAlignedStore(ExtractValue, InBoundsGEP, Alignment);

      APInt Offset(
          DL.getIndexSizeInBits(Ptr->getType()->getPointerAddressSpace()), 0);
      if (AATags &&
          GEPOperator::accumulateConstantOffset(BaseTy, GEPIndices, DL, Offset))
        Store->setAAMetadata(AATags.shift(Offset.getZExtValue()));

      // migrateDebugInfo requires the base Alloca. Walk to it from this gep.
      // If we cannot (because there's an intervening non-const or unbounded
      // gep) then we wouldn't expect to see dbg.assign intrinsics linked to
      // this instruction.
      APInt OffsetInBytes(DL.getTypeSizeInBits(Ptr->getType()), false);
      Value *Base = InBoundsGEP->stripAndAccumulateInBoundsConstantOffsets(
          DL, OffsetInBytes);
      if (auto *OldAI = dyn_cast<AllocaInst>(Base)) {
        uint64_t SizeInBits =
            DL.getTypeSizeInBits(Store->getValueOperand()->getType());
<<<<<<< HEAD
        migrateDebugInfo(OldAI, OffsetInBytes.getZExtValue() * 8, SizeInBits,
                         AggStore, Store, Store->getPointerOperand(),
                         Store->getValueOperand(), DL);
=======
        migrateDebugInfo(OldAI, OffsetInBytes.getZExtValue(),
                         bitsToBytes(SizeInBits), AggStore, Store,
                         Store->getPointerOperand(), Store->getValueOperand(),
                         DL);
>>>>>>> 7d5b44f6
      } else {
        assert(at::getAssignmentMarkers(Store).empty() &&
               "AT: unexpected debug.assign linked to store through "
               "unbounded GEP");
      }
      LLVM_DEBUG(dbgs() << "          to: " << *Store << "\n");
    }
  };

  bool visitStoreInst(StoreInst &SI) {
    if (!SI.isSimple() || SI.getPointerOperand() != *U)
      return false;
    Value *V = SI.getValueOperand();
    if (V->getType()->isSingleValueType())
      return false;

    // We have an aggregate being stored, split it apart.
    LLVM_DEBUG(dbgs() << "    original: " << SI << "\n");
    StoreOpSplitter Splitter(&SI, *U, V->getType(), SI.getAAMetadata(), &SI,
                             getAdjustedAlignment(&SI, 0), DL, IRB);
    Splitter.emitSplitOps(V->getType(), V, V->getName() + ".fca");
    Visited.erase(&SI);
    SI.eraseFromParent();
    return true;
  }

  bool visitBitCastInst(BitCastInst &BC) {
    enqueueUsers(BC);
    return false;
  }

  bool visitAddrSpaceCastInst(AddrSpaceCastInst &ASC) {
    enqueueUsers(ASC);
    return false;
  }

  // Fold gep (select cond, ptr1, ptr2) => select cond, gep(ptr1), gep(ptr2)
  bool foldGEPSelect(GetElementPtrInst &GEPI) {
    if (!GEPI.hasAllConstantIndices())
      return false;

    SelectInst *Sel = cast<SelectInst>(GEPI.getPointerOperand());

    LLVM_DEBUG(dbgs() << "  Rewriting gep(select) -> select(gep):"
                      << "\n    original: " << *Sel
                      << "\n              " << GEPI);

    IRB.SetInsertPoint(&GEPI);
    SmallVector<Value *, 4> Index(GEPI.indices());
    bool IsInBounds = GEPI.isInBounds();

    Type *Ty = GEPI.getSourceElementType();
    Value *True = Sel->getTrueValue();
    Value *NTrue = IRB.CreateGEP(Ty, True, Index, True->getName() + ".sroa.gep",
                                 IsInBounds);

    Value *False = Sel->getFalseValue();

    Value *NFalse = IRB.CreateGEP(Ty, False, Index,
                                  False->getName() + ".sroa.gep", IsInBounds);

    Value *NSel = IRB.CreateSelect(Sel->getCondition(), NTrue, NFalse,
                                   Sel->getName() + ".sroa.sel");
    Visited.erase(&GEPI);
    GEPI.replaceAllUsesWith(NSel);
    GEPI.eraseFromParent();
    Instruction *NSelI = cast<Instruction>(NSel);
    Visited.insert(NSelI);
    enqueueUsers(*NSelI);

    LLVM_DEBUG(dbgs() << "\n          to: " << *NTrue
                      << "\n              " << *NFalse
                      << "\n              " << *NSel << '\n');

    return true;
  }

  // Fold gep (phi ptr1, ptr2) => phi gep(ptr1), gep(ptr2)
  bool foldGEPPhi(GetElementPtrInst &GEPI) {
    if (!GEPI.hasAllConstantIndices())
      return false;

    PHINode *PHI = cast<PHINode>(GEPI.getPointerOperand());
    if (GEPI.getParent() != PHI->getParent() ||
        llvm::any_of(PHI->incoming_values(), [](Value *In)
          { Instruction *I = dyn_cast<Instruction>(In);
            return !I || isa<GetElementPtrInst>(I) || isa<PHINode>(I) ||
                   succ_empty(I->getParent()) ||
                   !I->getParent()->isLegalToHoistInto();
          }))
      return false;

    LLVM_DEBUG(dbgs() << "  Rewriting gep(phi) -> phi(gep):"
                      << "\n    original: " << *PHI
                      << "\n              " << GEPI
                      << "\n          to: ");

    SmallVector<Value *, 4> Index(GEPI.indices());
    bool IsInBounds = GEPI.isInBounds();
    IRB.SetInsertPoint(GEPI.getParent()->getFirstNonPHI());
    PHINode *NewPN = IRB.CreatePHI(GEPI.getType(), PHI->getNumIncomingValues(),
                                   PHI->getName() + ".sroa.phi");
    for (unsigned I = 0, E = PHI->getNumIncomingValues(); I != E; ++I) {
      BasicBlock *B = PHI->getIncomingBlock(I);
      Value *NewVal = nullptr;
      int Idx = NewPN->getBasicBlockIndex(B);
      if (Idx >= 0) {
        NewVal = NewPN->getIncomingValue(Idx);
      } else {
        Instruction *In = cast<Instruction>(PHI->getIncomingValue(I));

        IRB.SetInsertPoint(In->getParent(), std::next(In->getIterator()));
        Type *Ty = GEPI.getSourceElementType();
        NewVal = IRB.CreateGEP(Ty, In, Index, In->getName() + ".sroa.gep",
                               IsInBounds);
      }
      NewPN->addIncoming(NewVal, B);
    }

    Visited.erase(&GEPI);
    GEPI.replaceAllUsesWith(NewPN);
    GEPI.eraseFromParent();
    Visited.insert(NewPN);
    enqueueUsers(*NewPN);

    LLVM_DEBUG(for (Value *In : NewPN->incoming_values())
                 dbgs() << "\n              " << *In;
               dbgs() << "\n              " << *NewPN << '\n');

    return true;
  }

  bool visitGetElementPtrInst(GetElementPtrInst &GEPI) {
    if (isa<SelectInst>(GEPI.getPointerOperand()) &&
        foldGEPSelect(GEPI))
      return true;

    if (isa<PHINode>(GEPI.getPointerOperand()) &&
        foldGEPPhi(GEPI))
      return true;

    enqueueUsers(GEPI);
    return false;
  }

  bool visitPHINode(PHINode &PN) {
    enqueueUsers(PN);
    return false;
  }

  bool visitSelectInst(SelectInst &SI) {
    enqueueUsers(SI);
    return false;
  }
};

} // end anonymous namespace

/// Strip aggregate type wrapping.
///
/// This removes no-op aggregate types wrapping an underlying type. It will
/// strip as many layers of types as it can without changing either the type
/// size or the allocated size.
static Type *stripAggregateTypeWrapping(const DataLayout &DL, Type *Ty) {
  if (Ty->isSingleValueType())
    return Ty;

  uint64_t AllocSize = DL.getTypeAllocSize(Ty).getFixedSize();
  uint64_t TypeSize = DL.getTypeSizeInBits(Ty).getFixedSize();

  Type *InnerTy;
  if (ArrayType *ArrTy = dyn_cast<ArrayType>(Ty)) {
    InnerTy = ArrTy->getElementType();
  } else if (StructType *STy = dyn_cast<StructType>(Ty)) {
    const StructLayout *SL = DL.getStructLayout(STy);
    unsigned Index = SL->getElementContainingOffset(0);
    InnerTy = STy->getElementType(Index);
  } else {
    return Ty;
  }

  if (AllocSize > DL.getTypeAllocSize(InnerTy).getFixedSize() ||
      TypeSize > DL.getTypeSizeInBits(InnerTy).getFixedSize())
    return Ty;

  return stripAggregateTypeWrapping(DL, InnerTy);
}

/// Try to find a partition of the aggregate type passed in for a given
/// offset and size.
///
/// This recurses through the aggregate type and tries to compute a subtype
/// based on the offset and size. When the offset and size span a sub-section
/// of an array, it will even compute a new array type for that sub-section,
/// and the same for structs.
///
/// Note that this routine is very strict and tries to find a partition of the
/// type which produces the *exact* right offset and size. It is not forgiving
/// when the size or offset cause either end of type-based partition to be off.
/// Also, this is a best-effort routine. It is reasonable to give up and not
/// return a type if necessary.
static Type *getTypePartition(const DataLayout &DL, Type *Ty, uint64_t Offset,
                              uint64_t Size) {
  if (Offset == 0 && DL.getTypeAllocSize(Ty).getFixedSize() == Size)
    return stripAggregateTypeWrapping(DL, Ty);
  if (Offset > DL.getTypeAllocSize(Ty).getFixedSize() ||
      (DL.getTypeAllocSize(Ty).getFixedSize() - Offset) < Size)
    return nullptr;

  if (isa<ArrayType>(Ty) || isa<VectorType>(Ty)) {
     Type *ElementTy;
     uint64_t TyNumElements;
     if (auto *AT = dyn_cast<ArrayType>(Ty)) {
       ElementTy = AT->getElementType();
       TyNumElements = AT->getNumElements();
     } else {
       // FIXME: This isn't right for vectors with non-byte-sized or
       // non-power-of-two sized elements.
       auto *VT = cast<FixedVectorType>(Ty);
       ElementTy = VT->getElementType();
       TyNumElements = VT->getNumElements();
    }
    uint64_t ElementSize = DL.getTypeAllocSize(ElementTy).getFixedSize();
    uint64_t NumSkippedElements = Offset / ElementSize;
    if (NumSkippedElements >= TyNumElements)
      return nullptr;
    Offset -= NumSkippedElements * ElementSize;

    // First check if we need to recurse.
    if (Offset > 0 || Size < ElementSize) {
      // Bail if the partition ends in a different array element.
      if ((Offset + Size) > ElementSize)
        return nullptr;
      // Recurse through the element type trying to peel off offset bytes.
      return getTypePartition(DL, ElementTy, Offset, Size);
    }
    assert(Offset == 0);

    if (Size == ElementSize)
      return stripAggregateTypeWrapping(DL, ElementTy);
    assert(Size > ElementSize);
    uint64_t NumElements = Size / ElementSize;
    if (NumElements * ElementSize != Size)
      return nullptr;
    return ArrayType::get(ElementTy, NumElements);
  }

  StructType *STy = dyn_cast<StructType>(Ty);
  if (!STy)
    return nullptr;

  const StructLayout *SL = DL.getStructLayout(STy);
  if (Offset >= SL->getSizeInBytes())
    return nullptr;
  uint64_t EndOffset = Offset + Size;
  if (EndOffset > SL->getSizeInBytes())
    return nullptr;

  unsigned Index = SL->getElementContainingOffset(Offset);
  Offset -= SL->getElementOffset(Index);

  Type *ElementTy = STy->getElementType(Index);
  uint64_t ElementSize = DL.getTypeAllocSize(ElementTy).getFixedSize();
  if (Offset >= ElementSize)
    return nullptr; // The offset points into alignment padding.

  // See if any partition must be contained by the element.
  if (Offset > 0 || Size < ElementSize) {
    if ((Offset + Size) > ElementSize)
      return nullptr;
    return getTypePartition(DL, ElementTy, Offset, Size);
  }
  assert(Offset == 0);

  if (Size == ElementSize)
    return stripAggregateTypeWrapping(DL, ElementTy);

  StructType::element_iterator EI = STy->element_begin() + Index,
                               EE = STy->element_end();
  if (EndOffset < SL->getSizeInBytes()) {
    unsigned EndIndex = SL->getElementContainingOffset(EndOffset);
    if (Index == EndIndex)
      return nullptr; // Within a single element and its padding.

    // Don't try to form "natural" types if the elements don't line up with the
    // expected size.
    // FIXME: We could potentially recurse down through the last element in the
    // sub-struct to find a natural end point.
    if (SL->getElementOffset(EndIndex) != EndOffset)
      return nullptr;

    assert(Index < EndIndex);
    EE = STy->element_begin() + EndIndex;
  }

  // Try to build up a sub-structure.
  StructType *SubTy =
      StructType::get(STy->getContext(), makeArrayRef(EI, EE), STy->isPacked());
  const StructLayout *SubSL = DL.getStructLayout(SubTy);
  if (Size != SubSL->getSizeInBytes())
    return nullptr; // The sub-struct doesn't have quite the size needed.

  return SubTy;
}

/// Pre-split loads and stores to simplify rewriting.
///
/// We want to break up the splittable load+store pairs as much as
/// possible. This is important to do as a preprocessing step, as once we
/// start rewriting the accesses to partitions of the alloca we lose the
/// necessary information to correctly split apart paired loads and stores
/// which both point into this alloca. The case to consider is something like
/// the following:
///
///   %a = alloca [12 x i8]
///   %gep1 = getelementptr i8, ptr %a, i32 0
///   %gep2 = getelementptr i8, ptr %a, i32 4
///   %gep3 = getelementptr i8, ptr %a, i32 8
///   store float 0.0, ptr %gep1
///   store float 1.0, ptr %gep2
///   %v = load i64, ptr %gep1
///   store i64 %v, ptr %gep2
///   %f1 = load float, ptr %gep2
///   %f2 = load float, ptr %gep3
///
/// Here we want to form 3 partitions of the alloca, each 4 bytes large, and
/// promote everything so we recover the 2 SSA values that should have been
/// there all along.
///
/// \returns true if any changes are made.
bool SROAPass::presplitLoadsAndStores(AllocaInst &AI, AllocaSlices &AS) {
  LLVM_DEBUG(dbgs() << "Pre-splitting loads and stores\n");

  // Track the loads and stores which are candidates for pre-splitting here, in
  // the order they first appear during the partition scan. These give stable
  // iteration order and a basis for tracking which loads and stores we
  // actually split.
  SmallVector<LoadInst *, 4> Loads;
  SmallVector<StoreInst *, 4> Stores;

  // We need to accumulate the splits required of each load or store where we
  // can find them via a direct lookup. This is important to cross-check loads
  // and stores against each other. We also track the slice so that we can kill
  // all the slices that end up split.
  struct SplitOffsets {
    Slice *S;
    std::vector<uint64_t> Splits;
  };
  SmallDenseMap<Instruction *, SplitOffsets, 8> SplitOffsetsMap;

  // Track loads out of this alloca which cannot, for any reason, be pre-split.
  // This is important as we also cannot pre-split stores of those loads!
  // FIXME: This is all pretty gross. It means that we can be more aggressive
  // in pre-splitting when the load feeding the store happens to come from
  // a separate alloca. Put another way, the effectiveness of SROA would be
  // decreased by a frontend which just concatenated all of its local allocas
  // into one big flat alloca. But defeating such patterns is exactly the job
  // SROA is tasked with! Sadly, to not have this discrepancy we would have
  // change store pre-splitting to actually force pre-splitting of the load
  // that feeds it *and all stores*. That makes pre-splitting much harder, but
  // maybe it would make it more principled?
  SmallPtrSet<LoadInst *, 8> UnsplittableLoads;

  LLVM_DEBUG(dbgs() << "  Searching for candidate loads and stores\n");
  for (auto &P : AS.partitions()) {
    for (Slice &S : P) {
      Instruction *I = cast<Instruction>(S.getUse()->getUser());
      if (!S.isSplittable() || S.endOffset() <= P.endOffset()) {
        // If this is a load we have to track that it can't participate in any
        // pre-splitting. If this is a store of a load we have to track that
        // that load also can't participate in any pre-splitting.
        if (auto *LI = dyn_cast<LoadInst>(I))
          UnsplittableLoads.insert(LI);
        else if (auto *SI = dyn_cast<StoreInst>(I))
          if (auto *LI = dyn_cast<LoadInst>(SI->getValueOperand()))
            UnsplittableLoads.insert(LI);
        continue;
      }
      assert(P.endOffset() > S.beginOffset() &&
             "Empty or backwards partition!");

      // Determine if this is a pre-splittable slice.
      if (auto *LI = dyn_cast<LoadInst>(I)) {
        assert(!LI->isVolatile() && "Cannot split volatile loads!");

        // The load must be used exclusively to store into other pointers for
        // us to be able to arbitrarily pre-split it. The stores must also be
        // simple to avoid changing semantics.
        auto IsLoadSimplyStored = [](LoadInst *LI) {
          for (User *LU : LI->users()) {
            auto *SI = dyn_cast<StoreInst>(LU);
            if (!SI || !SI->isSimple())
              return false;
          }
          return true;
        };
        if (!IsLoadSimplyStored(LI)) {
          UnsplittableLoads.insert(LI);
          continue;
        }

        Loads.push_back(LI);
      } else if (auto *SI = dyn_cast<StoreInst>(I)) {
        if (S.getUse() != &SI->getOperandUse(SI->getPointerOperandIndex()))
          // Skip stores *of* pointers. FIXME: This shouldn't even be possible!
          continue;
        auto *StoredLoad = dyn_cast<LoadInst>(SI->getValueOperand());
        if (!StoredLoad || !StoredLoad->isSimple())
          continue;
        assert(!SI->isVolatile() && "Cannot split volatile stores!");

        Stores.push_back(SI);
      } else {
        // Other uses cannot be pre-split.
        continue;
      }

      // Record the initial split.
      LLVM_DEBUG(dbgs() << "    Candidate: " << *I << "\n");
      auto &Offsets = SplitOffsetsMap[I];
      assert(Offsets.Splits.empty() &&
             "Should not have splits the first time we see an instruction!");
      Offsets.S = &S;
      Offsets.Splits.push_back(P.endOffset() - S.beginOffset());
    }

    // Now scan the already split slices, and add a split for any of them which
    // we're going to pre-split.
    for (Slice *S : P.splitSliceTails()) {
      auto SplitOffsetsMapI =
          SplitOffsetsMap.find(cast<Instruction>(S->getUse()->getUser()));
      if (SplitOffsetsMapI == SplitOffsetsMap.end())
        continue;
      auto &Offsets = SplitOffsetsMapI->second;

      assert(Offsets.S == S && "Found a mismatched slice!");
      assert(!Offsets.Splits.empty() &&
             "Cannot have an empty set of splits on the second partition!");
      assert(Offsets.Splits.back() ==
                 P.beginOffset() - Offsets.S->beginOffset() &&
             "Previous split does not end where this one begins!");

      // Record each split. The last partition's end isn't needed as the size
      // of the slice dictates that.
      if (S->endOffset() > P.endOffset())
        Offsets.Splits.push_back(P.endOffset() - Offsets.S->beginOffset());
    }
  }

  // We may have split loads where some of their stores are split stores. For
  // such loads and stores, we can only pre-split them if their splits exactly
  // match relative to their starting offset. We have to verify this prior to
  // any rewriting.
  llvm::erase_if(Stores, [&UnsplittableLoads, &SplitOffsetsMap](StoreInst *SI) {
    // Lookup the load we are storing in our map of split
    // offsets.
    auto *LI = cast<LoadInst>(SI->getValueOperand());
    // If it was completely unsplittable, then we're done,
    // and this store can't be pre-split.
    if (UnsplittableLoads.count(LI))
      return true;

    auto LoadOffsetsI = SplitOffsetsMap.find(LI);
    if (LoadOffsetsI == SplitOffsetsMap.end())
      return false; // Unrelated loads are definitely safe.
    auto &LoadOffsets = LoadOffsetsI->second;

    // Now lookup the store's offsets.
    auto &StoreOffsets = SplitOffsetsMap[SI];

    // If the relative offsets of each split in the load and
    // store match exactly, then we can split them and we
    // don't need to remove them here.
    if (LoadOffsets.Splits == StoreOffsets.Splits)
      return false;

    LLVM_DEBUG(dbgs() << "    Mismatched splits for load and store:\n"
                      << "      " << *LI << "\n"
                      << "      " << *SI << "\n");

    // We've found a store and load that we need to split
    // with mismatched relative splits. Just give up on them
    // and remove both instructions from our list of
    // candidates.
    UnsplittableLoads.insert(LI);
    return true;
  });
  // Now we have to go *back* through all the stores, because a later store may
  // have caused an earlier store's load to become unsplittable and if it is
  // unsplittable for the later store, then we can't rely on it being split in
  // the earlier store either.
  llvm::erase_if(Stores, [&UnsplittableLoads](StoreInst *SI) {
    auto *LI = cast<LoadInst>(SI->getValueOperand());
    return UnsplittableLoads.count(LI);
  });
  // Once we've established all the loads that can't be split for some reason,
  // filter any that made it into our list out.
  llvm::erase_if(Loads, [&UnsplittableLoads](LoadInst *LI) {
    return UnsplittableLoads.count(LI);
  });

  // If no loads or stores are left, there is no pre-splitting to be done for
  // this alloca.
  if (Loads.empty() && Stores.empty())
    return false;

  // From here on, we can't fail and will be building new accesses, so rig up
  // an IR builder.
  IRBuilderTy IRB(&AI);

  // Collect the new slices which we will merge into the alloca slices.
  SmallVector<Slice, 4> NewSlices;

  // Track any allocas we end up splitting loads and stores for so we iterate
  // on them.
  SmallPtrSet<AllocaInst *, 4> ResplitPromotableAllocas;

  // At this point, we have collected all of the loads and stores we can
  // pre-split, and the specific splits needed for them. We actually do the
  // splitting in a specific order in order to handle when one of the loads in
  // the value operand to one of the stores.
  //
  // First, we rewrite all of the split loads, and just accumulate each split
  // load in a parallel structure. We also build the slices for them and append
  // them to the alloca slices.
  SmallDenseMap<LoadInst *, std::vector<LoadInst *>, 1> SplitLoadsMap;
  std::vector<LoadInst *> SplitLoads;
  const DataLayout &DL = AI.getModule()->getDataLayout();
  for (LoadInst *LI : Loads) {
    SplitLoads.clear();

    auto &Offsets = SplitOffsetsMap[LI];
    unsigned SliceSize = Offsets.S->endOffset() - Offsets.S->beginOffset();
    assert(LI->getType()->getIntegerBitWidth() % 8 == 0 &&
           "Load must have type size equal to store size");
    assert(LI->getType()->getIntegerBitWidth() / 8 >= SliceSize &&
           "Load must be >= slice size");

    uint64_t BaseOffset = Offsets.S->beginOffset();
    assert(BaseOffset + SliceSize > BaseOffset &&
           "Cannot represent alloca access size using 64-bit integers!");

    Instruction *BasePtr = cast<Instruction>(LI->getPointerOperand());
    IRB.SetInsertPoint(LI);

    LLVM_DEBUG(dbgs() << "  Splitting load: " << *LI << "\n");

    uint64_t PartOffset = 0, PartSize = Offsets.Splits.front();
    int Idx = 0, Size = Offsets.Splits.size();
    for (;;) {
      auto *PartTy = Type::getIntNTy(LI->getContext(), PartSize * 8);
      auto AS = LI->getPointerAddressSpace();
      auto *PartPtrTy = PartTy->getPointerTo(AS);
      LoadInst *PLoad = IRB.CreateAlignedLoad(
          PartTy,
          getAdjustedPtr(IRB, DL, BasePtr,
                         APInt(DL.getIndexSizeInBits(AS), PartOffset),
                         PartPtrTy, BasePtr->getName() + "."),
          getAdjustedAlignment(LI, PartOffset),
          /*IsVolatile*/ false, LI->getName());
      PLoad->copyMetadata(*LI, {LLVMContext::MD_mem_parallel_loop_access,
                                LLVMContext::MD_access_group});

      // Append this load onto the list of split loads so we can find it later
      // to rewrite the stores.
      SplitLoads.push_back(PLoad);

      // Now build a new slice for the alloca.
      NewSlices.push_back(
          Slice(BaseOffset + PartOffset, BaseOffset + PartOffset + PartSize,
                &PLoad->getOperandUse(PLoad->getPointerOperandIndex()),
                /*IsSplittable*/ false));
      LLVM_DEBUG(dbgs() << "    new slice [" << NewSlices.back().beginOffset()
                        << ", " << NewSlices.back().endOffset()
                        << "): " << *PLoad << "\n");

      // See if we've handled all the splits.
      if (Idx >= Size)
        break;

      // Setup the next partition.
      PartOffset = Offsets.Splits[Idx];
      ++Idx;
      PartSize = (Idx < Size ? Offsets.Splits[Idx] : SliceSize) - PartOffset;
    }

    // Now that we have the split loads, do the slow walk over all uses of the
    // load and rewrite them as split stores, or save the split loads to use
    // below if the store is going to be split there anyways.
    bool DeferredStores = false;
    for (User *LU : LI->users()) {
      StoreInst *SI = cast<StoreInst>(LU);
      if (!Stores.empty() && SplitOffsetsMap.count(SI)) {
        DeferredStores = true;
        LLVM_DEBUG(dbgs() << "    Deferred splitting of store: " << *SI
                          << "\n");
        continue;
      }

      Value *StoreBasePtr = SI->getPointerOperand();
      IRB.SetInsertPoint(SI);

      LLVM_DEBUG(dbgs() << "    Splitting store of load: " << *SI << "\n");

      for (int Idx = 0, Size = SplitLoads.size(); Idx < Size; ++Idx) {
        LoadInst *PLoad = SplitLoads[Idx];
        uint64_t PartOffset = Idx == 0 ? 0 : Offsets.Splits[Idx - 1];
        auto *PartPtrTy =
            PLoad->getType()->getPointerTo(SI->getPointerAddressSpace());

        auto AS = SI->getPointerAddressSpace();
        StoreInst *PStore = IRB.CreateAlignedStore(
            PLoad,
            getAdjustedPtr(IRB, DL, StoreBasePtr,
                           APInt(DL.getIndexSizeInBits(AS), PartOffset),
                           PartPtrTy, StoreBasePtr->getName() + "."),
            getAdjustedAlignment(SI, PartOffset),
            /*IsVolatile*/ false);
        PStore->copyMetadata(*SI, {LLVMContext::MD_mem_parallel_loop_access,
                                   LLVMContext::MD_access_group,
                                   LLVMContext::MD_DIAssignID});
        LLVM_DEBUG(dbgs() << "      +" << PartOffset << ":" << *PStore << "\n");
      }

      // We want to immediately iterate on any allocas impacted by splitting
      // this store, and we have to track any promotable alloca (indicated by
      // a direct store) as needing to be resplit because it is no longer
      // promotable.
      if (AllocaInst *OtherAI = dyn_cast<AllocaInst>(StoreBasePtr)) {
        ResplitPromotableAllocas.insert(OtherAI);
        Worklist.insert(OtherAI);
      } else if (AllocaInst *OtherAI = dyn_cast<AllocaInst>(
                     StoreBasePtr->stripInBoundsOffsets())) {
        Worklist.insert(OtherAI);
      }

      // Mark the original store as dead.
      DeadInsts.push_back(SI);
    }

    // Save the split loads if there are deferred stores among the users.
    if (DeferredStores)
      SplitLoadsMap.insert(std::make_pair(LI, std::move(SplitLoads)));

    // Mark the original load as dead and kill the original slice.
    DeadInsts.push_back(LI);
    Offsets.S->kill();
  }

  // Second, we rewrite all of the split stores. At this point, we know that
  // all loads from this alloca have been split already. For stores of such
  // loads, we can simply look up the pre-existing split loads. For stores of
  // other loads, we split those loads first and then write split stores of
  // them.
  for (StoreInst *SI : Stores) {
    auto *LI = cast<LoadInst>(SI->getValueOperand());
    IntegerType *Ty = cast<IntegerType>(LI->getType());
    assert(Ty->getBitWidth() % 8 == 0);
    uint64_t StoreSize = Ty->getBitWidth() / 8;
    assert(StoreSize > 0 && "Cannot have a zero-sized integer store!");

    auto &Offsets = SplitOffsetsMap[SI];
    assert(StoreSize == Offsets.S->endOffset() - Offsets.S->beginOffset() &&
           "Slice size should always match load size exactly!");
    uint64_t BaseOffset = Offsets.S->beginOffset();
    assert(BaseOffset + StoreSize > BaseOffset &&
           "Cannot represent alloca access size using 64-bit integers!");

    Value *LoadBasePtr = LI->getPointerOperand();
    Instruction *StoreBasePtr = cast<Instruction>(SI->getPointerOperand());

    LLVM_DEBUG(dbgs() << "  Splitting store: " << *SI << "\n");

    // Check whether we have an already split load.
    auto SplitLoadsMapI = SplitLoadsMap.find(LI);
    std::vector<LoadInst *> *SplitLoads = nullptr;
    if (SplitLoadsMapI != SplitLoadsMap.end()) {
      SplitLoads = &SplitLoadsMapI->second;
      assert(SplitLoads->size() == Offsets.Splits.size() + 1 &&
             "Too few split loads for the number of splits in the store!");
    } else {
      LLVM_DEBUG(dbgs() << "          of load: " << *LI << "\n");
    }

    uint64_t PartOffset = 0, PartSize = Offsets.Splits.front();
    int Idx = 0, Size = Offsets.Splits.size();
    for (;;) {
      auto *PartTy = Type::getIntNTy(Ty->getContext(), PartSize * 8);
      auto *LoadPartPtrTy = PartTy->getPointerTo(LI->getPointerAddressSpace());
      auto *StorePartPtrTy = PartTy->getPointerTo(SI->getPointerAddressSpace());

      // Either lookup a split load or create one.
      LoadInst *PLoad;
      if (SplitLoads) {
        PLoad = (*SplitLoads)[Idx];
      } else {
        IRB.SetInsertPoint(LI);
        auto AS = LI->getPointerAddressSpace();
        PLoad = IRB.CreateAlignedLoad(
            PartTy,
            getAdjustedPtr(IRB, DL, LoadBasePtr,
                           APInt(DL.getIndexSizeInBits(AS), PartOffset),
                           LoadPartPtrTy, LoadBasePtr->getName() + "."),
            getAdjustedAlignment(LI, PartOffset),
            /*IsVolatile*/ false, LI->getName());
        PLoad->copyMetadata(*LI, {LLVMContext::MD_mem_parallel_loop_access,
                                  LLVMContext::MD_access_group});
      }

      // And store this partition.
      IRB.SetInsertPoint(SI);
      auto AS = SI->getPointerAddressSpace();
      StoreInst *PStore = IRB.CreateAlignedStore(
          PLoad,
          getAdjustedPtr(IRB, DL, StoreBasePtr,
                         APInt(DL.getIndexSizeInBits(AS), PartOffset),
                         StorePartPtrTy, StoreBasePtr->getName() + "."),
          getAdjustedAlignment(SI, PartOffset),
          /*IsVolatile*/ false);
      PStore->copyMetadata(*SI, {LLVMContext::MD_mem_parallel_loop_access,
                                 LLVMContext::MD_access_group});

      // Now build a new slice for the alloca.
      NewSlices.push_back(
          Slice(BaseOffset + PartOffset, BaseOffset + PartOffset + PartSize,
                &PStore->getOperandUse(PStore->getPointerOperandIndex()),
                /*IsSplittable*/ false));
      LLVM_DEBUG(dbgs() << "    new slice [" << NewSlices.back().beginOffset()
                        << ", " << NewSlices.back().endOffset()
                        << "): " << *PStore << "\n");
      if (!SplitLoads) {
        LLVM_DEBUG(dbgs() << "      of split load: " << *PLoad << "\n");
      }

      // See if we've finished all the splits.
      if (Idx >= Size)
        break;

      // Setup the next partition.
      PartOffset = Offsets.Splits[Idx];
      ++Idx;
      PartSize = (Idx < Size ? Offsets.Splits[Idx] : StoreSize) - PartOffset;
    }

    // We want to immediately iterate on any allocas impacted by splitting
    // this load, which is only relevant if it isn't a load of this alloca and
    // thus we didn't already split the loads above. We also have to keep track
    // of any promotable allocas we split loads on as they can no longer be
    // promoted.
    if (!SplitLoads) {
      if (AllocaInst *OtherAI = dyn_cast<AllocaInst>(LoadBasePtr)) {
        assert(OtherAI != &AI && "We can't re-split our own alloca!");
        ResplitPromotableAllocas.insert(OtherAI);
        Worklist.insert(OtherAI);
      } else if (AllocaInst *OtherAI = dyn_cast<AllocaInst>(
                     LoadBasePtr->stripInBoundsOffsets())) {
        assert(OtherAI != &AI && "We can't re-split our own alloca!");
        Worklist.insert(OtherAI);
      }
    }

    // Mark the original store as dead now that we've split it up and kill its
    // slice. Note that we leave the original load in place unless this store
    // was its only use. It may in turn be split up if it is an alloca load
    // for some other alloca, but it may be a normal load. This may introduce
    // redundant loads, but where those can be merged the rest of the optimizer
    // should handle the merging, and this uncovers SSA splits which is more
    // important. In practice, the original loads will almost always be fully
    // split and removed eventually, and the splits will be merged by any
    // trivial CSE, including instcombine.
    if (LI->hasOneUse()) {
      assert(*LI->user_begin() == SI && "Single use isn't this store!");
      DeadInsts.push_back(LI);
    }
    DeadInsts.push_back(SI);
    Offsets.S->kill();
  }

  // Remove the killed slices that have ben pre-split.
  llvm::erase_if(AS, [](const Slice &S) { return S.isDead(); });

  // Insert our new slices. This will sort and merge them into the sorted
  // sequence.
  AS.insert(NewSlices);

  LLVM_DEBUG(dbgs() << "  Pre-split slices:\n");
#ifndef NDEBUG
  for (auto I = AS.begin(), E = AS.end(); I != E; ++I)
    LLVM_DEBUG(AS.print(dbgs(), I, "    "));
#endif

  // Finally, don't try to promote any allocas that new require re-splitting.
  // They have already been added to the worklist above.
  llvm::erase_if(PromotableAllocas, [&](AllocaInst *AI) {
    return ResplitPromotableAllocas.count(AI);
  });

  return true;
}

/// Rewrite an alloca partition's users.
///
/// This routine drives both of the rewriting goals of the SROA pass. It tries
/// to rewrite uses of an alloca partition to be conducive for SSA value
/// promotion. If the partition needs a new, more refined alloca, this will
/// build that new alloca, preserving as much type information as possible, and
/// rewrite the uses of the old alloca to point at the new one and have the
/// appropriate new offsets. It also evaluates how successful the rewrite was
/// at enabling promotion and if it was successful queues the alloca to be
/// promoted.
AllocaInst *SROAPass::rewritePartition(AllocaInst &AI, AllocaSlices &AS,
                                       Partition &P) {
  // Try to compute a friendly type for this partition of the alloca. This
  // won't always succeed, in which case we fall back to a legal integer type
  // or an i8 array of an appropriate size.
  Type *SliceTy = nullptr;
  VectorType *SliceVecTy = nullptr;
  const DataLayout &DL = AI.getModule()->getDataLayout();
  std::pair<Type *, IntegerType *> CommonUseTy =
      findCommonType(P.begin(), P.end(), P.endOffset());
  // Do all uses operate on the same type?
  if (CommonUseTy.first)
    if (DL.getTypeAllocSize(CommonUseTy.first).getFixedSize() >= P.size()) {
      SliceTy = CommonUseTy.first;
      SliceVecTy = dyn_cast<VectorType>(SliceTy);
    }
  // If not, can we find an appropriate subtype in the original allocated type?
  if (!SliceTy)
    if (Type *TypePartitionTy = getTypePartition(DL, AI.getAllocatedType(),
                                                 P.beginOffset(), P.size()))
      SliceTy = TypePartitionTy;

  // If still not, can we use the largest bitwidth integer type used?
  if (!SliceTy && CommonUseTy.second)
    if (DL.getTypeAllocSize(CommonUseTy.second).getFixedSize() >= P.size()) {
      SliceTy = CommonUseTy.second;
      SliceVecTy = dyn_cast<VectorType>(SliceTy);
    }
  if ((!SliceTy || (SliceTy->isArrayTy() &&
                    SliceTy->getArrayElementType()->isIntegerTy())) &&
      DL.isLegalInteger(P.size() * 8)) {
    SliceTy = Type::getIntNTy(*C, P.size() * 8);
  }

  // If the common use types are not viable for promotion then attempt to find
  // another type that is viable.
  if (SliceVecTy && !checkVectorTypeForPromotion(P, SliceVecTy, DL))
    if (Type *TypePartitionTy = getTypePartition(DL, AI.getAllocatedType(),
                                                 P.beginOffset(), P.size())) {
      VectorType *TypePartitionVecTy = dyn_cast<VectorType>(TypePartitionTy);
      if (TypePartitionVecTy &&
          checkVectorTypeForPromotion(P, TypePartitionVecTy, DL))
        SliceTy = TypePartitionTy;
    }

  if (!SliceTy)
    SliceTy = ArrayType::get(Type::getInt8Ty(*C), P.size());
  assert(DL.getTypeAllocSize(SliceTy).getFixedSize() >= P.size());

  bool IsIntegerPromotable = isIntegerWideningViable(P, SliceTy, DL);

  VectorType *VecTy =
      IsIntegerPromotable ? nullptr : isVectorPromotionViable(P, DL);
  if (VecTy)
    SliceTy = VecTy;

  // Check for the case where we're going to rewrite to a new alloca of the
  // exact same type as the original, and with the same access offsets. In that
  // case, re-use the existing alloca, but still run through the rewriter to
  // perform phi and select speculation.
  // P.beginOffset() can be non-zero even with the same type in a case with
  // out-of-bounds access (e.g. @PR35657 function in SROA/basictest.ll).
  AllocaInst *NewAI;
  if (SliceTy == AI.getAllocatedType() && P.beginOffset() == 0) {
    NewAI = &AI;
    // FIXME: We should be able to bail at this point with "nothing changed".
    // FIXME: We might want to defer PHI speculation until after here.
    // FIXME: return nullptr;
  } else {
    // Make sure the alignment is compatible with P.beginOffset().
    const Align Alignment = commonAlignment(AI.getAlign(), P.beginOffset());
    // If we will get at least this much alignment from the type alone, leave
    // the alloca's alignment unconstrained.
    const bool IsUnconstrained = Alignment <= DL.getABITypeAlign(SliceTy);
    NewAI = new AllocaInst(
        SliceTy, AI.getAddressSpace(), nullptr,
        IsUnconstrained ? DL.getPrefTypeAlign(SliceTy) : Alignment,
        AI.getName() + ".sroa." + Twine(P.begin() - AS.begin()), &AI);
    // Copy the old AI debug location over to the new one.
    NewAI->setDebugLoc(AI.getDebugLoc());
    ++NumNewAllocas;
  }

  LLVM_DEBUG(dbgs() << "Rewriting alloca partition "
                    << "[" << P.beginOffset() << "," << P.endOffset()
                    << ") to: " << *NewAI << "\n");

  // Track the high watermark on the worklist as it is only relevant for
  // promoted allocas. We will reset it to this point if the alloca is not in
  // fact scheduled for promotion.
  unsigned PPWOldSize = PostPromotionWorklist.size();
  unsigned NumUses = 0;
  SmallSetVector<PHINode *, 8> PHIUsers;
  SmallSetVector<SelectInst *, 8> SelectUsers;

  AllocaSliceRewriter Rewriter(DL, AS, *this, AI, *NewAI, P.beginOffset(),
                               P.endOffset(), IsIntegerPromotable, VecTy,
                               PHIUsers, SelectUsers);
  bool Promotable = true;
  for (Slice *S : P.splitSliceTails()) {
    Promotable &= Rewriter.visit(S);
    ++NumUses;
  }
  for (Slice &S : P) {
    Promotable &= Rewriter.visit(&S);
    ++NumUses;
  }

  NumAllocaPartitionUses += NumUses;
  MaxUsesPerAllocaPartition.updateMax(NumUses);

  // Now that we've processed all the slices in the new partition, check if any
  // PHIs or Selects would block promotion.
  for (PHINode *PHI : PHIUsers)
    if (!isSafePHIToSpeculate(*PHI)) {
      Promotable = false;
      PHIUsers.clear();
      SelectUsers.clear();
      break;
    }

  SmallVector<std::pair<SelectInst *, RewriteableMemOps>, 2>
      NewSelectsToRewrite;
  NewSelectsToRewrite.reserve(SelectUsers.size());
  for (SelectInst *Sel : SelectUsers) {
    std::optional<RewriteableMemOps> Ops =
        isSafeSelectToSpeculate(*Sel, PreserveCFG);
    if (!Ops) {
      Promotable = false;
      PHIUsers.clear();
      SelectUsers.clear();
      NewSelectsToRewrite.clear();
      break;
    }
    NewSelectsToRewrite.emplace_back(std::make_pair(Sel, *Ops));
  }

  if (Promotable) {
    for (Use *U : AS.getDeadUsesIfPromotable()) {
      auto *OldInst = dyn_cast<Instruction>(U->get());
      Value::dropDroppableUse(*U);
      if (OldInst)
        if (isInstructionTriviallyDead(OldInst))
          DeadInsts.push_back(OldInst);
    }
    if (PHIUsers.empty() && SelectUsers.empty()) {
      // Promote the alloca.
      PromotableAllocas.push_back(NewAI);
    } else {
      // If we have either PHIs or Selects to speculate, add them to those
      // worklists and re-queue the new alloca so that we promote in on the
      // next iteration.
      for (PHINode *PHIUser : PHIUsers)
        SpeculatablePHIs.insert(PHIUser);
      SelectsToRewrite.reserve(SelectsToRewrite.size() +
                               NewSelectsToRewrite.size());
      for (auto &&KV : llvm::make_range(
               std::make_move_iterator(NewSelectsToRewrite.begin()),
               std::make_move_iterator(NewSelectsToRewrite.end())))
        SelectsToRewrite.insert(std::move(KV));
      Worklist.insert(NewAI);
    }
  } else {
    // Drop any post-promotion work items if promotion didn't happen.
    while (PostPromotionWorklist.size() > PPWOldSize)
      PostPromotionWorklist.pop_back();

    // We couldn't promote and we didn't create a new partition, nothing
    // happened.
    if (NewAI == &AI)
      return nullptr;

    // If we can't promote the alloca, iterate on it to check for new
    // refinements exposed by splitting the current alloca. Don't iterate on an
    // alloca which didn't actually change and didn't get promoted.
    Worklist.insert(NewAI);
  }

  return NewAI;
}

/// Walks the slices of an alloca and form partitions based on them,
/// rewriting each of their uses.
bool SROAPass::splitAlloca(AllocaInst &AI, AllocaSlices &AS) {
  if (AS.begin() == AS.end())
    return false;

  unsigned NumPartitions = 0;
  bool Changed = false;
  const DataLayout &DL = AI.getModule()->getDataLayout();

  // First try to pre-split loads and stores.
  Changed |= presplitLoadsAndStores(AI, AS);

  // Now that we have identified any pre-splitting opportunities,
  // mark loads and stores unsplittable except for the following case.
  // We leave a slice splittable if all other slices are disjoint or fully
  // included in the slice, such as whole-alloca loads and stores.
  // If we fail to split these during pre-splitting, we want to force them
  // to be rewritten into a partition.
  bool IsSorted = true;

  uint64_t AllocaSize =
      DL.getTypeAllocSize(AI.getAllocatedType()).getFixedSize();
  const uint64_t MaxBitVectorSize = 1024;
  if (AllocaSize <= MaxBitVectorSize) {
    // If a byte boundary is included in any load or store, a slice starting or
    // ending at the boundary is not splittable.
    SmallBitVector SplittableOffset(AllocaSize + 1, true);
    for (Slice &S : AS)
      for (unsigned O = S.beginOffset() + 1;
           O < S.endOffset() && O < AllocaSize; O++)
        SplittableOffset.reset(O);

    for (Slice &S : AS) {
      if (!S.isSplittable())
        continue;

      if ((S.beginOffset() > AllocaSize || SplittableOffset[S.beginOffset()]) &&
          (S.endOffset() > AllocaSize || SplittableOffset[S.endOffset()]))
        continue;

      if (isa<LoadInst>(S.getUse()->getUser()) ||
          isa<StoreInst>(S.getUse()->getUser())) {
        S.makeUnsplittable();
        IsSorted = false;
      }
    }
  }
  else {
    // We only allow whole-alloca splittable loads and stores
    // for a large alloca to avoid creating too large BitVector.
    for (Slice &S : AS) {
      if (!S.isSplittable())
        continue;

      if (S.beginOffset() == 0 && S.endOffset() >= AllocaSize)
        continue;

      if (isa<LoadInst>(S.getUse()->getUser()) ||
          isa<StoreInst>(S.getUse()->getUser())) {
        S.makeUnsplittable();
        IsSorted = false;
      }
    }
  }

  if (!IsSorted)
    llvm::sort(AS);

  /// Describes the allocas introduced by rewritePartition in order to migrate
  /// the debug info.
  struct Fragment {
    AllocaInst *Alloca;
    uint64_t Offset;
    uint64_t Size;
    Fragment(AllocaInst *AI, uint64_t O, uint64_t S)
      : Alloca(AI), Offset(O), Size(S) {}
  };
  SmallVector<Fragment, 4> Fragments;

  // Rewrite each partition.
  for (auto &P : AS.partitions()) {
    if (AllocaInst *NewAI = rewritePartition(AI, AS, P)) {
      Changed = true;
      if (NewAI != &AI) {
        uint64_t SizeOfByte = 8;
        uint64_t AllocaSize =
            DL.getTypeSizeInBits(NewAI->getAllocatedType()).getFixedSize();
        // Don't include any padding.
        uint64_t Size = std::min(AllocaSize, P.size() * SizeOfByte);
        Fragments.push_back(Fragment(NewAI, P.beginOffset() * SizeOfByte, Size));
      }
    }
    ++NumPartitions;
  }

  NumAllocaPartitions += NumPartitions;
  MaxPartitionsPerAlloca.updateMax(NumPartitions);

  // Migrate debug information from the old alloca to the new alloca(s)
  // and the individual partitions.
  TinyPtrVector<DbgVariableIntrinsic *> DbgDeclares = FindDbgAddrUses(&AI);
  for (auto *DbgAssign : at::getAssignmentMarkers(&AI))
    DbgDeclares.push_back(DbgAssign);
  for (DbgVariableIntrinsic *DbgDeclare : DbgDeclares) {
    auto *Expr = DbgDeclare->getExpression();
    DIBuilder DIB(*AI.getModule(), /*AllowUnresolved*/ false);
    uint64_t AllocaSize =
        DL.getTypeSizeInBits(AI.getAllocatedType()).getFixedSize();
    for (auto Fragment : Fragments) {
      // Create a fragment expression describing the new partition or reuse AI's
      // expression if there is only one partition.
      auto *FragmentExpr = Expr;
      if (Fragment.Size < AllocaSize || Expr->isFragment()) {
        // If this alloca is already a scalar replacement of a larger aggregate,
        // Fragment.Offset describes the offset inside the scalar.
        auto ExprFragment = Expr->getFragmentInfo();
        uint64_t Offset = ExprFragment ? ExprFragment->OffsetInBits : 0;
        uint64_t Start = Offset + Fragment.Offset;
        uint64_t Size = Fragment.Size;
        if (ExprFragment) {
          uint64_t AbsEnd =
              ExprFragment->OffsetInBits + ExprFragment->SizeInBits;
          if (Start >= AbsEnd) {
            // No need to describe a SROAed padding.
            continue;
          }
          Size = std::min(Size, AbsEnd - Start);
        }
        // The new, smaller fragment is stenciled out from the old fragment.
        if (auto OrigFragment = FragmentExpr->getFragmentInfo()) {
          assert(Start >= OrigFragment->OffsetInBits &&
                 "new fragment is outside of original fragment");
          Start -= OrigFragment->OffsetInBits;
        }

        // The alloca may be larger than the variable.
        auto VarSize = DbgDeclare->getVariable()->getSizeInBits();
        if (VarSize) {
          if (Size > *VarSize)
            Size = *VarSize;
          if (Size == 0 || Start + Size > *VarSize)
            continue;
        }

        // Avoid creating a fragment expression that covers the entire variable.
        if (!VarSize || *VarSize != Size) {
          if (auto E =
                  DIExpression::createFragmentExpression(Expr, Start, Size))
            FragmentExpr = *E;
          else
            continue;
        }
      }

      // Remove any existing intrinsics on the new alloca describing
      // the variable fragment.
      for (DbgVariableIntrinsic *OldDII : FindDbgAddrUses(Fragment.Alloca)) {
        auto SameVariableFragment = [](const DbgVariableIntrinsic *LHS,
                                       const DbgVariableIntrinsic *RHS) {
          return LHS->getVariable() == RHS->getVariable() &&
                 LHS->getDebugLoc()->getInlinedAt() ==
                     RHS->getDebugLoc()->getInlinedAt();
        };
        if (SameVariableFragment(OldDII, DbgDeclare))
          OldDII->eraseFromParent();
      }

      if (auto *DbgAssign = dyn_cast<DbgAssignIntrinsic>(DbgDeclare)) {
        if (!Fragment.Alloca->hasMetadata(LLVMContext::MD_DIAssignID)) {
          Fragment.Alloca->setMetadata(
              LLVMContext::MD_DIAssignID,
              DIAssignID::getDistinct(AI.getContext()));
        }
        auto *NewAssign = DIB.insertDbgAssign(
            Fragment.Alloca, DbgAssign->getValue(), DbgAssign->getVariable(),
            FragmentExpr, Fragment.Alloca, DbgAssign->getAddressExpression(),
            DbgAssign->getDebugLoc());
        NewAssign->setDebugLoc(DbgAssign->getDebugLoc());
        LLVM_DEBUG(dbgs() << "Created new assign intrinsic: " << *NewAssign
                          << "\n");
      } else {
        DIB.insertDeclare(Fragment.Alloca, DbgDeclare->getVariable(),
                          FragmentExpr, DbgDeclare->getDebugLoc(), &AI);
      }
    }
  }
  return Changed;
}

/// Clobber a use with poison, deleting the used value if it becomes dead.
void SROAPass::clobberUse(Use &U) {
  Value *OldV = U;
  // Replace the use with an poison value.
  U = PoisonValue::get(OldV->getType());

  // Check for this making an instruction dead. We have to garbage collect
  // all the dead instructions to ensure the uses of any alloca end up being
  // minimal.
  if (Instruction *OldI = dyn_cast<Instruction>(OldV))
    if (isInstructionTriviallyDead(OldI)) {
      DeadInsts.push_back(OldI);
    }
}

/// Analyze an alloca for SROA.
///
/// This analyzes the alloca to ensure we can reason about it, builds
/// the slices of the alloca, and then hands it off to be split and
/// rewritten as needed.
std::pair<bool /*Changed*/, bool /*CFGChanged*/>
SROAPass::runOnAlloca(AllocaInst &AI) {
  bool Changed = false;
  bool CFGChanged = false;

  LLVM_DEBUG(dbgs() << "SROA alloca: " << AI << "\n");
  ++NumAllocasAnalyzed;

  // Special case dead allocas, as they're trivial.
  if (AI.use_empty()) {
    AI.eraseFromParent();
    Changed = true;
    return {Changed, CFGChanged};
  }
  const DataLayout &DL = AI.getModule()->getDataLayout();

  // Skip alloca forms that this analysis can't handle.
  auto *AT = AI.getAllocatedType();
  if (AI.isArrayAllocation() || !AT->isSized() || isa<ScalableVectorType>(AT) ||
      DL.getTypeAllocSize(AT).getFixedSize() == 0)
    return {Changed, CFGChanged};

  // First, split any FCA loads and stores touching this alloca to promote
  // better splitting and promotion opportunities.
  IRBuilderTy IRB(&AI);
  AggLoadStoreRewriter AggRewriter(DL, IRB);
  Changed |= AggRewriter.rewrite(AI);

  // Build the slices using a recursive instruction-visiting builder.
  AllocaSlices AS(DL, AI);
  LLVM_DEBUG(AS.print(dbgs()));
  if (AS.isEscaped())
    return {Changed, CFGChanged};

  // Delete all the dead users of this alloca before splitting and rewriting it.
  for (Instruction *DeadUser : AS.getDeadUsers()) {
    // Free up everything used by this instruction.
    for (Use &DeadOp : DeadUser->operands())
      clobberUse(DeadOp);

    // Now replace the uses of this instruction.
    DeadUser->replaceAllUsesWith(PoisonValue::get(DeadUser->getType()));

    // And mark it for deletion.
    DeadInsts.push_back(DeadUser);
    Changed = true;
  }
  for (Use *DeadOp : AS.getDeadOperands()) {
    clobberUse(*DeadOp);
    Changed = true;
  }

  // No slices to split. Leave the dead alloca for a later pass to clean up.
  if (AS.begin() == AS.end())
    return {Changed, CFGChanged};

  Changed |= splitAlloca(AI, AS);

  LLVM_DEBUG(dbgs() << "  Speculating PHIs\n");
  while (!SpeculatablePHIs.empty())
    speculatePHINodeLoads(IRB, *SpeculatablePHIs.pop_back_val());

  LLVM_DEBUG(dbgs() << "  Rewriting Selects\n");
  auto RemainingSelectsToRewrite = SelectsToRewrite.takeVector();
  while (!RemainingSelectsToRewrite.empty()) {
    const auto [K, V] = RemainingSelectsToRewrite.pop_back_val();
    CFGChanged |=
        rewriteSelectInstMemOps(*K, V, IRB, PreserveCFG ? nullptr : DTU);
  }

  return {Changed, CFGChanged};
}

/// Delete the dead instructions accumulated in this run.
///
/// Recursively deletes the dead instructions we've accumulated. This is done
/// at the very end to maximize locality of the recursive delete and to
/// minimize the problems of invalidated instruction pointers as such pointers
/// are used heavily in the intermediate stages of the algorithm.
///
/// We also record the alloca instructions deleted here so that they aren't
/// subsequently handed to mem2reg to promote.
bool SROAPass::deleteDeadInstructions(
    SmallPtrSetImpl<AllocaInst *> &DeletedAllocas) {
  bool Changed = false;
  while (!DeadInsts.empty()) {
    Instruction *I = dyn_cast_or_null<Instruction>(DeadInsts.pop_back_val());
    if (!I)
      continue;
    LLVM_DEBUG(dbgs() << "Deleting dead instruction: " << *I << "\n");

    // If the instruction is an alloca, find the possible dbg.declare connected
    // to it, and remove it too. We must do this before calling RAUW or we will
    // not be able to find it.
    if (AllocaInst *AI = dyn_cast<AllocaInst>(I)) {
      DeletedAllocas.insert(AI);
      for (DbgVariableIntrinsic *OldDII : FindDbgAddrUses(AI))
        OldDII->eraseFromParent();
    }

    at::deleteAssignmentMarkers(I);
    I->replaceAllUsesWith(UndefValue::get(I->getType()));

    for (Use &Operand : I->operands())
      if (Instruction *U = dyn_cast<Instruction>(Operand)) {
        // Zero out the operand and see if it becomes trivially dead.
        Operand = nullptr;
        if (isInstructionTriviallyDead(U))
          DeadInsts.push_back(U);
      }

    ++NumDeleted;
    I->eraseFromParent();
    Changed = true;
  }
  return Changed;
}

/// Promote the allocas, using the best available technique.
///
/// This attempts to promote whatever allocas have been identified as viable in
/// the PromotableAllocas list. If that list is empty, there is nothing to do.
/// This function returns whether any promotion occurred.
bool SROAPass::promoteAllocas(Function &F) {
  if (PromotableAllocas.empty())
    return false;

  NumPromoted += PromotableAllocas.size();

  LLVM_DEBUG(dbgs() << "Promoting allocas with mem2reg...\n");
  PromoteMemToReg(PromotableAllocas, DTU->getDomTree(), AC);
  PromotableAllocas.clear();
  return true;
}

PreservedAnalyses SROAPass::runImpl(Function &F, DomTreeUpdater &RunDTU,
                                    AssumptionCache &RunAC) {
  LLVM_DEBUG(dbgs() << "SROA function: " << F.getName() << "\n");
  C = &F.getContext();
  DTU = &RunDTU;
  AC = &RunAC;

  BasicBlock &EntryBB = F.getEntryBlock();
  for (BasicBlock::iterator I = EntryBB.begin(), E = std::prev(EntryBB.end());
       I != E; ++I) {
    if (AllocaInst *AI = dyn_cast<AllocaInst>(I)) {
      if (isa<ScalableVectorType>(AI->getAllocatedType())) {
        if (isAllocaPromotable(AI))
          PromotableAllocas.push_back(AI);
      } else {
        Worklist.insert(AI);
      }
    }
  }

  bool Changed = false;
  bool CFGChanged = false;
  // A set of deleted alloca instruction pointers which should be removed from
  // the list of promotable allocas.
  SmallPtrSet<AllocaInst *, 4> DeletedAllocas;

  do {
    while (!Worklist.empty()) {
      auto [IterationChanged, IterationCFGChanged] =
          runOnAlloca(*Worklist.pop_back_val());
      Changed |= IterationChanged;
      CFGChanged |= IterationCFGChanged;

      Changed |= deleteDeadInstructions(DeletedAllocas);

      // Remove the deleted allocas from various lists so that we don't try to
      // continue processing them.
      if (!DeletedAllocas.empty()) {
        auto IsInSet = [&](AllocaInst *AI) { return DeletedAllocas.count(AI); };
        Worklist.remove_if(IsInSet);
        PostPromotionWorklist.remove_if(IsInSet);
        llvm::erase_if(PromotableAllocas, IsInSet);
        DeletedAllocas.clear();
      }
    }

    Changed |= promoteAllocas(F);

    Worklist = PostPromotionWorklist;
    PostPromotionWorklist.clear();
  } while (!Worklist.empty());

  assert((!CFGChanged || Changed) && "Can not only modify the CFG.");
  assert((!CFGChanged || !PreserveCFG) &&
         "Should not have modified the CFG when told to preserve it.");

  if (!Changed)
    return PreservedAnalyses::all();

  PreservedAnalyses PA;
  if (!CFGChanged)
    PA.preserveSet<CFGAnalyses>();
  PA.preserve<DominatorTreeAnalysis>();
  return PA;
}

PreservedAnalyses SROAPass::runImpl(Function &F, DominatorTree &RunDT,
                                    AssumptionCache &RunAC) {
  DomTreeUpdater DTU(RunDT, DomTreeUpdater::UpdateStrategy::Lazy);
  return runImpl(F, DTU, RunAC);
}

PreservedAnalyses SROAPass::run(Function &F, FunctionAnalysisManager &AM) {
  return runImpl(F, AM.getResult<DominatorTreeAnalysis>(F),
                 AM.getResult<AssumptionAnalysis>(F));
}

void SROAPass::printPipeline(
    raw_ostream &OS, function_ref<StringRef(StringRef)> MapClassName2PassName) {
  static_cast<PassInfoMixin<SROAPass> *>(this)->printPipeline(
      OS, MapClassName2PassName);
  OS << (PreserveCFG ? "<preserve-cfg>" : "<modify-cfg>");
}

SROAPass::SROAPass(SROAOptions PreserveCFG_)
    : PreserveCFG(PreserveCFG_ == SROAOptions::PreserveCFG) {}

/// A legacy pass for the legacy pass manager that wraps the \c SROA pass.
///
/// This is in the llvm namespace purely to allow it to be a friend of the \c
/// SROA pass.
class llvm::sroa::SROALegacyPass : public FunctionPass {
  /// The SROA implementation.
  SROAPass Impl;

public:
  static char ID;

  SROALegacyPass(SROAOptions PreserveCFG = SROAOptions::PreserveCFG)
      : FunctionPass(ID), Impl(PreserveCFG) {
    initializeSROALegacyPassPass(*PassRegistry::getPassRegistry());
  }

  bool runOnFunction(Function &F) override {
    if (skipFunction(F))
      return false;

    auto PA = Impl.runImpl(
        F, getAnalysis<DominatorTreeWrapperPass>().getDomTree(),
        getAnalysis<AssumptionCacheTracker>().getAssumptionCache(F));
    return !PA.areAllPreserved();
  }

  void getAnalysisUsage(AnalysisUsage &AU) const override {
    AU.addRequired<AssumptionCacheTracker>();
    AU.addRequired<DominatorTreeWrapperPass>();
    AU.addPreserved<GlobalsAAWrapperPass>();
    AU.addPreserved<DominatorTreeWrapperPass>();
  }

  StringRef getPassName() const override { return "SROA"; }
};

char SROALegacyPass::ID = 0;

FunctionPass *llvm::createSROAPass(bool PreserveCFG) {
  return new SROALegacyPass(PreserveCFG ? SROAOptions::PreserveCFG
                                        : SROAOptions::ModifyCFG);
}

INITIALIZE_PASS_BEGIN(SROALegacyPass, "sroa",
                      "Scalar Replacement Of Aggregates", false, false)
INITIALIZE_PASS_DEPENDENCY(AssumptionCacheTracker)
INITIALIZE_PASS_DEPENDENCY(DominatorTreeWrapperPass)
INITIALIZE_PASS_END(SROALegacyPass, "sroa", "Scalar Replacement Of Aggregates",
                    false, false)<|MERGE_RESOLUTION|>--- conflicted
+++ resolved
@@ -119,32 +119,13 @@
 static cl::opt<bool> SROAStrictInbounds("sroa-strict-inbounds", cl::init(false),
                                         cl::Hidden);
 namespace {
-<<<<<<< HEAD
-=======
-constexpr uint64_t ByteWidth = 8;
-static uint64_t bitsToBytes(uint64_t Bits) {
-  assert(Bits % 8 == 0 && "unexpected bit count");
-  return Bits / ByteWidth;
-}
-static uint64_t bytesToBits(uint64_t Bytes) {
-  assert(Bytes <= (UINT64_MAX / ByteWidth) && "too many bytes");
-  return Bytes * ByteWidth;
-}
-
->>>>>>> 7d5b44f6
 /// Find linked dbg.assign and generate a new one with the correct
 /// FragmentInfo. Link Inst to the new dbg.assign.  If Value is nullptr the
 /// value component is copied from the old dbg.assign to the new.
 /// \param OldAlloca             Alloca for the variable before splitting.
-<<<<<<< HEAD
 /// \param RelativeOffsetInBits  Offset into \p OldAlloca relative to the
 ///                              offset prior to splitting (change in offset).
 /// \param SliceSizeInBits       New number of bits being written to.
-=======
-/// \param RelativeOffsetInBytes Offset into \p OldAlloca relative to the
-///                              offset prior to splitting (change in offset).
-/// \param SliceSizeInBytes      New number of bytes being written to.
->>>>>>> 7d5b44f6
 /// \param OldInst               Instruction that is being split.
 /// \param Inst                  New instruction performing this part of the
 ///                              split store.
@@ -152,13 +133,8 @@
 /// \param Value                 Stored value.
 /// \param DL                    Datalayout.
 static void migrateDebugInfo(AllocaInst *OldAlloca,
-<<<<<<< HEAD
                              uint64_t RelativeOffsetInBits,
                              uint64_t SliceSizeInBits, Instruction *OldInst,
-=======
-                             uint64_t RelativeOffsetInBytes,
-                             uint64_t SliceSizeInBytes, Instruction *OldInst,
->>>>>>> 7d5b44f6
                              Instruction *Inst, Value *Dest, Value *Value,
                              const DataLayout &DL) {
   auto MarkerRange = at::getAssignmentMarkers(OldInst);
@@ -166,20 +142,10 @@
   if (MarkerRange.empty())
     return;
 
-<<<<<<< HEAD
   LLVM_DEBUG(dbgs() << "  migrateDebugInfo\n");
   LLVM_DEBUG(dbgs() << "    OldAlloca: " << *OldAlloca << "\n");
   LLVM_DEBUG(dbgs() << "    RelativeOffset: " << RelativeOffsetInBits << "\n");
   LLVM_DEBUG(dbgs() << "    SliceSizeInBits: " << SliceSizeInBits << "\n");
-=======
-  uint64_t RelativeOffset = bytesToBits(RelativeOffsetInBytes);
-  uint64_t SliceSize = bytesToBits(SliceSizeInBytes);
-
-  LLVM_DEBUG(dbgs() << "  migrateDebugInfo\n");
-  LLVM_DEBUG(dbgs() << "    OldAlloca: " << *OldAlloca << "\n");
-  LLVM_DEBUG(dbgs() << "    RelativeOffset: " << RelativeOffset << "\n");
-  LLVM_DEBUG(dbgs() << "    SliceSize: " << SliceSize << "\n");
->>>>>>> 7d5b44f6
   LLVM_DEBUG(dbgs() << "    OldInst: " << *OldInst << "\n");
   LLVM_DEBUG(dbgs() << "    Inst: " << *Inst << "\n");
   LLVM_DEBUG(dbgs() << "    Dest: " << *Dest << "\n");
@@ -192,11 +158,7 @@
   DIAssignID *NewID = nullptr;
   auto &Ctx = Inst->getContext();
   DIBuilder DIB(*OldInst->getModule(), /*AllowUnresolved*/ false);
-<<<<<<< HEAD
   uint64_t AllocaSizeInBits = *OldAlloca->getAllocationSizeInBits(DL);
-=======
-  uint64_t AllocaSize = *OldAlloca->getAllocationSizeInBits(DL);
->>>>>>> 7d5b44f6
   assert(OldAlloca->isStaticAlloca());
 
   for (DbgAssignIntrinsic *DbgAssign : MarkerRange) {
@@ -205,12 +167,8 @@
     auto *Expr = DbgAssign->getExpression();
 
     // Check if the dbg.assign already describes a fragment.
-<<<<<<< HEAD
     auto GetCurrentFragSize = [AllocaSizeInBits, DbgAssign,
                                Expr]() -> uint64_t {
-=======
-    auto GetCurrentFragSize = [AllocaSize, DbgAssign, Expr]() -> uint64_t {
->>>>>>> 7d5b44f6
       if (auto FI = Expr->getFragmentInfo())
         return FI->SizeInBits;
       if (auto VarSize = DbgAssign->getVariable()->getSizeInBits())
@@ -219,7 +177,6 @@
       // case of DW_TAG_unspecified_type types, e.g.  std::nullptr_t. Because
       // there is no fragment and we do not know the size of the variable type,
       // we'll guess by looking at the alloca.
-<<<<<<< HEAD
       return AllocaSizeInBits;
     };
     uint64_t CurrentFragSize = GetCurrentFragSize();
@@ -231,19 +188,6 @@
       assert(RelativeOffsetInBits + SliceSizeInBits <= CurrentFragSize);
       auto E = DIExpression::createFragmentExpression(
           Expr, RelativeOffsetInBits, SliceSizeInBits);
-=======
-      return AllocaSize;
-    };
-    uint64_t CurrentFragSize = GetCurrentFragSize();
-    bool MakeNewFragment = CurrentFragSize != SliceSize;
-    assert(MakeNewFragment || RelativeOffset == 0);
-
-    assert(SliceSize <= AllocaSize);
-    if (MakeNewFragment) {
-      assert(RelativeOffset + SliceSize <= CurrentFragSize);
-      auto E = DIExpression::createFragmentExpression(Expr, RelativeOffset,
-                                                      SliceSize);
->>>>>>> 7d5b44f6
       assert(E && "Failed to create fragment expr!");
       Expr = *E;
     }
@@ -1575,15 +1519,12 @@
   assert(LI.isSimple() && "We only speculate simple loads");
 
   IRB.SetInsertPoint(&LI);
-<<<<<<< HEAD
-=======
   // Fix for typed pointers
   auto *LoadPtrType = LI.getPointerOperandType();
   if (LoadPtrType != TV->getType())
     TV = IRB.CreateBitCast(TV, LoadPtrType);
   if (LoadPtrType != FV->getType())
     FV = IRB.CreateBitCast(FV, LoadPtrType);
->>>>>>> 7d5b44f6
   LoadInst *TL =
       IRB.CreateAlignedLoad(LI.getType(), TV, LI.getAlign(),
                             LI.getName() + ".sroa.speculate.load.true");
@@ -1608,7 +1549,6 @@
   LLVM_DEBUG(dbgs() << "          speculated to: " << *V << "\n");
   LI.replaceAllUsesWith(V);
 }
-<<<<<<< HEAD
 
 template <typename T>
 static void rewriteMemOpOfSelect(SelectInst &SI, T &I,
@@ -1681,80 +1621,6 @@
     llvm_unreachable_internal("Only for load and store.");
 }
 
-=======
-
-template <typename T>
-static void rewriteMemOpOfSelect(SelectInst &SI, T &I,
-                                 sroa::SelectHandSpeculativity Spec,
-                                 DomTreeUpdater &DTU) {
-  assert((isa<LoadInst>(I) || isa<StoreInst>(I)) && "Only for load and store!");
-  LLVM_DEBUG(dbgs() << "    original mem op: " << I << "\n");
-  BasicBlock *Head = I.getParent();
-  Instruction *ThenTerm = nullptr;
-  Instruction *ElseTerm = nullptr;
-  if (Spec.areNoneSpeculatable())
-    SplitBlockAndInsertIfThenElse(SI.getCondition(), &I, &ThenTerm, &ElseTerm,
-                                  SI.getMetadata(LLVMContext::MD_prof), &DTU);
-  else {
-    SplitBlockAndInsertIfThen(SI.getCondition(), &I, /*Unreachable=*/false,
-                              SI.getMetadata(LLVMContext::MD_prof), &DTU,
-                              /*LI=*/nullptr, /*ThenBlock=*/nullptr);
-    if (Spec.isSpeculatable(/*isTrueVal=*/true))
-      cast<BranchInst>(Head->getTerminator())->swapSuccessors();
-  }
-  auto *HeadBI = cast<BranchInst>(Head->getTerminator());
-  Spec = {}; // Do not use `Spec` beyond this point.
-  BasicBlock *Tail = I.getParent();
-  Tail->setName(Head->getName() + ".cont");
-  PHINode *PN;
-  if (isa<LoadInst>(I))
-    PN = PHINode::Create(I.getType(), 2, "", &I);
-  for (BasicBlock *SuccBB : successors(Head)) {
-    bool IsThen = SuccBB == HeadBI->getSuccessor(0);
-    int SuccIdx = IsThen ? 0 : 1;
-    auto *NewMemOpBB = SuccBB == Tail ? Head : SuccBB;
-    if (NewMemOpBB != Head) {
-      NewMemOpBB->setName(Head->getName() + (IsThen ? ".then" : ".else"));
-      if (isa<LoadInst>(I))
-        ++NumLoadsPredicated;
-      else
-        ++NumStoresPredicated;
-    } else
-      ++NumLoadsSpeculated;
-    auto &CondMemOp = cast<T>(*I.clone());
-    CondMemOp.insertBefore(NewMemOpBB->getTerminator());
-    Value *Ptr = SI.getOperand(1 + SuccIdx);
-    if (auto *PtrTy = Ptr->getType();
-        !PtrTy->isOpaquePointerTy() &&
-        PtrTy != CondMemOp.getPointerOperandType())
-      Ptr = BitCastInst::CreatePointerBitCastOrAddrSpaceCast(
-          Ptr, CondMemOp.getPointerOperandType(), "", &CondMemOp);
-    CondMemOp.setOperand(I.getPointerOperandIndex(), Ptr);
-    if (isa<LoadInst>(I)) {
-      CondMemOp.setName(I.getName() + (IsThen ? ".then" : ".else") + ".val");
-      PN->addIncoming(&CondMemOp, NewMemOpBB);
-    } else
-      LLVM_DEBUG(dbgs() << "                 to: " << CondMemOp << "\n");
-  }
-  if (isa<LoadInst>(I)) {
-    PN->takeName(&I);
-    LLVM_DEBUG(dbgs() << "          to: " << *PN << "\n");
-    I.replaceAllUsesWith(PN);
-  }
-}
-
-static void rewriteMemOpOfSelect(SelectInst &SelInst, Instruction &I,
-                                 sroa::SelectHandSpeculativity Spec,
-                                 DomTreeUpdater &DTU) {
-  if (auto *LI = dyn_cast<LoadInst>(&I))
-    rewriteMemOpOfSelect(SelInst, *LI, Spec, DTU);
-  else if (auto *SI = dyn_cast<StoreInst>(&I))
-    rewriteMemOpOfSelect(SelInst, *SI, Spec, DTU);
-  else
-    llvm_unreachable_internal("Only for load and store.");
-}
-
->>>>>>> 7d5b44f6
 static bool rewriteSelectInstMemOps(SelectInst &SI,
                                     const sroa::RewriteableMemOps &Ops,
                                     IRBuilderTy &IRB, DomTreeUpdater *DTU) {
@@ -3034,11 +2900,7 @@
     Pass.DeadInsts.push_back(&SI);
 
     // NOTE: Careful to use OrigV rather than V.
-<<<<<<< HEAD
     migrateDebugInfo(&OldAI, RelativeOffset * 8, SliceSize * 8, &SI, Store,
-=======
-    migrateDebugInfo(&OldAI, RelativeOffset, SliceSize, &SI, Store,
->>>>>>> 7d5b44f6
                      Store->getPointerOperand(), OrigV, DL);
     LLVM_DEBUG(dbgs() << "          to: " << *Store << "\n");
     return true;
@@ -3063,11 +2925,7 @@
     if (AATags)
       Store->setAAMetadata(AATags.shift(NewBeginOffset - BeginOffset));
 
-<<<<<<< HEAD
     migrateDebugInfo(&OldAI, RelativeOffset * 8, SliceSize * 8, &SI, Store,
-=======
-    migrateDebugInfo(&OldAI, RelativeOffset, SliceSize, &SI, Store,
->>>>>>> 7d5b44f6
                      Store->getPointerOperand(), Store->getValueOperand(), DL);
 
     Pass.DeadInsts.push_back(&SI);
@@ -3146,11 +3004,7 @@
     if (NewSI->isAtomic())
       NewSI->setAlignment(SI.getAlign());
 
-<<<<<<< HEAD
     migrateDebugInfo(&OldAI, RelativeOffset * 8, SliceSize * 8, &SI, NewSI,
-=======
-    migrateDebugInfo(&OldAI, RelativeOffset, SliceSize, &SI, NewSI,
->>>>>>> 7d5b44f6
                      NewSI->getPointerOperand(), NewSI->getValueOperand(), DL);
 
     Pass.DeadInsts.push_back(&SI);
@@ -3251,11 +3105,7 @@
       if (AATags)
         New->setAAMetadata(AATags.shift(NewBeginOffset - BeginOffset));
 
-<<<<<<< HEAD
       migrateDebugInfo(&OldAI, RelativeOffset * 8, SliceSize * 8, &II, New,
-=======
-      migrateDebugInfo(&OldAI, RelativeOffset, SliceSize, &II, New,
->>>>>>> 7d5b44f6
                        New->getRawDest(), nullptr, DL);
 
       LLVM_DEBUG(dbgs() << "          to: " << *New << "\n");
@@ -3331,11 +3181,7 @@
     if (AATags)
       New->setAAMetadata(AATags.shift(NewBeginOffset - BeginOffset));
 
-<<<<<<< HEAD
     migrateDebugInfo(&OldAI, RelativeOffset * 8, SliceSize * 8, &II, New,
-=======
-    migrateDebugInfo(&OldAI, RelativeOffset, SliceSize, &II, New,
->>>>>>> 7d5b44f6
                      New->getPointerOperand(), V, DL);
 
     LLVM_DEBUG(dbgs() << "          to: " << *New << "\n");
@@ -3464,13 +3310,8 @@
       if (AATags)
         New->setAAMetadata(AATags.shift(NewBeginOffset - BeginOffset));
 
-<<<<<<< HEAD
       migrateDebugInfo(&OldAI, RelativeOffset * 8, SliceSize * 8, &II, New,
                        DestPtr, nullptr, DL);
-=======
-      migrateDebugInfo(&OldAI, RelativeOffset, SliceSize, &II, New, DestPtr,
-                       nullptr, DL);
->>>>>>> 7d5b44f6
       LLVM_DEBUG(dbgs() << "          to: " << *New << "\n");
       return false;
     }
@@ -3558,13 +3399,8 @@
     if (AATags)
       Store->setAAMetadata(AATags.shift(NewBeginOffset - BeginOffset));
 
-<<<<<<< HEAD
     migrateDebugInfo(&OldAI, RelativeOffset * 8, SliceSize * 8, &II, Store,
                      DstPtr, Src, DL);
-=======
-    migrateDebugInfo(&OldAI, RelativeOffset, SliceSize, &II, Store, DstPtr, Src,
-                     DL);
->>>>>>> 7d5b44f6
     LLVM_DEBUG(dbgs() << "          to: " << *Store << "\n");
     return !II.isVolatile();
   }
@@ -3940,16 +3776,9 @@
       if (auto *OldAI = dyn_cast<AllocaInst>(Base)) {
         uint64_t SizeInBits =
             DL.getTypeSizeInBits(Store->getValueOperand()->getType());
-<<<<<<< HEAD
         migrateDebugInfo(OldAI, OffsetInBytes.getZExtValue() * 8, SizeInBits,
                          AggStore, Store, Store->getPointerOperand(),
                          Store->getValueOperand(), DL);
-=======
-        migrateDebugInfo(OldAI, OffsetInBytes.getZExtValue(),
-                         bitsToBytes(SizeInBits), AggStore, Store,
-                         Store->getPointerOperand(), Store->getValueOperand(),
-                         DL);
->>>>>>> 7d5b44f6
       } else {
         assert(at::getAssignmentMarkers(Store).empty() &&
                "AT: unexpected debug.assign linked to store through "
