--- conflicted
+++ resolved
@@ -7265,12 +7265,8 @@
   FuncTy = dyn_cast<FunctionType>(RetType);
   if (!FuncTy) {
     // Pull out the types of all of the arguments...
-<<<<<<< HEAD
-    std::vector<Type*> ParamTypes;
-=======
     SmallVector<Type *, 8> ParamTypes;
     ParamTypes.reserve(ArgList.size());
->>>>>>> 9c4aab8c
     for (const ParamInfo &Arg : ArgList)
       ParamTypes.push_back(Arg.V->getType());
 
