//===-- TargetLowering.cpp - Implement the TargetLowering class -----------===//
//
// Part of the LLVM Project, under the Apache License v2.0 with LLVM Exceptions.
// See https://llvm.org/LICENSE.txt for license information.
// SPDX-License-Identifier: Apache-2.0 WITH LLVM-exception
//
//===----------------------------------------------------------------------===//
//
// This implements the TargetLowering class.
//
//===----------------------------------------------------------------------===//

#include "llvm/CodeGen/TargetLowering.h"
#include "llvm/ADT/STLExtras.h"
#include "llvm/Analysis/VectorUtils.h"
#include "llvm/CodeGen/CallingConvLower.h"
#include "llvm/CodeGen/CodeGenCommonISel.h"
#include "llvm/CodeGen/MachineFrameInfo.h"
#include "llvm/CodeGen/MachineFunction.h"
#include "llvm/CodeGen/MachineJumpTableInfo.h"
#include "llvm/CodeGen/MachineModuleInfoImpls.h"
#include "llvm/CodeGen/MachineRegisterInfo.h"
#include "llvm/CodeGen/SelectionDAG.h"
#include "llvm/CodeGen/TargetRegisterInfo.h"
#include "llvm/IR/DataLayout.h"
#include "llvm/IR/DerivedTypes.h"
#include "llvm/IR/GlobalVariable.h"
#include "llvm/IR/LLVMContext.h"
#include "llvm/MC/MCAsmInfo.h"
#include "llvm/MC/MCExpr.h"
#include "llvm/Support/DivisionByConstantInfo.h"
#include "llvm/Support/ErrorHandling.h"
#include "llvm/Support/KnownBits.h"
#include "llvm/Support/MathExtras.h"
#include "llvm/Target/TargetMachine.h"
#include <cctype>
using namespace llvm;

/// NOTE: The TargetMachine owns TLOF.
TargetLowering::TargetLowering(const TargetMachine &tm)
    : TargetLoweringBase(tm) {}

const char *TargetLowering::getTargetNodeName(unsigned Opcode) const {
  return nullptr;
}

bool TargetLowering::isPositionIndependent() const {
  return getTargetMachine().isPositionIndependent();
}

/// Check whether a given call node is in tail position within its function. If
/// so, it sets Chain to the input chain of the tail call.
bool TargetLowering::isInTailCallPosition(SelectionDAG &DAG, SDNode *Node,
                                          SDValue &Chain) const {
  const Function &F = DAG.getMachineFunction().getFunction();

  // First, check if tail calls have been disabled in this function.
  if (F.getFnAttribute("disable-tail-calls").getValueAsBool())
    return false;

  // Conservatively require the attributes of the call to match those of
  // the return. Ignore following attributes because they don't affect the
  // call sequence.
  AttrBuilder CallerAttrs(F.getContext(), F.getAttributes().getRetAttrs());
  for (const auto &Attr :
       {Attribute::Alignment, Attribute::Dereferenceable,
        Attribute::DereferenceableOrNull, Attribute::NoAlias,
        Attribute::NonNull, Attribute::NoUndef, Attribute::Range})
    CallerAttrs.removeAttribute(Attr);

  if (CallerAttrs.hasAttributes())
    return false;

  // It's not safe to eliminate the sign / zero extension of the return value.
  if (CallerAttrs.contains(Attribute::ZExt) ||
      CallerAttrs.contains(Attribute::SExt))
    return false;

  // Check if the only use is a function return node.
  return isUsedByReturnOnly(Node, Chain);
}

bool TargetLowering::parametersInCSRMatch(const MachineRegisterInfo &MRI,
    const uint32_t *CallerPreservedMask,
    const SmallVectorImpl<CCValAssign> &ArgLocs,
    const SmallVectorImpl<SDValue> &OutVals) const {
  for (unsigned I = 0, E = ArgLocs.size(); I != E; ++I) {
    const CCValAssign &ArgLoc = ArgLocs[I];
    if (!ArgLoc.isRegLoc())
      continue;
    MCRegister Reg = ArgLoc.getLocReg();
    // Only look at callee saved registers.
    if (MachineOperand::clobbersPhysReg(CallerPreservedMask, Reg))
      continue;
    // Check that we pass the value used for the caller.
    // (We look for a CopyFromReg reading a virtual register that is used
    //  for the function live-in value of register Reg)
    SDValue Value = OutVals[I];
    if (Value->getOpcode() == ISD::AssertZext)
      Value = Value.getOperand(0);
    if (Value->getOpcode() != ISD::CopyFromReg)
      return false;
    Register ArgReg = cast<RegisterSDNode>(Value->getOperand(1))->getReg();
    if (MRI.getLiveInPhysReg(ArgReg) != Reg)
      return false;
  }
  return true;
}

/// Set CallLoweringInfo attribute flags based on a call instruction
/// and called function attributes.
void TargetLoweringBase::ArgListEntry::setAttributes(const CallBase *Call,
                                                     unsigned ArgIdx) {
  IsSExt = Call->paramHasAttr(ArgIdx, Attribute::SExt);
  IsZExt = Call->paramHasAttr(ArgIdx, Attribute::ZExt);
  IsInReg = Call->paramHasAttr(ArgIdx, Attribute::InReg);
  IsSRet = Call->paramHasAttr(ArgIdx, Attribute::StructRet);
  IsNest = Call->paramHasAttr(ArgIdx, Attribute::Nest);
  IsByVal = Call->paramHasAttr(ArgIdx, Attribute::ByVal);
  IsPreallocated = Call->paramHasAttr(ArgIdx, Attribute::Preallocated);
  IsInAlloca = Call->paramHasAttr(ArgIdx, Attribute::InAlloca);
  IsReturned = Call->paramHasAttr(ArgIdx, Attribute::Returned);
  IsSwiftSelf = Call->paramHasAttr(ArgIdx, Attribute::SwiftSelf);
  IsSwiftAsync = Call->paramHasAttr(ArgIdx, Attribute::SwiftAsync);
  IsSwiftError = Call->paramHasAttr(ArgIdx, Attribute::SwiftError);
  Alignment = Call->getParamStackAlign(ArgIdx);
  IndirectType = nullptr;
  assert(IsByVal + IsPreallocated + IsInAlloca + IsSRet <= 1 &&
         "multiple ABI attributes?");
  if (IsByVal) {
    IndirectType = Call->getParamByValType(ArgIdx);
    if (!Alignment)
      Alignment = Call->getParamAlign(ArgIdx);
  }
  if (IsPreallocated)
    IndirectType = Call->getParamPreallocatedType(ArgIdx);
  if (IsInAlloca)
    IndirectType = Call->getParamInAllocaType(ArgIdx);
  if (IsSRet)
    IndirectType = Call->getParamStructRetType(ArgIdx);
}

/// Generate a libcall taking the given operands as arguments and returning a
/// result of type RetVT.
std::pair<SDValue, SDValue>
TargetLowering::makeLibCall(SelectionDAG &DAG, RTLIB::Libcall LC, EVT RetVT,
                            ArrayRef<SDValue> Ops,
                            MakeLibCallOptions CallOptions,
                            const SDLoc &dl,
                            SDValue InChain) const {
  if (!InChain)
    InChain = DAG.getEntryNode();

  TargetLowering::ArgListTy Args;
  Args.reserve(Ops.size());

  TargetLowering::ArgListEntry Entry;
  for (unsigned i = 0; i < Ops.size(); ++i) {
    SDValue NewOp = Ops[i];
    Entry.Node = NewOp;
    Entry.Ty = Entry.Node.getValueType().getTypeForEVT(*DAG.getContext());
    Entry.IsSExt = shouldSignExtendTypeInLibCall(NewOp.getValueType(),
                                                 CallOptions.IsSExt);
    Entry.IsZExt = !Entry.IsSExt;

    if (CallOptions.IsSoften &&
        !shouldExtendTypeInLibCall(CallOptions.OpsVTBeforeSoften[i])) {
      Entry.IsSExt = Entry.IsZExt = false;
    }
    Args.push_back(Entry);
  }

  if (LC == RTLIB::UNKNOWN_LIBCALL)
    report_fatal_error("Unsupported library call operation!");
  SDValue Callee = DAG.getExternalSymbol(getLibcallName(LC),
                                         getPointerTy(DAG.getDataLayout()));

  Type *RetTy = RetVT.getTypeForEVT(*DAG.getContext());
  TargetLowering::CallLoweringInfo CLI(DAG);
  bool signExtend = shouldSignExtendTypeInLibCall(RetVT, CallOptions.IsSExt);
  bool zeroExtend = !signExtend;

  if (CallOptions.IsSoften &&
      !shouldExtendTypeInLibCall(CallOptions.RetVTBeforeSoften)) {
    signExtend = zeroExtend = false;
  }

  CLI.setDebugLoc(dl)
      .setChain(InChain)
      .setLibCallee(getLibcallCallingConv(LC), RetTy, Callee, std::move(Args))
      .setNoReturn(CallOptions.DoesNotReturn)
      .setDiscardResult(!CallOptions.IsReturnValueUsed)
      .setIsPostTypeLegalization(CallOptions.IsPostTypeLegalization)
      .setSExtResult(signExtend)
      .setZExtResult(zeroExtend);
  return LowerCallTo(CLI);
}

bool TargetLowering::findOptimalMemOpLowering(
    std::vector<EVT> &MemOps, unsigned Limit, const MemOp &Op, unsigned DstAS,
    unsigned SrcAS, const AttributeList &FuncAttributes) const {
  if (Limit != ~unsigned(0) && Op.isMemcpyWithFixedDstAlign() &&
      Op.getSrcAlign() < Op.getDstAlign())
    return false;

  EVT VT = getOptimalMemOpType(Op, FuncAttributes);

  if (VT == MVT::Other) {
    // Use the largest integer type whose alignment constraints are satisfied.
    // We only need to check DstAlign here as SrcAlign is always greater or
    // equal to DstAlign (or zero).
    VT = MVT::LAST_INTEGER_VALUETYPE;
    if (Op.isFixedDstAlign())
      while (Op.getDstAlign() < (VT.getSizeInBits() / 8) &&
             !allowsMisalignedMemoryAccesses(VT, DstAS, Op.getDstAlign()))
        VT = (MVT::SimpleValueType)(VT.getSimpleVT().SimpleTy - 1);
    assert(VT.isInteger());

    // Find the largest legal integer type.
    MVT LVT = MVT::LAST_INTEGER_VALUETYPE;
    while (!isTypeLegal(LVT))
      LVT = (MVT::SimpleValueType)(LVT.SimpleTy - 1);
    assert(LVT.isInteger());

    // If the type we've chosen is larger than the largest legal integer type
    // then use that instead.
    if (VT.bitsGT(LVT))
      VT = LVT;
  }

  unsigned NumMemOps = 0;
  uint64_t Size = Op.size();
  while (Size) {
    unsigned VTSize = VT.getSizeInBits() / 8;
    while (VTSize > Size) {
      // For now, only use non-vector load / store's for the left-over pieces.
      EVT NewVT = VT;
      unsigned NewVTSize;

      bool Found = false;
      if (VT.isVector() || VT.isFloatingPoint()) {
        NewVT = (VT.getSizeInBits() > 64) ? MVT::i64 : MVT::i32;
        if (isOperationLegalOrCustom(ISD::STORE, NewVT) &&
            isSafeMemOpType(NewVT.getSimpleVT()))
          Found = true;
        else if (NewVT == MVT::i64 &&
                 isOperationLegalOrCustom(ISD::STORE, MVT::f64) &&
                 isSafeMemOpType(MVT::f64)) {
          // i64 is usually not legal on 32-bit targets, but f64 may be.
          NewVT = MVT::f64;
          Found = true;
        }
      }

      if (!Found) {
        do {
          NewVT = (MVT::SimpleValueType)(NewVT.getSimpleVT().SimpleTy - 1);
          if (NewVT == MVT::i8)
            break;
        } while (!isSafeMemOpType(NewVT.getSimpleVT()));
      }
      NewVTSize = NewVT.getSizeInBits() / 8;

      // If the new VT cannot cover all of the remaining bits, then consider
      // issuing a (or a pair of) unaligned and overlapping load / store.
      unsigned Fast;
      if (NumMemOps && Op.allowOverlap() && NewVTSize < Size &&
          allowsMisalignedMemoryAccesses(
              VT, DstAS, Op.isFixedDstAlign() ? Op.getDstAlign() : Align(1),
              MachineMemOperand::MONone, &Fast) &&
          Fast)
        VTSize = Size;
      else {
        VT = NewVT;
        VTSize = NewVTSize;
      }
    }

    if (++NumMemOps > Limit)
      return false;

    MemOps.push_back(VT);
    Size -= VTSize;
  }

  return true;
}

/// Soften the operands of a comparison. This code is shared among BR_CC,
/// SELECT_CC, and SETCC handlers.
void TargetLowering::softenSetCCOperands(SelectionDAG &DAG, EVT VT,
                                         SDValue &NewLHS, SDValue &NewRHS,
                                         ISD::CondCode &CCCode,
                                         const SDLoc &dl, const SDValue OldLHS,
                                         const SDValue OldRHS) const {
  SDValue Chain;
  return softenSetCCOperands(DAG, VT, NewLHS, NewRHS, CCCode, dl, OldLHS,
                             OldRHS, Chain);
}

void TargetLowering::softenSetCCOperands(SelectionDAG &DAG, EVT VT,
                                         SDValue &NewLHS, SDValue &NewRHS,
                                         ISD::CondCode &CCCode,
                                         const SDLoc &dl, const SDValue OldLHS,
                                         const SDValue OldRHS,
                                         SDValue &Chain,
                                         bool IsSignaling) const {
  // FIXME: Currently we cannot really respect all IEEE predicates due to libgcc
  // not supporting it. We can update this code when libgcc provides such
  // functions.

  assert((VT == MVT::f32 || VT == MVT::f64 || VT == MVT::f128 || VT == MVT::ppcf128)
         && "Unsupported setcc type!");

  // Expand into one or more soft-fp libcall(s).
  RTLIB::Libcall LC1 = RTLIB::UNKNOWN_LIBCALL, LC2 = RTLIB::UNKNOWN_LIBCALL;
  bool ShouldInvertCC = false;
  switch (CCCode) {
  case ISD::SETEQ:
  case ISD::SETOEQ:
    LC1 = (VT == MVT::f32) ? RTLIB::OEQ_F32 :
          (VT == MVT::f64) ? RTLIB::OEQ_F64 :
          (VT == MVT::f128) ? RTLIB::OEQ_F128 : RTLIB::OEQ_PPCF128;
    break;
  case ISD::SETNE:
  case ISD::SETUNE:
    LC1 = (VT == MVT::f32) ? RTLIB::UNE_F32 :
          (VT == MVT::f64) ? RTLIB::UNE_F64 :
          (VT == MVT::f128) ? RTLIB::UNE_F128 : RTLIB::UNE_PPCF128;
    break;
  case ISD::SETGE:
  case ISD::SETOGE:
    LC1 = (VT == MVT::f32) ? RTLIB::OGE_F32 :
          (VT == MVT::f64) ? RTLIB::OGE_F64 :
          (VT == MVT::f128) ? RTLIB::OGE_F128 : RTLIB::OGE_PPCF128;
    break;
  case ISD::SETLT:
  case ISD::SETOLT:
    LC1 = (VT == MVT::f32) ? RTLIB::OLT_F32 :
          (VT == MVT::f64) ? RTLIB::OLT_F64 :
          (VT == MVT::f128) ? RTLIB::OLT_F128 : RTLIB::OLT_PPCF128;
    break;
  case ISD::SETLE:
  case ISD::SETOLE:
    LC1 = (VT == MVT::f32) ? RTLIB::OLE_F32 :
          (VT == MVT::f64) ? RTLIB::OLE_F64 :
          (VT == MVT::f128) ? RTLIB::OLE_F128 : RTLIB::OLE_PPCF128;
    break;
  case ISD::SETGT:
  case ISD::SETOGT:
    LC1 = (VT == MVT::f32) ? RTLIB::OGT_F32 :
          (VT == MVT::f64) ? RTLIB::OGT_F64 :
          (VT == MVT::f128) ? RTLIB::OGT_F128 : RTLIB::OGT_PPCF128;
    break;
  case ISD::SETO:
    ShouldInvertCC = true;
    [[fallthrough]];
  case ISD::SETUO:
    LC1 = (VT == MVT::f32) ? RTLIB::UO_F32 :
          (VT == MVT::f64) ? RTLIB::UO_F64 :
          (VT == MVT::f128) ? RTLIB::UO_F128 : RTLIB::UO_PPCF128;
    break;
  case ISD::SETONE:
    // SETONE = O && UNE
    ShouldInvertCC = true;
    [[fallthrough]];
  case ISD::SETUEQ:
    LC1 = (VT == MVT::f32) ? RTLIB::UO_F32 :
          (VT == MVT::f64) ? RTLIB::UO_F64 :
          (VT == MVT::f128) ? RTLIB::UO_F128 : RTLIB::UO_PPCF128;
    LC2 = (VT == MVT::f32) ? RTLIB::OEQ_F32 :
          (VT == MVT::f64) ? RTLIB::OEQ_F64 :
          (VT == MVT::f128) ? RTLIB::OEQ_F128 : RTLIB::OEQ_PPCF128;
    break;
  default:
    // Invert CC for unordered comparisons
    ShouldInvertCC = true;
    switch (CCCode) {
    case ISD::SETULT:
      LC1 = (VT == MVT::f32) ? RTLIB::OGE_F32 :
            (VT == MVT::f64) ? RTLIB::OGE_F64 :
            (VT == MVT::f128) ? RTLIB::OGE_F128 : RTLIB::OGE_PPCF128;
      break;
    case ISD::SETULE:
      LC1 = (VT == MVT::f32) ? RTLIB::OGT_F32 :
            (VT == MVT::f64) ? RTLIB::OGT_F64 :
            (VT == MVT::f128) ? RTLIB::OGT_F128 : RTLIB::OGT_PPCF128;
      break;
    case ISD::SETUGT:
      LC1 = (VT == MVT::f32) ? RTLIB::OLE_F32 :
            (VT == MVT::f64) ? RTLIB::OLE_F64 :
            (VT == MVT::f128) ? RTLIB::OLE_F128 : RTLIB::OLE_PPCF128;
      break;
    case ISD::SETUGE:
      LC1 = (VT == MVT::f32) ? RTLIB::OLT_F32 :
            (VT == MVT::f64) ? RTLIB::OLT_F64 :
            (VT == MVT::f128) ? RTLIB::OLT_F128 : RTLIB::OLT_PPCF128;
      break;
    default: llvm_unreachable("Do not know how to soften this setcc!");
    }
  }

  // Use the target specific return value for comparison lib calls.
  EVT RetVT = getCmpLibcallReturnType();
  SDValue Ops[2] = {NewLHS, NewRHS};
  TargetLowering::MakeLibCallOptions CallOptions;
  EVT OpsVT[2] = { OldLHS.getValueType(),
                   OldRHS.getValueType() };
  CallOptions.setTypeListBeforeSoften(OpsVT, RetVT, true);
  auto Call = makeLibCall(DAG, LC1, RetVT, Ops, CallOptions, dl, Chain);
  NewLHS = Call.first;
  NewRHS = DAG.getConstant(0, dl, RetVT);

  CCCode = getCmpLibcallCC(LC1);
  if (ShouldInvertCC) {
    assert(RetVT.isInteger());
    CCCode = getSetCCInverse(CCCode, RetVT);
  }

  if (LC2 == RTLIB::UNKNOWN_LIBCALL) {
    // Update Chain.
    Chain = Call.second;
  } else {
    EVT SetCCVT =
        getSetCCResultType(DAG.getDataLayout(), *DAG.getContext(), RetVT);
    SDValue Tmp = DAG.getSetCC(dl, SetCCVT, NewLHS, NewRHS, CCCode);
    auto Call2 = makeLibCall(DAG, LC2, RetVT, Ops, CallOptions, dl, Chain);
    CCCode = getCmpLibcallCC(LC2);
    if (ShouldInvertCC)
      CCCode = getSetCCInverse(CCCode, RetVT);
    NewLHS = DAG.getSetCC(dl, SetCCVT, Call2.first, NewRHS, CCCode);
    if (Chain)
      Chain = DAG.getNode(ISD::TokenFactor, dl, MVT::Other, Call.second,
                          Call2.second);
    NewLHS = DAG.getNode(ShouldInvertCC ? ISD::AND : ISD::OR, dl,
                         Tmp.getValueType(), Tmp, NewLHS);
    NewRHS = SDValue();
  }
}

/// Return the entry encoding for a jump table in the current function. The
/// returned value is a member of the MachineJumpTableInfo::JTEntryKind enum.
unsigned TargetLowering::getJumpTableEncoding() const {
  // In non-pic modes, just use the address of a block.
  if (!isPositionIndependent())
    return MachineJumpTableInfo::EK_BlockAddress;

  // In PIC mode, if the target supports a GPRel32 directive, use it.
  if (getTargetMachine().getMCAsmInfo()->getGPRel32Directive() != nullptr)
    return MachineJumpTableInfo::EK_GPRel32BlockAddress;

  // Otherwise, use a label difference.
  return MachineJumpTableInfo::EK_LabelDifference32;
}

SDValue TargetLowering::getPICJumpTableRelocBase(SDValue Table,
                                                 SelectionDAG &DAG) const {
  // If our PIC model is GP relative, use the global offset table as the base.
  unsigned JTEncoding = getJumpTableEncoding();

  if ((JTEncoding == MachineJumpTableInfo::EK_GPRel64BlockAddress) ||
      (JTEncoding == MachineJumpTableInfo::EK_GPRel32BlockAddress))
    return DAG.getGLOBAL_OFFSET_TABLE(getPointerTy(DAG.getDataLayout()));

  return Table;
}

/// This returns the relocation base for the given PIC jumptable, the same as
/// getPICJumpTableRelocBase, but as an MCExpr.
const MCExpr *
TargetLowering::getPICJumpTableRelocBaseExpr(const MachineFunction *MF,
                                             unsigned JTI,MCContext &Ctx) const{
  // The normal PIC reloc base is the label at the start of the jump table.
  return MCSymbolRefExpr::create(MF->getJTISymbol(JTI, Ctx), Ctx);
}

SDValue TargetLowering::expandIndirectJTBranch(const SDLoc &dl, SDValue Value,
                                               SDValue Addr, int JTI,
                                               SelectionDAG &DAG) const {
  SDValue Chain = Value;
  // Jump table debug info is only needed if CodeView is enabled.
  if (DAG.getTarget().getTargetTriple().isOSBinFormatCOFF()) {
    Chain = DAG.getJumpTableDebugInfo(JTI, Chain, dl);
  }
  return DAG.getNode(ISD::BRIND, dl, MVT::Other, Chain, Addr);
}

bool
TargetLowering::isOffsetFoldingLegal(const GlobalAddressSDNode *GA) const {
  const TargetMachine &TM = getTargetMachine();
  const GlobalValue *GV = GA->getGlobal();

  // If the address is not even local to this DSO we will have to load it from
  // a got and then add the offset.
  if (!TM.shouldAssumeDSOLocal(GV))
    return false;

  // If the code is position independent we will have to add a base register.
  if (isPositionIndependent())
    return false;

  // Otherwise we can do it.
  return true;
}

//===----------------------------------------------------------------------===//
//  Optimization Methods
//===----------------------------------------------------------------------===//

/// If the specified instruction has a constant integer operand and there are
/// bits set in that constant that are not demanded, then clear those bits and
/// return true.
bool TargetLowering::ShrinkDemandedConstant(SDValue Op,
                                            const APInt &DemandedBits,
                                            const APInt &DemandedElts,
                                            TargetLoweringOpt &TLO) const {
  SDLoc DL(Op);
  unsigned Opcode = Op.getOpcode();

  // Early-out if we've ended up calling an undemanded node, leave this to
  // constant folding.
  if (DemandedBits.isZero() || DemandedElts.isZero())
    return false;

  // Do target-specific constant optimization.
  if (targetShrinkDemandedConstant(Op, DemandedBits, DemandedElts, TLO))
    return TLO.New.getNode();

  // FIXME: ISD::SELECT, ISD::SELECT_CC
  switch (Opcode) {
  default:
    break;
  case ISD::XOR:
  case ISD::AND:
  case ISD::OR: {
    auto *Op1C = dyn_cast<ConstantSDNode>(Op.getOperand(1));
    if (!Op1C || Op1C->isOpaque())
      return false;

    // If this is a 'not' op, don't touch it because that's a canonical form.
    const APInt &C = Op1C->getAPIntValue();
    if (Opcode == ISD::XOR && DemandedBits.isSubsetOf(C))
      return false;

    if (!C.isSubsetOf(DemandedBits)) {
      EVT VT = Op.getValueType();
      SDValue NewC = TLO.DAG.getConstant(DemandedBits & C, DL, VT);
      SDValue NewOp = TLO.DAG.getNode(Opcode, DL, VT, Op.getOperand(0), NewC,
                                      Op->getFlags());
      return TLO.CombineTo(Op, NewOp);
    }

    break;
  }
  }

  return false;
}

bool TargetLowering::ShrinkDemandedConstant(SDValue Op,
                                            const APInt &DemandedBits,
                                            TargetLoweringOpt &TLO) const {
  EVT VT = Op.getValueType();
  APInt DemandedElts = VT.isVector()
                           ? APInt::getAllOnes(VT.getVectorNumElements())
                           : APInt(1, 1);
  return ShrinkDemandedConstant(Op, DemandedBits, DemandedElts, TLO);
}

/// Convert x+y to (VT)((SmallVT)x+(SmallVT)y) if the casts are free.
/// This uses isTruncateFree/isZExtFree and ANY_EXTEND for the widening cast,
/// but it could be generalized for targets with other types of implicit
/// widening casts.
bool TargetLowering::ShrinkDemandedOp(SDValue Op, unsigned BitWidth,
                                      const APInt &DemandedBits,
                                      TargetLoweringOpt &TLO) const {
  assert(Op.getNumOperands() == 2 &&
         "ShrinkDemandedOp only supports binary operators!");
  assert(Op.getNode()->getNumValues() == 1 &&
         "ShrinkDemandedOp only supports nodes with one result!");

  EVT VT = Op.getValueType();
  SelectionDAG &DAG = TLO.DAG;
  SDLoc dl(Op);

  // Early return, as this function cannot handle vector types.
  if (VT.isVector())
    return false;

  assert(Op.getOperand(0).getValueType().getScalarSizeInBits() == BitWidth &&
         Op.getOperand(1).getValueType().getScalarSizeInBits() == BitWidth &&
         "ShrinkDemandedOp only supports operands that have the same size!");

  // Don't do this if the node has another user, which may require the
  // full value.
  if (!Op.getNode()->hasOneUse())
    return false;

  // Search for the smallest integer type with free casts to and from
  // Op's type. For expedience, just check power-of-2 integer types.
  const TargetLowering &TLI = DAG.getTargetLoweringInfo();
  unsigned DemandedSize = DemandedBits.getActiveBits();
  for (unsigned SmallVTBits = llvm::bit_ceil(DemandedSize);
       SmallVTBits < BitWidth; SmallVTBits = NextPowerOf2(SmallVTBits)) {
    EVT SmallVT = EVT::getIntegerVT(*DAG.getContext(), SmallVTBits);
    if (TLI.isTruncateFree(VT, SmallVT) && TLI.isZExtFree(SmallVT, VT)) {
      // We found a type with free casts.
      SDValue X = DAG.getNode(
          Op.getOpcode(), dl, SmallVT,
          DAG.getNode(ISD::TRUNCATE, dl, SmallVT, Op.getOperand(0)),
          DAG.getNode(ISD::TRUNCATE, dl, SmallVT, Op.getOperand(1)));
      assert(DemandedSize <= SmallVTBits && "Narrowed below demanded bits?");
      SDValue Z = DAG.getNode(ISD::ANY_EXTEND, dl, VT, X);
      return TLO.CombineTo(Op, Z);
    }
  }
  return false;
}

bool TargetLowering::SimplifyDemandedBits(SDValue Op, const APInt &DemandedBits,
                                          DAGCombinerInfo &DCI) const {
  SelectionDAG &DAG = DCI.DAG;
  TargetLoweringOpt TLO(DAG, !DCI.isBeforeLegalize(),
                        !DCI.isBeforeLegalizeOps());
  KnownBits Known;

  bool Simplified = SimplifyDemandedBits(Op, DemandedBits, Known, TLO);
  if (Simplified) {
    DCI.AddToWorklist(Op.getNode());
    DCI.CommitTargetLoweringOpt(TLO);
  }
  return Simplified;
}

bool TargetLowering::SimplifyDemandedBits(SDValue Op, const APInt &DemandedBits,
                                          const APInt &DemandedElts,
                                          DAGCombinerInfo &DCI) const {
  SelectionDAG &DAG = DCI.DAG;
  TargetLoweringOpt TLO(DAG, !DCI.isBeforeLegalize(),
                        !DCI.isBeforeLegalizeOps());
  KnownBits Known;

  bool Simplified =
      SimplifyDemandedBits(Op, DemandedBits, DemandedElts, Known, TLO);
  if (Simplified) {
    DCI.AddToWorklist(Op.getNode());
    DCI.CommitTargetLoweringOpt(TLO);
  }
  return Simplified;
}

bool TargetLowering::SimplifyDemandedBits(SDValue Op, const APInt &DemandedBits,
                                          KnownBits &Known,
                                          TargetLoweringOpt &TLO,
                                          unsigned Depth,
                                          bool AssumeSingleUse) const {
  EVT VT = Op.getValueType();

  // Since the number of lanes in a scalable vector is unknown at compile time,
  // we track one bit which is implicitly broadcast to all lanes.  This means
  // that all lanes in a scalable vector are considered demanded.
  APInt DemandedElts = VT.isFixedLengthVector()
                           ? APInt::getAllOnes(VT.getVectorNumElements())
                           : APInt(1, 1);
  return SimplifyDemandedBits(Op, DemandedBits, DemandedElts, Known, TLO, Depth,
                              AssumeSingleUse);
}

// TODO: Under what circumstances can we create nodes? Constant folding?
SDValue TargetLowering::SimplifyMultipleUseDemandedBits(
    SDValue Op, const APInt &DemandedBits, const APInt &DemandedElts,
    SelectionDAG &DAG, unsigned Depth) const {
  EVT VT = Op.getValueType();

  // Limit search depth.
  if (Depth >= SelectionDAG::MaxRecursionDepth)
    return SDValue();

  // Ignore UNDEFs.
  if (Op.isUndef())
    return SDValue();

  // Not demanding any bits/elts from Op.
  if (DemandedBits == 0 || DemandedElts == 0)
    return DAG.getUNDEF(VT);

  bool IsLE = DAG.getDataLayout().isLittleEndian();
  unsigned NumElts = DemandedElts.getBitWidth();
  unsigned BitWidth = DemandedBits.getBitWidth();
  KnownBits LHSKnown, RHSKnown;
  switch (Op.getOpcode()) {
  case ISD::BITCAST: {
    if (VT.isScalableVector())
      return SDValue();

    SDValue Src = peekThroughBitcasts(Op.getOperand(0));
    EVT SrcVT = Src.getValueType();
    EVT DstVT = Op.getValueType();
    if (SrcVT == DstVT)
      return Src;

    unsigned NumSrcEltBits = SrcVT.getScalarSizeInBits();
    unsigned NumDstEltBits = DstVT.getScalarSizeInBits();
    if (NumSrcEltBits == NumDstEltBits)
      if (SDValue V = SimplifyMultipleUseDemandedBits(
              Src, DemandedBits, DemandedElts, DAG, Depth + 1))
        return DAG.getBitcast(DstVT, V);

    if (SrcVT.isVector() && (NumDstEltBits % NumSrcEltBits) == 0) {
      unsigned Scale = NumDstEltBits / NumSrcEltBits;
      unsigned NumSrcElts = SrcVT.getVectorNumElements();
      APInt DemandedSrcBits = APInt::getZero(NumSrcEltBits);
      APInt DemandedSrcElts = APInt::getZero(NumSrcElts);
      for (unsigned i = 0; i != Scale; ++i) {
        unsigned EltOffset = IsLE ? i : (Scale - 1 - i);
        unsigned BitOffset = EltOffset * NumSrcEltBits;
        APInt Sub = DemandedBits.extractBits(NumSrcEltBits, BitOffset);
        if (!Sub.isZero()) {
          DemandedSrcBits |= Sub;
          for (unsigned j = 0; j != NumElts; ++j)
            if (DemandedElts[j])
              DemandedSrcElts.setBit((j * Scale) + i);
        }
      }

      if (SDValue V = SimplifyMultipleUseDemandedBits(
              Src, DemandedSrcBits, DemandedSrcElts, DAG, Depth + 1))
        return DAG.getBitcast(DstVT, V);
    }

    // TODO - bigendian once we have test coverage.
    if (IsLE && (NumSrcEltBits % NumDstEltBits) == 0) {
      unsigned Scale = NumSrcEltBits / NumDstEltBits;
      unsigned NumSrcElts = SrcVT.isVector() ? SrcVT.getVectorNumElements() : 1;
      APInt DemandedSrcBits = APInt::getZero(NumSrcEltBits);
      APInt DemandedSrcElts = APInt::getZero(NumSrcElts);
      for (unsigned i = 0; i != NumElts; ++i)
        if (DemandedElts[i]) {
          unsigned Offset = (i % Scale) * NumDstEltBits;
          DemandedSrcBits.insertBits(DemandedBits, Offset);
          DemandedSrcElts.setBit(i / Scale);
        }

      if (SDValue V = SimplifyMultipleUseDemandedBits(
              Src, DemandedSrcBits, DemandedSrcElts, DAG, Depth + 1))
        return DAG.getBitcast(DstVT, V);
    }

    break;
  }
  case ISD::FREEZE: {
    SDValue N0 = Op.getOperand(0);
    if (DAG.isGuaranteedNotToBeUndefOrPoison(N0, DemandedElts,
                                             /*PoisonOnly=*/false))
      return N0;
    break;
  }
  case ISD::AND: {
    LHSKnown = DAG.computeKnownBits(Op.getOperand(0), DemandedElts, Depth + 1);
    RHSKnown = DAG.computeKnownBits(Op.getOperand(1), DemandedElts, Depth + 1);

    // If all of the demanded bits are known 1 on one side, return the other.
    // These bits cannot contribute to the result of the 'and' in this
    // context.
    if (DemandedBits.isSubsetOf(LHSKnown.Zero | RHSKnown.One))
      return Op.getOperand(0);
    if (DemandedBits.isSubsetOf(RHSKnown.Zero | LHSKnown.One))
      return Op.getOperand(1);
    break;
  }
  case ISD::OR: {
    LHSKnown = DAG.computeKnownBits(Op.getOperand(0), DemandedElts, Depth + 1);
    RHSKnown = DAG.computeKnownBits(Op.getOperand(1), DemandedElts, Depth + 1);

    // If all of the demanded bits are known zero on one side, return the
    // other.  These bits cannot contribute to the result of the 'or' in this
    // context.
    if (DemandedBits.isSubsetOf(LHSKnown.One | RHSKnown.Zero))
      return Op.getOperand(0);
    if (DemandedBits.isSubsetOf(RHSKnown.One | LHSKnown.Zero))
      return Op.getOperand(1);
    break;
  }
  case ISD::XOR: {
    LHSKnown = DAG.computeKnownBits(Op.getOperand(0), DemandedElts, Depth + 1);
    RHSKnown = DAG.computeKnownBits(Op.getOperand(1), DemandedElts, Depth + 1);

    // If all of the demanded bits are known zero on one side, return the
    // other.
    if (DemandedBits.isSubsetOf(RHSKnown.Zero))
      return Op.getOperand(0);
    if (DemandedBits.isSubsetOf(LHSKnown.Zero))
      return Op.getOperand(1);
    break;
  }
  case ISD::SHL: {
    // If we are only demanding sign bits then we can use the shift source
    // directly.
    if (std::optional<uint64_t> MaxSA =
            DAG.getValidMaximumShiftAmount(Op, DemandedElts, Depth + 1)) {
      SDValue Op0 = Op.getOperand(0);
      unsigned ShAmt = *MaxSA;
      unsigned NumSignBits =
          DAG.ComputeNumSignBits(Op0, DemandedElts, Depth + 1);
      unsigned UpperDemandedBits = BitWidth - DemandedBits.countr_zero();
      if (NumSignBits > ShAmt && (NumSignBits - ShAmt) >= (UpperDemandedBits))
        return Op0;
    }
    break;
  }
  case ISD::SETCC: {
    SDValue Op0 = Op.getOperand(0);
    SDValue Op1 = Op.getOperand(1);
    ISD::CondCode CC = cast<CondCodeSDNode>(Op.getOperand(2))->get();
    // If (1) we only need the sign-bit, (2) the setcc operands are the same
    // width as the setcc result, and (3) the result of a setcc conforms to 0 or
    // -1, we may be able to bypass the setcc.
    if (DemandedBits.isSignMask() &&
        Op0.getScalarValueSizeInBits() == BitWidth &&
        getBooleanContents(Op0.getValueType()) ==
            BooleanContent::ZeroOrNegativeOneBooleanContent) {
      // If we're testing X < 0, then this compare isn't needed - just use X!
      // FIXME: We're limiting to integer types here, but this should also work
      // if we don't care about FP signed-zero. The use of SETLT with FP means
      // that we don't care about NaNs.
      if (CC == ISD::SETLT && Op1.getValueType().isInteger() &&
          (isNullConstant(Op1) || ISD::isBuildVectorAllZeros(Op1.getNode())))
        return Op0;
    }
    break;
  }
  case ISD::SIGN_EXTEND_INREG: {
    // If none of the extended bits are demanded, eliminate the sextinreg.
    SDValue Op0 = Op.getOperand(0);
    EVT ExVT = cast<VTSDNode>(Op.getOperand(1))->getVT();
    unsigned ExBits = ExVT.getScalarSizeInBits();
    if (DemandedBits.getActiveBits() <= ExBits &&
        shouldRemoveRedundantExtend(Op))
      return Op0;
    // If the input is already sign extended, just drop the extension.
    unsigned NumSignBits = DAG.ComputeNumSignBits(Op0, DemandedElts, Depth + 1);
    if (NumSignBits >= (BitWidth - ExBits + 1))
      return Op0;
    break;
  }
  case ISD::ANY_EXTEND_VECTOR_INREG:
  case ISD::SIGN_EXTEND_VECTOR_INREG:
  case ISD::ZERO_EXTEND_VECTOR_INREG: {
    if (VT.isScalableVector())
      return SDValue();

    // If we only want the lowest element and none of extended bits, then we can
    // return the bitcasted source vector.
    SDValue Src = Op.getOperand(0);
    EVT SrcVT = Src.getValueType();
    EVT DstVT = Op.getValueType();
    if (IsLE && DemandedElts == 1 &&
        DstVT.getSizeInBits() == SrcVT.getSizeInBits() &&
        DemandedBits.getActiveBits() <= SrcVT.getScalarSizeInBits()) {
      return DAG.getBitcast(DstVT, Src);
    }
    break;
  }
  case ISD::INSERT_VECTOR_ELT: {
    if (VT.isScalableVector())
      return SDValue();

    // If we don't demand the inserted element, return the base vector.
    SDValue Vec = Op.getOperand(0);
    auto *CIdx = dyn_cast<ConstantSDNode>(Op.getOperand(2));
    EVT VecVT = Vec.getValueType();
    if (CIdx && CIdx->getAPIntValue().ult(VecVT.getVectorNumElements()) &&
        !DemandedElts[CIdx->getZExtValue()])
      return Vec;
    break;
  }
  case ISD::INSERT_SUBVECTOR: {
    if (VT.isScalableVector())
      return SDValue();

    SDValue Vec = Op.getOperand(0);
    SDValue Sub = Op.getOperand(1);
    uint64_t Idx = Op.getConstantOperandVal(2);
    unsigned NumSubElts = Sub.getValueType().getVectorNumElements();
    APInt DemandedSubElts = DemandedElts.extractBits(NumSubElts, Idx);
    // If we don't demand the inserted subvector, return the base vector.
    if (DemandedSubElts == 0)
      return Vec;
    break;
  }
  case ISD::VECTOR_SHUFFLE: {
    assert(!VT.isScalableVector());
    ArrayRef<int> ShuffleMask = cast<ShuffleVectorSDNode>(Op)->getMask();

    // If all the demanded elts are from one operand and are inline,
    // then we can use the operand directly.
    bool AllUndef = true, IdentityLHS = true, IdentityRHS = true;
    for (unsigned i = 0; i != NumElts; ++i) {
      int M = ShuffleMask[i];
      if (M < 0 || !DemandedElts[i])
        continue;
      AllUndef = false;
      IdentityLHS &= (M == (int)i);
      IdentityRHS &= ((M - NumElts) == i);
    }

    if (AllUndef)
      return DAG.getUNDEF(Op.getValueType());
    if (IdentityLHS)
      return Op.getOperand(0);
    if (IdentityRHS)
      return Op.getOperand(1);
    break;
  }
  default:
    // TODO: Probably okay to remove after audit; here to reduce change size
    // in initial enablement patch for scalable vectors
    if (VT.isScalableVector())
      return SDValue();

    if (Op.getOpcode() >= ISD::BUILTIN_OP_END)
      if (SDValue V = SimplifyMultipleUseDemandedBitsForTargetNode(
              Op, DemandedBits, DemandedElts, DAG, Depth))
        return V;
    break;
  }
  return SDValue();
}

SDValue TargetLowering::SimplifyMultipleUseDemandedBits(
    SDValue Op, const APInt &DemandedBits, SelectionDAG &DAG,
    unsigned Depth) const {
  EVT VT = Op.getValueType();
  // Since the number of lanes in a scalable vector is unknown at compile time,
  // we track one bit which is implicitly broadcast to all lanes.  This means
  // that all lanes in a scalable vector are considered demanded.
  APInt DemandedElts = VT.isFixedLengthVector()
                           ? APInt::getAllOnes(VT.getVectorNumElements())
                           : APInt(1, 1);
  return SimplifyMultipleUseDemandedBits(Op, DemandedBits, DemandedElts, DAG,
                                         Depth);
}

SDValue TargetLowering::SimplifyMultipleUseDemandedVectorElts(
    SDValue Op, const APInt &DemandedElts, SelectionDAG &DAG,
    unsigned Depth) const {
  APInt DemandedBits = APInt::getAllOnes(Op.getScalarValueSizeInBits());
  return SimplifyMultipleUseDemandedBits(Op, DemandedBits, DemandedElts, DAG,
                                         Depth);
}

// Attempt to form ext(avgfloor(A, B)) from shr(add(ext(A), ext(B)), 1).
//      or to form ext(avgceil(A, B)) from shr(add(ext(A), ext(B), 1), 1).
static SDValue combineShiftToAVG(SDValue Op,
                                 TargetLowering::TargetLoweringOpt &TLO,
                                 const TargetLowering &TLI,
                                 const APInt &DemandedBits,
                                 const APInt &DemandedElts, unsigned Depth) {
  assert((Op.getOpcode() == ISD::SRL || Op.getOpcode() == ISD::SRA) &&
         "SRL or SRA node is required here!");
  // Is the right shift using an immediate value of 1?
  ConstantSDNode *N1C = isConstOrConstSplat(Op.getOperand(1), DemandedElts);
  if (!N1C || !N1C->isOne())
    return SDValue();

  // We are looking for an avgfloor
  // add(ext, ext)
  // or one of these as a avgceil
  // add(add(ext, ext), 1)
  // add(add(ext, 1), ext)
  // add(ext, add(ext, 1))
  SDValue Add = Op.getOperand(0);
  if (Add.getOpcode() != ISD::ADD)
    return SDValue();

  SDValue ExtOpA = Add.getOperand(0);
  SDValue ExtOpB = Add.getOperand(1);
  SDValue Add2;
  auto MatchOperands = [&](SDValue Op1, SDValue Op2, SDValue Op3, SDValue A) {
    ConstantSDNode *ConstOp;
    if ((ConstOp = isConstOrConstSplat(Op2, DemandedElts)) &&
        ConstOp->isOne()) {
      ExtOpA = Op1;
      ExtOpB = Op3;
      Add2 = A;
      return true;
    }
    if ((ConstOp = isConstOrConstSplat(Op3, DemandedElts)) &&
        ConstOp->isOne()) {
      ExtOpA = Op1;
      ExtOpB = Op2;
      Add2 = A;
      return true;
    }
    return false;
  };
  bool IsCeil =
      (ExtOpA.getOpcode() == ISD::ADD &&
       MatchOperands(ExtOpA.getOperand(0), ExtOpA.getOperand(1), ExtOpB, ExtOpA)) ||
      (ExtOpB.getOpcode() == ISD::ADD &&
       MatchOperands(ExtOpB.getOperand(0), ExtOpB.getOperand(1), ExtOpA, ExtOpB));

  // If the shift is signed (sra):
  //  - Needs >= 2 sign bit for both operands.
  //  - Needs >= 2 zero bits.
  // If the shift is unsigned (srl):
  //  - Needs >= 1 zero bit for both operands.
  //  - Needs 1 demanded bit zero and >= 2 sign bits.
  SelectionDAG &DAG = TLO.DAG;
  unsigned ShiftOpc = Op.getOpcode();
  bool IsSigned = false;
  unsigned KnownBits;
  unsigned NumSignedA = DAG.ComputeNumSignBits(ExtOpA, DemandedElts, Depth);
  unsigned NumSignedB = DAG.ComputeNumSignBits(ExtOpB, DemandedElts, Depth);
  unsigned NumSigned = std::min(NumSignedA, NumSignedB) - 1;
  unsigned NumZeroA =
      DAG.computeKnownBits(ExtOpA, DemandedElts, Depth).countMinLeadingZeros();
  unsigned NumZeroB =
      DAG.computeKnownBits(ExtOpB, DemandedElts, Depth).countMinLeadingZeros();
  unsigned NumZero = std::min(NumZeroA, NumZeroB);

  switch (ShiftOpc) {
  default:
    llvm_unreachable("Unexpected ShiftOpc in combineShiftToAVG");
  case ISD::SRA: {
    if (NumZero >= 2 && NumSigned < NumZero) {
      IsSigned = false;
      KnownBits = NumZero;
      break;
    }
    if (NumSigned >= 1) {
      IsSigned = true;
      KnownBits = NumSigned;
      break;
    }
    return SDValue();
  }
  case ISD::SRL: {
    if (NumZero >= 1 && NumSigned < NumZero) {
      IsSigned = false;
      KnownBits = NumZero;
      break;
    }
    if (NumSigned >= 1 && DemandedBits.isSignBitClear()) {
      IsSigned = true;
      KnownBits = NumSigned;
      break;
    }
    return SDValue();
  }
  }

  unsigned AVGOpc = IsCeil ? (IsSigned ? ISD::AVGCEILS : ISD::AVGCEILU)
                           : (IsSigned ? ISD::AVGFLOORS : ISD::AVGFLOORU);

  // Find the smallest power-2 type that is legal for this vector size and
  // operation, given the original type size and the number of known sign/zero
  // bits.
  EVT VT = Op.getValueType();
  unsigned MinWidth =
      std::max<unsigned>(VT.getScalarSizeInBits() - KnownBits, 8);
  EVT NVT = EVT::getIntegerVT(*DAG.getContext(), llvm::bit_ceil(MinWidth));
  if (NVT.getScalarSizeInBits() > VT.getScalarSizeInBits())
    return SDValue();
  if (VT.isVector())
    NVT = EVT::getVectorVT(*DAG.getContext(), NVT, VT.getVectorElementCount());
  if (TLO.LegalTypes() && !TLI.isOperationLegal(AVGOpc, NVT)) {
    // If we could not transform, and (both) adds are nuw/nsw, we can use the
    // larger type size to do the transform.
    if (TLO.LegalOperations() && !TLI.isOperationLegal(AVGOpc, VT))
      return SDValue();
    if (DAG.willNotOverflowAdd(IsSigned, Add.getOperand(0),
                               Add.getOperand(1)) &&
        (!Add2 || DAG.willNotOverflowAdd(IsSigned, Add2.getOperand(0),
                                         Add2.getOperand(1))))
      NVT = VT;
    else
      return SDValue();
  }

  // Don't create a AVGFLOOR node with a scalar constant unless its legal as
  // this is likely to stop other folds (reassociation, value tracking etc.)
  if (!IsCeil && !TLI.isOperationLegal(AVGOpc, NVT) &&
      (isa<ConstantSDNode>(ExtOpA) || isa<ConstantSDNode>(ExtOpB)))
    return SDValue();

  SDLoc DL(Op);
  SDValue ResultAVG =
      DAG.getNode(AVGOpc, DL, NVT, DAG.getExtOrTrunc(IsSigned, ExtOpA, DL, NVT),
                  DAG.getExtOrTrunc(IsSigned, ExtOpB, DL, NVT));
  return DAG.getExtOrTrunc(IsSigned, ResultAVG, DL, VT);
}

/// Look at Op. At this point, we know that only the OriginalDemandedBits of the
/// result of Op are ever used downstream. If we can use this information to
/// simplify Op, create a new simplified DAG node and return true, returning the
/// original and new nodes in Old and New. Otherwise, analyze the expression and
/// return a mask of Known bits for the expression (used to simplify the
/// caller).  The Known bits may only be accurate for those bits in the
/// OriginalDemandedBits and OriginalDemandedElts.
bool TargetLowering::SimplifyDemandedBits(
    SDValue Op, const APInt &OriginalDemandedBits,
    const APInt &OriginalDemandedElts, KnownBits &Known, TargetLoweringOpt &TLO,
    unsigned Depth, bool AssumeSingleUse) const {
  unsigned BitWidth = OriginalDemandedBits.getBitWidth();
  assert(Op.getScalarValueSizeInBits() == BitWidth &&
         "Mask size mismatches value type size!");

  // Don't know anything.
  Known = KnownBits(BitWidth);

  EVT VT = Op.getValueType();
  bool IsLE = TLO.DAG.getDataLayout().isLittleEndian();
  unsigned NumElts = OriginalDemandedElts.getBitWidth();
  assert((!VT.isFixedLengthVector() || NumElts == VT.getVectorNumElements()) &&
         "Unexpected vector size");

  APInt DemandedBits = OriginalDemandedBits;
  APInt DemandedElts = OriginalDemandedElts;
  SDLoc dl(Op);

  // Undef operand.
  if (Op.isUndef())
    return false;

  // We can't simplify target constants.
  if (Op.getOpcode() == ISD::TargetConstant)
    return false;

  if (Op.getOpcode() == ISD::Constant) {
    // We know all of the bits for a constant!
    Known = KnownBits::makeConstant(Op->getAsAPIntVal());
    return false;
  }

  if (Op.getOpcode() == ISD::ConstantFP) {
    // We know all of the bits for a floating point constant!
    Known = KnownBits::makeConstant(
        cast<ConstantFPSDNode>(Op)->getValueAPF().bitcastToAPInt());
    return false;
  }

  // Other users may use these bits.
  bool HasMultiUse = false;
  if (!AssumeSingleUse && !Op.getNode()->hasOneUse()) {
    if (Depth >= SelectionDAG::MaxRecursionDepth) {
      // Limit search depth.
      return false;
    }
    // Allow multiple uses, just set the DemandedBits/Elts to all bits.
    DemandedBits = APInt::getAllOnes(BitWidth);
    DemandedElts = APInt::getAllOnes(NumElts);
    HasMultiUse = true;
  } else if (OriginalDemandedBits == 0 || OriginalDemandedElts == 0) {
    // Not demanding any bits/elts from Op.
    return TLO.CombineTo(Op, TLO.DAG.getUNDEF(VT));
  } else if (Depth >= SelectionDAG::MaxRecursionDepth) {
    // Limit search depth.
    return false;
  }

  KnownBits Known2;
  switch (Op.getOpcode()) {
  case ISD::SCALAR_TO_VECTOR: {
    if (VT.isScalableVector())
      return false;
    if (!DemandedElts[0])
      return TLO.CombineTo(Op, TLO.DAG.getUNDEF(VT));

    KnownBits SrcKnown;
    SDValue Src = Op.getOperand(0);
    unsigned SrcBitWidth = Src.getScalarValueSizeInBits();
    APInt SrcDemandedBits = DemandedBits.zext(SrcBitWidth);
    if (SimplifyDemandedBits(Src, SrcDemandedBits, SrcKnown, TLO, Depth + 1))
      return true;

    // Upper elements are undef, so only get the knownbits if we just demand
    // the bottom element.
    if (DemandedElts == 1)
      Known = SrcKnown.anyextOrTrunc(BitWidth);
    break;
  }
  case ISD::BUILD_VECTOR:
    // Collect the known bits that are shared by every demanded element.
    // TODO: Call SimplifyDemandedBits for non-constant demanded elements.
    Known = TLO.DAG.computeKnownBits(Op, DemandedElts, Depth);
    return false; // Don't fall through, will infinitely loop.
  case ISD::SPLAT_VECTOR: {
    SDValue Scl = Op.getOperand(0);
    APInt DemandedSclBits = DemandedBits.zextOrTrunc(Scl.getValueSizeInBits());
    KnownBits KnownScl;
    if (SimplifyDemandedBits(Scl, DemandedSclBits, KnownScl, TLO, Depth + 1))
      return true;

    // Implicitly truncate the bits to match the official semantics of
    // SPLAT_VECTOR.
    Known = KnownScl.trunc(BitWidth);
    break;
  }
  case ISD::LOAD: {
    auto *LD = cast<LoadSDNode>(Op);
    if (getTargetConstantFromLoad(LD)) {
      Known = TLO.DAG.computeKnownBits(Op, DemandedElts, Depth);
      return false; // Don't fall through, will infinitely loop.
    }
    if (ISD::isZEXTLoad(Op.getNode()) && Op.getResNo() == 0) {
      // If this is a ZEXTLoad and we are looking at the loaded value.
      EVT MemVT = LD->getMemoryVT();
      unsigned MemBits = MemVT.getScalarSizeInBits();
      Known.Zero.setBitsFrom(MemBits);
      return false; // Don't fall through, will infinitely loop.
    }
    break;
  }
  case ISD::INSERT_VECTOR_ELT: {
    if (VT.isScalableVector())
      return false;
    SDValue Vec = Op.getOperand(0);
    SDValue Scl = Op.getOperand(1);
    auto *CIdx = dyn_cast<ConstantSDNode>(Op.getOperand(2));
    EVT VecVT = Vec.getValueType();

    // If index isn't constant, assume we need all vector elements AND the
    // inserted element.
    APInt DemandedVecElts(DemandedElts);
    if (CIdx && CIdx->getAPIntValue().ult(VecVT.getVectorNumElements())) {
      unsigned Idx = CIdx->getZExtValue();
      DemandedVecElts.clearBit(Idx);

      // Inserted element is not required.
      if (!DemandedElts[Idx])
        return TLO.CombineTo(Op, Vec);
    }

    KnownBits KnownScl;
    unsigned NumSclBits = Scl.getScalarValueSizeInBits();
    APInt DemandedSclBits = DemandedBits.zextOrTrunc(NumSclBits);
    if (SimplifyDemandedBits(Scl, DemandedSclBits, KnownScl, TLO, Depth + 1))
      return true;

    Known = KnownScl.anyextOrTrunc(BitWidth);

    KnownBits KnownVec;
    if (SimplifyDemandedBits(Vec, DemandedBits, DemandedVecElts, KnownVec, TLO,
                             Depth + 1))
      return true;

    if (!!DemandedVecElts)
      Known = Known.intersectWith(KnownVec);

    return false;
  }
  case ISD::INSERT_SUBVECTOR: {
    if (VT.isScalableVector())
      return false;
    // Demand any elements from the subvector and the remainder from the src its
    // inserted into.
    SDValue Src = Op.getOperand(0);
    SDValue Sub = Op.getOperand(1);
    uint64_t Idx = Op.getConstantOperandVal(2);
    unsigned NumSubElts = Sub.getValueType().getVectorNumElements();
    APInt DemandedSubElts = DemandedElts.extractBits(NumSubElts, Idx);
    APInt DemandedSrcElts = DemandedElts;
    DemandedSrcElts.insertBits(APInt::getZero(NumSubElts), Idx);

    KnownBits KnownSub, KnownSrc;
    if (SimplifyDemandedBits(Sub, DemandedBits, DemandedSubElts, KnownSub, TLO,
                             Depth + 1))
      return true;
    if (SimplifyDemandedBits(Src, DemandedBits, DemandedSrcElts, KnownSrc, TLO,
                             Depth + 1))
      return true;

    Known.Zero.setAllBits();
    Known.One.setAllBits();
    if (!!DemandedSubElts)
      Known = Known.intersectWith(KnownSub);
    if (!!DemandedSrcElts)
      Known = Known.intersectWith(KnownSrc);

    // Attempt to avoid multi-use src if we don't need anything from it.
    if (!DemandedBits.isAllOnes() || !DemandedSubElts.isAllOnes() ||
        !DemandedSrcElts.isAllOnes()) {
      SDValue NewSub = SimplifyMultipleUseDemandedBits(
          Sub, DemandedBits, DemandedSubElts, TLO.DAG, Depth + 1);
      SDValue NewSrc = SimplifyMultipleUseDemandedBits(
          Src, DemandedBits, DemandedSrcElts, TLO.DAG, Depth + 1);
      if (NewSub || NewSrc) {
        NewSub = NewSub ? NewSub : Sub;
        NewSrc = NewSrc ? NewSrc : Src;
        SDValue NewOp = TLO.DAG.getNode(Op.getOpcode(), dl, VT, NewSrc, NewSub,
                                        Op.getOperand(2));
        return TLO.CombineTo(Op, NewOp);
      }
    }
    break;
  }
  case ISD::EXTRACT_SUBVECTOR: {
    if (VT.isScalableVector())
      return false;
    // Offset the demanded elts by the subvector index.
    SDValue Src = Op.getOperand(0);
    if (Src.getValueType().isScalableVector())
      break;
    uint64_t Idx = Op.getConstantOperandVal(1);
    unsigned NumSrcElts = Src.getValueType().getVectorNumElements();
    APInt DemandedSrcElts = DemandedElts.zext(NumSrcElts).shl(Idx);

    if (SimplifyDemandedBits(Src, DemandedBits, DemandedSrcElts, Known, TLO,
                             Depth + 1))
      return true;

    // Attempt to avoid multi-use src if we don't need anything from it.
    if (!DemandedBits.isAllOnes() || !DemandedSrcElts.isAllOnes()) {
      SDValue DemandedSrc = SimplifyMultipleUseDemandedBits(
          Src, DemandedBits, DemandedSrcElts, TLO.DAG, Depth + 1);
      if (DemandedSrc) {
        SDValue NewOp = TLO.DAG.getNode(Op.getOpcode(), dl, VT, DemandedSrc,
                                        Op.getOperand(1));
        return TLO.CombineTo(Op, NewOp);
      }
    }
    break;
  }
  case ISD::CONCAT_VECTORS: {
    if (VT.isScalableVector())
      return false;
    Known.Zero.setAllBits();
    Known.One.setAllBits();
    EVT SubVT = Op.getOperand(0).getValueType();
    unsigned NumSubVecs = Op.getNumOperands();
    unsigned NumSubElts = SubVT.getVectorNumElements();
    for (unsigned i = 0; i != NumSubVecs; ++i) {
      APInt DemandedSubElts =
          DemandedElts.extractBits(NumSubElts, i * NumSubElts);
      if (SimplifyDemandedBits(Op.getOperand(i), DemandedBits, DemandedSubElts,
                               Known2, TLO, Depth + 1))
        return true;
      // Known bits are shared by every demanded subvector element.
      if (!!DemandedSubElts)
        Known = Known.intersectWith(Known2);
    }
    break;
  }
  case ISD::VECTOR_SHUFFLE: {
    assert(!VT.isScalableVector());
    ArrayRef<int> ShuffleMask = cast<ShuffleVectorSDNode>(Op)->getMask();

    // Collect demanded elements from shuffle operands..
    APInt DemandedLHS, DemandedRHS;
    if (!getShuffleDemandedElts(NumElts, ShuffleMask, DemandedElts, DemandedLHS,
                                DemandedRHS))
      break;

    if (!!DemandedLHS || !!DemandedRHS) {
      SDValue Op0 = Op.getOperand(0);
      SDValue Op1 = Op.getOperand(1);

      Known.Zero.setAllBits();
      Known.One.setAllBits();
      if (!!DemandedLHS) {
        if (SimplifyDemandedBits(Op0, DemandedBits, DemandedLHS, Known2, TLO,
                                 Depth + 1))
          return true;
        Known = Known.intersectWith(Known2);
      }
      if (!!DemandedRHS) {
        if (SimplifyDemandedBits(Op1, DemandedBits, DemandedRHS, Known2, TLO,
                                 Depth + 1))
          return true;
        Known = Known.intersectWith(Known2);
      }

      // Attempt to avoid multi-use ops if we don't need anything from them.
      SDValue DemandedOp0 = SimplifyMultipleUseDemandedBits(
          Op0, DemandedBits, DemandedLHS, TLO.DAG, Depth + 1);
      SDValue DemandedOp1 = SimplifyMultipleUseDemandedBits(
          Op1, DemandedBits, DemandedRHS, TLO.DAG, Depth + 1);
      if (DemandedOp0 || DemandedOp1) {
        Op0 = DemandedOp0 ? DemandedOp0 : Op0;
        Op1 = DemandedOp1 ? DemandedOp1 : Op1;
        SDValue NewOp = TLO.DAG.getVectorShuffle(VT, dl, Op0, Op1, ShuffleMask);
        return TLO.CombineTo(Op, NewOp);
      }
    }
    break;
  }
  case ISD::AND: {
    SDValue Op0 = Op.getOperand(0);
    SDValue Op1 = Op.getOperand(1);

    // If the RHS is a constant, check to see if the LHS would be zero without
    // using the bits from the RHS.  Below, we use knowledge about the RHS to
    // simplify the LHS, here we're using information from the LHS to simplify
    // the RHS.
    if (ConstantSDNode *RHSC = isConstOrConstSplat(Op1, DemandedElts)) {
      // Do not increment Depth here; that can cause an infinite loop.
      KnownBits LHSKnown = TLO.DAG.computeKnownBits(Op0, DemandedElts, Depth);
      // If the LHS already has zeros where RHSC does, this 'and' is dead.
      if ((LHSKnown.Zero & DemandedBits) ==
          (~RHSC->getAPIntValue() & DemandedBits))
        return TLO.CombineTo(Op, Op0);

      // If any of the set bits in the RHS are known zero on the LHS, shrink
      // the constant.
      if (ShrinkDemandedConstant(Op, ~LHSKnown.Zero & DemandedBits,
                                 DemandedElts, TLO))
        return true;

      // Bitwise-not (xor X, -1) is a special case: we don't usually shrink its
      // constant, but if this 'and' is only clearing bits that were just set by
      // the xor, then this 'and' can be eliminated by shrinking the mask of
      // the xor. For example, for a 32-bit X:
      // and (xor (srl X, 31), -1), 1 --> xor (srl X, 31), 1
      if (isBitwiseNot(Op0) && Op0.hasOneUse() &&
          LHSKnown.One == ~RHSC->getAPIntValue()) {
        SDValue Xor = TLO.DAG.getNode(ISD::XOR, dl, VT, Op0.getOperand(0), Op1);
        return TLO.CombineTo(Op, Xor);
      }
    }

    // AND(INSERT_SUBVECTOR(C,X,I),M) -> INSERT_SUBVECTOR(AND(C,M),X,I)
    // iff 'C' is Undef/Constant and AND(X,M) == X (for DemandedBits).
    if (Op0.getOpcode() == ISD::INSERT_SUBVECTOR && !VT.isScalableVector() &&
        (Op0.getOperand(0).isUndef() ||
         ISD::isBuildVectorOfConstantSDNodes(Op0.getOperand(0).getNode())) &&
        Op0->hasOneUse()) {
      unsigned NumSubElts =
          Op0.getOperand(1).getValueType().getVectorNumElements();
      unsigned SubIdx = Op0.getConstantOperandVal(2);
      APInt DemandedSub =
          APInt::getBitsSet(NumElts, SubIdx, SubIdx + NumSubElts);
      KnownBits KnownSubMask =
          TLO.DAG.computeKnownBits(Op1, DemandedSub & DemandedElts, Depth + 1);
      if (DemandedBits.isSubsetOf(KnownSubMask.One)) {
        SDValue NewAnd =
            TLO.DAG.getNode(ISD::AND, dl, VT, Op0.getOperand(0), Op1);
        SDValue NewInsert =
            TLO.DAG.getNode(ISD::INSERT_SUBVECTOR, dl, VT, NewAnd,
                            Op0.getOperand(1), Op0.getOperand(2));
        return TLO.CombineTo(Op, NewInsert);
      }
    }

    if (SimplifyDemandedBits(Op1, DemandedBits, DemandedElts, Known, TLO,
                             Depth + 1))
      return true;
    if (SimplifyDemandedBits(Op0, ~Known.Zero & DemandedBits, DemandedElts,
                             Known2, TLO, Depth + 1))
      return true;

    // If all of the demanded bits are known one on one side, return the other.
    // These bits cannot contribute to the result of the 'and'.
    if (DemandedBits.isSubsetOf(Known2.Zero | Known.One))
      return TLO.CombineTo(Op, Op0);
    if (DemandedBits.isSubsetOf(Known.Zero | Known2.One))
      return TLO.CombineTo(Op, Op1);
    // If all of the demanded bits in the inputs are known zeros, return zero.
    if (DemandedBits.isSubsetOf(Known.Zero | Known2.Zero))
      return TLO.CombineTo(Op, TLO.DAG.getConstant(0, dl, VT));
    // If the RHS is a constant, see if we can simplify it.
    if (ShrinkDemandedConstant(Op, ~Known2.Zero & DemandedBits, DemandedElts,
                               TLO))
      return true;
    // If the operation can be done in a smaller type, do so.
    if (ShrinkDemandedOp(Op, BitWidth, DemandedBits, TLO))
      return true;

    // Attempt to avoid multi-use ops if we don't need anything from them.
    if (!DemandedBits.isAllOnes() || !DemandedElts.isAllOnes()) {
      SDValue DemandedOp0 = SimplifyMultipleUseDemandedBits(
          Op0, DemandedBits, DemandedElts, TLO.DAG, Depth + 1);
      SDValue DemandedOp1 = SimplifyMultipleUseDemandedBits(
          Op1, DemandedBits, DemandedElts, TLO.DAG, Depth + 1);
      if (DemandedOp0 || DemandedOp1) {
        Op0 = DemandedOp0 ? DemandedOp0 : Op0;
        Op1 = DemandedOp1 ? DemandedOp1 : Op1;
        SDValue NewOp = TLO.DAG.getNode(Op.getOpcode(), dl, VT, Op0, Op1);
        return TLO.CombineTo(Op, NewOp);
      }
    }

    Known &= Known2;
    break;
  }
  case ISD::OR: {
    SDValue Op0 = Op.getOperand(0);
    SDValue Op1 = Op.getOperand(1);
    SDNodeFlags Flags = Op.getNode()->getFlags();
    if (SimplifyDemandedBits(Op1, DemandedBits, DemandedElts, Known, TLO,
                             Depth + 1)) {
      if (Flags.hasDisjoint()) {
        Flags.setDisjoint(false);
        Op->setFlags(Flags);
      }
      return true;
    }

    if (SimplifyDemandedBits(Op0, ~Known.One & DemandedBits, DemandedElts,
                             Known2, TLO, Depth + 1)) {
      if (Flags.hasDisjoint()) {
        Flags.setDisjoint(false);
        Op->setFlags(Flags);
      }
      return true;
    }

    // If all of the demanded bits are known zero on one side, return the other.
    // These bits cannot contribute to the result of the 'or'.
    if (DemandedBits.isSubsetOf(Known2.One | Known.Zero))
      return TLO.CombineTo(Op, Op0);
    if (DemandedBits.isSubsetOf(Known.One | Known2.Zero))
      return TLO.CombineTo(Op, Op1);
    // If the RHS is a constant, see if we can simplify it.
    if (ShrinkDemandedConstant(Op, DemandedBits, DemandedElts, TLO))
      return true;
    // If the operation can be done in a smaller type, do so.
    if (ShrinkDemandedOp(Op, BitWidth, DemandedBits, TLO))
      return true;

    // Attempt to avoid multi-use ops if we don't need anything from them.
    if (!DemandedBits.isAllOnes() || !DemandedElts.isAllOnes()) {
      SDValue DemandedOp0 = SimplifyMultipleUseDemandedBits(
          Op0, DemandedBits, DemandedElts, TLO.DAG, Depth + 1);
      SDValue DemandedOp1 = SimplifyMultipleUseDemandedBits(
          Op1, DemandedBits, DemandedElts, TLO.DAG, Depth + 1);
      if (DemandedOp0 || DemandedOp1) {
        Op0 = DemandedOp0 ? DemandedOp0 : Op0;
        Op1 = DemandedOp1 ? DemandedOp1 : Op1;
        SDValue NewOp = TLO.DAG.getNode(Op.getOpcode(), dl, VT, Op0, Op1);
        return TLO.CombineTo(Op, NewOp);
      }
    }

    // (or (and X, C1), (and (or X, Y), C2)) -> (or (and X, C1|C2), (and Y, C2))
    // TODO: Use SimplifyMultipleUseDemandedBits to peek through masks.
    if (Op0.getOpcode() == ISD::AND && Op1.getOpcode() == ISD::AND &&
        Op0->hasOneUse() && Op1->hasOneUse()) {
      // Attempt to match all commutations - m_c_Or would've been useful!
      for (int I = 0; I != 2; ++I) {
        SDValue X = Op.getOperand(I).getOperand(0);
        SDValue C1 = Op.getOperand(I).getOperand(1);
        SDValue Alt = Op.getOperand(1 - I).getOperand(0);
        SDValue C2 = Op.getOperand(1 - I).getOperand(1);
        if (Alt.getOpcode() == ISD::OR) {
          for (int J = 0; J != 2; ++J) {
            if (X == Alt.getOperand(J)) {
              SDValue Y = Alt.getOperand(1 - J);
              if (SDValue C12 = TLO.DAG.FoldConstantArithmetic(ISD::OR, dl, VT,
                                                               {C1, C2})) {
                SDValue MaskX = TLO.DAG.getNode(ISD::AND, dl, VT, X, C12);
                SDValue MaskY = TLO.DAG.getNode(ISD::AND, dl, VT, Y, C2);
                return TLO.CombineTo(
                    Op, TLO.DAG.getNode(ISD::OR, dl, VT, MaskX, MaskY));
              }
            }
          }
        }
      }
    }

    Known |= Known2;
    break;
  }
  case ISD::XOR: {
    SDValue Op0 = Op.getOperand(0);
    SDValue Op1 = Op.getOperand(1);

    if (SimplifyDemandedBits(Op1, DemandedBits, DemandedElts, Known, TLO,
                             Depth + 1))
      return true;
    if (SimplifyDemandedBits(Op0, DemandedBits, DemandedElts, Known2, TLO,
                             Depth + 1))
      return true;

    // If all of the demanded bits are known zero on one side, return the other.
    // These bits cannot contribute to the result of the 'xor'.
    if (DemandedBits.isSubsetOf(Known.Zero))
      return TLO.CombineTo(Op, Op0);
    if (DemandedBits.isSubsetOf(Known2.Zero))
      return TLO.CombineTo(Op, Op1);
    // If the operation can be done in a smaller type, do so.
    if (ShrinkDemandedOp(Op, BitWidth, DemandedBits, TLO))
      return true;

    // If all of the unknown bits are known to be zero on one side or the other
    // turn this into an *inclusive* or.
    //    e.g. (A & C1)^(B & C2) -> (A & C1)|(B & C2) iff C1&C2 == 0
    if (DemandedBits.isSubsetOf(Known.Zero | Known2.Zero))
      return TLO.CombineTo(Op, TLO.DAG.getNode(ISD::OR, dl, VT, Op0, Op1));

    ConstantSDNode *C = isConstOrConstSplat(Op1, DemandedElts);
    if (C) {
      // If one side is a constant, and all of the set bits in the constant are
      // also known set on the other side, turn this into an AND, as we know
      // the bits will be cleared.
      //    e.g. (X | C1) ^ C2 --> (X | C1) & ~C2 iff (C1&C2) == C2
      // NB: it is okay if more bits are known than are requested
      if (C->getAPIntValue() == Known2.One) {
        SDValue ANDC =
            TLO.DAG.getConstant(~C->getAPIntValue() & DemandedBits, dl, VT);
        return TLO.CombineTo(Op, TLO.DAG.getNode(ISD::AND, dl, VT, Op0, ANDC));
      }

      // If the RHS is a constant, see if we can change it. Don't alter a -1
      // constant because that's a 'not' op, and that is better for combining
      // and codegen.
      if (!C->isAllOnes() && DemandedBits.isSubsetOf(C->getAPIntValue())) {
        // We're flipping all demanded bits. Flip the undemanded bits too.
        SDValue New = TLO.DAG.getNOT(dl, Op0, VT);
        return TLO.CombineTo(Op, New);
      }

      unsigned Op0Opcode = Op0.getOpcode();
      if ((Op0Opcode == ISD::SRL || Op0Opcode == ISD::SHL) && Op0.hasOneUse()) {
        if (ConstantSDNode *ShiftC =
                isConstOrConstSplat(Op0.getOperand(1), DemandedElts)) {
          // Don't crash on an oversized shift. We can not guarantee that a
          // bogus shift has been simplified to undef.
          if (ShiftC->getAPIntValue().ult(BitWidth)) {
            uint64_t ShiftAmt = ShiftC->getZExtValue();
            APInt Ones = APInt::getAllOnes(BitWidth);
            Ones = Op0Opcode == ISD::SHL ? Ones.shl(ShiftAmt)
                                         : Ones.lshr(ShiftAmt);
            const TargetLowering &TLI = TLO.DAG.getTargetLoweringInfo();
            if ((DemandedBits & C->getAPIntValue()) == (DemandedBits & Ones) &&
                TLI.isDesirableToCommuteXorWithShift(Op.getNode())) {
              // If the xor constant is a demanded mask, do a 'not' before the
              // shift:
              // xor (X << ShiftC), XorC --> (not X) << ShiftC
              // xor (X >> ShiftC), XorC --> (not X) >> ShiftC
              SDValue Not = TLO.DAG.getNOT(dl, Op0.getOperand(0), VT);
              return TLO.CombineTo(Op, TLO.DAG.getNode(Op0Opcode, dl, VT, Not,
                                                       Op0.getOperand(1)));
            }
          }
        }
      }
    }

    // If we can't turn this into a 'not', try to shrink the constant.
    if (!C || !C->isAllOnes())
      if (ShrinkDemandedConstant(Op, DemandedBits, DemandedElts, TLO))
        return true;

    // Attempt to avoid multi-use ops if we don't need anything from them.
    if (!DemandedBits.isAllOnes() || !DemandedElts.isAllOnes()) {
      SDValue DemandedOp0 = SimplifyMultipleUseDemandedBits(
          Op0, DemandedBits, DemandedElts, TLO.DAG, Depth + 1);
      SDValue DemandedOp1 = SimplifyMultipleUseDemandedBits(
          Op1, DemandedBits, DemandedElts, TLO.DAG, Depth + 1);
      if (DemandedOp0 || DemandedOp1) {
        Op0 = DemandedOp0 ? DemandedOp0 : Op0;
        Op1 = DemandedOp1 ? DemandedOp1 : Op1;
        SDValue NewOp = TLO.DAG.getNode(Op.getOpcode(), dl, VT, Op0, Op1);
        return TLO.CombineTo(Op, NewOp);
      }
    }

    Known ^= Known2;
    break;
  }
  case ISD::SELECT:
    if (SimplifyDemandedBits(Op.getOperand(2), DemandedBits, DemandedElts,
                             Known, TLO, Depth + 1))
      return true;
    if (SimplifyDemandedBits(Op.getOperand(1), DemandedBits, DemandedElts,
                             Known2, TLO, Depth + 1))
      return true;

    // If the operands are constants, see if we can simplify them.
    if (ShrinkDemandedConstant(Op, DemandedBits, DemandedElts, TLO))
      return true;

    // Only known if known in both the LHS and RHS.
    Known = Known.intersectWith(Known2);
    break;
  case ISD::VSELECT:
    if (SimplifyDemandedBits(Op.getOperand(2), DemandedBits, DemandedElts,
                             Known, TLO, Depth + 1))
      return true;
    if (SimplifyDemandedBits(Op.getOperand(1), DemandedBits, DemandedElts,
                             Known2, TLO, Depth + 1))
      return true;

    // Only known if known in both the LHS and RHS.
    Known = Known.intersectWith(Known2);
    break;
  case ISD::SELECT_CC:
    if (SimplifyDemandedBits(Op.getOperand(3), DemandedBits, DemandedElts,
                             Known, TLO, Depth + 1))
      return true;
    if (SimplifyDemandedBits(Op.getOperand(2), DemandedBits, DemandedElts,
                             Known2, TLO, Depth + 1))
      return true;

    // If the operands are constants, see if we can simplify them.
    if (ShrinkDemandedConstant(Op, DemandedBits, DemandedElts, TLO))
      return true;

    // Only known if known in both the LHS and RHS.
    Known = Known.intersectWith(Known2);
    break;
  case ISD::SETCC: {
    SDValue Op0 = Op.getOperand(0);
    SDValue Op1 = Op.getOperand(1);
    ISD::CondCode CC = cast<CondCodeSDNode>(Op.getOperand(2))->get();
    // If (1) we only need the sign-bit, (2) the setcc operands are the same
    // width as the setcc result, and (3) the result of a setcc conforms to 0 or
    // -1, we may be able to bypass the setcc.
    if (DemandedBits.isSignMask() &&
        Op0.getScalarValueSizeInBits() == BitWidth &&
        getBooleanContents(Op0.getValueType()) ==
            BooleanContent::ZeroOrNegativeOneBooleanContent) {
      // If we're testing X < 0, then this compare isn't needed - just use X!
      // FIXME: We're limiting to integer types here, but this should also work
      // if we don't care about FP signed-zero. The use of SETLT with FP means
      // that we don't care about NaNs.
      if (CC == ISD::SETLT && Op1.getValueType().isInteger() &&
          (isNullConstant(Op1) || ISD::isBuildVectorAllZeros(Op1.getNode())))
        return TLO.CombineTo(Op, Op0);

      // TODO: Should we check for other forms of sign-bit comparisons?
      // Examples: X <= -1, X >= 0
    }
    if (getBooleanContents(Op0.getValueType()) ==
            TargetLowering::ZeroOrOneBooleanContent &&
        BitWidth > 1)
      Known.Zero.setBitsFrom(1);
    break;
  }
  case ISD::SHL: {
    SDValue Op0 = Op.getOperand(0);
    SDValue Op1 = Op.getOperand(1);
    EVT ShiftVT = Op1.getValueType();

    if (std::optional<uint64_t> KnownSA =
            TLO.DAG.getValidShiftAmount(Op, DemandedElts, Depth + 1)) {
      unsigned ShAmt = *KnownSA;
      if (ShAmt == 0)
        return TLO.CombineTo(Op, Op0);

      // If this is ((X >>u C1) << ShAmt), see if we can simplify this into a
      // single shift.  We can do this if the bottom bits (which are shifted
      // out) are never demanded.
      // TODO - support non-uniform vector amounts.
      if (Op0.getOpcode() == ISD::SRL) {
        if (!DemandedBits.intersects(APInt::getLowBitsSet(BitWidth, ShAmt))) {
          if (std::optional<uint64_t> InnerSA =
                  TLO.DAG.getValidShiftAmount(Op0, DemandedElts, Depth + 2)) {
            unsigned C1 = *InnerSA;
            unsigned Opc = ISD::SHL;
            int Diff = ShAmt - C1;
            if (Diff < 0) {
              Diff = -Diff;
              Opc = ISD::SRL;
            }
            SDValue NewSA = TLO.DAG.getConstant(Diff, dl, ShiftVT);
            return TLO.CombineTo(
                Op, TLO.DAG.getNode(Opc, dl, VT, Op0.getOperand(0), NewSA));
          }
        }
      }

      // Convert (shl (anyext x, c)) to (anyext (shl x, c)) if the high bits
      // are not demanded. This will likely allow the anyext to be folded away.
      // TODO - support non-uniform vector amounts.
      if (Op0.getOpcode() == ISD::ANY_EXTEND) {
        SDValue InnerOp = Op0.getOperand(0);
        EVT InnerVT = InnerOp.getValueType();
        unsigned InnerBits = InnerVT.getScalarSizeInBits();
        if (ShAmt < InnerBits && DemandedBits.getActiveBits() <= InnerBits &&
            isTypeDesirableForOp(ISD::SHL, InnerVT)) {
          SDValue NarrowShl = TLO.DAG.getNode(
              ISD::SHL, dl, InnerVT, InnerOp,
              TLO.DAG.getShiftAmountConstant(ShAmt, InnerVT, dl));
          return TLO.CombineTo(
              Op, TLO.DAG.getNode(ISD::ANY_EXTEND, dl, VT, NarrowShl));
        }

        // Repeat the SHL optimization above in cases where an extension
        // intervenes: (shl (anyext (shr x, c1)), c2) to
        // (shl (anyext x), c2-c1).  This requires that the bottom c1 bits
        // aren't demanded (as above) and that the shifted upper c1 bits of
        // x aren't demanded.
        // TODO - support non-uniform vector amounts.
        if (InnerOp.getOpcode() == ISD::SRL && Op0.hasOneUse() &&
            InnerOp.hasOneUse()) {
          if (std::optional<uint64_t> SA2 = TLO.DAG.getValidShiftAmount(
                  InnerOp, DemandedElts, Depth + 2)) {
            unsigned InnerShAmt = *SA2;
            if (InnerShAmt < ShAmt && InnerShAmt < InnerBits &&
                DemandedBits.getActiveBits() <=
                    (InnerBits - InnerShAmt + ShAmt) &&
                DemandedBits.countr_zero() >= ShAmt) {
              SDValue NewSA =
                  TLO.DAG.getConstant(ShAmt - InnerShAmt, dl, ShiftVT);
              SDValue NewExt = TLO.DAG.getNode(ISD::ANY_EXTEND, dl, VT,
                                               InnerOp.getOperand(0));
              return TLO.CombineTo(
                  Op, TLO.DAG.getNode(ISD::SHL, dl, VT, NewExt, NewSA));
            }
          }
        }
      }

      APInt InDemandedMask = DemandedBits.lshr(ShAmt);
      if (SimplifyDemandedBits(Op0, InDemandedMask, DemandedElts, Known, TLO,
                               Depth + 1)) {
        SDNodeFlags Flags = Op.getNode()->getFlags();
        if (Flags.hasNoSignedWrap() || Flags.hasNoUnsignedWrap()) {
          // Disable the nsw and nuw flags. We can no longer guarantee that we
          // won't wrap after simplification.
          Flags.setNoSignedWrap(false);
          Flags.setNoUnsignedWrap(false);
          Op->setFlags(Flags);
        }
        return true;
      }
      Known.Zero <<= ShAmt;
      Known.One <<= ShAmt;
      // low bits known zero.
      Known.Zero.setLowBits(ShAmt);

      // Attempt to avoid multi-use ops if we don't need anything from them.
      if (!InDemandedMask.isAllOnes() || !DemandedElts.isAllOnes()) {
        SDValue DemandedOp0 = SimplifyMultipleUseDemandedBits(
            Op0, InDemandedMask, DemandedElts, TLO.DAG, Depth + 1);
        if (DemandedOp0) {
          SDValue NewOp = TLO.DAG.getNode(ISD::SHL, dl, VT, DemandedOp0, Op1);
          return TLO.CombineTo(Op, NewOp);
        }
      }

      // TODO: Can we merge this fold with the one below?
      // Try shrinking the operation as long as the shift amount will still be
      // in range.
      if (ShAmt < DemandedBits.getActiveBits() && !VT.isVector() &&
          Op.getNode()->hasOneUse()) {
        // Search for the smallest integer type with free casts to and from
        // Op's type. For expedience, just check power-of-2 integer types.
        unsigned DemandedSize = DemandedBits.getActiveBits();
        for (unsigned SmallVTBits = llvm::bit_ceil(DemandedSize);
             SmallVTBits < BitWidth; SmallVTBits = NextPowerOf2(SmallVTBits)) {
          EVT SmallVT = EVT::getIntegerVT(*TLO.DAG.getContext(), SmallVTBits);
          if (isNarrowingProfitable(VT, SmallVT) &&
              isTypeDesirableForOp(ISD::SHL, SmallVT) &&
              isTruncateFree(VT, SmallVT) && isZExtFree(SmallVT, VT) &&
              (!TLO.LegalOperations() || isOperationLegal(ISD::SHL, SmallVT))) {
            assert(DemandedSize <= SmallVTBits &&
                   "Narrowed below demanded bits?");
            // We found a type with free casts.
            SDValue NarrowShl = TLO.DAG.getNode(
                ISD::SHL, dl, SmallVT,
                TLO.DAG.getNode(ISD::TRUNCATE, dl, SmallVT, Op.getOperand(0)),
                TLO.DAG.getShiftAmountConstant(ShAmt, SmallVT, dl));
            return TLO.CombineTo(
                Op, TLO.DAG.getNode(ISD::ANY_EXTEND, dl, VT, NarrowShl));
          }
        }
      }

      // Narrow shift to lower half - similar to ShrinkDemandedOp.
      // (shl i64:x, K) -> (i64 zero_extend (shl (i32 (trunc i64:x)), K))
      // Only do this if we demand the upper half so the knownbits are correct.
      unsigned HalfWidth = BitWidth / 2;
      if ((BitWidth % 2) == 0 && !VT.isVector() && ShAmt < HalfWidth &&
          DemandedBits.countLeadingOnes() >= HalfWidth) {
        EVT HalfVT = EVT::getIntegerVT(*TLO.DAG.getContext(), HalfWidth);
        if (isNarrowingProfitable(VT, HalfVT) &&
            isTypeDesirableForOp(ISD::SHL, HalfVT) &&
            isTruncateFree(VT, HalfVT) && isZExtFree(HalfVT, VT) &&
            (!TLO.LegalOperations() || isOperationLegal(ISD::SHL, HalfVT))) {
          // If we're demanding the upper bits at all, we must ensure
          // that the upper bits of the shift result are known to be zero,
          // which is equivalent to the narrow shift being NUW.
          if (bool IsNUW = (Known.countMinLeadingZeros() >= HalfWidth)) {
            bool IsNSW = Known.countMinSignBits() > HalfWidth;
            SDNodeFlags Flags;
            Flags.setNoSignedWrap(IsNSW);
            Flags.setNoUnsignedWrap(IsNUW);
            SDValue NewOp = TLO.DAG.getNode(ISD::TRUNCATE, dl, HalfVT, Op0);
            SDValue NewShiftAmt =
                TLO.DAG.getShiftAmountConstant(ShAmt, HalfVT, dl);
            SDValue NewShift = TLO.DAG.getNode(ISD::SHL, dl, HalfVT, NewOp,
                                               NewShiftAmt, Flags);
            SDValue NewExt =
                TLO.DAG.getNode(ISD::ZERO_EXTEND, dl, VT, NewShift);
            return TLO.CombineTo(Op, NewExt);
          }
        }
      }
    } else {
      // This is a variable shift, so we can't shift the demand mask by a known
      // amount. But if we are not demanding high bits, then we are not
      // demanding those bits from the pre-shifted operand either.
      if (unsigned CTLZ = DemandedBits.countl_zero()) {
        APInt DemandedFromOp(APInt::getLowBitsSet(BitWidth, BitWidth - CTLZ));
        if (SimplifyDemandedBits(Op0, DemandedFromOp, DemandedElts, Known, TLO,
                                 Depth + 1)) {
          SDNodeFlags Flags = Op.getNode()->getFlags();
          if (Flags.hasNoSignedWrap() || Flags.hasNoUnsignedWrap()) {
            // Disable the nsw and nuw flags. We can no longer guarantee that we
            // won't wrap after simplification.
            Flags.setNoSignedWrap(false);
            Flags.setNoUnsignedWrap(false);
            Op->setFlags(Flags);
          }
          return true;
        }
        Known.resetAll();
      }
    }

    // If we are only demanding sign bits then we can use the shift source
    // directly.
    if (std::optional<uint64_t> MaxSA =
            TLO.DAG.getValidMaximumShiftAmount(Op, DemandedElts, Depth + 1)) {
      unsigned ShAmt = *MaxSA;
      unsigned NumSignBits =
          TLO.DAG.ComputeNumSignBits(Op0, DemandedElts, Depth + 1);
      unsigned UpperDemandedBits = BitWidth - DemandedBits.countr_zero();
      if (NumSignBits > ShAmt && (NumSignBits - ShAmt) >= (UpperDemandedBits))
        return TLO.CombineTo(Op, Op0);
    }
    break;
  }
  case ISD::SRL: {
    SDValue Op0 = Op.getOperand(0);
    SDValue Op1 = Op.getOperand(1);
    EVT ShiftVT = Op1.getValueType();

    if (std::optional<uint64_t> KnownSA =
            TLO.DAG.getValidShiftAmount(Op, DemandedElts, Depth + 1)) {
      unsigned ShAmt = *KnownSA;
      if (ShAmt == 0)
        return TLO.CombineTo(Op, Op0);

      // If this is ((X << C1) >>u ShAmt), see if we can simplify this into a
      // single shift.  We can do this if the top bits (which are shifted out)
      // are never demanded.
      // TODO - support non-uniform vector amounts.
      if (Op0.getOpcode() == ISD::SHL) {
        if (!DemandedBits.intersects(APInt::getHighBitsSet(BitWidth, ShAmt))) {
          if (std::optional<uint64_t> InnerSA =
                  TLO.DAG.getValidShiftAmount(Op0, DemandedElts, Depth + 2)) {
            unsigned C1 = *InnerSA;
            unsigned Opc = ISD::SRL;
            int Diff = ShAmt - C1;
            if (Diff < 0) {
              Diff = -Diff;
              Opc = ISD::SHL;
            }
            SDValue NewSA = TLO.DAG.getConstant(Diff, dl, ShiftVT);
            return TLO.CombineTo(
                Op, TLO.DAG.getNode(Opc, dl, VT, Op0.getOperand(0), NewSA));
          }
        }
      }

      APInt InDemandedMask = (DemandedBits << ShAmt);

      // If the shift is exact, then it does demand the low bits (and knows that
      // they are zero).
      if (Op->getFlags().hasExact())
        InDemandedMask.setLowBits(ShAmt);

      // Narrow shift to lower half - similar to ShrinkDemandedOp.
      // (srl i64:x, K) -> (i64 zero_extend (srl (i32 (trunc i64:x)), K))
      if ((BitWidth % 2) == 0 && !VT.isVector()) {
        APInt HiBits = APInt::getHighBitsSet(BitWidth, BitWidth / 2);
        EVT HalfVT = EVT::getIntegerVT(*TLO.DAG.getContext(), BitWidth / 2);
        if (isNarrowingProfitable(VT, HalfVT) &&
            isTypeDesirableForOp(ISD::SRL, HalfVT) &&
            isTruncateFree(VT, HalfVT) && isZExtFree(HalfVT, VT) &&
            (!TLO.LegalOperations() || isOperationLegal(ISD::SRL, HalfVT)) &&
            ((InDemandedMask.countLeadingZeros() >= (BitWidth / 2)) ||
             TLO.DAG.MaskedValueIsZero(Op0, HiBits))) {
          SDValue NewOp = TLO.DAG.getNode(ISD::TRUNCATE, dl, HalfVT, Op0);
          SDValue NewShiftAmt =
              TLO.DAG.getShiftAmountConstant(ShAmt, HalfVT, dl);
          SDValue NewShift =
              TLO.DAG.getNode(ISD::SRL, dl, HalfVT, NewOp, NewShiftAmt);
          return TLO.CombineTo(
              Op, TLO.DAG.getNode(ISD::ZERO_EXTEND, dl, VT, NewShift));
        }
      }

      // Compute the new bits that are at the top now.
      if (SimplifyDemandedBits(Op0, InDemandedMask, DemandedElts, Known, TLO,
                               Depth + 1))
        return true;
      Known.Zero.lshrInPlace(ShAmt);
      Known.One.lshrInPlace(ShAmt);
      // High bits known zero.
      Known.Zero.setHighBits(ShAmt);

      // Attempt to avoid multi-use ops if we don't need anything from them.
      if (!InDemandedMask.isAllOnes() || !DemandedElts.isAllOnes()) {
        SDValue DemandedOp0 = SimplifyMultipleUseDemandedBits(
            Op0, InDemandedMask, DemandedElts, TLO.DAG, Depth + 1);
        if (DemandedOp0) {
          SDValue NewOp = TLO.DAG.getNode(ISD::SRL, dl, VT, DemandedOp0, Op1);
          return TLO.CombineTo(Op, NewOp);
        }
      }
    } else {
      // Use generic knownbits computation as it has support for non-uniform
      // shift amounts.
      Known = TLO.DAG.computeKnownBits(Op, DemandedElts, Depth);
    }

    // Try to match AVG patterns (after shift simplification).
    if (SDValue AVG = combineShiftToAVG(Op, TLO, *this, DemandedBits,
                                        DemandedElts, Depth + 1))
      return TLO.CombineTo(Op, AVG);

    break;
  }
  case ISD::SRA: {
    SDValue Op0 = Op.getOperand(0);
    SDValue Op1 = Op.getOperand(1);
    EVT ShiftVT = Op1.getValueType();

    // If we only want bits that already match the signbit then we don't need
    // to shift.
    unsigned NumHiDemandedBits = BitWidth - DemandedBits.countr_zero();
    if (TLO.DAG.ComputeNumSignBits(Op0, DemandedElts, Depth + 1) >=
        NumHiDemandedBits)
      return TLO.CombineTo(Op, Op0);

    // If this is an arithmetic shift right and only the low-bit is set, we can
    // always convert this into a logical shr, even if the shift amount is
    // variable.  The low bit of the shift cannot be an input sign bit unless
    // the shift amount is >= the size of the datatype, which is undefined.
    if (DemandedBits.isOne())
      return TLO.CombineTo(Op, TLO.DAG.getNode(ISD::SRL, dl, VT, Op0, Op1));

    if (std::optional<uint64_t> KnownSA =
            TLO.DAG.getValidShiftAmount(Op, DemandedElts, Depth + 1)) {
      unsigned ShAmt = *KnownSA;
      if (ShAmt == 0)
        return TLO.CombineTo(Op, Op0);

      // fold (sra (shl x, c1), c1) -> sext_inreg for some c1 and target
      // supports sext_inreg.
      if (Op0.getOpcode() == ISD::SHL) {
        if (std::optional<uint64_t> InnerSA =
                TLO.DAG.getValidShiftAmount(Op0, DemandedElts, Depth + 2)) {
          unsigned LowBits = BitWidth - ShAmt;
          EVT ExtVT = EVT::getIntegerVT(*TLO.DAG.getContext(), LowBits);
          if (VT.isVector())
            ExtVT = EVT::getVectorVT(*TLO.DAG.getContext(), ExtVT,
                                     VT.getVectorElementCount());

          if (*InnerSA == ShAmt) {
            if (!TLO.LegalOperations() ||
                getOperationAction(ISD::SIGN_EXTEND_INREG, ExtVT) == Legal)
              return TLO.CombineTo(
                  Op, TLO.DAG.getNode(ISD::SIGN_EXTEND_INREG, dl, VT,
                                      Op0.getOperand(0),
                                      TLO.DAG.getValueType(ExtVT)));

            // Even if we can't convert to sext_inreg, we might be able to
            // remove this shift pair if the input is already sign extended.
            unsigned NumSignBits =
                TLO.DAG.ComputeNumSignBits(Op0.getOperand(0), DemandedElts);
            if (NumSignBits > ShAmt)
              return TLO.CombineTo(Op, Op0.getOperand(0));
          }
        }
      }

      APInt InDemandedMask = (DemandedBits << ShAmt);

      // If the shift is exact, then it does demand the low bits (and knows that
      // they are zero).
      if (Op->getFlags().hasExact())
        InDemandedMask.setLowBits(ShAmt);

      // If any of the demanded bits are produced by the sign extension, we also
      // demand the input sign bit.
      if (DemandedBits.countl_zero() < ShAmt)
        InDemandedMask.setSignBit();

      if (SimplifyDemandedBits(Op0, InDemandedMask, DemandedElts, Known, TLO,
                               Depth + 1))
        return true;
      Known.Zero.lshrInPlace(ShAmt);
      Known.One.lshrInPlace(ShAmt);

      // If the input sign bit is known to be zero, or if none of the top bits
      // are demanded, turn this into an unsigned shift right.
      if (Known.Zero[BitWidth - ShAmt - 1] ||
          DemandedBits.countl_zero() >= ShAmt) {
        SDNodeFlags Flags;
        Flags.setExact(Op->getFlags().hasExact());
        return TLO.CombineTo(
            Op, TLO.DAG.getNode(ISD::SRL, dl, VT, Op0, Op1, Flags));
      }

      int Log2 = DemandedBits.exactLogBase2();
      if (Log2 >= 0) {
        // The bit must come from the sign.
        SDValue NewSA = TLO.DAG.getConstant(BitWidth - 1 - Log2, dl, ShiftVT);
        return TLO.CombineTo(Op, TLO.DAG.getNode(ISD::SRL, dl, VT, Op0, NewSA));
      }

      if (Known.One[BitWidth - ShAmt - 1])
        // New bits are known one.
        Known.One.setHighBits(ShAmt);

      // Attempt to avoid multi-use ops if we don't need anything from them.
      if (!InDemandedMask.isAllOnes() || !DemandedElts.isAllOnes()) {
        SDValue DemandedOp0 = SimplifyMultipleUseDemandedBits(
            Op0, InDemandedMask, DemandedElts, TLO.DAG, Depth + 1);
        if (DemandedOp0) {
          SDValue NewOp = TLO.DAG.getNode(ISD::SRA, dl, VT, DemandedOp0, Op1);
          return TLO.CombineTo(Op, NewOp);
        }
      }
    }

    // Try to match AVG patterns (after shift simplification).
    if (SDValue AVG = combineShiftToAVG(Op, TLO, *this, DemandedBits,
                                        DemandedElts, Depth + 1))
      return TLO.CombineTo(Op, AVG);

    break;
  }
  case ISD::FSHL:
  case ISD::FSHR: {
    SDValue Op0 = Op.getOperand(0);
    SDValue Op1 = Op.getOperand(1);
    SDValue Op2 = Op.getOperand(2);
    bool IsFSHL = (Op.getOpcode() == ISD::FSHL);

    if (ConstantSDNode *SA = isConstOrConstSplat(Op2, DemandedElts)) {
      unsigned Amt = SA->getAPIntValue().urem(BitWidth);

      // For fshl, 0-shift returns the 1st arg.
      // For fshr, 0-shift returns the 2nd arg.
      if (Amt == 0) {
        if (SimplifyDemandedBits(IsFSHL ? Op0 : Op1, DemandedBits, DemandedElts,
                                 Known, TLO, Depth + 1))
          return true;
        break;
      }

      // fshl: (Op0 << Amt) | (Op1 >> (BW - Amt))
      // fshr: (Op0 << (BW - Amt)) | (Op1 >> Amt)
      APInt Demanded0 = DemandedBits.lshr(IsFSHL ? Amt : (BitWidth - Amt));
      APInt Demanded1 = DemandedBits << (IsFSHL ? (BitWidth - Amt) : Amt);
      if (SimplifyDemandedBits(Op0, Demanded0, DemandedElts, Known2, TLO,
                               Depth + 1))
        return true;
      if (SimplifyDemandedBits(Op1, Demanded1, DemandedElts, Known, TLO,
                               Depth + 1))
        return true;

      Known2.One <<= (IsFSHL ? Amt : (BitWidth - Amt));
      Known2.Zero <<= (IsFSHL ? Amt : (BitWidth - Amt));
      Known.One.lshrInPlace(IsFSHL ? (BitWidth - Amt) : Amt);
      Known.Zero.lshrInPlace(IsFSHL ? (BitWidth - Amt) : Amt);
      Known = Known.unionWith(Known2);

      // Attempt to avoid multi-use ops if we don't need anything from them.
      if (!Demanded0.isAllOnes() || !Demanded1.isAllOnes() ||
          !DemandedElts.isAllOnes()) {
        SDValue DemandedOp0 = SimplifyMultipleUseDemandedBits(
            Op0, Demanded0, DemandedElts, TLO.DAG, Depth + 1);
        SDValue DemandedOp1 = SimplifyMultipleUseDemandedBits(
            Op1, Demanded1, DemandedElts, TLO.DAG, Depth + 1);
        if (DemandedOp0 || DemandedOp1) {
          DemandedOp0 = DemandedOp0 ? DemandedOp0 : Op0;
          DemandedOp1 = DemandedOp1 ? DemandedOp1 : Op1;
          SDValue NewOp = TLO.DAG.getNode(Op.getOpcode(), dl, VT, DemandedOp0,
                                          DemandedOp1, Op2);
          return TLO.CombineTo(Op, NewOp);
        }
      }
    }

    // For pow-2 bitwidths we only demand the bottom modulo amt bits.
    if (isPowerOf2_32(BitWidth)) {
      APInt DemandedAmtBits(Op2.getScalarValueSizeInBits(), BitWidth - 1);
      if (SimplifyDemandedBits(Op2, DemandedAmtBits, DemandedElts,
                               Known2, TLO, Depth + 1))
        return true;
    }
    break;
  }
  case ISD::ROTL:
  case ISD::ROTR: {
    SDValue Op0 = Op.getOperand(0);
    SDValue Op1 = Op.getOperand(1);
    bool IsROTL = (Op.getOpcode() == ISD::ROTL);

    // If we're rotating an 0/-1 value, then it stays an 0/-1 value.
    if (BitWidth == TLO.DAG.ComputeNumSignBits(Op0, DemandedElts, Depth + 1))
      return TLO.CombineTo(Op, Op0);

    if (ConstantSDNode *SA = isConstOrConstSplat(Op1, DemandedElts)) {
      unsigned Amt = SA->getAPIntValue().urem(BitWidth);
      unsigned RevAmt = BitWidth - Amt;

      // rotl: (Op0 << Amt) | (Op0 >> (BW - Amt))
      // rotr: (Op0 << (BW - Amt)) | (Op0 >> Amt)
      APInt Demanded0 = DemandedBits.rotr(IsROTL ? Amt : RevAmt);
      if (SimplifyDemandedBits(Op0, Demanded0, DemandedElts, Known2, TLO,
                               Depth + 1))
        return true;

      // rot*(x, 0) --> x
      if (Amt == 0)
        return TLO.CombineTo(Op, Op0);

      // See if we don't demand either half of the rotated bits.
      if ((!TLO.LegalOperations() || isOperationLegal(ISD::SHL, VT)) &&
          DemandedBits.countr_zero() >= (IsROTL ? Amt : RevAmt)) {
        Op1 = TLO.DAG.getConstant(IsROTL ? Amt : RevAmt, dl, Op1.getValueType());
        return TLO.CombineTo(Op, TLO.DAG.getNode(ISD::SHL, dl, VT, Op0, Op1));
      }
      if ((!TLO.LegalOperations() || isOperationLegal(ISD::SRL, VT)) &&
          DemandedBits.countl_zero() >= (IsROTL ? RevAmt : Amt)) {
        Op1 = TLO.DAG.getConstant(IsROTL ? RevAmt : Amt, dl, Op1.getValueType());
        return TLO.CombineTo(Op, TLO.DAG.getNode(ISD::SRL, dl, VT, Op0, Op1));
      }
    }

    // For pow-2 bitwidths we only demand the bottom modulo amt bits.
    if (isPowerOf2_32(BitWidth)) {
      APInt DemandedAmtBits(Op1.getScalarValueSizeInBits(), BitWidth - 1);
      if (SimplifyDemandedBits(Op1, DemandedAmtBits, DemandedElts, Known2, TLO,
                               Depth + 1))
        return true;
    }
    break;
  }
  case ISD::SMIN:
  case ISD::SMAX:
  case ISD::UMIN:
  case ISD::UMAX: {
    unsigned Opc = Op.getOpcode();
    SDValue Op0 = Op.getOperand(0);
    SDValue Op1 = Op.getOperand(1);

    // If we're only demanding signbits, then we can simplify to OR/AND node.
    unsigned BitOp =
        (Opc == ISD::SMIN || Opc == ISD::UMAX) ? ISD::OR : ISD::AND;
    unsigned NumSignBits =
        std::min(TLO.DAG.ComputeNumSignBits(Op0, DemandedElts, Depth + 1),
                 TLO.DAG.ComputeNumSignBits(Op1, DemandedElts, Depth + 1));
    unsigned NumDemandedUpperBits = BitWidth - DemandedBits.countr_zero();
    if (NumSignBits >= NumDemandedUpperBits)
      return TLO.CombineTo(Op, TLO.DAG.getNode(BitOp, SDLoc(Op), VT, Op0, Op1));

    // Check if one arg is always less/greater than (or equal) to the other arg.
    KnownBits Known0 = TLO.DAG.computeKnownBits(Op0, DemandedElts, Depth + 1);
    KnownBits Known1 = TLO.DAG.computeKnownBits(Op1, DemandedElts, Depth + 1);
    switch (Opc) {
    case ISD::SMIN:
      if (std::optional<bool> IsSLE = KnownBits::sle(Known0, Known1))
        return TLO.CombineTo(Op, *IsSLE ? Op0 : Op1);
      if (std::optional<bool> IsSLT = KnownBits::slt(Known0, Known1))
        return TLO.CombineTo(Op, *IsSLT ? Op0 : Op1);
      Known = KnownBits::smin(Known0, Known1);
      break;
    case ISD::SMAX:
      if (std::optional<bool> IsSGE = KnownBits::sge(Known0, Known1))
        return TLO.CombineTo(Op, *IsSGE ? Op0 : Op1);
      if (std::optional<bool> IsSGT = KnownBits::sgt(Known0, Known1))
        return TLO.CombineTo(Op, *IsSGT ? Op0 : Op1);
      Known = KnownBits::smax(Known0, Known1);
      break;
    case ISD::UMIN:
      if (std::optional<bool> IsULE = KnownBits::ule(Known0, Known1))
        return TLO.CombineTo(Op, *IsULE ? Op0 : Op1);
      if (std::optional<bool> IsULT = KnownBits::ult(Known0, Known1))
        return TLO.CombineTo(Op, *IsULT ? Op0 : Op1);
      Known = KnownBits::umin(Known0, Known1);
      break;
    case ISD::UMAX:
      if (std::optional<bool> IsUGE = KnownBits::uge(Known0, Known1))
        return TLO.CombineTo(Op, *IsUGE ? Op0 : Op1);
      if (std::optional<bool> IsUGT = KnownBits::ugt(Known0, Known1))
        return TLO.CombineTo(Op, *IsUGT ? Op0 : Op1);
      Known = KnownBits::umax(Known0, Known1);
      break;
    }
    break;
  }
  case ISD::BITREVERSE: {
    SDValue Src = Op.getOperand(0);
    APInt DemandedSrcBits = DemandedBits.reverseBits();
    if (SimplifyDemandedBits(Src, DemandedSrcBits, DemandedElts, Known2, TLO,
                             Depth + 1))
      return true;
    Known.One = Known2.One.reverseBits();
    Known.Zero = Known2.Zero.reverseBits();
    break;
  }
  case ISD::BSWAP: {
    SDValue Src = Op.getOperand(0);

    // If the only bits demanded come from one byte of the bswap result,
    // just shift the input byte into position to eliminate the bswap.
    unsigned NLZ = DemandedBits.countl_zero();
    unsigned NTZ = DemandedBits.countr_zero();

    // Round NTZ down to the next byte.  If we have 11 trailing zeros, then
    // we need all the bits down to bit 8.  Likewise, round NLZ.  If we
    // have 14 leading zeros, round to 8.
    NLZ = alignDown(NLZ, 8);
    NTZ = alignDown(NTZ, 8);
    // If we need exactly one byte, we can do this transformation.
    if (BitWidth - NLZ - NTZ == 8) {
      // Replace this with either a left or right shift to get the byte into
      // the right place.
      unsigned ShiftOpcode = NLZ > NTZ ? ISD::SRL : ISD::SHL;
      if (!TLO.LegalOperations() || isOperationLegal(ShiftOpcode, VT)) {
        unsigned ShiftAmount = NLZ > NTZ ? NLZ - NTZ : NTZ - NLZ;
        SDValue ShAmt = TLO.DAG.getShiftAmountConstant(ShiftAmount, VT, dl);
        SDValue NewOp = TLO.DAG.getNode(ShiftOpcode, dl, VT, Src, ShAmt);
        return TLO.CombineTo(Op, NewOp);
      }
    }

    APInt DemandedSrcBits = DemandedBits.byteSwap();
    if (SimplifyDemandedBits(Src, DemandedSrcBits, DemandedElts, Known2, TLO,
                             Depth + 1))
      return true;
    Known.One = Known2.One.byteSwap();
    Known.Zero = Known2.Zero.byteSwap();
    break;
  }
  case ISD::CTPOP: {
    // If only 1 bit is demanded, replace with PARITY as long as we're before
    // op legalization.
    // FIXME: Limit to scalars for now.
    if (DemandedBits.isOne() && !TLO.LegalOps && !VT.isVector())
      return TLO.CombineTo(Op, TLO.DAG.getNode(ISD::PARITY, dl, VT,
                                               Op.getOperand(0)));

    Known = TLO.DAG.computeKnownBits(Op, DemandedElts, Depth);
    break;
  }
  case ISD::SIGN_EXTEND_INREG: {
    SDValue Op0 = Op.getOperand(0);
    EVT ExVT = cast<VTSDNode>(Op.getOperand(1))->getVT();
    unsigned ExVTBits = ExVT.getScalarSizeInBits();

    // If we only care about the highest bit, don't bother shifting right.
    if (DemandedBits.isSignMask()) {
      unsigned MinSignedBits =
          TLO.DAG.ComputeMaxSignificantBits(Op0, DemandedElts, Depth + 1);
      bool AlreadySignExtended = ExVTBits >= MinSignedBits;
      // However if the input is already sign extended we expect the sign
      // extension to be dropped altogether later and do not simplify.
      if (!AlreadySignExtended) {
        // Compute the correct shift amount type, which must be getShiftAmountTy
        // for scalar types after legalization.
        SDValue ShiftAmt =
            TLO.DAG.getShiftAmountConstant(BitWidth - ExVTBits, VT, dl);
        return TLO.CombineTo(Op,
                             TLO.DAG.getNode(ISD::SHL, dl, VT, Op0, ShiftAmt));
      }
    }

    // If none of the extended bits are demanded, eliminate the sextinreg.
    if (DemandedBits.getActiveBits() <= ExVTBits)
      return TLO.CombineTo(Op, Op0);

    APInt InputDemandedBits = DemandedBits.getLoBits(ExVTBits);

    // Since the sign extended bits are demanded, we know that the sign
    // bit is demanded.
    InputDemandedBits.setBit(ExVTBits - 1);

    if (SimplifyDemandedBits(Op0, InputDemandedBits, DemandedElts, Known, TLO,
                             Depth + 1))
      return true;

    // If the sign bit of the input is known set or clear, then we know the
    // top bits of the result.

    // If the input sign bit is known zero, convert this into a zero extension.
    if (Known.Zero[ExVTBits - 1])
      return TLO.CombineTo(Op, TLO.DAG.getZeroExtendInReg(Op0, dl, ExVT));

    APInt Mask = APInt::getLowBitsSet(BitWidth, ExVTBits);
    if (Known.One[ExVTBits - 1]) { // Input sign bit known set
      Known.One.setBitsFrom(ExVTBits);
      Known.Zero &= Mask;
    } else { // Input sign bit unknown
      Known.Zero &= Mask;
      Known.One &= Mask;
    }
    break;
  }
  case ISD::BUILD_PAIR: {
    EVT HalfVT = Op.getOperand(0).getValueType();
    unsigned HalfBitWidth = HalfVT.getScalarSizeInBits();

    APInt MaskLo = DemandedBits.getLoBits(HalfBitWidth).trunc(HalfBitWidth);
    APInt MaskHi = DemandedBits.getHiBits(HalfBitWidth).trunc(HalfBitWidth);

    KnownBits KnownLo, KnownHi;

    if (SimplifyDemandedBits(Op.getOperand(0), MaskLo, KnownLo, TLO, Depth + 1))
      return true;

    if (SimplifyDemandedBits(Op.getOperand(1), MaskHi, KnownHi, TLO, Depth + 1))
      return true;

    Known = KnownHi.concat(KnownLo);
    break;
  }
  case ISD::ZERO_EXTEND_VECTOR_INREG:
    if (VT.isScalableVector())
      return false;
    [[fallthrough]];
  case ISD::ZERO_EXTEND: {
    SDValue Src = Op.getOperand(0);
    EVT SrcVT = Src.getValueType();
    unsigned InBits = SrcVT.getScalarSizeInBits();
    unsigned InElts = SrcVT.isFixedLengthVector() ? SrcVT.getVectorNumElements() : 1;
    bool IsVecInReg = Op.getOpcode() == ISD::ZERO_EXTEND_VECTOR_INREG;

    // If none of the top bits are demanded, convert this into an any_extend.
    if (DemandedBits.getActiveBits() <= InBits) {
      // If we only need the non-extended bits of the bottom element
      // then we can just bitcast to the result.
      if (IsLE && IsVecInReg && DemandedElts == 1 &&
          VT.getSizeInBits() == SrcVT.getSizeInBits())
        return TLO.CombineTo(Op, TLO.DAG.getBitcast(VT, Src));

      unsigned Opc =
          IsVecInReg ? ISD::ANY_EXTEND_VECTOR_INREG : ISD::ANY_EXTEND;
      if (!TLO.LegalOperations() || isOperationLegal(Opc, VT))
        return TLO.CombineTo(Op, TLO.DAG.getNode(Opc, dl, VT, Src));
    }

    SDNodeFlags Flags = Op->getFlags();
    APInt InDemandedBits = DemandedBits.trunc(InBits);
    APInt InDemandedElts = DemandedElts.zext(InElts);
    if (SimplifyDemandedBits(Src, InDemandedBits, InDemandedElts, Known, TLO,
                             Depth + 1)) {
      if (Flags.hasNonNeg()) {
        Flags.setNonNeg(false);
        Op->setFlags(Flags);
      }
      return true;
    }
    assert(Known.getBitWidth() == InBits && "Src width has changed?");
    Known = Known.zext(BitWidth);

    // Attempt to avoid multi-use ops if we don't need anything from them.
    if (SDValue NewSrc = SimplifyMultipleUseDemandedBits(
            Src, InDemandedBits, InDemandedElts, TLO.DAG, Depth + 1))
      return TLO.CombineTo(Op, TLO.DAG.getNode(Op.getOpcode(), dl, VT, NewSrc));
    break;
  }
  case ISD::SIGN_EXTEND_VECTOR_INREG:
    if (VT.isScalableVector())
      return false;
    [[fallthrough]];
  case ISD::SIGN_EXTEND: {
    SDValue Src = Op.getOperand(0);
    EVT SrcVT = Src.getValueType();
    unsigned InBits = SrcVT.getScalarSizeInBits();
    unsigned InElts = SrcVT.isFixedLengthVector() ? SrcVT.getVectorNumElements() : 1;
    bool IsVecInReg = Op.getOpcode() == ISD::SIGN_EXTEND_VECTOR_INREG;

    APInt InDemandedElts = DemandedElts.zext(InElts);
    APInt InDemandedBits = DemandedBits.trunc(InBits);

    // Since some of the sign extended bits are demanded, we know that the sign
    // bit is demanded.
    InDemandedBits.setBit(InBits - 1);

    // If none of the top bits are demanded, convert this into an any_extend.
    if (DemandedBits.getActiveBits() <= InBits) {
      // If we only need the non-extended bits of the bottom element
      // then we can just bitcast to the result.
      if (IsLE && IsVecInReg && DemandedElts == 1 &&
          VT.getSizeInBits() == SrcVT.getSizeInBits())
        return TLO.CombineTo(Op, TLO.DAG.getBitcast(VT, Src));

      // Don't lose an all signbits 0/-1 splat on targets with 0/-1 booleans.
      if (getBooleanContents(VT) != ZeroOrNegativeOneBooleanContent ||
          TLO.DAG.ComputeNumSignBits(Src, InDemandedElts, Depth + 1) !=
              InBits) {
        unsigned Opc =
            IsVecInReg ? ISD::ANY_EXTEND_VECTOR_INREG : ISD::ANY_EXTEND;
        if (!TLO.LegalOperations() || isOperationLegal(Opc, VT))
          return TLO.CombineTo(Op, TLO.DAG.getNode(Opc, dl, VT, Src));
      }
    }

    if (SimplifyDemandedBits(Src, InDemandedBits, InDemandedElts, Known, TLO,
                             Depth + 1))
      return true;
    assert(Known.getBitWidth() == InBits && "Src width has changed?");

    // If the sign bit is known one, the top bits match.
    Known = Known.sext(BitWidth);

    // If the sign bit is known zero, convert this to a zero extend.
    if (Known.isNonNegative()) {
      unsigned Opc =
          IsVecInReg ? ISD::ZERO_EXTEND_VECTOR_INREG : ISD::ZERO_EXTEND;
      if (!TLO.LegalOperations() || isOperationLegal(Opc, VT)) {
        SDNodeFlags Flags;
        if (!IsVecInReg)
          Flags.setNonNeg(true);
        return TLO.CombineTo(Op, TLO.DAG.getNode(Opc, dl, VT, Src, Flags));
      }
    }

    // Attempt to avoid multi-use ops if we don't need anything from them.
    if (SDValue NewSrc = SimplifyMultipleUseDemandedBits(
            Src, InDemandedBits, InDemandedElts, TLO.DAG, Depth + 1))
      return TLO.CombineTo(Op, TLO.DAG.getNode(Op.getOpcode(), dl, VT, NewSrc));
    break;
  }
  case ISD::ANY_EXTEND_VECTOR_INREG:
    if (VT.isScalableVector())
      return false;
    [[fallthrough]];
  case ISD::ANY_EXTEND: {
    SDValue Src = Op.getOperand(0);
    EVT SrcVT = Src.getValueType();
    unsigned InBits = SrcVT.getScalarSizeInBits();
    unsigned InElts = SrcVT.isFixedLengthVector() ? SrcVT.getVectorNumElements() : 1;
    bool IsVecInReg = Op.getOpcode() == ISD::ANY_EXTEND_VECTOR_INREG;

    // If we only need the bottom element then we can just bitcast.
    // TODO: Handle ANY_EXTEND?
    if (IsLE && IsVecInReg && DemandedElts == 1 &&
        VT.getSizeInBits() == SrcVT.getSizeInBits())
      return TLO.CombineTo(Op, TLO.DAG.getBitcast(VT, Src));

    APInt InDemandedBits = DemandedBits.trunc(InBits);
    APInt InDemandedElts = DemandedElts.zext(InElts);
    if (SimplifyDemandedBits(Src, InDemandedBits, InDemandedElts, Known, TLO,
                             Depth + 1))
      return true;
    assert(Known.getBitWidth() == InBits && "Src width has changed?");
    Known = Known.anyext(BitWidth);

    // Attempt to avoid multi-use ops if we don't need anything from them.
    if (SDValue NewSrc = SimplifyMultipleUseDemandedBits(
            Src, InDemandedBits, InDemandedElts, TLO.DAG, Depth + 1))
      return TLO.CombineTo(Op, TLO.DAG.getNode(Op.getOpcode(), dl, VT, NewSrc));
    break;
  }
  case ISD::TRUNCATE: {
    SDValue Src = Op.getOperand(0);

    // Simplify the input, using demanded bit information, and compute the known
    // zero/one bits live out.
    unsigned OperandBitWidth = Src.getScalarValueSizeInBits();
    APInt TruncMask = DemandedBits.zext(OperandBitWidth);
    if (SimplifyDemandedBits(Src, TruncMask, DemandedElts, Known, TLO,
                             Depth + 1))
      return true;
    Known = Known.trunc(BitWidth);

    // Attempt to avoid multi-use ops if we don't need anything from them.
    if (SDValue NewSrc = SimplifyMultipleUseDemandedBits(
            Src, TruncMask, DemandedElts, TLO.DAG, Depth + 1))
      return TLO.CombineTo(Op, TLO.DAG.getNode(ISD::TRUNCATE, dl, VT, NewSrc));

    // If the input is only used by this truncate, see if we can shrink it based
    // on the known demanded bits.
    switch (Src.getOpcode()) {
    default:
      break;
    case ISD::SRL:
      // Shrink SRL by a constant if none of the high bits shifted in are
      // demanded.
      if (TLO.LegalTypes() && !isTypeDesirableForOp(ISD::SRL, VT))
        // Do not turn (vt1 truncate (vt2 srl)) into (vt1 srl) if vt1 is
        // undesirable.
        break;

      if (Src.getNode()->hasOneUse()) {
        if (isTruncateFree(Src, VT) &&
            !isTruncateFree(Src.getValueType(), VT)) {
          // If truncate is only free at trunc(srl), do not turn it into
          // srl(trunc). The check is done by first check the truncate is free
          // at Src's opcode(srl), then check the truncate is not done by
          // referencing sub-register. In test, if both trunc(srl) and
          // srl(trunc)'s trunc are free, srl(trunc) performs better. If only
          // trunc(srl)'s trunc is free, trunc(srl) is better.
          break;
        }

        std::optional<uint64_t> ShAmtC =
            TLO.DAG.getValidShiftAmount(Src, DemandedElts, Depth + 2);
        if (!ShAmtC || *ShAmtC >= BitWidth)
          break;
        uint64_t ShVal = *ShAmtC;

        APInt HighBits =
            APInt::getHighBitsSet(OperandBitWidth, OperandBitWidth - BitWidth);
        HighBits.lshrInPlace(ShVal);
        HighBits = HighBits.trunc(BitWidth);
        if (!(HighBits & DemandedBits)) {
          // None of the shifted in bits are needed.  Add a truncate of the
          // shift input, then shift it.
          SDValue NewShAmt = TLO.DAG.getShiftAmountConstant(ShVal, VT, dl);
          SDValue NewTrunc =
              TLO.DAG.getNode(ISD::TRUNCATE, dl, VT, Src.getOperand(0));
          return TLO.CombineTo(
              Op, TLO.DAG.getNode(ISD::SRL, dl, VT, NewTrunc, NewShAmt));
        }
      }
      break;
    }

    break;
  }
  case ISD::AssertZext: {
    // AssertZext demands all of the high bits, plus any of the low bits
    // demanded by its users.
    EVT ZVT = cast<VTSDNode>(Op.getOperand(1))->getVT();
    APInt InMask = APInt::getLowBitsSet(BitWidth, ZVT.getSizeInBits());
    if (SimplifyDemandedBits(Op.getOperand(0), ~InMask | DemandedBits, Known,
                             TLO, Depth + 1))
      return true;

    Known.Zero |= ~InMask;
    Known.One &= (~Known.Zero);
    break;
  }
  case ISD::EXTRACT_VECTOR_ELT: {
    SDValue Src = Op.getOperand(0);
    SDValue Idx = Op.getOperand(1);
    ElementCount SrcEltCnt = Src.getValueType().getVectorElementCount();
    unsigned EltBitWidth = Src.getScalarValueSizeInBits();

    if (SrcEltCnt.isScalable())
      return false;

    // Demand the bits from every vector element without a constant index.
    unsigned NumSrcElts = SrcEltCnt.getFixedValue();
    APInt DemandedSrcElts = APInt::getAllOnes(NumSrcElts);
    if (auto *CIdx = dyn_cast<ConstantSDNode>(Idx))
      if (CIdx->getAPIntValue().ult(NumSrcElts))
        DemandedSrcElts = APInt::getOneBitSet(NumSrcElts, CIdx->getZExtValue());

    // If BitWidth > EltBitWidth the value is anyext:ed. So we do not know
    // anything about the extended bits.
    APInt DemandedSrcBits = DemandedBits;
    if (BitWidth > EltBitWidth)
      DemandedSrcBits = DemandedSrcBits.trunc(EltBitWidth);

    if (SimplifyDemandedBits(Src, DemandedSrcBits, DemandedSrcElts, Known2, TLO,
                             Depth + 1))
      return true;

    // Attempt to avoid multi-use ops if we don't need anything from them.
    if (!DemandedSrcBits.isAllOnes() || !DemandedSrcElts.isAllOnes()) {
      if (SDValue DemandedSrc = SimplifyMultipleUseDemandedBits(
              Src, DemandedSrcBits, DemandedSrcElts, TLO.DAG, Depth + 1)) {
        SDValue NewOp =
            TLO.DAG.getNode(Op.getOpcode(), dl, VT, DemandedSrc, Idx);
        return TLO.CombineTo(Op, NewOp);
      }
    }

    Known = Known2;
    if (BitWidth > EltBitWidth)
      Known = Known.anyext(BitWidth);
    break;
  }
  case ISD::BITCAST: {
    if (VT.isScalableVector())
      return false;
    SDValue Src = Op.getOperand(0);
    EVT SrcVT = Src.getValueType();
    unsigned NumSrcEltBits = SrcVT.getScalarSizeInBits();

    // If this is an FP->Int bitcast and if the sign bit is the only
    // thing demanded, turn this into a FGETSIGN.
    if (!TLO.LegalOperations() && !VT.isVector() && !SrcVT.isVector() &&
        DemandedBits == APInt::getSignMask(Op.getValueSizeInBits()) &&
        SrcVT.isFloatingPoint()) {
      bool OpVTLegal = isOperationLegalOrCustom(ISD::FGETSIGN, VT);
      bool i32Legal = isOperationLegalOrCustom(ISD::FGETSIGN, MVT::i32);
      if ((OpVTLegal || i32Legal) && VT.isSimple() && SrcVT != MVT::f16 &&
          SrcVT != MVT::f128) {
        // Cannot eliminate/lower SHL for f128 yet.
        EVT Ty = OpVTLegal ? VT : MVT::i32;
        // Make a FGETSIGN + SHL to move the sign bit into the appropriate
        // place.  We expect the SHL to be eliminated by other optimizations.
        SDValue Sign = TLO.DAG.getNode(ISD::FGETSIGN, dl, Ty, Src);
        unsigned OpVTSizeInBits = Op.getValueSizeInBits();
        if (!OpVTLegal && OpVTSizeInBits > 32)
          Sign = TLO.DAG.getNode(ISD::ZERO_EXTEND, dl, VT, Sign);
        unsigned ShVal = Op.getValueSizeInBits() - 1;
        SDValue ShAmt = TLO.DAG.getConstant(ShVal, dl, VT);
        return TLO.CombineTo(Op,
                             TLO.DAG.getNode(ISD::SHL, dl, VT, Sign, ShAmt));
      }
    }

    // Bitcast from a vector using SimplifyDemanded Bits/VectorElts.
    // Demand the elt/bit if any of the original elts/bits are demanded.
    if (SrcVT.isVector() && (BitWidth % NumSrcEltBits) == 0) {
      unsigned Scale = BitWidth / NumSrcEltBits;
      unsigned NumSrcElts = SrcVT.getVectorNumElements();
      APInt DemandedSrcBits = APInt::getZero(NumSrcEltBits);
      APInt DemandedSrcElts = APInt::getZero(NumSrcElts);
      for (unsigned i = 0; i != Scale; ++i) {
        unsigned EltOffset = IsLE ? i : (Scale - 1 - i);
        unsigned BitOffset = EltOffset * NumSrcEltBits;
        APInt Sub = DemandedBits.extractBits(NumSrcEltBits, BitOffset);
        if (!Sub.isZero()) {
          DemandedSrcBits |= Sub;
          for (unsigned j = 0; j != NumElts; ++j)
            if (DemandedElts[j])
              DemandedSrcElts.setBit((j * Scale) + i);
        }
      }

      APInt KnownSrcUndef, KnownSrcZero;
      if (SimplifyDemandedVectorElts(Src, DemandedSrcElts, KnownSrcUndef,
                                     KnownSrcZero, TLO, Depth + 1))
        return true;

      KnownBits KnownSrcBits;
      if (SimplifyDemandedBits(Src, DemandedSrcBits, DemandedSrcElts,
                               KnownSrcBits, TLO, Depth + 1))
        return true;
    } else if (IsLE && (NumSrcEltBits % BitWidth) == 0) {
      // TODO - bigendian once we have test coverage.
      unsigned Scale = NumSrcEltBits / BitWidth;
      unsigned NumSrcElts = SrcVT.isVector() ? SrcVT.getVectorNumElements() : 1;
      APInt DemandedSrcBits = APInt::getZero(NumSrcEltBits);
      APInt DemandedSrcElts = APInt::getZero(NumSrcElts);
      for (unsigned i = 0; i != NumElts; ++i)
        if (DemandedElts[i]) {
          unsigned Offset = (i % Scale) * BitWidth;
          DemandedSrcBits.insertBits(DemandedBits, Offset);
          DemandedSrcElts.setBit(i / Scale);
        }

      if (SrcVT.isVector()) {
        APInt KnownSrcUndef, KnownSrcZero;
        if (SimplifyDemandedVectorElts(Src, DemandedSrcElts, KnownSrcUndef,
                                       KnownSrcZero, TLO, Depth + 1))
          return true;
      }

      KnownBits KnownSrcBits;
      if (SimplifyDemandedBits(Src, DemandedSrcBits, DemandedSrcElts,
                               KnownSrcBits, TLO, Depth + 1))
        return true;

      // Attempt to avoid multi-use ops if we don't need anything from them.
      if (!DemandedSrcBits.isAllOnes() || !DemandedSrcElts.isAllOnes()) {
        if (SDValue DemandedSrc = SimplifyMultipleUseDemandedBits(
                Src, DemandedSrcBits, DemandedSrcElts, TLO.DAG, Depth + 1)) {
          SDValue NewOp = TLO.DAG.getBitcast(VT, DemandedSrc);
          return TLO.CombineTo(Op, NewOp);
        }
      }
    }

    // If this is a bitcast, let computeKnownBits handle it.  Only do this on a
    // recursive call where Known may be useful to the caller.
    if (Depth > 0) {
      Known = TLO.DAG.computeKnownBits(Op, DemandedElts, Depth);
      return false;
    }
    break;
  }
  case ISD::MUL:
    if (DemandedBits.isPowerOf2()) {
      // The LSB of X*Y is set only if (X & 1) == 1 and (Y & 1) == 1.
      // If we demand exactly one bit N and we have "X * (C' << N)" where C' is
      // odd (has LSB set), then the left-shifted low bit of X is the answer.
      unsigned CTZ = DemandedBits.countr_zero();
      ConstantSDNode *C = isConstOrConstSplat(Op.getOperand(1), DemandedElts);
      if (C && C->getAPIntValue().countr_zero() == CTZ) {
        SDValue AmtC = TLO.DAG.getShiftAmountConstant(CTZ, VT, dl);
        SDValue Shl = TLO.DAG.getNode(ISD::SHL, dl, VT, Op.getOperand(0), AmtC);
        return TLO.CombineTo(Op, Shl);
      }
    }
    // For a squared value "X * X", the bottom 2 bits are 0 and X[0] because:
    // X * X is odd iff X is odd.
    // 'Quadratic Reciprocity': X * X -> 0 for bit[1]
    if (Op.getOperand(0) == Op.getOperand(1) && DemandedBits.ult(4)) {
      SDValue One = TLO.DAG.getConstant(1, dl, VT);
      SDValue And1 = TLO.DAG.getNode(ISD::AND, dl, VT, Op.getOperand(0), One);
      return TLO.CombineTo(Op, And1);
    }
    [[fallthrough]];
  case ISD::ADD:
  case ISD::SUB: {
    // Add, Sub, and Mul don't demand any bits in positions beyond that
    // of the highest bit demanded of them.
    SDValue Op0 = Op.getOperand(0), Op1 = Op.getOperand(1);
    SDNodeFlags Flags = Op.getNode()->getFlags();
    unsigned DemandedBitsLZ = DemandedBits.countl_zero();
    APInt LoMask = APInt::getLowBitsSet(BitWidth, BitWidth - DemandedBitsLZ);
    KnownBits KnownOp0, KnownOp1;
    auto GetDemandedBitsLHSMask = [&](APInt Demanded,
                                      const KnownBits &KnownRHS) {
      if (Op.getOpcode() == ISD::MUL)
        Demanded.clearHighBits(KnownRHS.countMinTrailingZeros());
      return Demanded;
    };
    if (SimplifyDemandedBits(Op1, LoMask, DemandedElts, KnownOp1, TLO,
                             Depth + 1) ||
        SimplifyDemandedBits(Op0, GetDemandedBitsLHSMask(LoMask, KnownOp1),
                             DemandedElts, KnownOp0, TLO, Depth + 1) ||
        // See if the operation should be performed at a smaller bit width.
        ShrinkDemandedOp(Op, BitWidth, DemandedBits, TLO)) {
      if (Flags.hasNoSignedWrap() || Flags.hasNoUnsignedWrap()) {
        // Disable the nsw and nuw flags. We can no longer guarantee that we
        // won't wrap after simplification.
        Flags.setNoSignedWrap(false);
        Flags.setNoUnsignedWrap(false);
        Op->setFlags(Flags);
      }
      return true;
    }

    // neg x with only low bit demanded is simply x.
    if (Op.getOpcode() == ISD::SUB && DemandedBits.isOne() &&
        isNullConstant(Op0))
      return TLO.CombineTo(Op, Op1);

    // Attempt to avoid multi-use ops if we don't need anything from them.
    if (!LoMask.isAllOnes() || !DemandedElts.isAllOnes()) {
      SDValue DemandedOp0 = SimplifyMultipleUseDemandedBits(
          Op0, LoMask, DemandedElts, TLO.DAG, Depth + 1);
      SDValue DemandedOp1 = SimplifyMultipleUseDemandedBits(
          Op1, LoMask, DemandedElts, TLO.DAG, Depth + 1);
      if (DemandedOp0 || DemandedOp1) {
        Flags.setNoSignedWrap(false);
        Flags.setNoUnsignedWrap(false);
        Op0 = DemandedOp0 ? DemandedOp0 : Op0;
        Op1 = DemandedOp1 ? DemandedOp1 : Op1;
        SDValue NewOp =
            TLO.DAG.getNode(Op.getOpcode(), dl, VT, Op0, Op1, Flags);
        return TLO.CombineTo(Op, NewOp);
      }
    }

    // If we have a constant operand, we may be able to turn it into -1 if we
    // do not demand the high bits. This can make the constant smaller to
    // encode, allow more general folding, or match specialized instruction
    // patterns (eg, 'blsr' on x86). Don't bother changing 1 to -1 because that
    // is probably not useful (and could be detrimental).
    ConstantSDNode *C = isConstOrConstSplat(Op1);
    APInt HighMask = APInt::getHighBitsSet(BitWidth, DemandedBitsLZ);
    if (C && !C->isAllOnes() && !C->isOne() &&
        (C->getAPIntValue() | HighMask).isAllOnes()) {
      SDValue Neg1 = TLO.DAG.getAllOnesConstant(dl, VT);
      // Disable the nsw and nuw flags. We can no longer guarantee that we
      // won't wrap after simplification.
      Flags.setNoSignedWrap(false);
      Flags.setNoUnsignedWrap(false);
      SDValue NewOp = TLO.DAG.getNode(Op.getOpcode(), dl, VT, Op0, Neg1, Flags);
      return TLO.CombineTo(Op, NewOp);
    }

    // Match a multiply with a disguised negated-power-of-2 and convert to a
    // an equivalent shift-left amount.
    // Example: (X * MulC) + Op1 --> Op1 - (X << log2(-MulC))
    auto getShiftLeftAmt = [&HighMask](SDValue Mul) -> unsigned {
      if (Mul.getOpcode() != ISD::MUL || !Mul.hasOneUse())
        return 0;

      // Don't touch opaque constants. Also, ignore zero and power-of-2
      // multiplies. Those will get folded later.
      ConstantSDNode *MulC = isConstOrConstSplat(Mul.getOperand(1));
      if (MulC && !MulC->isOpaque() && !MulC->isZero() &&
          !MulC->getAPIntValue().isPowerOf2()) {
        APInt UnmaskedC = MulC->getAPIntValue() | HighMask;
        if (UnmaskedC.isNegatedPowerOf2())
          return (-UnmaskedC).logBase2();
      }
      return 0;
    };

    auto foldMul = [&](ISD::NodeType NT, SDValue X, SDValue Y,
                       unsigned ShlAmt) {
      SDValue ShlAmtC = TLO.DAG.getShiftAmountConstant(ShlAmt, VT, dl);
      SDValue Shl = TLO.DAG.getNode(ISD::SHL, dl, VT, X, ShlAmtC);
      SDValue Res = TLO.DAG.getNode(NT, dl, VT, Y, Shl);
      return TLO.CombineTo(Op, Res);
    };

    if (isOperationLegalOrCustom(ISD::SHL, VT)) {
      if (Op.getOpcode() == ISD::ADD) {
        // (X * MulC) + Op1 --> Op1 - (X << log2(-MulC))
        if (unsigned ShAmt = getShiftLeftAmt(Op0))
          return foldMul(ISD::SUB, Op0.getOperand(0), Op1, ShAmt);
        // Op0 + (X * MulC) --> Op0 - (X << log2(-MulC))
        if (unsigned ShAmt = getShiftLeftAmt(Op1))
          return foldMul(ISD::SUB, Op1.getOperand(0), Op0, ShAmt);
      }
      if (Op.getOpcode() == ISD::SUB) {
        // Op0 - (X * MulC) --> Op0 + (X << log2(-MulC))
        if (unsigned ShAmt = getShiftLeftAmt(Op1))
          return foldMul(ISD::ADD, Op1.getOperand(0), Op0, ShAmt);
      }
    }

    if (Op.getOpcode() == ISD::MUL) {
      Known = KnownBits::mul(KnownOp0, KnownOp1);
    } else { // Op.getOpcode() is either ISD::ADD or ISD::SUB.
      Known = KnownBits::computeForAddSub(
          Op.getOpcode() == ISD::ADD, Flags.hasNoSignedWrap(),
          Flags.hasNoUnsignedWrap(), KnownOp0, KnownOp1);
    }
    break;
  }
  default:
    // We also ask the target about intrinsics (which could be specific to it).
    if (Op.getOpcode() >= ISD::BUILTIN_OP_END ||
        Op.getOpcode() == ISD::INTRINSIC_WO_CHAIN) {
      // TODO: Probably okay to remove after audit; here to reduce change size
      // in initial enablement patch for scalable vectors
      if (Op.getValueType().isScalableVector())
        break;
      if (SimplifyDemandedBitsForTargetNode(Op, DemandedBits, DemandedElts,
                                            Known, TLO, Depth))
        return true;
      break;
    }

    // Just use computeKnownBits to compute output bits.
    Known = TLO.DAG.computeKnownBits(Op, DemandedElts, Depth);
    break;
  }

  // If we know the value of all of the demanded bits, return this as a
  // constant.
  if (!isTargetCanonicalConstantNode(Op) &&
      DemandedBits.isSubsetOf(Known.Zero | Known.One)) {
    // Avoid folding to a constant if any OpaqueConstant is involved.
    const SDNode *N = Op.getNode();
    for (SDNode *Op :
         llvm::make_range(SDNodeIterator::begin(N), SDNodeIterator::end(N))) {
      if (auto *C = dyn_cast<ConstantSDNode>(Op))
        if (C->isOpaque())
          return false;
    }
    if (VT.isInteger())
      return TLO.CombineTo(Op, TLO.DAG.getConstant(Known.One, dl, VT));
    if (VT.isFloatingPoint())
      return TLO.CombineTo(
          Op,
          TLO.DAG.getConstantFP(
              APFloat(TLO.DAG.EVTToAPFloatSemantics(VT), Known.One), dl, VT));
  }

  // A multi use 'all demanded elts' simplify failed to find any knownbits.
  // Try again just for the original demanded elts.
  // Ensure we do this AFTER constant folding above.
  if (HasMultiUse && Known.isUnknown() && !OriginalDemandedElts.isAllOnes())
    Known = TLO.DAG.computeKnownBits(Op, OriginalDemandedElts, Depth);

  return false;
}

bool TargetLowering::SimplifyDemandedVectorElts(SDValue Op,
                                                const APInt &DemandedElts,
                                                DAGCombinerInfo &DCI) const {
  SelectionDAG &DAG = DCI.DAG;
  TargetLoweringOpt TLO(DAG, !DCI.isBeforeLegalize(),
                        !DCI.isBeforeLegalizeOps());

  APInt KnownUndef, KnownZero;
  bool Simplified =
      SimplifyDemandedVectorElts(Op, DemandedElts, KnownUndef, KnownZero, TLO);
  if (Simplified) {
    DCI.AddToWorklist(Op.getNode());
    DCI.CommitTargetLoweringOpt(TLO);
  }

  return Simplified;
}

/// Given a vector binary operation and known undefined elements for each input
/// operand, compute whether each element of the output is undefined.
static APInt getKnownUndefForVectorBinop(SDValue BO, SelectionDAG &DAG,
                                         const APInt &UndefOp0,
                                         const APInt &UndefOp1) {
  EVT VT = BO.getValueType();
  assert(DAG.getTargetLoweringInfo().isBinOp(BO.getOpcode()) && VT.isVector() &&
         "Vector binop only");

  EVT EltVT = VT.getVectorElementType();
  unsigned NumElts = VT.isFixedLengthVector() ? VT.getVectorNumElements() : 1;
  assert(UndefOp0.getBitWidth() == NumElts &&
         UndefOp1.getBitWidth() == NumElts && "Bad type for undef analysis");

  auto getUndefOrConstantElt = [&](SDValue V, unsigned Index,
                                   const APInt &UndefVals) {
    if (UndefVals[Index])
      return DAG.getUNDEF(EltVT);

    if (auto *BV = dyn_cast<BuildVectorSDNode>(V)) {
      // Try hard to make sure that the getNode() call is not creating temporary
      // nodes. Ignore opaque integers because they do not constant fold.
      SDValue Elt = BV->getOperand(Index);
      auto *C = dyn_cast<ConstantSDNode>(Elt);
      if (isa<ConstantFPSDNode>(Elt) || Elt.isUndef() || (C && !C->isOpaque()))
        return Elt;
    }

    return SDValue();
  };

  APInt KnownUndef = APInt::getZero(NumElts);
  for (unsigned i = 0; i != NumElts; ++i) {
    // If both inputs for this element are either constant or undef and match
    // the element type, compute the constant/undef result for this element of
    // the vector.
    // TODO: Ideally we would use FoldConstantArithmetic() here, but that does
    // not handle FP constants. The code within getNode() should be refactored
    // to avoid the danger of creating a bogus temporary node here.
    SDValue C0 = getUndefOrConstantElt(BO.getOperand(0), i, UndefOp0);
    SDValue C1 = getUndefOrConstantElt(BO.getOperand(1), i, UndefOp1);
    if (C0 && C1 && C0.getValueType() == EltVT && C1.getValueType() == EltVT)
      if (DAG.getNode(BO.getOpcode(), SDLoc(BO), EltVT, C0, C1).isUndef())
        KnownUndef.setBit(i);
  }
  return KnownUndef;
}

bool TargetLowering::SimplifyDemandedVectorElts(
    SDValue Op, const APInt &OriginalDemandedElts, APInt &KnownUndef,
    APInt &KnownZero, TargetLoweringOpt &TLO, unsigned Depth,
    bool AssumeSingleUse) const {
  EVT VT = Op.getValueType();
  unsigned Opcode = Op.getOpcode();
  APInt DemandedElts = OriginalDemandedElts;
  unsigned NumElts = DemandedElts.getBitWidth();
  assert(VT.isVector() && "Expected vector op");

  KnownUndef = KnownZero = APInt::getZero(NumElts);

  const TargetLowering &TLI = TLO.DAG.getTargetLoweringInfo();
  if (!TLI.shouldSimplifyDemandedVectorElts(Op, TLO))
    return false;

  // TODO: For now we assume we know nothing about scalable vectors.
  if (VT.isScalableVector())
    return false;

  assert(VT.getVectorNumElements() == NumElts &&
         "Mask size mismatches value type element count!");

  // Undef operand.
  if (Op.isUndef()) {
    KnownUndef.setAllBits();
    return false;
  }

  // If Op has other users, assume that all elements are needed.
  if (!AssumeSingleUse && !Op.getNode()->hasOneUse())
    DemandedElts.setAllBits();

  // Not demanding any elements from Op.
  if (DemandedElts == 0) {
    KnownUndef.setAllBits();
    return TLO.CombineTo(Op, TLO.DAG.getUNDEF(VT));
  }

  // Limit search depth.
  if (Depth >= SelectionDAG::MaxRecursionDepth)
    return false;

  SDLoc DL(Op);
  unsigned EltSizeInBits = VT.getScalarSizeInBits();
  bool IsLE = TLO.DAG.getDataLayout().isLittleEndian();

  // Helper for demanding the specified elements and all the bits of both binary
  // operands.
  auto SimplifyDemandedVectorEltsBinOp = [&](SDValue Op0, SDValue Op1) {
    SDValue NewOp0 = SimplifyMultipleUseDemandedVectorElts(Op0, DemandedElts,
                                                           TLO.DAG, Depth + 1);
    SDValue NewOp1 = SimplifyMultipleUseDemandedVectorElts(Op1, DemandedElts,
                                                           TLO.DAG, Depth + 1);
    if (NewOp0 || NewOp1) {
      SDValue NewOp =
          TLO.DAG.getNode(Opcode, SDLoc(Op), VT, NewOp0 ? NewOp0 : Op0,
                          NewOp1 ? NewOp1 : Op1, Op->getFlags());
      return TLO.CombineTo(Op, NewOp);
    }
    return false;
  };

  switch (Opcode) {
  case ISD::SCALAR_TO_VECTOR: {
    if (!DemandedElts[0]) {
      KnownUndef.setAllBits();
      return TLO.CombineTo(Op, TLO.DAG.getUNDEF(VT));
    }
    SDValue ScalarSrc = Op.getOperand(0);
    if (ScalarSrc.getOpcode() == ISD::EXTRACT_VECTOR_ELT) {
      SDValue Src = ScalarSrc.getOperand(0);
      SDValue Idx = ScalarSrc.getOperand(1);
      EVT SrcVT = Src.getValueType();

      ElementCount SrcEltCnt = SrcVT.getVectorElementCount();

      if (SrcEltCnt.isScalable())
        return false;

      unsigned NumSrcElts = SrcEltCnt.getFixedValue();
      if (isNullConstant(Idx)) {
        APInt SrcDemandedElts = APInt::getOneBitSet(NumSrcElts, 0);
        APInt SrcUndef = KnownUndef.zextOrTrunc(NumSrcElts);
        APInt SrcZero = KnownZero.zextOrTrunc(NumSrcElts);
        if (SimplifyDemandedVectorElts(Src, SrcDemandedElts, SrcUndef, SrcZero,
                                       TLO, Depth + 1))
          return true;
      }
    }
    KnownUndef.setHighBits(NumElts - 1);
    break;
  }
  case ISD::BITCAST: {
    SDValue Src = Op.getOperand(0);
    EVT SrcVT = Src.getValueType();

    // We only handle vectors here.
    // TODO - investigate calling SimplifyDemandedBits/ComputeKnownBits?
    if (!SrcVT.isVector())
      break;

    // Fast handling of 'identity' bitcasts.
    unsigned NumSrcElts = SrcVT.getVectorNumElements();
    if (NumSrcElts == NumElts)
      return SimplifyDemandedVectorElts(Src, DemandedElts, KnownUndef,
                                        KnownZero, TLO, Depth + 1);

    APInt SrcDemandedElts, SrcZero, SrcUndef;

    // Bitcast from 'large element' src vector to 'small element' vector, we
    // must demand a source element if any DemandedElt maps to it.
    if ((NumElts % NumSrcElts) == 0) {
      unsigned Scale = NumElts / NumSrcElts;
      SrcDemandedElts = APIntOps::ScaleBitMask(DemandedElts, NumSrcElts);
      if (SimplifyDemandedVectorElts(Src, SrcDemandedElts, SrcUndef, SrcZero,
                                     TLO, Depth + 1))
        return true;

      // Try calling SimplifyDemandedBits, converting demanded elts to the bits
      // of the large element.
      // TODO - bigendian once we have test coverage.
      if (IsLE) {
        unsigned SrcEltSizeInBits = SrcVT.getScalarSizeInBits();
        APInt SrcDemandedBits = APInt::getZero(SrcEltSizeInBits);
        for (unsigned i = 0; i != NumElts; ++i)
          if (DemandedElts[i]) {
            unsigned Ofs = (i % Scale) * EltSizeInBits;
            SrcDemandedBits.setBits(Ofs, Ofs + EltSizeInBits);
          }

        KnownBits Known;
        if (SimplifyDemandedBits(Src, SrcDemandedBits, SrcDemandedElts, Known,
                                 TLO, Depth + 1))
          return true;

        // The bitcast has split each wide element into a number of
        // narrow subelements. We have just computed the Known bits
        // for wide elements. See if element splitting results in
        // some subelements being zero. Only for demanded elements!
        for (unsigned SubElt = 0; SubElt != Scale; ++SubElt) {
          if (!Known.Zero.extractBits(EltSizeInBits, SubElt * EltSizeInBits)
                   .isAllOnes())
            continue;
          for (unsigned SrcElt = 0; SrcElt != NumSrcElts; ++SrcElt) {
            unsigned Elt = Scale * SrcElt + SubElt;
            if (DemandedElts[Elt])
              KnownZero.setBit(Elt);
          }
        }
      }

      // If the src element is zero/undef then all the output elements will be -
      // only demanded elements are guaranteed to be correct.
      for (unsigned i = 0; i != NumSrcElts; ++i) {
        if (SrcDemandedElts[i]) {
          if (SrcZero[i])
            KnownZero.setBits(i * Scale, (i + 1) * Scale);
          if (SrcUndef[i])
            KnownUndef.setBits(i * Scale, (i + 1) * Scale);
        }
      }
    }

    // Bitcast from 'small element' src vector to 'large element' vector, we
    // demand all smaller source elements covered by the larger demanded element
    // of this vector.
    if ((NumSrcElts % NumElts) == 0) {
      unsigned Scale = NumSrcElts / NumElts;
      SrcDemandedElts = APIntOps::ScaleBitMask(DemandedElts, NumSrcElts);
      if (SimplifyDemandedVectorElts(Src, SrcDemandedElts, SrcUndef, SrcZero,
                                     TLO, Depth + 1))
        return true;

      // If all the src elements covering an output element are zero/undef, then
      // the output element will be as well, assuming it was demanded.
      for (unsigned i = 0; i != NumElts; ++i) {
        if (DemandedElts[i]) {
          if (SrcZero.extractBits(Scale, i * Scale).isAllOnes())
            KnownZero.setBit(i);
          if (SrcUndef.extractBits(Scale, i * Scale).isAllOnes())
            KnownUndef.setBit(i);
        }
      }
    }
    break;
  }
  case ISD::FREEZE: {
    SDValue N0 = Op.getOperand(0);
    if (TLO.DAG.isGuaranteedNotToBeUndefOrPoison(N0, DemandedElts,
                                                 /*PoisonOnly=*/false))
      return TLO.CombineTo(Op, N0);

    // TODO: Replace this with the general fold from DAGCombiner::visitFREEZE
    // freeze(op(x, ...)) -> op(freeze(x), ...).
    if (N0.getOpcode() == ISD::SCALAR_TO_VECTOR && DemandedElts == 1)
      return TLO.CombineTo(
          Op, TLO.DAG.getNode(ISD::SCALAR_TO_VECTOR, DL, VT,
                              TLO.DAG.getFreeze(N0.getOperand(0))));
    break;
  }
  case ISD::BUILD_VECTOR: {
    // Check all elements and simplify any unused elements with UNDEF.
    if (!DemandedElts.isAllOnes()) {
      // Don't simplify BROADCASTS.
      if (llvm::any_of(Op->op_values(),
                       [&](SDValue Elt) { return Op.getOperand(0) != Elt; })) {
        SmallVector<SDValue, 32> Ops(Op->op_begin(), Op->op_end());
        bool Updated = false;
        for (unsigned i = 0; i != NumElts; ++i) {
          if (!DemandedElts[i] && !Ops[i].isUndef()) {
            Ops[i] = TLO.DAG.getUNDEF(Ops[0].getValueType());
            KnownUndef.setBit(i);
            Updated = true;
          }
        }
        if (Updated)
          return TLO.CombineTo(Op, TLO.DAG.getBuildVector(VT, DL, Ops));
      }
    }
    for (unsigned i = 0; i != NumElts; ++i) {
      SDValue SrcOp = Op.getOperand(i);
      if (SrcOp.isUndef()) {
        KnownUndef.setBit(i);
      } else if (EltSizeInBits == SrcOp.getScalarValueSizeInBits() &&
                 (isNullConstant(SrcOp) || isNullFPConstant(SrcOp))) {
        KnownZero.setBit(i);
      }
    }
    break;
  }
  case ISD::CONCAT_VECTORS: {
    EVT SubVT = Op.getOperand(0).getValueType();
    unsigned NumSubVecs = Op.getNumOperands();
    unsigned NumSubElts = SubVT.getVectorNumElements();
    for (unsigned i = 0; i != NumSubVecs; ++i) {
      SDValue SubOp = Op.getOperand(i);
      APInt SubElts = DemandedElts.extractBits(NumSubElts, i * NumSubElts);
      APInt SubUndef, SubZero;
      if (SimplifyDemandedVectorElts(SubOp, SubElts, SubUndef, SubZero, TLO,
                                     Depth + 1))
        return true;
      KnownUndef.insertBits(SubUndef, i * NumSubElts);
      KnownZero.insertBits(SubZero, i * NumSubElts);
    }

    // Attempt to avoid multi-use ops if we don't need anything from them.
    if (!DemandedElts.isAllOnes()) {
      bool FoundNewSub = false;
      SmallVector<SDValue, 2> DemandedSubOps;
      for (unsigned i = 0; i != NumSubVecs; ++i) {
        SDValue SubOp = Op.getOperand(i);
        APInt SubElts = DemandedElts.extractBits(NumSubElts, i * NumSubElts);
        SDValue NewSubOp = SimplifyMultipleUseDemandedVectorElts(
            SubOp, SubElts, TLO.DAG, Depth + 1);
        DemandedSubOps.push_back(NewSubOp ? NewSubOp : SubOp);
        FoundNewSub = NewSubOp ? true : FoundNewSub;
      }
      if (FoundNewSub) {
        SDValue NewOp =
            TLO.DAG.getNode(Op.getOpcode(), SDLoc(Op), VT, DemandedSubOps);
        return TLO.CombineTo(Op, NewOp);
      }
    }
    break;
  }
  case ISD::INSERT_SUBVECTOR: {
    // Demand any elements from the subvector and the remainder from the src its
    // inserted into.
    SDValue Src = Op.getOperand(0);
    SDValue Sub = Op.getOperand(1);
    uint64_t Idx = Op.getConstantOperandVal(2);
    unsigned NumSubElts = Sub.getValueType().getVectorNumElements();
    APInt DemandedSubElts = DemandedElts.extractBits(NumSubElts, Idx);
    APInt DemandedSrcElts = DemandedElts;
    DemandedSrcElts.insertBits(APInt::getZero(NumSubElts), Idx);

    APInt SubUndef, SubZero;
    if (SimplifyDemandedVectorElts(Sub, DemandedSubElts, SubUndef, SubZero, TLO,
                                   Depth + 1))
      return true;

    // If none of the src operand elements are demanded, replace it with undef.
    if (!DemandedSrcElts && !Src.isUndef())
      return TLO.CombineTo(Op, TLO.DAG.getNode(ISD::INSERT_SUBVECTOR, DL, VT,
                                               TLO.DAG.getUNDEF(VT), Sub,
                                               Op.getOperand(2)));

    if (SimplifyDemandedVectorElts(Src, DemandedSrcElts, KnownUndef, KnownZero,
                                   TLO, Depth + 1))
      return true;
    KnownUndef.insertBits(SubUndef, Idx);
    KnownZero.insertBits(SubZero, Idx);

    // Attempt to avoid multi-use ops if we don't need anything from them.
    if (!DemandedSrcElts.isAllOnes() || !DemandedSubElts.isAllOnes()) {
      SDValue NewSrc = SimplifyMultipleUseDemandedVectorElts(
          Src, DemandedSrcElts, TLO.DAG, Depth + 1);
      SDValue NewSub = SimplifyMultipleUseDemandedVectorElts(
          Sub, DemandedSubElts, TLO.DAG, Depth + 1);
      if (NewSrc || NewSub) {
        NewSrc = NewSrc ? NewSrc : Src;
        NewSub = NewSub ? NewSub : Sub;
        SDValue NewOp = TLO.DAG.getNode(Op.getOpcode(), SDLoc(Op), VT, NewSrc,
                                        NewSub, Op.getOperand(2));
        return TLO.CombineTo(Op, NewOp);
      }
    }
    break;
  }
  case ISD::EXTRACT_SUBVECTOR: {
    // Offset the demanded elts by the subvector index.
    SDValue Src = Op.getOperand(0);
    if (Src.getValueType().isScalableVector())
      break;
    uint64_t Idx = Op.getConstantOperandVal(1);
    unsigned NumSrcElts = Src.getValueType().getVectorNumElements();
    APInt DemandedSrcElts = DemandedElts.zext(NumSrcElts).shl(Idx);

    APInt SrcUndef, SrcZero;
    if (SimplifyDemandedVectorElts(Src, DemandedSrcElts, SrcUndef, SrcZero, TLO,
                                   Depth + 1))
      return true;
    KnownUndef = SrcUndef.extractBits(NumElts, Idx);
    KnownZero = SrcZero.extractBits(NumElts, Idx);

    // Attempt to avoid multi-use ops if we don't need anything from them.
    if (!DemandedElts.isAllOnes()) {
      SDValue NewSrc = SimplifyMultipleUseDemandedVectorElts(
          Src, DemandedSrcElts, TLO.DAG, Depth + 1);
      if (NewSrc) {
        SDValue NewOp = TLO.DAG.getNode(Op.getOpcode(), SDLoc(Op), VT, NewSrc,
                                        Op.getOperand(1));
        return TLO.CombineTo(Op, NewOp);
      }
    }
    break;
  }
  case ISD::INSERT_VECTOR_ELT: {
    SDValue Vec = Op.getOperand(0);
    SDValue Scl = Op.getOperand(1);
    auto *CIdx = dyn_cast<ConstantSDNode>(Op.getOperand(2));

    // For a legal, constant insertion index, if we don't need this insertion
    // then strip it, else remove it from the demanded elts.
    if (CIdx && CIdx->getAPIntValue().ult(NumElts)) {
      unsigned Idx = CIdx->getZExtValue();
      if (!DemandedElts[Idx])
        return TLO.CombineTo(Op, Vec);

      APInt DemandedVecElts(DemandedElts);
      DemandedVecElts.clearBit(Idx);
      if (SimplifyDemandedVectorElts(Vec, DemandedVecElts, KnownUndef,
                                     KnownZero, TLO, Depth + 1))
        return true;

      KnownUndef.setBitVal(Idx, Scl.isUndef());

      KnownZero.setBitVal(Idx, isNullConstant(Scl) || isNullFPConstant(Scl));
      break;
    }

    APInt VecUndef, VecZero;
    if (SimplifyDemandedVectorElts(Vec, DemandedElts, VecUndef, VecZero, TLO,
                                   Depth + 1))
      return true;
    // Without knowing the insertion index we can't set KnownUndef/KnownZero.
    break;
  }
  case ISD::VSELECT: {
    SDValue Sel = Op.getOperand(0);
    SDValue LHS = Op.getOperand(1);
    SDValue RHS = Op.getOperand(2);

    // Try to transform the select condition based on the current demanded
    // elements.
    APInt UndefSel, ZeroSel;
    if (SimplifyDemandedVectorElts(Sel, DemandedElts, UndefSel, ZeroSel, TLO,
                                   Depth + 1))
      return true;

    // See if we can simplify either vselect operand.
    APInt DemandedLHS(DemandedElts);
    APInt DemandedRHS(DemandedElts);
    APInt UndefLHS, ZeroLHS;
    APInt UndefRHS, ZeroRHS;
    if (SimplifyDemandedVectorElts(LHS, DemandedLHS, UndefLHS, ZeroLHS, TLO,
                                   Depth + 1))
      return true;
    if (SimplifyDemandedVectorElts(RHS, DemandedRHS, UndefRHS, ZeroRHS, TLO,
                                   Depth + 1))
      return true;

    KnownUndef = UndefLHS & UndefRHS;
    KnownZero = ZeroLHS & ZeroRHS;

    // If we know that the selected element is always zero, we don't need the
    // select value element.
    APInt DemandedSel = DemandedElts & ~KnownZero;
    if (DemandedSel != DemandedElts)
      if (SimplifyDemandedVectorElts(Sel, DemandedSel, UndefSel, ZeroSel, TLO,
                                     Depth + 1))
        return true;

    break;
  }
  case ISD::VECTOR_SHUFFLE: {
    SDValue LHS = Op.getOperand(0);
    SDValue RHS = Op.getOperand(1);
    ArrayRef<int> ShuffleMask = cast<ShuffleVectorSDNode>(Op)->getMask();

    // Collect demanded elements from shuffle operands..
    APInt DemandedLHS(NumElts, 0);
    APInt DemandedRHS(NumElts, 0);
    for (unsigned i = 0; i != NumElts; ++i) {
      int M = ShuffleMask[i];
      if (M < 0 || !DemandedElts[i])
        continue;
      assert(0 <= M && M < (int)(2 * NumElts) && "Shuffle index out of range");
      if (M < (int)NumElts)
        DemandedLHS.setBit(M);
      else
        DemandedRHS.setBit(M - NumElts);
    }

    // See if we can simplify either shuffle operand.
    APInt UndefLHS, ZeroLHS;
    APInt UndefRHS, ZeroRHS;
    if (SimplifyDemandedVectorElts(LHS, DemandedLHS, UndefLHS, ZeroLHS, TLO,
                                   Depth + 1))
      return true;
    if (SimplifyDemandedVectorElts(RHS, DemandedRHS, UndefRHS, ZeroRHS, TLO,
                                   Depth + 1))
      return true;

    // Simplify mask using undef elements from LHS/RHS.
    bool Updated = false;
    bool IdentityLHS = true, IdentityRHS = true;
    SmallVector<int, 32> NewMask(ShuffleMask);
    for (unsigned i = 0; i != NumElts; ++i) {
      int &M = NewMask[i];
      if (M < 0)
        continue;
      if (!DemandedElts[i] || (M < (int)NumElts && UndefLHS[M]) ||
          (M >= (int)NumElts && UndefRHS[M - NumElts])) {
        Updated = true;
        M = -1;
      }
      IdentityLHS &= (M < 0) || (M == (int)i);
      IdentityRHS &= (M < 0) || ((M - NumElts) == i);
    }

    // Update legal shuffle masks based on demanded elements if it won't reduce
    // to Identity which can cause premature removal of the shuffle mask.
    if (Updated && !IdentityLHS && !IdentityRHS && !TLO.LegalOps) {
      SDValue LegalShuffle =
          buildLegalVectorShuffle(VT, DL, LHS, RHS, NewMask, TLO.DAG);
      if (LegalShuffle)
        return TLO.CombineTo(Op, LegalShuffle);
    }

    // Propagate undef/zero elements from LHS/RHS.
    for (unsigned i = 0; i != NumElts; ++i) {
      int M = ShuffleMask[i];
      if (M < 0) {
        KnownUndef.setBit(i);
      } else if (M < (int)NumElts) {
        if (UndefLHS[M])
          KnownUndef.setBit(i);
        if (ZeroLHS[M])
          KnownZero.setBit(i);
      } else {
        if (UndefRHS[M - NumElts])
          KnownUndef.setBit(i);
        if (ZeroRHS[M - NumElts])
          KnownZero.setBit(i);
      }
    }
    break;
  }
  case ISD::ANY_EXTEND_VECTOR_INREG:
  case ISD::SIGN_EXTEND_VECTOR_INREG:
  case ISD::ZERO_EXTEND_VECTOR_INREG: {
    APInt SrcUndef, SrcZero;
    SDValue Src = Op.getOperand(0);
    unsigned NumSrcElts = Src.getValueType().getVectorNumElements();
    APInt DemandedSrcElts = DemandedElts.zext(NumSrcElts);
    if (SimplifyDemandedVectorElts(Src, DemandedSrcElts, SrcUndef, SrcZero, TLO,
                                   Depth + 1))
      return true;
    KnownZero = SrcZero.zextOrTrunc(NumElts);
    KnownUndef = SrcUndef.zextOrTrunc(NumElts);

    if (IsLE && Op.getOpcode() == ISD::ANY_EXTEND_VECTOR_INREG &&
        Op.getValueSizeInBits() == Src.getValueSizeInBits() &&
        DemandedSrcElts == 1) {
      // aext - if we just need the bottom element then we can bitcast.
      return TLO.CombineTo(Op, TLO.DAG.getBitcast(VT, Src));
    }

    if (Op.getOpcode() == ISD::ZERO_EXTEND_VECTOR_INREG) {
      // zext(undef) upper bits are guaranteed to be zero.
      if (DemandedElts.isSubsetOf(KnownUndef))
        return TLO.CombineTo(Op, TLO.DAG.getConstant(0, SDLoc(Op), VT));
      KnownUndef.clearAllBits();

      // zext - if we just need the bottom element then we can mask:
      // zext(and(x,c)) -> and(x,c') iff the zext is the only user of the and.
      if (IsLE && DemandedSrcElts == 1 && Src.getOpcode() == ISD::AND &&
          Op->isOnlyUserOf(Src.getNode()) &&
          Op.getValueSizeInBits() == Src.getValueSizeInBits()) {
        SDLoc DL(Op);
        EVT SrcVT = Src.getValueType();
        EVT SrcSVT = SrcVT.getScalarType();
        SmallVector<SDValue> MaskElts;
        MaskElts.push_back(TLO.DAG.getAllOnesConstant(DL, SrcSVT));
        MaskElts.append(NumSrcElts - 1, TLO.DAG.getConstant(0, DL, SrcSVT));
        SDValue Mask = TLO.DAG.getBuildVector(SrcVT, DL, MaskElts);
        if (SDValue Fold = TLO.DAG.FoldConstantArithmetic(
                ISD::AND, DL, SrcVT, {Src.getOperand(1), Mask})) {
          Fold = TLO.DAG.getNode(ISD::AND, DL, SrcVT, Src.getOperand(0), Fold);
          return TLO.CombineTo(Op, TLO.DAG.getBitcast(VT, Fold));
        }
      }
    }
    break;
  }

  // TODO: There are more binop opcodes that could be handled here - MIN,
  // MAX, saturated math, etc.
  case ISD::ADD: {
    SDValue Op0 = Op.getOperand(0);
    SDValue Op1 = Op.getOperand(1);
    if (Op0 == Op1 && Op->isOnlyUserOf(Op0.getNode())) {
      APInt UndefLHS, ZeroLHS;
      if (SimplifyDemandedVectorElts(Op0, DemandedElts, UndefLHS, ZeroLHS, TLO,
                                     Depth + 1, /*AssumeSingleUse*/ true))
        return true;
    }
    [[fallthrough]];
  }
  case ISD::AVGCEILS:
  case ISD::AVGCEILU:
  case ISD::AVGFLOORS:
  case ISD::AVGFLOORU:
  case ISD::OR:
  case ISD::XOR:
  case ISD::SUB:
  case ISD::FADD:
  case ISD::FSUB:
  case ISD::FMUL:
  case ISD::FDIV:
  case ISD::FREM: {
    SDValue Op0 = Op.getOperand(0);
    SDValue Op1 = Op.getOperand(1);

    APInt UndefRHS, ZeroRHS;
    if (SimplifyDemandedVectorElts(Op1, DemandedElts, UndefRHS, ZeroRHS, TLO,
                                   Depth + 1))
      return true;
    APInt UndefLHS, ZeroLHS;
    if (SimplifyDemandedVectorElts(Op0, DemandedElts, UndefLHS, ZeroLHS, TLO,
                                   Depth + 1))
      return true;

    KnownZero = ZeroLHS & ZeroRHS;
    KnownUndef = getKnownUndefForVectorBinop(Op, TLO.DAG, UndefLHS, UndefRHS);

    // Attempt to avoid multi-use ops if we don't need anything from them.
    // TODO - use KnownUndef to relax the demandedelts?
    if (!DemandedElts.isAllOnes())
      if (SimplifyDemandedVectorEltsBinOp(Op0, Op1))
        return true;
    break;
  }
  case ISD::SHL:
  case ISD::SRL:
  case ISD::SRA:
  case ISD::ROTL:
  case ISD::ROTR: {
    SDValue Op0 = Op.getOperand(0);
    SDValue Op1 = Op.getOperand(1);

    APInt UndefRHS, ZeroRHS;
    if (SimplifyDemandedVectorElts(Op1, DemandedElts, UndefRHS, ZeroRHS, TLO,
                                   Depth + 1))
      return true;
    APInt UndefLHS, ZeroLHS;
    if (SimplifyDemandedVectorElts(Op0, DemandedElts, UndefLHS, ZeroLHS, TLO,
                                   Depth + 1))
      return true;

    KnownZero = ZeroLHS;
    KnownUndef = UndefLHS & UndefRHS; // TODO: use getKnownUndefForVectorBinop?

    // Attempt to avoid multi-use ops if we don't need anything from them.
    // TODO - use KnownUndef to relax the demandedelts?
    if (!DemandedElts.isAllOnes())
      if (SimplifyDemandedVectorEltsBinOp(Op0, Op1))
        return true;
    break;
  }
  case ISD::MUL:
  case ISD::MULHU:
  case ISD::MULHS:
  case ISD::AND: {
    SDValue Op0 = Op.getOperand(0);
    SDValue Op1 = Op.getOperand(1);

    APInt SrcUndef, SrcZero;
    if (SimplifyDemandedVectorElts(Op1, DemandedElts, SrcUndef, SrcZero, TLO,
                                   Depth + 1))
      return true;
    // If we know that a demanded element was zero in Op1 we don't need to
    // demand it in Op0 - its guaranteed to be zero.
    APInt DemandedElts0 = DemandedElts & ~SrcZero;
    if (SimplifyDemandedVectorElts(Op0, DemandedElts0, KnownUndef, KnownZero,
                                   TLO, Depth + 1))
      return true;

    KnownUndef &= DemandedElts0;
    KnownZero &= DemandedElts0;

    // If every element pair has a zero/undef then just fold to zero.
    // fold (and x, undef) -> 0  /  (and x, 0) -> 0
    // fold (mul x, undef) -> 0  /  (mul x, 0) -> 0
    if (DemandedElts.isSubsetOf(SrcZero | KnownZero | SrcUndef | KnownUndef))
      return TLO.CombineTo(Op, TLO.DAG.getConstant(0, SDLoc(Op), VT));

    // If either side has a zero element, then the result element is zero, even
    // if the other is an UNDEF.
    // TODO: Extend getKnownUndefForVectorBinop to also deal with known zeros
    // and then handle 'and' nodes with the rest of the binop opcodes.
    KnownZero |= SrcZero;
    KnownUndef &= SrcUndef;
    KnownUndef &= ~KnownZero;

    // Attempt to avoid multi-use ops if we don't need anything from them.
    if (!DemandedElts.isAllOnes())
      if (SimplifyDemandedVectorEltsBinOp(Op0, Op1))
        return true;
    break;
  }
  case ISD::TRUNCATE:
  case ISD::SIGN_EXTEND:
  case ISD::ZERO_EXTEND:
    if (SimplifyDemandedVectorElts(Op.getOperand(0), DemandedElts, KnownUndef,
                                   KnownZero, TLO, Depth + 1))
      return true;

    if (Op.getOpcode() == ISD::ZERO_EXTEND) {
      // zext(undef) upper bits are guaranteed to be zero.
      if (DemandedElts.isSubsetOf(KnownUndef))
        return TLO.CombineTo(Op, TLO.DAG.getConstant(0, SDLoc(Op), VT));
      KnownUndef.clearAllBits();
    }
    break;
  default: {
    if (Op.getOpcode() >= ISD::BUILTIN_OP_END) {
      if (SimplifyDemandedVectorEltsForTargetNode(Op, DemandedElts, KnownUndef,
                                                  KnownZero, TLO, Depth))
        return true;
    } else {
      KnownBits Known;
      APInt DemandedBits = APInt::getAllOnes(EltSizeInBits);
      if (SimplifyDemandedBits(Op, DemandedBits, OriginalDemandedElts, Known,
                               TLO, Depth, AssumeSingleUse))
        return true;
    }
    break;
  }
  }
  assert((KnownUndef & KnownZero) == 0 && "Elements flagged as undef AND zero");

  // Constant fold all undef cases.
  // TODO: Handle zero cases as well.
  if (DemandedElts.isSubsetOf(KnownUndef))
    return TLO.CombineTo(Op, TLO.DAG.getUNDEF(VT));

  return false;
}

/// Determine which of the bits specified in Mask are known to be either zero or
/// one and return them in the Known.
void TargetLowering::computeKnownBitsForTargetNode(const SDValue Op,
                                                   KnownBits &Known,
                                                   const APInt &DemandedElts,
                                                   const SelectionDAG &DAG,
                                                   unsigned Depth) const {
  assert((Op.getOpcode() >= ISD::BUILTIN_OP_END ||
          Op.getOpcode() == ISD::INTRINSIC_WO_CHAIN ||
          Op.getOpcode() == ISD::INTRINSIC_W_CHAIN ||
          Op.getOpcode() == ISD::INTRINSIC_VOID) &&
         "Should use MaskedValueIsZero if you don't know whether Op"
         " is a target node!");
  Known.resetAll();
}

void TargetLowering::computeKnownBitsForTargetInstr(
    GISelKnownBits &Analysis, Register R, KnownBits &Known,
    const APInt &DemandedElts, const MachineRegisterInfo &MRI,
    unsigned Depth) const {
  Known.resetAll();
}

void TargetLowering::computeKnownBitsForFrameIndex(
  const int FrameIdx, KnownBits &Known, const MachineFunction &MF) const {
  // The low bits are known zero if the pointer is aligned.
  Known.Zero.setLowBits(Log2(MF.getFrameInfo().getObjectAlign(FrameIdx)));
}

Align TargetLowering::computeKnownAlignForTargetInstr(
  GISelKnownBits &Analysis, Register R, const MachineRegisterInfo &MRI,
  unsigned Depth) const {
  return Align(1);
}

/// This method can be implemented by targets that want to expose additional
/// information about sign bits to the DAG Combiner.
unsigned TargetLowering::ComputeNumSignBitsForTargetNode(SDValue Op,
                                                         const APInt &,
                                                         const SelectionDAG &,
                                                         unsigned Depth) const {
  assert((Op.getOpcode() >= ISD::BUILTIN_OP_END ||
          Op.getOpcode() == ISD::INTRINSIC_WO_CHAIN ||
          Op.getOpcode() == ISD::INTRINSIC_W_CHAIN ||
          Op.getOpcode() == ISD::INTRINSIC_VOID) &&
         "Should use ComputeNumSignBits if you don't know whether Op"
         " is a target node!");
  return 1;
}

unsigned TargetLowering::computeNumSignBitsForTargetInstr(
  GISelKnownBits &Analysis, Register R, const APInt &DemandedElts,
  const MachineRegisterInfo &MRI, unsigned Depth) const {
  return 1;
}

bool TargetLowering::SimplifyDemandedVectorEltsForTargetNode(
    SDValue Op, const APInt &DemandedElts, APInt &KnownUndef, APInt &KnownZero,
    TargetLoweringOpt &TLO, unsigned Depth) const {
  assert((Op.getOpcode() >= ISD::BUILTIN_OP_END ||
          Op.getOpcode() == ISD::INTRINSIC_WO_CHAIN ||
          Op.getOpcode() == ISD::INTRINSIC_W_CHAIN ||
          Op.getOpcode() == ISD::INTRINSIC_VOID) &&
         "Should use SimplifyDemandedVectorElts if you don't know whether Op"
         " is a target node!");
  return false;
}

bool TargetLowering::SimplifyDemandedBitsForTargetNode(
    SDValue Op, const APInt &DemandedBits, const APInt &DemandedElts,
    KnownBits &Known, TargetLoweringOpt &TLO, unsigned Depth) const {
  assert((Op.getOpcode() >= ISD::BUILTIN_OP_END ||
          Op.getOpcode() == ISD::INTRINSIC_WO_CHAIN ||
          Op.getOpcode() == ISD::INTRINSIC_W_CHAIN ||
          Op.getOpcode() == ISD::INTRINSIC_VOID) &&
         "Should use SimplifyDemandedBits if you don't know whether Op"
         " is a target node!");
  computeKnownBitsForTargetNode(Op, Known, DemandedElts, TLO.DAG, Depth);
  return false;
}

SDValue TargetLowering::SimplifyMultipleUseDemandedBitsForTargetNode(
    SDValue Op, const APInt &DemandedBits, const APInt &DemandedElts,
    SelectionDAG &DAG, unsigned Depth) const {
  assert(
      (Op.getOpcode() >= ISD::BUILTIN_OP_END ||
       Op.getOpcode() == ISD::INTRINSIC_WO_CHAIN ||
       Op.getOpcode() == ISD::INTRINSIC_W_CHAIN ||
       Op.getOpcode() == ISD::INTRINSIC_VOID) &&
      "Should use SimplifyMultipleUseDemandedBits if you don't know whether Op"
      " is a target node!");
  return SDValue();
}

SDValue
TargetLowering::buildLegalVectorShuffle(EVT VT, const SDLoc &DL, SDValue N0,
                                        SDValue N1, MutableArrayRef<int> Mask,
                                        SelectionDAG &DAG) const {
  bool LegalMask = isShuffleMaskLegal(Mask, VT);
  if (!LegalMask) {
    std::swap(N0, N1);
    ShuffleVectorSDNode::commuteMask(Mask);
    LegalMask = isShuffleMaskLegal(Mask, VT);
  }

  if (!LegalMask)
    return SDValue();

  return DAG.getVectorShuffle(VT, DL, N0, N1, Mask);
}

const Constant *TargetLowering::getTargetConstantFromLoad(LoadSDNode*) const {
  return nullptr;
}

bool TargetLowering::isGuaranteedNotToBeUndefOrPoisonForTargetNode(
    SDValue Op, const APInt &DemandedElts, const SelectionDAG &DAG,
    bool PoisonOnly, unsigned Depth) const {
  assert(
      (Op.getOpcode() >= ISD::BUILTIN_OP_END ||
       Op.getOpcode() == ISD::INTRINSIC_WO_CHAIN ||
       Op.getOpcode() == ISD::INTRINSIC_W_CHAIN ||
       Op.getOpcode() == ISD::INTRINSIC_VOID) &&
      "Should use isGuaranteedNotToBeUndefOrPoison if you don't know whether Op"
      " is a target node!");

  // If Op can't create undef/poison and none of its operands are undef/poison
  // then Op is never undef/poison.
  return !canCreateUndefOrPoisonForTargetNode(Op, DemandedElts, DAG, PoisonOnly,
                                              /*ConsiderFlags*/ true, Depth) &&
         all_of(Op->ops(), [&](SDValue V) {
           return DAG.isGuaranteedNotToBeUndefOrPoison(V, PoisonOnly,
                                                       Depth + 1);
         });
}

bool TargetLowering::canCreateUndefOrPoisonForTargetNode(
    SDValue Op, const APInt &DemandedElts, const SelectionDAG &DAG,
    bool PoisonOnly, bool ConsiderFlags, unsigned Depth) const {
  assert((Op.getOpcode() >= ISD::BUILTIN_OP_END ||
          Op.getOpcode() == ISD::INTRINSIC_WO_CHAIN ||
          Op.getOpcode() == ISD::INTRINSIC_W_CHAIN ||
          Op.getOpcode() == ISD::INTRINSIC_VOID) &&
         "Should use canCreateUndefOrPoison if you don't know whether Op"
         " is a target node!");
  // Be conservative and return true.
  return true;
}

bool TargetLowering::isKnownNeverNaNForTargetNode(SDValue Op,
                                                  const SelectionDAG &DAG,
                                                  bool SNaN,
                                                  unsigned Depth) const {
  assert((Op.getOpcode() >= ISD::BUILTIN_OP_END ||
          Op.getOpcode() == ISD::INTRINSIC_WO_CHAIN ||
          Op.getOpcode() == ISD::INTRINSIC_W_CHAIN ||
          Op.getOpcode() == ISD::INTRINSIC_VOID) &&
         "Should use isKnownNeverNaN if you don't know whether Op"
         " is a target node!");
  return false;
}

bool TargetLowering::isSplatValueForTargetNode(SDValue Op,
                                               const APInt &DemandedElts,
                                               APInt &UndefElts,
                                               const SelectionDAG &DAG,
                                               unsigned Depth) const {
  assert((Op.getOpcode() >= ISD::BUILTIN_OP_END ||
          Op.getOpcode() == ISD::INTRINSIC_WO_CHAIN ||
          Op.getOpcode() == ISD::INTRINSIC_W_CHAIN ||
          Op.getOpcode() == ISD::INTRINSIC_VOID) &&
         "Should use isSplatValue if you don't know whether Op"
         " is a target node!");
  return false;
}

// FIXME: Ideally, this would use ISD::isConstantSplatVector(), but that must
// work with truncating build vectors and vectors with elements of less than
// 8 bits.
bool TargetLowering::isConstTrueVal(SDValue N) const {
  if (!N)
    return false;

  unsigned EltWidth;
  APInt CVal;
  if (ConstantSDNode *CN = isConstOrConstSplat(N, /*AllowUndefs=*/false,
                                               /*AllowTruncation=*/true)) {
    CVal = CN->getAPIntValue();
    EltWidth = N.getValueType().getScalarSizeInBits();
  } else
    return false;

  // If this is a truncating splat, truncate the splat value.
  // Otherwise, we may fail to match the expected values below.
  if (EltWidth < CVal.getBitWidth())
    CVal = CVal.trunc(EltWidth);

  switch (getBooleanContents(N.getValueType())) {
  case UndefinedBooleanContent:
    return CVal[0];
  case ZeroOrOneBooleanContent:
    return CVal.isOne();
  case ZeroOrNegativeOneBooleanContent:
    return CVal.isAllOnes();
  }

  llvm_unreachable("Invalid boolean contents");
}

bool TargetLowering::isConstFalseVal(SDValue N) const {
  if (!N)
    return false;

  const ConstantSDNode *CN = dyn_cast<ConstantSDNode>(N);
  if (!CN) {
    const BuildVectorSDNode *BV = dyn_cast<BuildVectorSDNode>(N);
    if (!BV)
      return false;

    // Only interested in constant splats, we don't care about undef
    // elements in identifying boolean constants and getConstantSplatNode
    // returns NULL if all ops are undef;
    CN = BV->getConstantSplatNode();
    if (!CN)
      return false;
  }

  if (getBooleanContents(N->getValueType(0)) == UndefinedBooleanContent)
    return !CN->getAPIntValue()[0];

  return CN->isZero();
}

bool TargetLowering::isExtendedTrueVal(const ConstantSDNode *N, EVT VT,
                                       bool SExt) const {
  if (VT == MVT::i1)
    return N->isOne();

  TargetLowering::BooleanContent Cnt = getBooleanContents(VT);
  switch (Cnt) {
  case TargetLowering::ZeroOrOneBooleanContent:
    // An extended value of 1 is always true, unless its original type is i1,
    // in which case it will be sign extended to -1.
    return (N->isOne() && !SExt) || (SExt && (N->getValueType(0) != MVT::i1));
  case TargetLowering::UndefinedBooleanContent:
  case TargetLowering::ZeroOrNegativeOneBooleanContent:
    return N->isAllOnes() && SExt;
  }
  llvm_unreachable("Unexpected enumeration.");
}

/// This helper function of SimplifySetCC tries to optimize the comparison when
/// either operand of the SetCC node is a bitwise-and instruction.
SDValue TargetLowering::foldSetCCWithAnd(EVT VT, SDValue N0, SDValue N1,
                                         ISD::CondCode Cond, const SDLoc &DL,
                                         DAGCombinerInfo &DCI) const {
  if (N1.getOpcode() == ISD::AND && N0.getOpcode() != ISD::AND)
    std::swap(N0, N1);

  SelectionDAG &DAG = DCI.DAG;
  EVT OpVT = N0.getValueType();
  if (N0.getOpcode() != ISD::AND || !OpVT.isInteger() ||
      (Cond != ISD::SETEQ && Cond != ISD::SETNE))
    return SDValue();

  // (X & Y) != 0 --> zextOrTrunc(X & Y)
  // iff everything but LSB is known zero:
  if (Cond == ISD::SETNE && isNullConstant(N1) &&
      (getBooleanContents(OpVT) == TargetLowering::UndefinedBooleanContent ||
       getBooleanContents(OpVT) == TargetLowering::ZeroOrOneBooleanContent)) {
    unsigned NumEltBits = OpVT.getScalarSizeInBits();
    APInt UpperBits = APInt::getHighBitsSet(NumEltBits, NumEltBits - 1);
    if (DAG.MaskedValueIsZero(N0, UpperBits))
      return DAG.getBoolExtOrTrunc(N0, DL, VT, OpVT);
  }

  // Try to eliminate a power-of-2 mask constant by converting to a signbit
  // test in a narrow type that we can truncate to with no cost. Examples:
  // (i32 X & 32768) == 0 --> (trunc X to i16) >= 0
  // (i32 X & 32768) != 0 --> (trunc X to i16) < 0
  // TODO: This conservatively checks for type legality on the source and
  //       destination types. That may inhibit optimizations, but it also
  //       allows setcc->shift transforms that may be more beneficial.
  auto *AndC = dyn_cast<ConstantSDNode>(N0.getOperand(1));
  if (AndC && isNullConstant(N1) && AndC->getAPIntValue().isPowerOf2() &&
      isTypeLegal(OpVT) && N0.hasOneUse()) {
    EVT NarrowVT = EVT::getIntegerVT(*DAG.getContext(),
                                     AndC->getAPIntValue().getActiveBits());
    if (isTruncateFree(OpVT, NarrowVT) && isTypeLegal(NarrowVT)) {
      SDValue Trunc = DAG.getZExtOrTrunc(N0.getOperand(0), DL, NarrowVT);
      SDValue Zero = DAG.getConstant(0, DL, NarrowVT);
      return DAG.getSetCC(DL, VT, Trunc, Zero,
                          Cond == ISD::SETEQ ? ISD::SETGE : ISD::SETLT);
    }
  }

  // Match these patterns in any of their permutations:
  // (X & Y) == Y
  // (X & Y) != Y
  SDValue X, Y;
  if (N0.getOperand(0) == N1) {
    X = N0.getOperand(1);
    Y = N0.getOperand(0);
  } else if (N0.getOperand(1) == N1) {
    X = N0.getOperand(0);
    Y = N0.getOperand(1);
  } else {
    return SDValue();
  }

  // TODO: We should invert (X & Y) eq/ne 0 -> (X & Y) ne/eq Y if
  // `isXAndYEqZeroPreferableToXAndYEqY` is false. This is a bit difficult as
  // its liable to create and infinite loop.
  SDValue Zero = DAG.getConstant(0, DL, OpVT);
  if (isXAndYEqZeroPreferableToXAndYEqY(Cond, OpVT) &&
      DAG.isKnownToBeAPowerOfTwo(Y)) {
    // Simplify X & Y == Y to X & Y != 0 if Y has exactly one bit set.
    // Note that where Y is variable and is known to have at most one bit set
    // (for example, if it is Z & 1) we cannot do this; the expressions are not
    // equivalent when Y == 0.
    assert(OpVT.isInteger());
    Cond = ISD::getSetCCInverse(Cond, OpVT);
    if (DCI.isBeforeLegalizeOps() ||
        isCondCodeLegal(Cond, N0.getSimpleValueType()))
      return DAG.getSetCC(DL, VT, N0, Zero, Cond);
  } else if (N0.hasOneUse() && hasAndNotCompare(Y)) {
    // If the target supports an 'and-not' or 'and-complement' logic operation,
    // try to use that to make a comparison operation more efficient.
    // But don't do this transform if the mask is a single bit because there are
    // more efficient ways to deal with that case (for example, 'bt' on x86 or
    // 'rlwinm' on PPC).

    // Bail out if the compare operand that we want to turn into a zero is
    // already a zero (otherwise, infinite loop).
    if (isNullConstant(Y))
      return SDValue();

    // Transform this into: ~X & Y == 0.
    SDValue NotX = DAG.getNOT(SDLoc(X), X, OpVT);
    SDValue NewAnd = DAG.getNode(ISD::AND, SDLoc(N0), OpVT, NotX, Y);
    return DAG.getSetCC(DL, VT, NewAnd, Zero, Cond);
  }

  return SDValue();
}

/// There are multiple IR patterns that could be checking whether certain
/// truncation of a signed number would be lossy or not. The pattern which is
/// best at IR level, may not lower optimally. Thus, we want to unfold it.
/// We are looking for the following pattern: (KeptBits is a constant)
///   (add %x, (1 << (KeptBits-1))) srccond (1 << KeptBits)
/// KeptBits won't be bitwidth(x), that will be constant-folded to true/false.
/// KeptBits also can't be 1, that would have been folded to  %x dstcond 0
/// We will unfold it into the natural trunc+sext pattern:
///   ((%x << C) a>> C) dstcond %x
/// Where  C = bitwidth(x) - KeptBits  and  C u< bitwidth(x)
SDValue TargetLowering::optimizeSetCCOfSignedTruncationCheck(
    EVT SCCVT, SDValue N0, SDValue N1, ISD::CondCode Cond, DAGCombinerInfo &DCI,
    const SDLoc &DL) const {
  // We must be comparing with a constant.
  ConstantSDNode *C1;
  if (!(C1 = dyn_cast<ConstantSDNode>(N1)))
    return SDValue();

  // N0 should be:  add %x, (1 << (KeptBits-1))
  if (N0->getOpcode() != ISD::ADD)
    return SDValue();

  // And we must be 'add'ing a constant.
  ConstantSDNode *C01;
  if (!(C01 = dyn_cast<ConstantSDNode>(N0->getOperand(1))))
    return SDValue();

  SDValue X = N0->getOperand(0);
  EVT XVT = X.getValueType();

  // Validate constants ...

  APInt I1 = C1->getAPIntValue();

  ISD::CondCode NewCond;
  if (Cond == ISD::CondCode::SETULT) {
    NewCond = ISD::CondCode::SETEQ;
  } else if (Cond == ISD::CondCode::SETULE) {
    NewCond = ISD::CondCode::SETEQ;
    // But need to 'canonicalize' the constant.
    I1 += 1;
  } else if (Cond == ISD::CondCode::SETUGT) {
    NewCond = ISD::CondCode::SETNE;
    // But need to 'canonicalize' the constant.
    I1 += 1;
  } else if (Cond == ISD::CondCode::SETUGE) {
    NewCond = ISD::CondCode::SETNE;
  } else
    return SDValue();

  APInt I01 = C01->getAPIntValue();

  auto checkConstants = [&I1, &I01]() -> bool {
    // Both of them must be power-of-two, and the constant from setcc is bigger.
    return I1.ugt(I01) && I1.isPowerOf2() && I01.isPowerOf2();
  };

  if (checkConstants()) {
    // Great, e.g. got  icmp ult i16 (add i16 %x, 128), 256
  } else {
    // What if we invert constants? (and the target predicate)
    I1.negate();
    I01.negate();
    assert(XVT.isInteger());
    NewCond = getSetCCInverse(NewCond, XVT);
    if (!checkConstants())
      return SDValue();
    // Great, e.g. got  icmp uge i16 (add i16 %x, -128), -256
  }

  // They are power-of-two, so which bit is set?
  const unsigned KeptBits = I1.logBase2();
  const unsigned KeptBitsMinusOne = I01.logBase2();

  // Magic!
  if (KeptBits != (KeptBitsMinusOne + 1))
    return SDValue();
  assert(KeptBits > 0 && KeptBits < XVT.getSizeInBits() && "unreachable");

  // We don't want to do this in every single case.
  SelectionDAG &DAG = DCI.DAG;
  if (!DAG.getTargetLoweringInfo().shouldTransformSignedTruncationCheck(
          XVT, KeptBits))
    return SDValue();

  // Unfold into:  sext_inreg(%x) cond %x
  // Where 'cond' will be either 'eq' or 'ne'.
  SDValue SExtInReg = DAG.getNode(
      ISD::SIGN_EXTEND_INREG, DL, XVT, X,
      DAG.getValueType(EVT::getIntegerVT(*DAG.getContext(), KeptBits)));
  return DAG.getSetCC(DL, SCCVT, SExtInReg, X, NewCond);
}

// (X & (C l>>/<< Y)) ==/!= 0  -->  ((X <</l>> Y) & C) ==/!= 0
SDValue TargetLowering::optimizeSetCCByHoistingAndByConstFromLogicalShift(
    EVT SCCVT, SDValue N0, SDValue N1C, ISD::CondCode Cond,
    DAGCombinerInfo &DCI, const SDLoc &DL) const {
  assert(isConstOrConstSplat(N1C) && isConstOrConstSplat(N1C)->isZero() &&
         "Should be a comparison with 0.");
  assert((Cond == ISD::SETEQ || Cond == ISD::SETNE) &&
         "Valid only for [in]equality comparisons.");

  unsigned NewShiftOpcode;
  SDValue X, C, Y;

  SelectionDAG &DAG = DCI.DAG;
  const TargetLowering &TLI = DAG.getTargetLoweringInfo();

  // Look for '(C l>>/<< Y)'.
  auto Match = [&NewShiftOpcode, &X, &C, &Y, &TLI, &DAG](SDValue V) {
    // The shift should be one-use.
    if (!V.hasOneUse())
      return false;
    unsigned OldShiftOpcode = V.getOpcode();
    switch (OldShiftOpcode) {
    case ISD::SHL:
      NewShiftOpcode = ISD::SRL;
      break;
    case ISD::SRL:
      NewShiftOpcode = ISD::SHL;
      break;
    default:
      return false; // must be a logical shift.
    }
    // We should be shifting a constant.
    // FIXME: best to use isConstantOrConstantVector().
    C = V.getOperand(0);
    ConstantSDNode *CC =
        isConstOrConstSplat(C, /*AllowUndefs=*/true, /*AllowTruncation=*/true);
    if (!CC)
      return false;
    Y = V.getOperand(1);

    ConstantSDNode *XC =
        isConstOrConstSplat(X, /*AllowUndefs=*/true, /*AllowTruncation=*/true);
    return TLI.shouldProduceAndByConstByHoistingConstFromShiftsLHSOfAnd(
        X, XC, CC, Y, OldShiftOpcode, NewShiftOpcode, DAG);
  };

  // LHS of comparison should be an one-use 'and'.
  if (N0.getOpcode() != ISD::AND || !N0.hasOneUse())
    return SDValue();

  X = N0.getOperand(0);
  SDValue Mask = N0.getOperand(1);

  // 'and' is commutative!
  if (!Match(Mask)) {
    std::swap(X, Mask);
    if (!Match(Mask))
      return SDValue();
  }

  EVT VT = X.getValueType();

  // Produce:
  // ((X 'OppositeShiftOpcode' Y) & C) Cond 0
  SDValue T0 = DAG.getNode(NewShiftOpcode, DL, VT, X, Y);
  SDValue T1 = DAG.getNode(ISD::AND, DL, VT, T0, C);
  SDValue T2 = DAG.getSetCC(DL, SCCVT, T1, N1C, Cond);
  return T2;
}

/// Try to fold an equality comparison with a {add/sub/xor} binary operation as
/// the 1st operand (N0). Callers are expected to swap the N0/N1 parameters to
/// handle the commuted versions of these patterns.
SDValue TargetLowering::foldSetCCWithBinOp(EVT VT, SDValue N0, SDValue N1,
                                           ISD::CondCode Cond, const SDLoc &DL,
                                           DAGCombinerInfo &DCI) const {
  unsigned BOpcode = N0.getOpcode();
  assert((BOpcode == ISD::ADD || BOpcode == ISD::SUB || BOpcode == ISD::XOR) &&
         "Unexpected binop");
  assert((Cond == ISD::SETEQ || Cond == ISD::SETNE) && "Unexpected condcode");

  // (X + Y) == X --> Y == 0
  // (X - Y) == X --> Y == 0
  // (X ^ Y) == X --> Y == 0
  SelectionDAG &DAG = DCI.DAG;
  EVT OpVT = N0.getValueType();
  SDValue X = N0.getOperand(0);
  SDValue Y = N0.getOperand(1);
  if (X == N1)
    return DAG.getSetCC(DL, VT, Y, DAG.getConstant(0, DL, OpVT), Cond);

  if (Y != N1)
    return SDValue();

  // (X + Y) == Y --> X == 0
  // (X ^ Y) == Y --> X == 0
  if (BOpcode == ISD::ADD || BOpcode == ISD::XOR)
    return DAG.getSetCC(DL, VT, X, DAG.getConstant(0, DL, OpVT), Cond);

  // The shift would not be valid if the operands are boolean (i1).
  if (!N0.hasOneUse() || OpVT.getScalarSizeInBits() == 1)
    return SDValue();

  // (X - Y) == Y --> X == Y << 1
  SDValue One = DAG.getShiftAmountConstant(1, OpVT, DL);
  SDValue YShl1 = DAG.getNode(ISD::SHL, DL, N1.getValueType(), Y, One);
  if (!DCI.isCalledByLegalizer())
    DCI.AddToWorklist(YShl1.getNode());
  return DAG.getSetCC(DL, VT, X, YShl1, Cond);
}

static SDValue simplifySetCCWithCTPOP(const TargetLowering &TLI, EVT VT,
                                      SDValue N0, const APInt &C1,
                                      ISD::CondCode Cond, const SDLoc &dl,
                                      SelectionDAG &DAG) {
  // Look through truncs that don't change the value of a ctpop.
  // FIXME: Add vector support? Need to be careful with setcc result type below.
  SDValue CTPOP = N0;
  if (N0.getOpcode() == ISD::TRUNCATE && N0.hasOneUse() && !VT.isVector() &&
      N0.getScalarValueSizeInBits() > Log2_32(N0.getOperand(0).getScalarValueSizeInBits()))
    CTPOP = N0.getOperand(0);

  if (CTPOP.getOpcode() != ISD::CTPOP || !CTPOP.hasOneUse())
    return SDValue();

  EVT CTVT = CTPOP.getValueType();
  SDValue CTOp = CTPOP.getOperand(0);

  // Expand a power-of-2-or-zero comparison based on ctpop:
  // (ctpop x) u< 2 -> (x & x-1) == 0
  // (ctpop x) u> 1 -> (x & x-1) != 0
  if (Cond == ISD::SETULT || Cond == ISD::SETUGT) {
    // Keep the CTPOP if it is a cheap vector op.
    if (CTVT.isVector() && TLI.isCtpopFast(CTVT))
      return SDValue();

    unsigned CostLimit = TLI.getCustomCtpopCost(CTVT, Cond);
    if (C1.ugt(CostLimit + (Cond == ISD::SETULT)))
      return SDValue();
    if (C1 == 0 && (Cond == ISD::SETULT))
      return SDValue(); // This is handled elsewhere.

    unsigned Passes = C1.getLimitedValue() - (Cond == ISD::SETULT);

    SDValue NegOne = DAG.getAllOnesConstant(dl, CTVT);
    SDValue Result = CTOp;
    for (unsigned i = 0; i < Passes; i++) {
      SDValue Add = DAG.getNode(ISD::ADD, dl, CTVT, Result, NegOne);
      Result = DAG.getNode(ISD::AND, dl, CTVT, Result, Add);
    }
    ISD::CondCode CC = Cond == ISD::SETULT ? ISD::SETEQ : ISD::SETNE;
    return DAG.getSetCC(dl, VT, Result, DAG.getConstant(0, dl, CTVT), CC);
  }

  // Expand a power-of-2 comparison based on ctpop
  if ((Cond == ISD::SETEQ || Cond == ISD::SETNE) && C1 == 1) {
    // Keep the CTPOP if it is cheap.
    if (TLI.isCtpopFast(CTVT))
      return SDValue();

    SDValue Zero = DAG.getConstant(0, dl, CTVT);
    SDValue NegOne = DAG.getAllOnesConstant(dl, CTVT);
    assert(CTVT.isInteger());
    SDValue Add = DAG.getNode(ISD::ADD, dl, CTVT, CTOp, NegOne);

    // Its not uncommon for known-never-zero X to exist in (ctpop X) eq/ne 1, so
    // check before emitting a potentially unnecessary op.
    if (DAG.isKnownNeverZero(CTOp)) {
      // (ctpop x) == 1 --> (x & x-1) == 0
      // (ctpop x) != 1 --> (x & x-1) != 0
      SDValue And = DAG.getNode(ISD::AND, dl, CTVT, CTOp, Add);
      SDValue RHS = DAG.getSetCC(dl, VT, And, Zero, Cond);
      return RHS;
    }

    // (ctpop x) == 1 --> (x ^ x-1) >  x-1
    // (ctpop x) != 1 --> (x ^ x-1) <= x-1
    SDValue Xor = DAG.getNode(ISD::XOR, dl, CTVT, CTOp, Add);
    ISD::CondCode CmpCond = Cond == ISD::SETEQ ? ISD::SETUGT : ISD::SETULE;
    return DAG.getSetCC(dl, VT, Xor, Add, CmpCond);
  }

  return SDValue();
}

static SDValue foldSetCCWithRotate(EVT VT, SDValue N0, SDValue N1,
                                   ISD::CondCode Cond, const SDLoc &dl,
                                   SelectionDAG &DAG) {
  if (Cond != ISD::SETEQ && Cond != ISD::SETNE)
    return SDValue();

  auto *C1 = isConstOrConstSplat(N1, /* AllowUndefs */ true);
  if (!C1 || !(C1->isZero() || C1->isAllOnes()))
    return SDValue();

  auto getRotateSource = [](SDValue X) {
    if (X.getOpcode() == ISD::ROTL || X.getOpcode() == ISD::ROTR)
      return X.getOperand(0);
    return SDValue();
  };

  // Peek through a rotated value compared against 0 or -1:
  // (rot X, Y) == 0/-1 --> X == 0/-1
  // (rot X, Y) != 0/-1 --> X != 0/-1
  if (SDValue R = getRotateSource(N0))
    return DAG.getSetCC(dl, VT, R, N1, Cond);

  // Peek through an 'or' of a rotated value compared against 0:
  // or (rot X, Y), Z ==/!= 0 --> (or X, Z) ==/!= 0
  // or Z, (rot X, Y) ==/!= 0 --> (or X, Z) ==/!= 0
  //
  // TODO: Add the 'and' with -1 sibling.
  // TODO: Recurse through a series of 'or' ops to find the rotate.
  EVT OpVT = N0.getValueType();
  if (N0.hasOneUse() && N0.getOpcode() == ISD::OR && C1->isZero()) {
    if (SDValue R = getRotateSource(N0.getOperand(0))) {
      SDValue NewOr = DAG.getNode(ISD::OR, dl, OpVT, R, N0.getOperand(1));
      return DAG.getSetCC(dl, VT, NewOr, N1, Cond);
    }
    if (SDValue R = getRotateSource(N0.getOperand(1))) {
      SDValue NewOr = DAG.getNode(ISD::OR, dl, OpVT, R, N0.getOperand(0));
      return DAG.getSetCC(dl, VT, NewOr, N1, Cond);
    }
  }

  return SDValue();
}

static SDValue foldSetCCWithFunnelShift(EVT VT, SDValue N0, SDValue N1,
                                        ISD::CondCode Cond, const SDLoc &dl,
                                        SelectionDAG &DAG) {
  // If we are testing for all-bits-clear, we might be able to do that with
  // less shifting since bit-order does not matter.
  if (Cond != ISD::SETEQ && Cond != ISD::SETNE)
    return SDValue();

  auto *C1 = isConstOrConstSplat(N1, /* AllowUndefs */ true);
  if (!C1 || !C1->isZero())
    return SDValue();

  if (!N0.hasOneUse() ||
      (N0.getOpcode() != ISD::FSHL && N0.getOpcode() != ISD::FSHR))
    return SDValue();

  unsigned BitWidth = N0.getScalarValueSizeInBits();
  auto *ShAmtC = isConstOrConstSplat(N0.getOperand(2));
  if (!ShAmtC || ShAmtC->getAPIntValue().uge(BitWidth))
    return SDValue();

  // Canonicalize fshr as fshl to reduce pattern-matching.
  unsigned ShAmt = ShAmtC->getZExtValue();
  if (N0.getOpcode() == ISD::FSHR)
    ShAmt = BitWidth - ShAmt;

  // Match an 'or' with a specific operand 'Other' in either commuted variant.
  SDValue X, Y;
  auto matchOr = [&X, &Y](SDValue Or, SDValue Other) {
    if (Or.getOpcode() != ISD::OR || !Or.hasOneUse())
      return false;
    if (Or.getOperand(0) == Other) {
      X = Or.getOperand(0);
      Y = Or.getOperand(1);
      return true;
    }
    if (Or.getOperand(1) == Other) {
      X = Or.getOperand(1);
      Y = Or.getOperand(0);
      return true;
    }
    return false;
  };

  EVT OpVT = N0.getValueType();
  EVT ShAmtVT = N0.getOperand(2).getValueType();
  SDValue F0 = N0.getOperand(0);
  SDValue F1 = N0.getOperand(1);
  if (matchOr(F0, F1)) {
    // fshl (or X, Y), X, C ==/!= 0 --> or (shl Y, C), X ==/!= 0
    SDValue NewShAmt = DAG.getConstant(ShAmt, dl, ShAmtVT);
    SDValue Shift = DAG.getNode(ISD::SHL, dl, OpVT, Y, NewShAmt);
    SDValue NewOr = DAG.getNode(ISD::OR, dl, OpVT, Shift, X);
    return DAG.getSetCC(dl, VT, NewOr, N1, Cond);
  }
  if (matchOr(F1, F0)) {
    // fshl X, (or X, Y), C ==/!= 0 --> or (srl Y, BW-C), X ==/!= 0
    SDValue NewShAmt = DAG.getConstant(BitWidth - ShAmt, dl, ShAmtVT);
    SDValue Shift = DAG.getNode(ISD::SRL, dl, OpVT, Y, NewShAmt);
    SDValue NewOr = DAG.getNode(ISD::OR, dl, OpVT, Shift, X);
    return DAG.getSetCC(dl, VT, NewOr, N1, Cond);
  }

  return SDValue();
}

/// Try to simplify a setcc built with the specified operands and cc. If it is
/// unable to simplify it, return a null SDValue.
SDValue TargetLowering::SimplifySetCC(EVT VT, SDValue N0, SDValue N1,
                                      ISD::CondCode Cond, bool foldBooleans,
                                      DAGCombinerInfo &DCI,
                                      const SDLoc &dl) const {
  SelectionDAG &DAG = DCI.DAG;
  const DataLayout &Layout = DAG.getDataLayout();
  EVT OpVT = N0.getValueType();
  AttributeList Attr = DAG.getMachineFunction().getFunction().getAttributes();

  // Constant fold or commute setcc.
  if (SDValue Fold = DAG.FoldSetCC(VT, N0, N1, Cond, dl))
    return Fold;

  bool N0ConstOrSplat =
      isConstOrConstSplat(N0, /*AllowUndefs*/ false, /*AllowTruncate*/ true);
  bool N1ConstOrSplat =
      isConstOrConstSplat(N1, /*AllowUndefs*/ false, /*AllowTruncate*/ true);

  // Canonicalize toward having the constant on the RHS.
  // TODO: Handle non-splat vector constants. All undef causes trouble.
  // FIXME: We can't yet fold constant scalable vector splats, so avoid an
  // infinite loop here when we encounter one.
  ISD::CondCode SwappedCC = ISD::getSetCCSwappedOperands(Cond);
  if (N0ConstOrSplat && !N1ConstOrSplat &&
      (DCI.isBeforeLegalizeOps() ||
       isCondCodeLegal(SwappedCC, N0.getSimpleValueType())))
    return DAG.getSetCC(dl, VT, N1, N0, SwappedCC);

  // If we have a subtract with the same 2 non-constant operands as this setcc
  // -- but in reverse order -- then try to commute the operands of this setcc
  // to match. A matching pair of setcc (cmp) and sub may be combined into 1
  // instruction on some targets.
  if (!N0ConstOrSplat && !N1ConstOrSplat &&
      (DCI.isBeforeLegalizeOps() ||
       isCondCodeLegal(SwappedCC, N0.getSimpleValueType())) &&
      DAG.doesNodeExist(ISD::SUB, DAG.getVTList(OpVT), {N1, N0}) &&
      !DAG.doesNodeExist(ISD::SUB, DAG.getVTList(OpVT), {N0, N1}))
    return DAG.getSetCC(dl, VT, N1, N0, SwappedCC);

  if (SDValue V = foldSetCCWithRotate(VT, N0, N1, Cond, dl, DAG))
    return V;

  if (SDValue V = foldSetCCWithFunnelShift(VT, N0, N1, Cond, dl, DAG))
    return V;

  if (auto *N1C = isConstOrConstSplat(N1)) {
    const APInt &C1 = N1C->getAPIntValue();

    // Optimize some CTPOP cases.
    if (SDValue V = simplifySetCCWithCTPOP(*this, VT, N0, C1, Cond, dl, DAG))
      return V;

    // For equality to 0 of a no-wrap multiply, decompose and test each op:
    // X * Y == 0 --> (X == 0) || (Y == 0)
    // X * Y != 0 --> (X != 0) && (Y != 0)
    // TODO: This bails out if minsize is set, but if the target doesn't have a
    //       single instruction multiply for this type, it would likely be
    //       smaller to decompose.
    if (C1.isZero() && (Cond == ISD::SETEQ || Cond == ISD::SETNE) &&
        N0.getOpcode() == ISD::MUL && N0.hasOneUse() &&
        (N0->getFlags().hasNoUnsignedWrap() ||
         N0->getFlags().hasNoSignedWrap()) &&
        !Attr.hasFnAttr(Attribute::MinSize)) {
      SDValue IsXZero = DAG.getSetCC(dl, VT, N0.getOperand(0), N1, Cond);
      SDValue IsYZero = DAG.getSetCC(dl, VT, N0.getOperand(1), N1, Cond);
      unsigned LogicOp = Cond == ISD::SETEQ ? ISD::OR : ISD::AND;
      return DAG.getNode(LogicOp, dl, VT, IsXZero, IsYZero);
    }

    // If the LHS is '(srl (ctlz x), 5)', the RHS is 0/1, and this is an
    // equality comparison, then we're just comparing whether X itself is
    // zero.
    if (N0.getOpcode() == ISD::SRL && (C1.isZero() || C1.isOne()) &&
        N0.getOperand(0).getOpcode() == ISD::CTLZ &&
        llvm::has_single_bit<uint32_t>(N0.getScalarValueSizeInBits())) {
      if (ConstantSDNode *ShAmt = isConstOrConstSplat(N0.getOperand(1))) {
        if ((Cond == ISD::SETEQ || Cond == ISD::SETNE) &&
            ShAmt->getAPIntValue() == Log2_32(N0.getScalarValueSizeInBits())) {
          if ((C1 == 0) == (Cond == ISD::SETEQ)) {
            // (srl (ctlz x), 5) == 0  -> X != 0
            // (srl (ctlz x), 5) != 1  -> X != 0
            Cond = ISD::SETNE;
          } else {
            // (srl (ctlz x), 5) != 0  -> X == 0
            // (srl (ctlz x), 5) == 1  -> X == 0
            Cond = ISD::SETEQ;
          }
          SDValue Zero = DAG.getConstant(0, dl, N0.getValueType());
          return DAG.getSetCC(dl, VT, N0.getOperand(0).getOperand(0), Zero,
                              Cond);
        }
      }
    }
  }

  // FIXME: Support vectors.
  if (auto *N1C = dyn_cast<ConstantSDNode>(N1.getNode())) {
    const APInt &C1 = N1C->getAPIntValue();

    // (zext x) == C --> x == (trunc C)
    // (sext x) == C --> x == (trunc C)
    if ((Cond == ISD::SETEQ || Cond == ISD::SETNE) &&
        DCI.isBeforeLegalize() && N0->hasOneUse()) {
      unsigned MinBits = N0.getValueSizeInBits();
      SDValue PreExt;
      bool Signed = false;
      if (N0->getOpcode() == ISD::ZERO_EXTEND) {
        // ZExt
        MinBits = N0->getOperand(0).getValueSizeInBits();
        PreExt = N0->getOperand(0);
      } else if (N0->getOpcode() == ISD::AND) {
        // DAGCombine turns costly ZExts into ANDs
        if (auto *C = dyn_cast<ConstantSDNode>(N0->getOperand(1)))
          if ((C->getAPIntValue()+1).isPowerOf2()) {
            MinBits = C->getAPIntValue().countr_one();
            PreExt = N0->getOperand(0);
          }
      } else if (N0->getOpcode() == ISD::SIGN_EXTEND) {
        // SExt
        MinBits = N0->getOperand(0).getValueSizeInBits();
        PreExt = N0->getOperand(0);
        Signed = true;
      } else if (auto *LN0 = dyn_cast<LoadSDNode>(N0)) {
        // ZEXTLOAD / SEXTLOAD
        if (LN0->getExtensionType() == ISD::ZEXTLOAD) {
          MinBits = LN0->getMemoryVT().getSizeInBits();
          PreExt = N0;
        } else if (LN0->getExtensionType() == ISD::SEXTLOAD) {
          Signed = true;
          MinBits = LN0->getMemoryVT().getSizeInBits();
          PreExt = N0;
        }
      }

      // Figure out how many bits we need to preserve this constant.
      unsigned ReqdBits = Signed ? C1.getSignificantBits() : C1.getActiveBits();

      // Make sure we're not losing bits from the constant.
      if (MinBits > 0 &&
          MinBits < C1.getBitWidth() &&
          MinBits >= ReqdBits) {
        EVT MinVT = EVT::getIntegerVT(*DAG.getContext(), MinBits);
        if (isTypeDesirableForOp(ISD::SETCC, MinVT)) {
          // Will get folded away.
          SDValue Trunc = DAG.getNode(ISD::TRUNCATE, dl, MinVT, PreExt);
          if (MinBits == 1 && C1 == 1)
            // Invert the condition.
            return DAG.getSetCC(dl, VT, Trunc, DAG.getConstant(0, dl, MVT::i1),
                                Cond == ISD::SETEQ ? ISD::SETNE : ISD::SETEQ);
          SDValue C = DAG.getConstant(C1.trunc(MinBits), dl, MinVT);
          return DAG.getSetCC(dl, VT, Trunc, C, Cond);
        }

        // If truncating the setcc operands is not desirable, we can still
        // simplify the expression in some cases:
        // setcc ([sz]ext (setcc x, y, cc)), 0, setne) -> setcc (x, y, cc)
        // setcc ([sz]ext (setcc x, y, cc)), 0, seteq) -> setcc (x, y, inv(cc))
        // setcc (zext (setcc x, y, cc)), 1, setne) -> setcc (x, y, inv(cc))
        // setcc (zext (setcc x, y, cc)), 1, seteq) -> setcc (x, y, cc)
        // setcc (sext (setcc x, y, cc)), -1, setne) -> setcc (x, y, inv(cc))
        // setcc (sext (setcc x, y, cc)), -1, seteq) -> setcc (x, y, cc)
        SDValue TopSetCC = N0->getOperand(0);
        unsigned N0Opc = N0->getOpcode();
        bool SExt = (N0Opc == ISD::SIGN_EXTEND);
        if (TopSetCC.getValueType() == MVT::i1 && VT == MVT::i1 &&
            TopSetCC.getOpcode() == ISD::SETCC &&
            (N0Opc == ISD::ZERO_EXTEND || N0Opc == ISD::SIGN_EXTEND) &&
            (isConstFalseVal(N1) ||
             isExtendedTrueVal(N1C, N0->getValueType(0), SExt))) {

          bool Inverse = (N1C->isZero() && Cond == ISD::SETEQ) ||
                         (!N1C->isZero() && Cond == ISD::SETNE);

          if (!Inverse)
            return TopSetCC;

          ISD::CondCode InvCond = ISD::getSetCCInverse(
              cast<CondCodeSDNode>(TopSetCC.getOperand(2))->get(),
              TopSetCC.getOperand(0).getValueType());
          return DAG.getSetCC(dl, VT, TopSetCC.getOperand(0),
                                      TopSetCC.getOperand(1),
                                      InvCond);
        }
      }
    }

    // If the LHS is '(and load, const)', the RHS is 0, the test is for
    // equality or unsigned, and all 1 bits of the const are in the same
    // partial word, see if we can shorten the load.
    if (DCI.isBeforeLegalize() &&
        !ISD::isSignedIntSetCC(Cond) &&
        N0.getOpcode() == ISD::AND && C1 == 0 &&
        N0.getNode()->hasOneUse() &&
        isa<LoadSDNode>(N0.getOperand(0)) &&
        N0.getOperand(0).getNode()->hasOneUse() &&
        isa<ConstantSDNode>(N0.getOperand(1))) {
      auto *Lod = cast<LoadSDNode>(N0.getOperand(0));
      APInt bestMask;
      unsigned bestWidth = 0, bestOffset = 0;
      if (Lod->isSimple() && Lod->isUnindexed() &&
          (Lod->getMemoryVT().isByteSized() ||
           isPaddedAtMostSignificantBitsWhenStored(Lod->getMemoryVT()))) {
        unsigned memWidth = Lod->getMemoryVT().getStoreSizeInBits();
        unsigned origWidth = N0.getValueSizeInBits();
        unsigned maskWidth = origWidth;
        // We can narrow (e.g.) 16-bit extending loads on 32-bit target to
        // 8 bits, but have to be careful...
        if (Lod->getExtensionType() != ISD::NON_EXTLOAD)
          origWidth = Lod->getMemoryVT().getSizeInBits();
        const APInt &Mask = N0.getConstantOperandAPInt(1);
        // Only consider power-of-2 widths (and at least one byte) as candiates
        // for the narrowed load.
        for (unsigned width = 8; width < origWidth; width *= 2) {
          EVT newVT = EVT::getIntegerVT(*DAG.getContext(), width);
          if (!shouldReduceLoadWidth(Lod, ISD::NON_EXTLOAD, newVT))
            continue;
          APInt newMask = APInt::getLowBitsSet(maskWidth, width);
          // Avoid accessing any padding here for now (we could use memWidth
          // instead of origWidth here otherwise).
          unsigned maxOffset = origWidth - width;
          for (unsigned offset = 0; offset <= maxOffset; offset += 8) {
            if (Mask.isSubsetOf(newMask)) {
              unsigned ptrOffset =
                  Layout.isLittleEndian() ? offset : memWidth - width - offset;
              unsigned IsFast = 0;
              Align NewAlign = commonAlignment(Lod->getAlign(), ptrOffset / 8);
              if (allowsMemoryAccess(
                      *DAG.getContext(), Layout, newVT, Lod->getAddressSpace(),
                      NewAlign, Lod->getMemOperand()->getFlags(), &IsFast) &&
                  IsFast) {
                bestOffset = ptrOffset / 8;
                bestMask = Mask.lshr(offset);
                bestWidth = width;
                break;
              }
            }
            newMask <<= 8;
          }
          if (bestWidth)
            break;
        }
      }
      if (bestWidth) {
        EVT newVT = EVT::getIntegerVT(*DAG.getContext(), bestWidth);
        SDValue Ptr = Lod->getBasePtr();
        if (bestOffset != 0)
          Ptr = DAG.getObjectPtrOffset(dl, Ptr, TypeSize::getFixed(bestOffset));
        SDValue NewLoad =
            DAG.getLoad(newVT, dl, Lod->getChain(), Ptr,
                        Lod->getPointerInfo().getWithOffset(bestOffset),
                        Lod->getOriginalAlign());
        SDValue And =
            DAG.getNode(ISD::AND, dl, newVT, NewLoad,
                        DAG.getConstant(bestMask.trunc(bestWidth), dl, newVT));
        return DAG.getSetCC(dl, VT, And, DAG.getConstant(0LL, dl, newVT), Cond);
      }
    }

    // If the LHS is a ZERO_EXTEND, perform the comparison on the input.
    if (N0.getOpcode() == ISD::ZERO_EXTEND) {
      unsigned InSize = N0.getOperand(0).getValueSizeInBits();

      // If the comparison constant has bits in the upper part, the
      // zero-extended value could never match.
      if (C1.intersects(APInt::getHighBitsSet(C1.getBitWidth(),
                                              C1.getBitWidth() - InSize))) {
        switch (Cond) {
        case ISD::SETUGT:
        case ISD::SETUGE:
        case ISD::SETEQ:
          return DAG.getConstant(0, dl, VT);
        case ISD::SETULT:
        case ISD::SETULE:
        case ISD::SETNE:
          return DAG.getConstant(1, dl, VT);
        case ISD::SETGT:
        case ISD::SETGE:
          // True if the sign bit of C1 is set.
          return DAG.getConstant(C1.isNegative(), dl, VT);
        case ISD::SETLT:
        case ISD::SETLE:
          // True if the sign bit of C1 isn't set.
          return DAG.getConstant(C1.isNonNegative(), dl, VT);
        default:
          break;
        }
      }

      // Otherwise, we can perform the comparison with the low bits.
      switch (Cond) {
      case ISD::SETEQ:
      case ISD::SETNE:
      case ISD::SETUGT:
      case ISD::SETUGE:
      case ISD::SETULT:
      case ISD::SETULE: {
        EVT newVT = N0.getOperand(0).getValueType();
        if (DCI.isBeforeLegalizeOps() ||
            (isOperationLegal(ISD::SETCC, newVT) &&
             isCondCodeLegal(Cond, newVT.getSimpleVT()))) {
          EVT NewSetCCVT = getSetCCResultType(Layout, *DAG.getContext(), newVT);
          SDValue NewConst = DAG.getConstant(C1.trunc(InSize), dl, newVT);

          SDValue NewSetCC = DAG.getSetCC(dl, NewSetCCVT, N0.getOperand(0),
                                          NewConst, Cond);
          return DAG.getBoolExtOrTrunc(NewSetCC, dl, VT, N0.getValueType());
        }
        break;
      }
      default:
        break; // todo, be more careful with signed comparisons
      }
    } else if (N0.getOpcode() == ISD::SIGN_EXTEND_INREG &&
               (Cond == ISD::SETEQ || Cond == ISD::SETNE) &&
               !isSExtCheaperThanZExt(cast<VTSDNode>(N0.getOperand(1))->getVT(),
                                      OpVT)) {
      EVT ExtSrcTy = cast<VTSDNode>(N0.getOperand(1))->getVT();
      unsigned ExtSrcTyBits = ExtSrcTy.getSizeInBits();
      EVT ExtDstTy = N0.getValueType();
      unsigned ExtDstTyBits = ExtDstTy.getSizeInBits();

      // If the constant doesn't fit into the number of bits for the source of
      // the sign extension, it is impossible for both sides to be equal.
      if (C1.getSignificantBits() > ExtSrcTyBits)
        return DAG.getBoolConstant(Cond == ISD::SETNE, dl, VT, OpVT);

      assert(ExtDstTy == N0.getOperand(0).getValueType() &&
             ExtDstTy != ExtSrcTy && "Unexpected types!");
      APInt Imm = APInt::getLowBitsSet(ExtDstTyBits, ExtSrcTyBits);
      SDValue ZextOp = DAG.getNode(ISD::AND, dl, ExtDstTy, N0.getOperand(0),
                                   DAG.getConstant(Imm, dl, ExtDstTy));
      if (!DCI.isCalledByLegalizer())
        DCI.AddToWorklist(ZextOp.getNode());
      // Otherwise, make this a use of a zext.
      return DAG.getSetCC(dl, VT, ZextOp,
                          DAG.getConstant(C1 & Imm, dl, ExtDstTy), Cond);
    } else if ((N1C->isZero() || N1C->isOne()) &&
               (Cond == ISD::SETEQ || Cond == ISD::SETNE)) {
      // SETCC (X), [0|1], [EQ|NE]  -> X if X is known 0/1. i1 types are
      // excluded as they are handled below whilst checking for foldBooleans.
      if ((N0.getOpcode() == ISD::SETCC || VT.getScalarType() != MVT::i1) &&
          isTypeLegal(VT) && VT.bitsLE(N0.getValueType()) &&
          (N0.getValueType() == MVT::i1 ||
           getBooleanContents(N0.getValueType()) == ZeroOrOneBooleanContent) &&
          DAG.MaskedValueIsZero(
              N0, APInt::getBitsSetFrom(N0.getValueSizeInBits(), 1))) {
        bool TrueWhenTrue = (Cond == ISD::SETEQ) ^ (!N1C->isOne());
        if (TrueWhenTrue)
          return DAG.getNode(ISD::TRUNCATE, dl, VT, N0);
        // Invert the condition.
        if (N0.getOpcode() == ISD::SETCC) {
          ISD::CondCode CC = cast<CondCodeSDNode>(N0.getOperand(2))->get();
          CC = ISD::getSetCCInverse(CC, N0.getOperand(0).getValueType());
          if (DCI.isBeforeLegalizeOps() ||
              isCondCodeLegal(CC, N0.getOperand(0).getSimpleValueType()))
            return DAG.getSetCC(dl, VT, N0.getOperand(0), N0.getOperand(1), CC);
        }
      }

      if ((N0.getOpcode() == ISD::XOR ||
           (N0.getOpcode() == ISD::AND &&
            N0.getOperand(0).getOpcode() == ISD::XOR &&
            N0.getOperand(1) == N0.getOperand(0).getOperand(1))) &&
          isOneConstant(N0.getOperand(1))) {
        // If this is (X^1) == 0/1, swap the RHS and eliminate the xor.  We
        // can only do this if the top bits are known zero.
        unsigned BitWidth = N0.getValueSizeInBits();
        if (DAG.MaskedValueIsZero(N0,
                                  APInt::getHighBitsSet(BitWidth,
                                                        BitWidth-1))) {
          // Okay, get the un-inverted input value.
          SDValue Val;
          if (N0.getOpcode() == ISD::XOR) {
            Val = N0.getOperand(0);
          } else {
            assert(N0.getOpcode() == ISD::AND &&
                    N0.getOperand(0).getOpcode() == ISD::XOR);
            // ((X^1)&1)^1 -> X & 1
            Val = DAG.getNode(ISD::AND, dl, N0.getValueType(),
                              N0.getOperand(0).getOperand(0),
                              N0.getOperand(1));
          }

          return DAG.getSetCC(dl, VT, Val, N1,
                              Cond == ISD::SETEQ ? ISD::SETNE : ISD::SETEQ);
        }
      } else if (N1C->isOne()) {
        SDValue Op0 = N0;
        if (Op0.getOpcode() == ISD::TRUNCATE)
          Op0 = Op0.getOperand(0);

        if ((Op0.getOpcode() == ISD::XOR) &&
            Op0.getOperand(0).getOpcode() == ISD::SETCC &&
            Op0.getOperand(1).getOpcode() == ISD::SETCC) {
          SDValue XorLHS = Op0.getOperand(0);
          SDValue XorRHS = Op0.getOperand(1);
          // Ensure that the input setccs return an i1 type or 0/1 value.
          if (Op0.getValueType() == MVT::i1 ||
              (getBooleanContents(XorLHS.getOperand(0).getValueType()) ==
                      ZeroOrOneBooleanContent &&
               getBooleanContents(XorRHS.getOperand(0).getValueType()) ==
                        ZeroOrOneBooleanContent)) {
            // (xor (setcc), (setcc)) == / != 1 -> (setcc) != / == (setcc)
            Cond = (Cond == ISD::SETEQ) ? ISD::SETNE : ISD::SETEQ;
            return DAG.getSetCC(dl, VT, XorLHS, XorRHS, Cond);
          }
        }
        if (Op0.getOpcode() == ISD::AND && isOneConstant(Op0.getOperand(1))) {
          // If this is (X&1) == / != 1, normalize it to (X&1) != / == 0.
          if (Op0.getValueType().bitsGT(VT))
            Op0 = DAG.getNode(ISD::AND, dl, VT,
                          DAG.getNode(ISD::TRUNCATE, dl, VT, Op0.getOperand(0)),
                          DAG.getConstant(1, dl, VT));
          else if (Op0.getValueType().bitsLT(VT))
            Op0 = DAG.getNode(ISD::AND, dl, VT,
                        DAG.getNode(ISD::ANY_EXTEND, dl, VT, Op0.getOperand(0)),
                        DAG.getConstant(1, dl, VT));

          return DAG.getSetCC(dl, VT, Op0,
                              DAG.getConstant(0, dl, Op0.getValueType()),
                              Cond == ISD::SETEQ ? ISD::SETNE : ISD::SETEQ);
        }
        if (Op0.getOpcode() == ISD::AssertZext &&
            cast<VTSDNode>(Op0.getOperand(1))->getVT() == MVT::i1)
          return DAG.getSetCC(dl, VT, Op0,
                              DAG.getConstant(0, dl, Op0.getValueType()),
                              Cond == ISD::SETEQ ? ISD::SETNE : ISD::SETEQ);
      }
    }

    // Given:
    //   icmp eq/ne (urem %x, %y), 0
    // Iff %x has 0 or 1 bits set, and %y has at least 2 bits set, omit 'urem':
    //   icmp eq/ne %x, 0
    if (N0.getOpcode() == ISD::UREM && N1C->isZero() &&
        (Cond == ISD::SETEQ || Cond == ISD::SETNE)) {
      KnownBits XKnown = DAG.computeKnownBits(N0.getOperand(0));
      KnownBits YKnown = DAG.computeKnownBits(N0.getOperand(1));
      if (XKnown.countMaxPopulation() == 1 && YKnown.countMinPopulation() >= 2)
        return DAG.getSetCC(dl, VT, N0.getOperand(0), N1, Cond);
    }

    // Fold set_cc seteq (ashr X, BW-1), -1 -> set_cc setlt X, 0
    //  and set_cc setne (ashr X, BW-1), -1 -> set_cc setge X, 0
    if ((Cond == ISD::SETEQ || Cond == ISD::SETNE) &&
        N0.getOpcode() == ISD::SRA && isa<ConstantSDNode>(N0.getOperand(1)) &&
        N0.getConstantOperandAPInt(1) == OpVT.getScalarSizeInBits() - 1 &&
        N1C && N1C->isAllOnes()) {
      return DAG.getSetCC(dl, VT, N0.getOperand(0),
                          DAG.getConstant(0, dl, OpVT),
                          Cond == ISD::SETEQ ? ISD::SETLT : ISD::SETGE);
    }

    if (SDValue V =
            optimizeSetCCOfSignedTruncationCheck(VT, N0, N1, Cond, DCI, dl))
      return V;
  }

  // These simplifications apply to splat vectors as well.
  // TODO: Handle more splat vector cases.
  if (auto *N1C = isConstOrConstSplat(N1)) {
    const APInt &C1 = N1C->getAPIntValue();

    APInt MinVal, MaxVal;
    unsigned OperandBitSize = N1C->getValueType(0).getScalarSizeInBits();
    if (ISD::isSignedIntSetCC(Cond)) {
      MinVal = APInt::getSignedMinValue(OperandBitSize);
      MaxVal = APInt::getSignedMaxValue(OperandBitSize);
    } else {
      MinVal = APInt::getMinValue(OperandBitSize);
      MaxVal = APInt::getMaxValue(OperandBitSize);
    }

    // Canonicalize GE/LE comparisons to use GT/LT comparisons.
    if (Cond == ISD::SETGE || Cond == ISD::SETUGE) {
      // X >= MIN --> true
      if (C1 == MinVal)
        return DAG.getBoolConstant(true, dl, VT, OpVT);

      if (!VT.isVector()) { // TODO: Support this for vectors.
        // X >= C0 --> X > (C0 - 1)
        APInt C = C1 - 1;
        ISD::CondCode NewCC = (Cond == ISD::SETGE) ? ISD::SETGT : ISD::SETUGT;
        if ((DCI.isBeforeLegalizeOps() ||
             isCondCodeLegal(NewCC, VT.getSimpleVT())) &&
            (!N1C->isOpaque() || (C.getBitWidth() <= 64 &&
                                  isLegalICmpImmediate(C.getSExtValue())))) {
          return DAG.getSetCC(dl, VT, N0,
                              DAG.getConstant(C, dl, N1.getValueType()),
                              NewCC);
        }
      }
    }

    if (Cond == ISD::SETLE || Cond == ISD::SETULE) {
      // X <= MAX --> true
      if (C1 == MaxVal)
        return DAG.getBoolConstant(true, dl, VT, OpVT);

      // X <= C0 --> X < (C0 + 1)
      if (!VT.isVector()) { // TODO: Support this for vectors.
        APInt C = C1 + 1;
        ISD::CondCode NewCC = (Cond == ISD::SETLE) ? ISD::SETLT : ISD::SETULT;
        if ((DCI.isBeforeLegalizeOps() ||
             isCondCodeLegal(NewCC, VT.getSimpleVT())) &&
            (!N1C->isOpaque() || (C.getBitWidth() <= 64 &&
                                  isLegalICmpImmediate(C.getSExtValue())))) {
          return DAG.getSetCC(dl, VT, N0,
                              DAG.getConstant(C, dl, N1.getValueType()),
                              NewCC);
        }
      }
    }

    if (Cond == ISD::SETLT || Cond == ISD::SETULT) {
      if (C1 == MinVal)
        return DAG.getBoolConstant(false, dl, VT, OpVT); // X < MIN --> false

      // TODO: Support this for vectors after legalize ops.
      if (!VT.isVector() || DCI.isBeforeLegalizeOps()) {
        // Canonicalize setlt X, Max --> setne X, Max
        if (C1 == MaxVal)
          return DAG.getSetCC(dl, VT, N0, N1, ISD::SETNE);

        // If we have setult X, 1, turn it into seteq X, 0
        if (C1 == MinVal+1)
          return DAG.getSetCC(dl, VT, N0,
                              DAG.getConstant(MinVal, dl, N0.getValueType()),
                              ISD::SETEQ);
      }
    }

    if (Cond == ISD::SETGT || Cond == ISD::SETUGT) {
      if (C1 == MaxVal)
        return DAG.getBoolConstant(false, dl, VT, OpVT); // X > MAX --> false

      // TODO: Support this for vectors after legalize ops.
      if (!VT.isVector() || DCI.isBeforeLegalizeOps()) {
        // Canonicalize setgt X, Min --> setne X, Min
        if (C1 == MinVal)
          return DAG.getSetCC(dl, VT, N0, N1, ISD::SETNE);

        // If we have setugt X, Max-1, turn it into seteq X, Max
        if (C1 == MaxVal-1)
          return DAG.getSetCC(dl, VT, N0,
                              DAG.getConstant(MaxVal, dl, N0.getValueType()),
                              ISD::SETEQ);
      }
    }

    if (Cond == ISD::SETEQ || Cond == ISD::SETNE) {
      // (X & (C l>>/<< Y)) ==/!= 0  -->  ((X <</l>> Y) & C) ==/!= 0
      if (C1.isZero())
        if (SDValue CC = optimizeSetCCByHoistingAndByConstFromLogicalShift(
                VT, N0, N1, Cond, DCI, dl))
          return CC;

      // For all/any comparisons, replace or(x,shl(y,bw/2)) with and/or(x,y).
      // For example, when high 32-bits of i64 X are known clear:
      // all bits clear: (X | (Y<<32)) ==  0 --> (X | Y) ==  0
      // all bits set:   (X | (Y<<32)) == -1 --> (X & Y) == -1
      bool CmpZero = N1C->isZero();
      bool CmpNegOne = N1C->isAllOnes();
      if ((CmpZero || CmpNegOne) && N0.hasOneUse()) {
        // Match or(lo,shl(hi,bw/2)) pattern.
        auto IsConcat = [&](SDValue V, SDValue &Lo, SDValue &Hi) {
          unsigned EltBits = V.getScalarValueSizeInBits();
          if (V.getOpcode() != ISD::OR || (EltBits % 2) != 0)
            return false;
          SDValue LHS = V.getOperand(0);
          SDValue RHS = V.getOperand(1);
          APInt HiBits = APInt::getHighBitsSet(EltBits, EltBits / 2);
          // Unshifted element must have zero upperbits.
          if (RHS.getOpcode() == ISD::SHL &&
              isa<ConstantSDNode>(RHS.getOperand(1)) &&
              RHS.getConstantOperandAPInt(1) == (EltBits / 2) &&
              DAG.MaskedValueIsZero(LHS, HiBits)) {
            Lo = LHS;
            Hi = RHS.getOperand(0);
            return true;
          }
          if (LHS.getOpcode() == ISD::SHL &&
              isa<ConstantSDNode>(LHS.getOperand(1)) &&
              LHS.getConstantOperandAPInt(1) == (EltBits / 2) &&
              DAG.MaskedValueIsZero(RHS, HiBits)) {
            Lo = RHS;
            Hi = LHS.getOperand(0);
            return true;
          }
          return false;
        };

        auto MergeConcat = [&](SDValue Lo, SDValue Hi) {
          unsigned EltBits = N0.getScalarValueSizeInBits();
          unsigned HalfBits = EltBits / 2;
          APInt HiBits = APInt::getHighBitsSet(EltBits, HalfBits);
          SDValue LoBits = DAG.getConstant(~HiBits, dl, OpVT);
          SDValue HiMask = DAG.getNode(ISD::AND, dl, OpVT, Hi, LoBits);
          SDValue NewN0 =
              DAG.getNode(CmpZero ? ISD::OR : ISD::AND, dl, OpVT, Lo, HiMask);
          SDValue NewN1 = CmpZero ? DAG.getConstant(0, dl, OpVT) : LoBits;
          return DAG.getSetCC(dl, VT, NewN0, NewN1, Cond);
        };

        SDValue Lo, Hi;
        if (IsConcat(N0, Lo, Hi))
          return MergeConcat(Lo, Hi);

        if (N0.getOpcode() == ISD::AND || N0.getOpcode() == ISD::OR) {
          SDValue Lo0, Lo1, Hi0, Hi1;
          if (IsConcat(N0.getOperand(0), Lo0, Hi0) &&
              IsConcat(N0.getOperand(1), Lo1, Hi1)) {
            return MergeConcat(DAG.getNode(N0.getOpcode(), dl, OpVT, Lo0, Lo1),
                               DAG.getNode(N0.getOpcode(), dl, OpVT, Hi0, Hi1));
          }
        }
      }
    }

    // If we have "setcc X, C0", check to see if we can shrink the immediate
    // by changing cc.
    // TODO: Support this for vectors after legalize ops.
    if (!VT.isVector() || DCI.isBeforeLegalizeOps()) {
      // SETUGT X, SINTMAX  -> SETLT X, 0
      // SETUGE X, SINTMIN -> SETLT X, 0
      if ((Cond == ISD::SETUGT && C1.isMaxSignedValue()) ||
          (Cond == ISD::SETUGE && C1.isMinSignedValue()))
        return DAG.getSetCC(dl, VT, N0,
                            DAG.getConstant(0, dl, N1.getValueType()),
                            ISD::SETLT);

      // SETULT X, SINTMIN  -> SETGT X, -1
      // SETULE X, SINTMAX  -> SETGT X, -1
      if ((Cond == ISD::SETULT && C1.isMinSignedValue()) ||
          (Cond == ISD::SETULE && C1.isMaxSignedValue()))
        return DAG.getSetCC(dl, VT, N0,
                            DAG.getAllOnesConstant(dl, N1.getValueType()),
                            ISD::SETGT);
    }
  }

  // Back to non-vector simplifications.
  // TODO: Can we do these for vector splats?
  if (auto *N1C = dyn_cast<ConstantSDNode>(N1.getNode())) {
    const TargetLowering &TLI = DAG.getTargetLoweringInfo();
    const APInt &C1 = N1C->getAPIntValue();
    EVT ShValTy = N0.getValueType();

    // Fold bit comparisons when we can. This will result in an
    // incorrect value when boolean false is negative one, unless
    // the bitsize is 1 in which case the false value is the same
    // in practice regardless of the representation.
    if ((VT.getSizeInBits() == 1 ||
         getBooleanContents(N0.getValueType()) == ZeroOrOneBooleanContent) &&
        (Cond == ISD::SETEQ || Cond == ISD::SETNE) &&
        (VT == ShValTy || (isTypeLegal(VT) && VT.bitsLE(ShValTy))) &&
        N0.getOpcode() == ISD::AND) {
      if (auto *AndRHS = dyn_cast<ConstantSDNode>(N0.getOperand(1))) {
        if (Cond == ISD::SETNE && C1 == 0) {// (X & 8) != 0  -->  (X & 8) >> 3
          // Perform the xform if the AND RHS is a single bit.
          unsigned ShCt = AndRHS->getAPIntValue().logBase2();
          if (AndRHS->getAPIntValue().isPowerOf2() &&
              !TLI.shouldAvoidTransformToShift(ShValTy, ShCt)) {
            return DAG.getNode(
                ISD::TRUNCATE, dl, VT,
                DAG.getNode(ISD::SRL, dl, ShValTy, N0,
                            DAG.getShiftAmountConstant(ShCt, ShValTy, dl)));
          }
        } else if (Cond == ISD::SETEQ && C1 == AndRHS->getAPIntValue()) {
          // (X & 8) == 8  -->  (X & 8) >> 3
          // Perform the xform if C1 is a single bit.
          unsigned ShCt = C1.logBase2();
          if (C1.isPowerOf2() &&
              !TLI.shouldAvoidTransformToShift(ShValTy, ShCt)) {
            return DAG.getNode(
                ISD::TRUNCATE, dl, VT,
                DAG.getNode(ISD::SRL, dl, ShValTy, N0,
                            DAG.getShiftAmountConstant(ShCt, ShValTy, dl)));
          }
        }
      }
    }

    if (C1.getSignificantBits() <= 64 &&
        !isLegalICmpImmediate(C1.getSExtValue())) {
      // (X & -256) == 256 -> (X >> 8) == 1
      if ((Cond == ISD::SETEQ || Cond == ISD::SETNE) &&
          N0.getOpcode() == ISD::AND && N0.hasOneUse()) {
        if (auto *AndRHS = dyn_cast<ConstantSDNode>(N0.getOperand(1))) {
          const APInt &AndRHSC = AndRHS->getAPIntValue();
          if (AndRHSC.isNegatedPowerOf2() && (AndRHSC & C1) == C1) {
            unsigned ShiftBits = AndRHSC.countr_zero();
            if (!TLI.shouldAvoidTransformToShift(ShValTy, ShiftBits)) {
              SDValue Shift = DAG.getNode(
                  ISD::SRL, dl, ShValTy, N0.getOperand(0),
                  DAG.getShiftAmountConstant(ShiftBits, ShValTy, dl));
              SDValue CmpRHS = DAG.getConstant(C1.lshr(ShiftBits), dl, ShValTy);
              return DAG.getSetCC(dl, VT, Shift, CmpRHS, Cond);
            }
          }
        }
      } else if (Cond == ISD::SETULT || Cond == ISD::SETUGE ||
                 Cond == ISD::SETULE || Cond == ISD::SETUGT) {
        bool AdjOne = (Cond == ISD::SETULE || Cond == ISD::SETUGT);
        // X <  0x100000000 -> (X >> 32) <  1
        // X >= 0x100000000 -> (X >> 32) >= 1
        // X <= 0x0ffffffff -> (X >> 32) <  1
        // X >  0x0ffffffff -> (X >> 32) >= 1
        unsigned ShiftBits;
        APInt NewC = C1;
        ISD::CondCode NewCond = Cond;
        if (AdjOne) {
          ShiftBits = C1.countr_one();
          NewC = NewC + 1;
          NewCond = (Cond == ISD::SETULE) ? ISD::SETULT : ISD::SETUGE;
        } else {
          ShiftBits = C1.countr_zero();
        }
        NewC.lshrInPlace(ShiftBits);
        if (ShiftBits && NewC.getSignificantBits() <= 64 &&
            isLegalICmpImmediate(NewC.getSExtValue()) &&
            !TLI.shouldAvoidTransformToShift(ShValTy, ShiftBits)) {
          SDValue Shift =
              DAG.getNode(ISD::SRL, dl, ShValTy, N0,
                          DAG.getShiftAmountConstant(ShiftBits, ShValTy, dl));
          SDValue CmpRHS = DAG.getConstant(NewC, dl, ShValTy);
          return DAG.getSetCC(dl, VT, Shift, CmpRHS, NewCond);
        }
      }
    }
  }

  if (!isa<ConstantFPSDNode>(N0) && isa<ConstantFPSDNode>(N1)) {
    auto *CFP = cast<ConstantFPSDNode>(N1);
    assert(!CFP->getValueAPF().isNaN() && "Unexpected NaN value");

    // Otherwise, we know the RHS is not a NaN.  Simplify the node to drop the
    // constant if knowing that the operand is non-nan is enough.  We prefer to
    // have SETO(x,x) instead of SETO(x, 0.0) because this avoids having to
    // materialize 0.0.
    if (Cond == ISD::SETO || Cond == ISD::SETUO)
      return DAG.getSetCC(dl, VT, N0, N0, Cond);

    // setcc (fneg x), C -> setcc swap(pred) x, -C
    if (N0.getOpcode() == ISD::FNEG) {
      ISD::CondCode SwapCond = ISD::getSetCCSwappedOperands(Cond);
      if (DCI.isBeforeLegalizeOps() ||
          isCondCodeLegal(SwapCond, N0.getSimpleValueType())) {
        SDValue NegN1 = DAG.getNode(ISD::FNEG, dl, N0.getValueType(), N1);
        return DAG.getSetCC(dl, VT, N0.getOperand(0), NegN1, SwapCond);
      }
    }

    // setueq/setoeq X, (fabs Inf) -> is_fpclass X, fcInf
    if (isOperationLegalOrCustom(ISD::IS_FPCLASS, N0.getValueType()) &&
        !isFPImmLegal(CFP->getValueAPF(), CFP->getValueType(0))) {
      bool IsFabs = N0.getOpcode() == ISD::FABS;
      SDValue Op = IsFabs ? N0.getOperand(0) : N0;
      if ((Cond == ISD::SETOEQ || Cond == ISD::SETUEQ) && CFP->isInfinity()) {
        FPClassTest Flag = CFP->isNegative() ? (IsFabs ? fcNone : fcNegInf)
                                             : (IsFabs ? fcInf : fcPosInf);
        if (Cond == ISD::SETUEQ)
          Flag |= fcNan;
        return DAG.getNode(ISD::IS_FPCLASS, dl, VT, Op,
                           DAG.getTargetConstant(Flag, dl, MVT::i32));
      }
    }

    // If the condition is not legal, see if we can find an equivalent one
    // which is legal.
    if (!isCondCodeLegal(Cond, N0.getSimpleValueType())) {
      // If the comparison was an awkward floating-point == or != and one of
      // the comparison operands is infinity or negative infinity, convert the
      // condition to a less-awkward <= or >=.
      if (CFP->getValueAPF().isInfinity()) {
        bool IsNegInf = CFP->getValueAPF().isNegative();
        ISD::CondCode NewCond = ISD::SETCC_INVALID;
        switch (Cond) {
        case ISD::SETOEQ: NewCond = IsNegInf ? ISD::SETOLE : ISD::SETOGE; break;
        case ISD::SETUEQ: NewCond = IsNegInf ? ISD::SETULE : ISD::SETUGE; break;
        case ISD::SETUNE: NewCond = IsNegInf ? ISD::SETUGT : ISD::SETULT; break;
        case ISD::SETONE: NewCond = IsNegInf ? ISD::SETOGT : ISD::SETOLT; break;
        default: break;
        }
        if (NewCond != ISD::SETCC_INVALID &&
            isCondCodeLegal(NewCond, N0.getSimpleValueType()))
          return DAG.getSetCC(dl, VT, N0, N1, NewCond);
      }
    }
  }

  if (N0 == N1) {
    // The sext(setcc()) => setcc() optimization relies on the appropriate
    // constant being emitted.
    assert(!N0.getValueType().isInteger() &&
           "Integer types should be handled by FoldSetCC");

    bool EqTrue = ISD::isTrueWhenEqual(Cond);
    unsigned UOF = ISD::getUnorderedFlavor(Cond);
    if (UOF == 2) // FP operators that are undefined on NaNs.
      return DAG.getBoolConstant(EqTrue, dl, VT, OpVT);
    if (UOF == unsigned(EqTrue))
      return DAG.getBoolConstant(EqTrue, dl, VT, OpVT);
    // Otherwise, we can't fold it.  However, we can simplify it to SETUO/SETO
    // if it is not already.
    ISD::CondCode NewCond = UOF == 0 ? ISD::SETO : ISD::SETUO;
    if (NewCond != Cond &&
        (DCI.isBeforeLegalizeOps() ||
                            isCondCodeLegal(NewCond, N0.getSimpleValueType())))
      return DAG.getSetCC(dl, VT, N0, N1, NewCond);
  }

  // ~X > ~Y --> Y > X
  // ~X < ~Y --> Y < X
  // ~X < C --> X > ~C
  // ~X > C --> X < ~C
  if ((isSignedIntSetCC(Cond) || isUnsignedIntSetCC(Cond)) &&
      N0.getValueType().isInteger()) {
    if (isBitwiseNot(N0)) {
      if (isBitwiseNot(N1))
        return DAG.getSetCC(dl, VT, N1.getOperand(0), N0.getOperand(0), Cond);

      if (DAG.isConstantIntBuildVectorOrConstantInt(N1) &&
          !DAG.isConstantIntBuildVectorOrConstantInt(N0.getOperand(0))) {
        SDValue Not = DAG.getNOT(dl, N1, OpVT);
        return DAG.getSetCC(dl, VT, Not, N0.getOperand(0), Cond);
      }
    }
  }

  if ((Cond == ISD::SETEQ || Cond == ISD::SETNE) &&
      N0.getValueType().isInteger()) {
    if (N0.getOpcode() == ISD::ADD || N0.getOpcode() == ISD::SUB ||
        N0.getOpcode() == ISD::XOR) {
      // Simplify (X+Y) == (X+Z) -->  Y == Z
      if (N0.getOpcode() == N1.getOpcode()) {
        if (N0.getOperand(0) == N1.getOperand(0))
          return DAG.getSetCC(dl, VT, N0.getOperand(1), N1.getOperand(1), Cond);
        if (N0.getOperand(1) == N1.getOperand(1))
          return DAG.getSetCC(dl, VT, N0.getOperand(0), N1.getOperand(0), Cond);
        if (isCommutativeBinOp(N0.getOpcode())) {
          // If X op Y == Y op X, try other combinations.
          if (N0.getOperand(0) == N1.getOperand(1))
            return DAG.getSetCC(dl, VT, N0.getOperand(1), N1.getOperand(0),
                                Cond);
          if (N0.getOperand(1) == N1.getOperand(0))
            return DAG.getSetCC(dl, VT, N0.getOperand(0), N1.getOperand(1),
                                Cond);
        }
      }

      // If RHS is a legal immediate value for a compare instruction, we need
      // to be careful about increasing register pressure needlessly.
      bool LegalRHSImm = false;

      if (auto *RHSC = dyn_cast<ConstantSDNode>(N1)) {
        if (auto *LHSR = dyn_cast<ConstantSDNode>(N0.getOperand(1))) {
          // Turn (X+C1) == C2 --> X == C2-C1
          if (N0.getOpcode() == ISD::ADD && N0.getNode()->hasOneUse())
            return DAG.getSetCC(
                dl, VT, N0.getOperand(0),
                DAG.getConstant(RHSC->getAPIntValue() - LHSR->getAPIntValue(),
                                dl, N0.getValueType()),
                Cond);

          // Turn (X^C1) == C2 --> X == C1^C2
          if (N0.getOpcode() == ISD::XOR && N0.getNode()->hasOneUse())
            return DAG.getSetCC(
                dl, VT, N0.getOperand(0),
                DAG.getConstant(LHSR->getAPIntValue() ^ RHSC->getAPIntValue(),
                                dl, N0.getValueType()),
                Cond);
        }

        // Turn (C1-X) == C2 --> X == C1-C2
        if (auto *SUBC = dyn_cast<ConstantSDNode>(N0.getOperand(0)))
          if (N0.getOpcode() == ISD::SUB && N0.getNode()->hasOneUse())
            return DAG.getSetCC(
                dl, VT, N0.getOperand(1),
                DAG.getConstant(SUBC->getAPIntValue() - RHSC->getAPIntValue(),
                                dl, N0.getValueType()),
                Cond);

        // Could RHSC fold directly into a compare?
        if (RHSC->getValueType(0).getSizeInBits() <= 64)
          LegalRHSImm = isLegalICmpImmediate(RHSC->getSExtValue());
      }

      // (X+Y) == X --> Y == 0 and similar folds.
      // Don't do this if X is an immediate that can fold into a cmp
      // instruction and X+Y has other uses. It could be an induction variable
      // chain, and the transform would increase register pressure.
      if (!LegalRHSImm || N0.hasOneUse())
        if (SDValue V = foldSetCCWithBinOp(VT, N0, N1, Cond, dl, DCI))
          return V;
    }

    if (N1.getOpcode() == ISD::ADD || N1.getOpcode() == ISD::SUB ||
        N1.getOpcode() == ISD::XOR)
      if (SDValue V = foldSetCCWithBinOp(VT, N1, N0, Cond, dl, DCI))
        return V;

    if (SDValue V = foldSetCCWithAnd(VT, N0, N1, Cond, dl, DCI))
      return V;
  }

  // Fold remainder of division by a constant.
  if ((N0.getOpcode() == ISD::UREM || N0.getOpcode() == ISD::SREM) &&
      N0.hasOneUse() && (Cond == ISD::SETEQ || Cond == ISD::SETNE)) {
    // When division is cheap or optimizing for minimum size,
    // fall through to DIVREM creation by skipping this fold.
    if (!isIntDivCheap(VT, Attr) && !Attr.hasFnAttr(Attribute::MinSize)) {
      if (N0.getOpcode() == ISD::UREM) {
        if (SDValue Folded = buildUREMEqFold(VT, N0, N1, Cond, DCI, dl))
          return Folded;
      } else if (N0.getOpcode() == ISD::SREM) {
        if (SDValue Folded = buildSREMEqFold(VT, N0, N1, Cond, DCI, dl))
          return Folded;
      }
    }
  }

  // Fold away ALL boolean setcc's.
  if (N0.getValueType().getScalarType() == MVT::i1 && foldBooleans) {
    SDValue Temp;
    switch (Cond) {
    default: llvm_unreachable("Unknown integer setcc!");
    case ISD::SETEQ:  // X == Y  -> ~(X^Y)
      Temp = DAG.getNode(ISD::XOR, dl, OpVT, N0, N1);
      N0 = DAG.getNOT(dl, Temp, OpVT);
      if (!DCI.isCalledByLegalizer())
        DCI.AddToWorklist(Temp.getNode());
      break;
    case ISD::SETNE:  // X != Y   -->  (X^Y)
      N0 = DAG.getNode(ISD::XOR, dl, OpVT, N0, N1);
      break;
    case ISD::SETGT:  // X >s Y   -->  X == 0 & Y == 1  -->  ~X & Y
    case ISD::SETULT: // X <u Y   -->  X == 0 & Y == 1  -->  ~X & Y
      Temp = DAG.getNOT(dl, N0, OpVT);
      N0 = DAG.getNode(ISD::AND, dl, OpVT, N1, Temp);
      if (!DCI.isCalledByLegalizer())
        DCI.AddToWorklist(Temp.getNode());
      break;
    case ISD::SETLT:  // X <s Y   --> X == 1 & Y == 0  -->  ~Y & X
    case ISD::SETUGT: // X >u Y   --> X == 1 & Y == 0  -->  ~Y & X
      Temp = DAG.getNOT(dl, N1, OpVT);
      N0 = DAG.getNode(ISD::AND, dl, OpVT, N0, Temp);
      if (!DCI.isCalledByLegalizer())
        DCI.AddToWorklist(Temp.getNode());
      break;
    case ISD::SETULE: // X <=u Y  --> X == 0 | Y == 1  -->  ~X | Y
    case ISD::SETGE:  // X >=s Y  --> X == 0 | Y == 1  -->  ~X | Y
      Temp = DAG.getNOT(dl, N0, OpVT);
      N0 = DAG.getNode(ISD::OR, dl, OpVT, N1, Temp);
      if (!DCI.isCalledByLegalizer())
        DCI.AddToWorklist(Temp.getNode());
      break;
    case ISD::SETUGE: // X >=u Y  --> X == 1 | Y == 0  -->  ~Y | X
    case ISD::SETLE:  // X <=s Y  --> X == 1 | Y == 0  -->  ~Y | X
      Temp = DAG.getNOT(dl, N1, OpVT);
      N0 = DAG.getNode(ISD::OR, dl, OpVT, N0, Temp);
      break;
    }
    if (VT.getScalarType() != MVT::i1) {
      if (!DCI.isCalledByLegalizer())
        DCI.AddToWorklist(N0.getNode());
      // FIXME: If running after legalize, we probably can't do this.
      ISD::NodeType ExtendCode = getExtendForContent(getBooleanContents(OpVT));
      N0 = DAG.getNode(ExtendCode, dl, VT, N0);
    }
    return N0;
  }

  // Could not fold it.
  return SDValue();
}

/// Returns true (and the GlobalValue and the offset) if the node is a
/// GlobalAddress + offset.
bool TargetLowering::isGAPlusOffset(SDNode *WN, const GlobalValue *&GA,
                                    int64_t &Offset) const {

  SDNode *N = unwrapAddress(SDValue(WN, 0)).getNode();

  if (auto *GASD = dyn_cast<GlobalAddressSDNode>(N)) {
    GA = GASD->getGlobal();
    Offset += GASD->getOffset();
    return true;
  }

  if (N->getOpcode() == ISD::ADD) {
    SDValue N1 = N->getOperand(0);
    SDValue N2 = N->getOperand(1);
    if (isGAPlusOffset(N1.getNode(), GA, Offset)) {
      if (auto *V = dyn_cast<ConstantSDNode>(N2)) {
        Offset += V->getSExtValue();
        return true;
      }
    } else if (isGAPlusOffset(N2.getNode(), GA, Offset)) {
      if (auto *V = dyn_cast<ConstantSDNode>(N1)) {
        Offset += V->getSExtValue();
        return true;
      }
    }
  }

  return false;
}

SDValue TargetLowering::PerformDAGCombine(SDNode *N,
                                          DAGCombinerInfo &DCI) const {
  // Default implementation: no optimization.
  return SDValue();
}

//===----------------------------------------------------------------------===//
//  Inline Assembler Implementation Methods
//===----------------------------------------------------------------------===//

TargetLowering::ConstraintType
TargetLowering::getConstraintType(StringRef Constraint) const {
  unsigned S = Constraint.size();

  if (S == 1) {
    switch (Constraint[0]) {
    default: break;
    case 'r':
      return C_RegisterClass;
    case 'm': // memory
    case 'o': // offsetable
    case 'V': // not offsetable
      return C_Memory;
    case 'p': // Address.
      return C_Address;
    case 'n': // Simple Integer
    case 'E': // Floating Point Constant
    case 'F': // Floating Point Constant
      return C_Immediate;
    case 'i': // Simple Integer or Relocatable Constant
    case 's': // Relocatable Constant
    case 'X': // Allow ANY value.
    case 'I': // Target registers.
    case 'J':
    case 'K':
    case 'L':
    case 'M':
    case 'N':
    case 'O':
    case 'P':
    case '<':
    case '>':
      return C_Other;
    }
  }

  if (S > 1 && Constraint[0] == '{' && Constraint[S - 1] == '}') {
    if (S == 8 && Constraint.substr(1, 6) == "memory") // "{memory}"
      return C_Memory;
    return C_Register;
  }
  return C_Unknown;
}

/// Try to replace an X constraint, which matches anything, with another that
/// has more specific requirements based on the type of the corresponding
/// operand.
const char *TargetLowering::LowerXConstraint(EVT ConstraintVT) const {
  if (ConstraintVT.isInteger())
    return "r";
  if (ConstraintVT.isFloatingPoint())
    return "f"; // works for many targets
  return nullptr;
}

SDValue TargetLowering::LowerAsmOutputForConstraint(
    SDValue &Chain, SDValue &Glue, const SDLoc &DL,
    const AsmOperandInfo &OpInfo, SelectionDAG &DAG) const {
  return SDValue();
}

/// Lower the specified operand into the Ops vector.
/// If it is invalid, don't add anything to Ops.
void TargetLowering::LowerAsmOperandForConstraint(SDValue Op,
                                                  StringRef Constraint,
                                                  std::vector<SDValue> &Ops,
                                                  SelectionDAG &DAG) const {

  if (Constraint.size() > 1)
    return;

  char ConstraintLetter = Constraint[0];
  switch (ConstraintLetter) {
  default: break;
  case 'X':    // Allows any operand
  case 'i':    // Simple Integer or Relocatable Constant
  case 'n':    // Simple Integer
  case 's': {  // Relocatable Constant

    ConstantSDNode *C;
    uint64_t Offset = 0;

    // Match (GA) or (C) or (GA+C) or (GA-C) or ((GA+C)+C) or (((GA+C)+C)+C),
    // etc., since getelementpointer is variadic. We can't use
    // SelectionDAG::FoldSymbolOffset because it expects the GA to be accessible
    // while in this case the GA may be furthest from the root node which is
    // likely an ISD::ADD.
    while (true) {
      if ((C = dyn_cast<ConstantSDNode>(Op)) && ConstraintLetter != 's') {
        // gcc prints these as sign extended.  Sign extend value to 64 bits
        // now; without this it would get ZExt'd later in
        // ScheduleDAGSDNodes::EmitNode, which is very generic.
        bool IsBool = C->getConstantIntValue()->getBitWidth() == 1;
        BooleanContent BCont = getBooleanContents(MVT::i64);
        ISD::NodeType ExtOpc =
            IsBool ? getExtendForContent(BCont) : ISD::SIGN_EXTEND;
        int64_t ExtVal =
            ExtOpc == ISD::ZERO_EXTEND ? C->getZExtValue() : C->getSExtValue();
        Ops.push_back(
            DAG.getTargetConstant(Offset + ExtVal, SDLoc(C), MVT::i64));
        return;
      }
      if (ConstraintLetter != 'n') {
        if (const auto *GA = dyn_cast<GlobalAddressSDNode>(Op)) {
          Ops.push_back(DAG.getTargetGlobalAddress(GA->getGlobal(), SDLoc(Op),
                                                   GA->getValueType(0),
                                                   Offset + GA->getOffset()));
          return;
        }
        if (const auto *BA = dyn_cast<BlockAddressSDNode>(Op)) {
          Ops.push_back(DAG.getTargetBlockAddress(
              BA->getBlockAddress(), BA->getValueType(0),
              Offset + BA->getOffset(), BA->getTargetFlags()));
          return;
        }
        if (isa<BasicBlockSDNode>(Op)) {
          Ops.push_back(Op);
          return;
        }
      }
      const unsigned OpCode = Op.getOpcode();
      if (OpCode == ISD::ADD || OpCode == ISD::SUB) {
        if ((C = dyn_cast<ConstantSDNode>(Op.getOperand(0))))
          Op = Op.getOperand(1);
        // Subtraction is not commutative.
        else if (OpCode == ISD::ADD &&
                 (C = dyn_cast<ConstantSDNode>(Op.getOperand(1))))
          Op = Op.getOperand(0);
        else
          return;
        Offset += (OpCode == ISD::ADD ? 1 : -1) * C->getSExtValue();
        continue;
      }
      return;
    }
    break;
  }
  }
}

void TargetLowering::CollectTargetIntrinsicOperands(
    const CallInst &I, SmallVectorImpl<SDValue> &Ops, SelectionDAG &DAG) const {
}

std::pair<unsigned, const TargetRegisterClass *>
TargetLowering::getRegForInlineAsmConstraint(const TargetRegisterInfo *RI,
                                             StringRef Constraint,
                                             MVT VT) const {
  if (!Constraint.starts_with("{"))
    return std::make_pair(0u, static_cast<TargetRegisterClass *>(nullptr));
  assert(*(Constraint.end() - 1) == '}' && "Not a brace enclosed constraint?");

  // Remove the braces from around the name.
  StringRef RegName(Constraint.data() + 1, Constraint.size() - 2);

  std::pair<unsigned, const TargetRegisterClass *> R =
      std::make_pair(0u, static_cast<const TargetRegisterClass *>(nullptr));

  // Figure out which register class contains this reg.
  for (const TargetRegisterClass *RC : RI->regclasses()) {
    // If none of the value types for this register class are valid, we
    // can't use it.  For example, 64-bit reg classes on 32-bit targets.
    if (!isLegalRC(*RI, *RC))
      continue;

    for (const MCPhysReg &PR : *RC) {
      if (RegName.equals_insensitive(RI->getRegAsmName(PR))) {
        std::pair<unsigned, const TargetRegisterClass *> S =
            std::make_pair(PR, RC);

        // If this register class has the requested value type, return it,
        // otherwise keep searching and return the first class found
        // if no other is found which explicitly has the requested type.
        if (RI->isTypeLegalForClass(*RC, VT))
          return S;
        if (!R.second)
          R = S;
      }
    }
  }

  return R;
}

//===----------------------------------------------------------------------===//
// Constraint Selection.

/// Return true of this is an input operand that is a matching constraint like
/// "4".
bool TargetLowering::AsmOperandInfo::isMatchingInputConstraint() const {
  assert(!ConstraintCode.empty() && "No known constraint!");
  return isdigit(static_cast<unsigned char>(ConstraintCode[0]));
}

/// If this is an input matching constraint, this method returns the output
/// operand it matches.
unsigned TargetLowering::AsmOperandInfo::getMatchedOperand() const {
  assert(!ConstraintCode.empty() && "No known constraint!");
  return atoi(ConstraintCode.c_str());
}

/// Split up the constraint string from the inline assembly value into the
/// specific constraints and their prefixes, and also tie in the associated
/// operand values.
/// If this returns an empty vector, and if the constraint string itself
/// isn't empty, there was an error parsing.
TargetLowering::AsmOperandInfoVector
TargetLowering::ParseConstraints(const DataLayout &DL,
                                 const TargetRegisterInfo *TRI,
                                 const CallBase &Call) const {
  /// Information about all of the constraints.
  AsmOperandInfoVector ConstraintOperands;
  const InlineAsm *IA = cast<InlineAsm>(Call.getCalledOperand());
  unsigned maCount = 0; // Largest number of multiple alternative constraints.

  // Do a prepass over the constraints, canonicalizing them, and building up the
  // ConstraintOperands list.
  unsigned ArgNo = 0; // ArgNo - The argument of the CallInst.
  unsigned ResNo = 0; // ResNo - The result number of the next output.
  unsigned LabelNo = 0; // LabelNo - CallBr indirect dest number.

  for (InlineAsm::ConstraintInfo &CI : IA->ParseConstraints()) {
    ConstraintOperands.emplace_back(std::move(CI));
    AsmOperandInfo &OpInfo = ConstraintOperands.back();

    // Update multiple alternative constraint count.
    if (OpInfo.multipleAlternatives.size() > maCount)
      maCount = OpInfo.multipleAlternatives.size();

    OpInfo.ConstraintVT = MVT::Other;

    // Compute the value type for each operand.
    switch (OpInfo.Type) {
    case InlineAsm::isOutput:
      // Indirect outputs just consume an argument.
      if (OpInfo.isIndirect) {
        OpInfo.CallOperandVal = Call.getArgOperand(ArgNo);
        break;
      }

      // The return value of the call is this value.  As such, there is no
      // corresponding argument.
      assert(!Call.getType()->isVoidTy() && "Bad inline asm!");
      if (auto *STy = dyn_cast<StructType>(Call.getType())) {
        OpInfo.ConstraintVT =
            getSimpleValueType(DL, STy->getElementType(ResNo));
      } else {
        assert(ResNo == 0 && "Asm only has one result!");
        OpInfo.ConstraintVT =
            getAsmOperandValueType(DL, Call.getType()).getSimpleVT();
      }
      ++ResNo;
      break;
    case InlineAsm::isInput:
      OpInfo.CallOperandVal = Call.getArgOperand(ArgNo);
      break;
    case InlineAsm::isLabel:
      OpInfo.CallOperandVal = cast<CallBrInst>(&Call)->getIndirectDest(LabelNo);
      ++LabelNo;
      continue;
    case InlineAsm::isClobber:
      // Nothing to do.
      break;
    }

    if (OpInfo.CallOperandVal) {
      llvm::Type *OpTy = OpInfo.CallOperandVal->getType();
      if (OpInfo.isIndirect) {
        OpTy = Call.getParamElementType(ArgNo);
        assert(OpTy && "Indirect operand must have elementtype attribute");
      }

      // Look for vector wrapped in a struct. e.g. { <16 x i8> }.
      if (StructType *STy = dyn_cast<StructType>(OpTy))
        if (STy->getNumElements() == 1)
          OpTy = STy->getElementType(0);

      // If OpTy is not a single value, it may be a struct/union that we
      // can tile with integers.
      if (!OpTy->isSingleValueType() && OpTy->isSized()) {
        unsigned BitSize = DL.getTypeSizeInBits(OpTy);
        switch (BitSize) {
        default: break;
        case 1:
        case 8:
        case 16:
        case 32:
        case 64:
        case 128:
          OpTy = IntegerType::get(OpTy->getContext(), BitSize);
          break;
        }
      }

      EVT VT = getAsmOperandValueType(DL, OpTy, true);
      OpInfo.ConstraintVT = VT.isSimple() ? VT.getSimpleVT() : MVT::Other;
      ArgNo++;
    }
  }

  // If we have multiple alternative constraints, select the best alternative.
  if (!ConstraintOperands.empty()) {
    if (maCount) {
      unsigned bestMAIndex = 0;
      int bestWeight = -1;
      // weight:  -1 = invalid match, and 0 = so-so match to 5 = good match.
      int weight = -1;
      unsigned maIndex;
      // Compute the sums of the weights for each alternative, keeping track
      // of the best (highest weight) one so far.
      for (maIndex = 0; maIndex < maCount; ++maIndex) {
        int weightSum = 0;
        for (unsigned cIndex = 0, eIndex = ConstraintOperands.size();
             cIndex != eIndex; ++cIndex) {
          AsmOperandInfo &OpInfo = ConstraintOperands[cIndex];
          if (OpInfo.Type == InlineAsm::isClobber)
            continue;

          // If this is an output operand with a matching input operand,
          // look up the matching input. If their types mismatch, e.g. one
          // is an integer, the other is floating point, or their sizes are
          // different, flag it as an maCantMatch.
          if (OpInfo.hasMatchingInput()) {
            AsmOperandInfo &Input = ConstraintOperands[OpInfo.MatchingInput];
            if (OpInfo.ConstraintVT != Input.ConstraintVT) {
              if ((OpInfo.ConstraintVT.isInteger() !=
                   Input.ConstraintVT.isInteger()) ||
                  (OpInfo.ConstraintVT.getSizeInBits() !=
                   Input.ConstraintVT.getSizeInBits())) {
                weightSum = -1; // Can't match.
                break;
              }
            }
          }
          weight = getMultipleConstraintMatchWeight(OpInfo, maIndex);
          if (weight == -1) {
            weightSum = -1;
            break;
          }
          weightSum += weight;
        }
        // Update best.
        if (weightSum > bestWeight) {
          bestWeight = weightSum;
          bestMAIndex = maIndex;
        }
      }

      // Now select chosen alternative in each constraint.
      for (AsmOperandInfo &cInfo : ConstraintOperands)
        if (cInfo.Type != InlineAsm::isClobber)
          cInfo.selectAlternative(bestMAIndex);
    }
  }

  // Check and hook up tied operands, choose constraint code to use.
  for (unsigned cIndex = 0, eIndex = ConstraintOperands.size();
       cIndex != eIndex; ++cIndex) {
    AsmOperandInfo &OpInfo = ConstraintOperands[cIndex];

    // If this is an output operand with a matching input operand, look up the
    // matching input. If their types mismatch, e.g. one is an integer, the
    // other is floating point, or their sizes are different, flag it as an
    // error.
    if (OpInfo.hasMatchingInput()) {
      AsmOperandInfo &Input = ConstraintOperands[OpInfo.MatchingInput];

      if (OpInfo.ConstraintVT != Input.ConstraintVT) {
        std::pair<unsigned, const TargetRegisterClass *> MatchRC =
            getRegForInlineAsmConstraint(TRI, OpInfo.ConstraintCode,
                                         OpInfo.ConstraintVT);
        std::pair<unsigned, const TargetRegisterClass *> InputRC =
            getRegForInlineAsmConstraint(TRI, Input.ConstraintCode,
                                         Input.ConstraintVT);
        if ((OpInfo.ConstraintVT.isInteger() !=
             Input.ConstraintVT.isInteger()) ||
            (MatchRC.second != InputRC.second)) {
          report_fatal_error("Unsupported asm: input constraint"
                             " with a matching output constraint of"
                             " incompatible type!");
        }
      }
    }
  }

  return ConstraintOperands;
}

/// Return a number indicating our preference for chosing a type of constraint
/// over another, for the purpose of sorting them. Immediates are almost always
/// preferrable (when they can be emitted). A higher return value means a
/// stronger preference for one constraint type relative to another.
/// FIXME: We should prefer registers over memory but doing so may lead to
/// unrecoverable register exhaustion later.
/// https://github.com/llvm/llvm-project/issues/20571
static unsigned getConstraintPiority(TargetLowering::ConstraintType CT) {
  switch (CT) {
  case TargetLowering::C_Immediate:
  case TargetLowering::C_Other:
    return 4;
  case TargetLowering::C_Memory:
  case TargetLowering::C_Address:
    return 3;
  case TargetLowering::C_RegisterClass:
    return 2;
  case TargetLowering::C_Register:
    return 1;
  case TargetLowering::C_Unknown:
    return 0;
  }
  llvm_unreachable("Invalid constraint type");
}

/// Examine constraint type and operand type and determine a weight value.
/// This object must already have been set up with the operand type
/// and the current alternative constraint selected.
TargetLowering::ConstraintWeight
  TargetLowering::getMultipleConstraintMatchWeight(
    AsmOperandInfo &info, int maIndex) const {
  InlineAsm::ConstraintCodeVector *rCodes;
  if (maIndex >= (int)info.multipleAlternatives.size())
    rCodes = &info.Codes;
  else
    rCodes = &info.multipleAlternatives[maIndex].Codes;
  ConstraintWeight BestWeight = CW_Invalid;

  // Loop over the options, keeping track of the most general one.
  for (const std::string &rCode : *rCodes) {
    ConstraintWeight weight =
        getSingleConstraintMatchWeight(info, rCode.c_str());
    if (weight > BestWeight)
      BestWeight = weight;
  }

  return BestWeight;
}

/// Examine constraint type and operand type and determine a weight value.
/// This object must already have been set up with the operand type
/// and the current alternative constraint selected.
TargetLowering::ConstraintWeight
  TargetLowering::getSingleConstraintMatchWeight(
    AsmOperandInfo &info, const char *constraint) const {
  ConstraintWeight weight = CW_Invalid;
  Value *CallOperandVal = info.CallOperandVal;
    // If we don't have a value, we can't do a match,
    // but allow it at the lowest weight.
  if (!CallOperandVal)
    return CW_Default;
  // Look at the constraint type.
  switch (*constraint) {
    case 'i': // immediate integer.
    case 'n': // immediate integer with a known value.
      if (isa<ConstantInt>(CallOperandVal))
        weight = CW_Constant;
      break;
    case 's': // non-explicit intregal immediate.
      if (isa<GlobalValue>(CallOperandVal))
        weight = CW_Constant;
      break;
    case 'E': // immediate float if host format.
    case 'F': // immediate float.
      if (isa<ConstantFP>(CallOperandVal))
        weight = CW_Constant;
      break;
    case '<': // memory operand with autodecrement.
    case '>': // memory operand with autoincrement.
    case 'm': // memory operand.
    case 'o': // offsettable memory operand
    case 'V': // non-offsettable memory operand
      weight = CW_Memory;
      break;
    case 'r': // general register.
    case 'g': // general register, memory operand or immediate integer.
              // note: Clang converts "g" to "imr".
      if (CallOperandVal->getType()->isIntegerTy())
        weight = CW_Register;
      break;
    case 'X': // any operand.
  default:
    weight = CW_Default;
    break;
  }
  return weight;
}

/// If there are multiple different constraints that we could pick for this
/// operand (e.g. "imr") try to pick the 'best' one.
/// This is somewhat tricky: constraints (TargetLowering::ConstraintType) fall
/// into seven classes:
///    Register      -> one specific register
///    RegisterClass -> a group of regs
///    Memory        -> memory
///    Address       -> a symbolic memory reference
///    Immediate     -> immediate values
///    Other         -> magic values (such as "Flag Output Operands")
///    Unknown       -> something we don't recognize yet and can't handle
/// Ideally, we would pick the most specific constraint possible: if we have
/// something that fits into a register, we would pick it.  The problem here
/// is that if we have something that could either be in a register or in
/// memory that use of the register could cause selection of *other*
/// operands to fail: they might only succeed if we pick memory.  Because of
/// this the heuristic we use is:
///
///  1) If there is an 'other' constraint, and if the operand is valid for
///     that constraint, use it.  This makes us take advantage of 'i'
///     constraints when available.
///  2) Otherwise, pick the most general constraint present.  This prefers
///     'm' over 'r', for example.
///
TargetLowering::ConstraintGroup TargetLowering::getConstraintPreferences(
    TargetLowering::AsmOperandInfo &OpInfo) const {
  ConstraintGroup Ret;

  Ret.reserve(OpInfo.Codes.size());
  for (StringRef Code : OpInfo.Codes) {
    TargetLowering::ConstraintType CType = getConstraintType(Code);

    // Indirect 'other' or 'immediate' constraints are not allowed.
    if (OpInfo.isIndirect && !(CType == TargetLowering::C_Memory ||
                               CType == TargetLowering::C_Register ||
                               CType == TargetLowering::C_RegisterClass))
      continue;

    // Things with matching constraints can only be registers, per gcc
    // documentation.  This mainly affects "g" constraints.
    if (CType == TargetLowering::C_Memory && OpInfo.hasMatchingInput())
      continue;

    Ret.emplace_back(Code, CType);
  }

  std::stable_sort(
      Ret.begin(), Ret.end(), [](ConstraintPair a, ConstraintPair b) {
        return getConstraintPiority(a.second) > getConstraintPiority(b.second);
      });

  return Ret;
}

/// If we have an immediate, see if we can lower it. Return true if we can,
/// false otherwise.
static bool lowerImmediateIfPossible(TargetLowering::ConstraintPair &P,
                                     SDValue Op, SelectionDAG *DAG,
                                     const TargetLowering &TLI) {

  assert((P.second == TargetLowering::C_Other ||
          P.second == TargetLowering::C_Immediate) &&
         "need immediate or other");

  if (!Op.getNode())
    return false;

  std::vector<SDValue> ResultOps;
  TLI.LowerAsmOperandForConstraint(Op, P.first, ResultOps, *DAG);
  return !ResultOps.empty();
}

/// Determines the constraint code and constraint type to use for the specific
/// AsmOperandInfo, setting OpInfo.ConstraintCode and OpInfo.ConstraintType.
void TargetLowering::ComputeConstraintToUse(AsmOperandInfo &OpInfo,
                                            SDValue Op,
                                            SelectionDAG *DAG) const {
  assert(!OpInfo.Codes.empty() && "Must have at least one constraint");

  // Single-letter constraints ('r') are very common.
  if (OpInfo.Codes.size() == 1) {
    OpInfo.ConstraintCode = OpInfo.Codes[0];
    OpInfo.ConstraintType = getConstraintType(OpInfo.ConstraintCode);
  } else {
    ConstraintGroup G = getConstraintPreferences(OpInfo);
    if (G.empty())
      return;

    unsigned BestIdx = 0;
    for (const unsigned E = G.size();
         BestIdx < E && (G[BestIdx].second == TargetLowering::C_Other ||
                         G[BestIdx].second == TargetLowering::C_Immediate);
         ++BestIdx) {
      if (lowerImmediateIfPossible(G[BestIdx], Op, DAG, *this))
        break;
      // If we're out of constraints, just pick the first one.
      if (BestIdx + 1 == E) {
        BestIdx = 0;
        break;
      }
    }

    OpInfo.ConstraintCode = G[BestIdx].first;
    OpInfo.ConstraintType = G[BestIdx].second;
  }

  // 'X' matches anything.
  if (OpInfo.ConstraintCode == "X" && OpInfo.CallOperandVal) {
    // Constants are handled elsewhere.  For Functions, the type here is the
    // type of the result, which is not what we want to look at; leave them
    // alone.
    Value *v = OpInfo.CallOperandVal;
    if (isa<ConstantInt>(v) || isa<Function>(v)) {
      return;
    }

    if (isa<BasicBlock>(v) || isa<BlockAddress>(v)) {
      OpInfo.ConstraintCode = "i";
      return;
    }

    // Otherwise, try to resolve it to something we know about by looking at
    // the actual operand type.
    if (const char *Repl = LowerXConstraint(OpInfo.ConstraintVT)) {
      OpInfo.ConstraintCode = Repl;
      OpInfo.ConstraintType = getConstraintType(OpInfo.ConstraintCode);
    }
  }
}

/// Given an exact SDIV by a constant, create a multiplication
/// with the multiplicative inverse of the constant.
/// Ref: "Hacker's Delight" by Henry Warren, 2nd Edition, p. 242
static SDValue BuildExactSDIV(const TargetLowering &TLI, SDNode *N,
                              const SDLoc &dl, SelectionDAG &DAG,
                              SmallVectorImpl<SDNode *> &Created) {
  SDValue Op0 = N->getOperand(0);
  SDValue Op1 = N->getOperand(1);
  EVT VT = N->getValueType(0);
  EVT SVT = VT.getScalarType();
  EVT ShVT = TLI.getShiftAmountTy(VT, DAG.getDataLayout());
  EVT ShSVT = ShVT.getScalarType();

  bool UseSRA = false;
  SmallVector<SDValue, 16> Shifts, Factors;

  auto BuildSDIVPattern = [&](ConstantSDNode *C) {
    if (C->isZero())
      return false;
    APInt Divisor = C->getAPIntValue();
    unsigned Shift = Divisor.countr_zero();
    if (Shift) {
      Divisor.ashrInPlace(Shift);
      UseSRA = true;
    }
    APInt Factor = Divisor.multiplicativeInverse();
    Shifts.push_back(DAG.getConstant(Shift, dl, ShSVT));
    Factors.push_back(DAG.getConstant(Factor, dl, SVT));
    return true;
  };

  // Collect all magic values from the build vector.
  if (!ISD::matchUnaryPredicate(Op1, BuildSDIVPattern))
    return SDValue();

  SDValue Shift, Factor;
  if (Op1.getOpcode() == ISD::BUILD_VECTOR) {
    Shift = DAG.getBuildVector(ShVT, dl, Shifts);
    Factor = DAG.getBuildVector(VT, dl, Factors);
  } else if (Op1.getOpcode() == ISD::SPLAT_VECTOR) {
    assert(Shifts.size() == 1 && Factors.size() == 1 &&
           "Expected matchUnaryPredicate to return one element for scalable "
           "vectors");
    Shift = DAG.getSplatVector(ShVT, dl, Shifts[0]);
    Factor = DAG.getSplatVector(VT, dl, Factors[0]);
  } else {
    assert(isa<ConstantSDNode>(Op1) && "Expected a constant");
    Shift = Shifts[0];
    Factor = Factors[0];
  }

  SDValue Res = Op0;
  if (UseSRA) {
    SDNodeFlags Flags;
    Flags.setExact(true);
    Res = DAG.getNode(ISD::SRA, dl, VT, Res, Shift, Flags);
    Created.push_back(Res.getNode());
  }

  return DAG.getNode(ISD::MUL, dl, VT, Res, Factor);
}

/// Given an exact UDIV by a constant, create a multiplication
/// with the multiplicative inverse of the constant.
/// Ref: "Hacker's Delight" by Henry Warren, 2nd Edition, p. 242
static SDValue BuildExactUDIV(const TargetLowering &TLI, SDNode *N,
                              const SDLoc &dl, SelectionDAG &DAG,
                              SmallVectorImpl<SDNode *> &Created) {
  EVT VT = N->getValueType(0);
  EVT SVT = VT.getScalarType();
  EVT ShVT = TLI.getShiftAmountTy(VT, DAG.getDataLayout());
  EVT ShSVT = ShVT.getScalarType();

  bool UseSRL = false;
  SmallVector<SDValue, 16> Shifts, Factors;

  auto BuildUDIVPattern = [&](ConstantSDNode *C) {
    if (C->isZero())
      return false;
    APInt Divisor = C->getAPIntValue();
    unsigned Shift = Divisor.countr_zero();
    if (Shift) {
      Divisor.lshrInPlace(Shift);
      UseSRL = true;
    }
    // Calculate the multiplicative inverse modulo BW.
    APInt Factor = Divisor.multiplicativeInverse();
    Shifts.push_back(DAG.getConstant(Shift, dl, ShSVT));
    Factors.push_back(DAG.getConstant(Factor, dl, SVT));
    return true;
  };

  SDValue Op1 = N->getOperand(1);

  // Collect all magic values from the build vector.
  if (!ISD::matchUnaryPredicate(Op1, BuildUDIVPattern))
    return SDValue();

  SDValue Shift, Factor;
  if (Op1.getOpcode() == ISD::BUILD_VECTOR) {
    Shift = DAG.getBuildVector(ShVT, dl, Shifts);
    Factor = DAG.getBuildVector(VT, dl, Factors);
  } else if (Op1.getOpcode() == ISD::SPLAT_VECTOR) {
    assert(Shifts.size() == 1 && Factors.size() == 1 &&
           "Expected matchUnaryPredicate to return one element for scalable "
           "vectors");
    Shift = DAG.getSplatVector(ShVT, dl, Shifts[0]);
    Factor = DAG.getSplatVector(VT, dl, Factors[0]);
  } else {
    assert(isa<ConstantSDNode>(Op1) && "Expected a constant");
    Shift = Shifts[0];
    Factor = Factors[0];
  }

  SDValue Res = N->getOperand(0);
  if (UseSRL) {
    SDNodeFlags Flags;
    Flags.setExact(true);
    Res = DAG.getNode(ISD::SRL, dl, VT, Res, Shift, Flags);
    Created.push_back(Res.getNode());
  }

  return DAG.getNode(ISD::MUL, dl, VT, Res, Factor);
}

SDValue TargetLowering::BuildSDIVPow2(SDNode *N, const APInt &Divisor,
                              SelectionDAG &DAG,
                              SmallVectorImpl<SDNode *> &Created) const {
  AttributeList Attr = DAG.getMachineFunction().getFunction().getAttributes();
  const TargetLowering &TLI = DAG.getTargetLoweringInfo();
  if (TLI.isIntDivCheap(N->getValueType(0), Attr))
    return SDValue(N, 0); // Lower SDIV as SDIV
  return SDValue();
}

SDValue
TargetLowering::BuildSREMPow2(SDNode *N, const APInt &Divisor,
                              SelectionDAG &DAG,
                              SmallVectorImpl<SDNode *> &Created) const {
  AttributeList Attr = DAG.getMachineFunction().getFunction().getAttributes();
  const TargetLowering &TLI = DAG.getTargetLoweringInfo();
  if (TLI.isIntDivCheap(N->getValueType(0), Attr))
    return SDValue(N, 0); // Lower SREM as SREM
  return SDValue();
}

/// Build sdiv by power-of-2 with conditional move instructions
/// Ref: "Hacker's Delight" by Henry Warren 10-1
/// If conditional move/branch is preferred, we lower sdiv x, +/-2**k into:
///   bgez x, label
///   add x, x, 2**k-1
/// label:
///   sra res, x, k
///   neg res, res (when the divisor is negative)
SDValue TargetLowering::buildSDIVPow2WithCMov(
    SDNode *N, const APInt &Divisor, SelectionDAG &DAG,
    SmallVectorImpl<SDNode *> &Created) const {
  unsigned Lg2 = Divisor.countr_zero();
  EVT VT = N->getValueType(0);

  SDLoc DL(N);
  SDValue N0 = N->getOperand(0);
  SDValue Zero = DAG.getConstant(0, DL, VT);
  APInt Lg2Mask = APInt::getLowBitsSet(VT.getSizeInBits(), Lg2);
  SDValue Pow2MinusOne = DAG.getConstant(Lg2Mask, DL, VT);

  // If N0 is negative, we need to add (Pow2 - 1) to it before shifting right.
  EVT CCVT = getSetCCResultType(DAG.getDataLayout(), *DAG.getContext(), VT);
  SDValue Cmp = DAG.getSetCC(DL, CCVT, N0, Zero, ISD::SETLT);
  SDValue Add = DAG.getNode(ISD::ADD, DL, VT, N0, Pow2MinusOne);
  SDValue CMov = DAG.getNode(ISD::SELECT, DL, VT, Cmp, Add, N0);

  Created.push_back(Cmp.getNode());
  Created.push_back(Add.getNode());
  Created.push_back(CMov.getNode());

  // Divide by pow2.
  SDValue SRA =
      DAG.getNode(ISD::SRA, DL, VT, CMov, DAG.getConstant(Lg2, DL, VT));

  // If we're dividing by a positive value, we're done.  Otherwise, we must
  // negate the result.
  if (Divisor.isNonNegative())
    return SRA;

  Created.push_back(SRA.getNode());
  return DAG.getNode(ISD::SUB, DL, VT, Zero, SRA);
}

/// Given an ISD::SDIV node expressing a divide by constant,
/// return a DAG expression to select that will generate the same value by
/// multiplying by a magic number.
/// Ref: "Hacker's Delight" or "The PowerPC Compiler Writer's Guide".
SDValue TargetLowering::BuildSDIV(SDNode *N, SelectionDAG &DAG,
                                  bool IsAfterLegalization,
                                  SmallVectorImpl<SDNode *> &Created) const {
  SDLoc dl(N);
  EVT VT = N->getValueType(0);
  EVT SVT = VT.getScalarType();
  EVT ShVT = getShiftAmountTy(VT, DAG.getDataLayout());
  EVT ShSVT = ShVT.getScalarType();
  unsigned EltBits = VT.getScalarSizeInBits();
  EVT MulVT;

  // Check to see if we can do this.
  // FIXME: We should be more aggressive here.
  if (!isTypeLegal(VT)) {
    // Limit this to simple scalars for now.
    if (VT.isVector() || !VT.isSimple())
      return SDValue();

    // If this type will be promoted to a large enough type with a legal
    // multiply operation, we can go ahead and do this transform.
    if (getTypeAction(VT.getSimpleVT()) != TypePromoteInteger)
      return SDValue();

    MulVT = getTypeToTransformTo(*DAG.getContext(), VT);
    if (MulVT.getSizeInBits() < (2 * EltBits) ||
        !isOperationLegal(ISD::MUL, MulVT))
      return SDValue();
  }

  // If the sdiv has an 'exact' bit we can use a simpler lowering.
  if (N->getFlags().hasExact())
    return BuildExactSDIV(*this, N, dl, DAG, Created);

  SmallVector<SDValue, 16> MagicFactors, Factors, Shifts, ShiftMasks;

  auto BuildSDIVPattern = [&](ConstantSDNode *C) {
    if (C->isZero())
      return false;

    const APInt &Divisor = C->getAPIntValue();
    SignedDivisionByConstantInfo magics = SignedDivisionByConstantInfo::get(Divisor);
    int NumeratorFactor = 0;
    int ShiftMask = -1;

    if (Divisor.isOne() || Divisor.isAllOnes()) {
      // If d is +1/-1, we just multiply the numerator by +1/-1.
      NumeratorFactor = Divisor.getSExtValue();
      magics.Magic = 0;
      magics.ShiftAmount = 0;
      ShiftMask = 0;
    } else if (Divisor.isStrictlyPositive() && magics.Magic.isNegative()) {
      // If d > 0 and m < 0, add the numerator.
      NumeratorFactor = 1;
    } else if (Divisor.isNegative() && magics.Magic.isStrictlyPositive()) {
      // If d < 0 and m > 0, subtract the numerator.
      NumeratorFactor = -1;
    }

    MagicFactors.push_back(DAG.getConstant(magics.Magic, dl, SVT));
    Factors.push_back(DAG.getConstant(NumeratorFactor, dl, SVT));
    Shifts.push_back(DAG.getConstant(magics.ShiftAmount, dl, ShSVT));
    ShiftMasks.push_back(DAG.getConstant(ShiftMask, dl, SVT));
    return true;
  };

  SDValue N0 = N->getOperand(0);
  SDValue N1 = N->getOperand(1);

  // Collect the shifts / magic values from each element.
  if (!ISD::matchUnaryPredicate(N1, BuildSDIVPattern))
    return SDValue();

  SDValue MagicFactor, Factor, Shift, ShiftMask;
  if (N1.getOpcode() == ISD::BUILD_VECTOR) {
    MagicFactor = DAG.getBuildVector(VT, dl, MagicFactors);
    Factor = DAG.getBuildVector(VT, dl, Factors);
    Shift = DAG.getBuildVector(ShVT, dl, Shifts);
    ShiftMask = DAG.getBuildVector(VT, dl, ShiftMasks);
  } else if (N1.getOpcode() == ISD::SPLAT_VECTOR) {
    assert(MagicFactors.size() == 1 && Factors.size() == 1 &&
           Shifts.size() == 1 && ShiftMasks.size() == 1 &&
           "Expected matchUnaryPredicate to return one element for scalable "
           "vectors");
    MagicFactor = DAG.getSplatVector(VT, dl, MagicFactors[0]);
    Factor = DAG.getSplatVector(VT, dl, Factors[0]);
    Shift = DAG.getSplatVector(ShVT, dl, Shifts[0]);
    ShiftMask = DAG.getSplatVector(VT, dl, ShiftMasks[0]);
  } else {
    assert(isa<ConstantSDNode>(N1) && "Expected a constant");
    MagicFactor = MagicFactors[0];
    Factor = Factors[0];
    Shift = Shifts[0];
    ShiftMask = ShiftMasks[0];
  }

  // Multiply the numerator (operand 0) by the magic value.
  // FIXME: We should support doing a MUL in a wider type.
  auto GetMULHS = [&](SDValue X, SDValue Y) {
    // If the type isn't legal, use a wider mul of the type calculated
    // earlier.
    if (!isTypeLegal(VT)) {
      X = DAG.getNode(ISD::SIGN_EXTEND, dl, MulVT, X);
      Y = DAG.getNode(ISD::SIGN_EXTEND, dl, MulVT, Y);
      Y = DAG.getNode(ISD::MUL, dl, MulVT, X, Y);
      Y = DAG.getNode(ISD::SRL, dl, MulVT, Y,
                      DAG.getShiftAmountConstant(EltBits, MulVT, dl));
      return DAG.getNode(ISD::TRUNCATE, dl, VT, Y);
    }

    if (isOperationLegalOrCustom(ISD::MULHS, VT, IsAfterLegalization))
      return DAG.getNode(ISD::MULHS, dl, VT, X, Y);
    if (isOperationLegalOrCustom(ISD::SMUL_LOHI, VT, IsAfterLegalization)) {
      SDValue LoHi =
          DAG.getNode(ISD::SMUL_LOHI, dl, DAG.getVTList(VT, VT), X, Y);
      return SDValue(LoHi.getNode(), 1);
    }
    // If type twice as wide legal, widen and use a mul plus a shift.
    unsigned Size = VT.getScalarSizeInBits();
    EVT WideVT = EVT::getIntegerVT(*DAG.getContext(), Size * 2);
    if (VT.isVector())
      WideVT = EVT::getVectorVT(*DAG.getContext(), WideVT,
                                VT.getVectorElementCount());
    if (isOperationLegalOrCustom(ISD::MUL, WideVT)) {
      X = DAG.getNode(ISD::SIGN_EXTEND, dl, WideVT, X);
      Y = DAG.getNode(ISD::SIGN_EXTEND, dl, WideVT, Y);
      Y = DAG.getNode(ISD::MUL, dl, WideVT, X, Y);
      Y = DAG.getNode(ISD::SRL, dl, WideVT, Y,
                      DAG.getShiftAmountConstant(EltBits, WideVT, dl));
      return DAG.getNode(ISD::TRUNCATE, dl, VT, Y);
    }
    return SDValue();
  };

  SDValue Q = GetMULHS(N0, MagicFactor);
  if (!Q)
    return SDValue();

  Created.push_back(Q.getNode());

  // (Optionally) Add/subtract the numerator using Factor.
  Factor = DAG.getNode(ISD::MUL, dl, VT, N0, Factor);
  Created.push_back(Factor.getNode());
  Q = DAG.getNode(ISD::ADD, dl, VT, Q, Factor);
  Created.push_back(Q.getNode());

  // Shift right algebraic by shift value.
  Q = DAG.getNode(ISD::SRA, dl, VT, Q, Shift);
  Created.push_back(Q.getNode());

  // Extract the sign bit, mask it and add it to the quotient.
  SDValue SignShift = DAG.getConstant(EltBits - 1, dl, ShVT);
  SDValue T = DAG.getNode(ISD::SRL, dl, VT, Q, SignShift);
  Created.push_back(T.getNode());
  T = DAG.getNode(ISD::AND, dl, VT, T, ShiftMask);
  Created.push_back(T.getNode());
  return DAG.getNode(ISD::ADD, dl, VT, Q, T);
}

/// Given an ISD::UDIV node expressing a divide by constant,
/// return a DAG expression to select that will generate the same value by
/// multiplying by a magic number.
/// Ref: "Hacker's Delight" or "The PowerPC Compiler Writer's Guide".
SDValue TargetLowering::BuildUDIV(SDNode *N, SelectionDAG &DAG,
                                  bool IsAfterLegalization,
                                  SmallVectorImpl<SDNode *> &Created) const {
  SDLoc dl(N);
  EVT VT = N->getValueType(0);
  EVT SVT = VT.getScalarType();
  EVT ShVT = getShiftAmountTy(VT, DAG.getDataLayout());
  EVT ShSVT = ShVT.getScalarType();
  unsigned EltBits = VT.getScalarSizeInBits();
  EVT MulVT;

  // Check to see if we can do this.
  // FIXME: We should be more aggressive here.
  if (!isTypeLegal(VT)) {
    // Limit this to simple scalars for now.
    if (VT.isVector() || !VT.isSimple())
      return SDValue();

    // If this type will be promoted to a large enough type with a legal
    // multiply operation, we can go ahead and do this transform.
    if (getTypeAction(VT.getSimpleVT()) != TypePromoteInteger)
      return SDValue();

    MulVT = getTypeToTransformTo(*DAG.getContext(), VT);
    if (MulVT.getSizeInBits() < (2 * EltBits) ||
        !isOperationLegal(ISD::MUL, MulVT))
      return SDValue();
  }

  // If the udiv has an 'exact' bit we can use a simpler lowering.
  if (N->getFlags().hasExact())
    return BuildExactUDIV(*this, N, dl, DAG, Created);

  SDValue N0 = N->getOperand(0);
  SDValue N1 = N->getOperand(1);

  // Try to use leading zeros of the dividend to reduce the multiplier and
  // avoid expensive fixups.
  unsigned KnownLeadingZeros = DAG.computeKnownBits(N0).countMinLeadingZeros();

  bool UseNPQ = false, UsePreShift = false, UsePostShift = false;
  SmallVector<SDValue, 16> PreShifts, PostShifts, MagicFactors, NPQFactors;

  auto BuildUDIVPattern = [&](ConstantSDNode *C) {
    if (C->isZero())
      return false;
    const APInt& Divisor = C->getAPIntValue();

    SDValue PreShift, MagicFactor, NPQFactor, PostShift;

    // Magic algorithm doesn't work for division by 1. We need to emit a select
    // at the end.
    if (Divisor.isOne()) {
      PreShift = PostShift = DAG.getUNDEF(ShSVT);
      MagicFactor = NPQFactor = DAG.getUNDEF(SVT);
    } else {
      UnsignedDivisionByConstantInfo magics =
          UnsignedDivisionByConstantInfo::get(
              Divisor, std::min(KnownLeadingZeros, Divisor.countl_zero()));

      MagicFactor = DAG.getConstant(magics.Magic, dl, SVT);

      assert(magics.PreShift < Divisor.getBitWidth() &&
             "We shouldn't generate an undefined shift!");
      assert(magics.PostShift < Divisor.getBitWidth() &&
             "We shouldn't generate an undefined shift!");
      assert((!magics.IsAdd || magics.PreShift == 0) &&
             "Unexpected pre-shift");
      PreShift = DAG.getConstant(magics.PreShift, dl, ShSVT);
      PostShift = DAG.getConstant(magics.PostShift, dl, ShSVT);
      NPQFactor = DAG.getConstant(
          magics.IsAdd ? APInt::getOneBitSet(EltBits, EltBits - 1)
                       : APInt::getZero(EltBits),
          dl, SVT);
      UseNPQ |= magics.IsAdd;
      UsePreShift |= magics.PreShift != 0;
      UsePostShift |= magics.PostShift != 0;
    }

    PreShifts.push_back(PreShift);
    MagicFactors.push_back(MagicFactor);
    NPQFactors.push_back(NPQFactor);
    PostShifts.push_back(PostShift);
    return true;
  };

  // Collect the shifts/magic values from each element.
  if (!ISD::matchUnaryPredicate(N1, BuildUDIVPattern))
    return SDValue();

  SDValue PreShift, PostShift, MagicFactor, NPQFactor;
  if (N1.getOpcode() == ISD::BUILD_VECTOR) {
    PreShift = DAG.getBuildVector(ShVT, dl, PreShifts);
    MagicFactor = DAG.getBuildVector(VT, dl, MagicFactors);
    NPQFactor = DAG.getBuildVector(VT, dl, NPQFactors);
    PostShift = DAG.getBuildVector(ShVT, dl, PostShifts);
  } else if (N1.getOpcode() == ISD::SPLAT_VECTOR) {
    assert(PreShifts.size() == 1 && MagicFactors.size() == 1 &&
           NPQFactors.size() == 1 && PostShifts.size() == 1 &&
           "Expected matchUnaryPredicate to return one for scalable vectors");
    PreShift = DAG.getSplatVector(ShVT, dl, PreShifts[0]);
    MagicFactor = DAG.getSplatVector(VT, dl, MagicFactors[0]);
    NPQFactor = DAG.getSplatVector(VT, dl, NPQFactors[0]);
    PostShift = DAG.getSplatVector(ShVT, dl, PostShifts[0]);
  } else {
    assert(isa<ConstantSDNode>(N1) && "Expected a constant");
    PreShift = PreShifts[0];
    MagicFactor = MagicFactors[0];
    PostShift = PostShifts[0];
  }

  SDValue Q = N0;
  if (UsePreShift) {
    Q = DAG.getNode(ISD::SRL, dl, VT, Q, PreShift);
    Created.push_back(Q.getNode());
  }

  // FIXME: We should support doing a MUL in a wider type.
  auto GetMULHU = [&](SDValue X, SDValue Y) {
    // If the type isn't legal, use a wider mul of the type calculated
    // earlier.
    if (!isTypeLegal(VT)) {
      X = DAG.getNode(ISD::ZERO_EXTEND, dl, MulVT, X);
      Y = DAG.getNode(ISD::ZERO_EXTEND, dl, MulVT, Y);
      Y = DAG.getNode(ISD::MUL, dl, MulVT, X, Y);
      Y = DAG.getNode(ISD::SRL, dl, MulVT, Y,
                      DAG.getShiftAmountConstant(EltBits, MulVT, dl));
      return DAG.getNode(ISD::TRUNCATE, dl, VT, Y);
    }

    if (isOperationLegalOrCustom(ISD::MULHU, VT, IsAfterLegalization))
      return DAG.getNode(ISD::MULHU, dl, VT, X, Y);
    if (isOperationLegalOrCustom(ISD::UMUL_LOHI, VT, IsAfterLegalization)) {
      SDValue LoHi =
          DAG.getNode(ISD::UMUL_LOHI, dl, DAG.getVTList(VT, VT), X, Y);
      return SDValue(LoHi.getNode(), 1);
    }
    // If type twice as wide legal, widen and use a mul plus a shift.
    unsigned Size = VT.getScalarSizeInBits();
    EVT WideVT = EVT::getIntegerVT(*DAG.getContext(), Size * 2);
    if (VT.isVector())
      WideVT = EVT::getVectorVT(*DAG.getContext(), WideVT,
                                VT.getVectorElementCount());
    if (isOperationLegalOrCustom(ISD::MUL, WideVT)) {
      X = DAG.getNode(ISD::ZERO_EXTEND, dl, WideVT, X);
      Y = DAG.getNode(ISD::ZERO_EXTEND, dl, WideVT, Y);
      Y = DAG.getNode(ISD::MUL, dl, WideVT, X, Y);
      Y = DAG.getNode(ISD::SRL, dl, WideVT, Y,
                      DAG.getShiftAmountConstant(EltBits, WideVT, dl));
      return DAG.getNode(ISD::TRUNCATE, dl, VT, Y);
    }
    return SDValue(); // No mulhu or equivalent
  };

  // Multiply the numerator (operand 0) by the magic value.
  Q = GetMULHU(Q, MagicFactor);
  if (!Q)
    return SDValue();

  Created.push_back(Q.getNode());

  if (UseNPQ) {
    SDValue NPQ = DAG.getNode(ISD::SUB, dl, VT, N0, Q);
    Created.push_back(NPQ.getNode());

    // For vectors we might have a mix of non-NPQ/NPQ paths, so use
    // MULHU to act as a SRL-by-1 for NPQ, else multiply by zero.
    if (VT.isVector())
      NPQ = GetMULHU(NPQ, NPQFactor);
    else
      NPQ = DAG.getNode(ISD::SRL, dl, VT, NPQ, DAG.getConstant(1, dl, ShVT));

    Created.push_back(NPQ.getNode());

    Q = DAG.getNode(ISD::ADD, dl, VT, NPQ, Q);
    Created.push_back(Q.getNode());
  }

  if (UsePostShift) {
    Q = DAG.getNode(ISD::SRL, dl, VT, Q, PostShift);
    Created.push_back(Q.getNode());
  }

  EVT SetCCVT = getSetCCResultType(DAG.getDataLayout(), *DAG.getContext(), VT);

  SDValue One = DAG.getConstant(1, dl, VT);
  SDValue IsOne = DAG.getSetCC(dl, SetCCVT, N1, One, ISD::SETEQ);
  return DAG.getSelect(dl, VT, IsOne, N0, Q);
}

/// If all values in Values that *don't* match the predicate are same 'splat'
/// value, then replace all values with that splat value.
/// Else, if AlternativeReplacement was provided, then replace all values that
/// do match predicate with AlternativeReplacement value.
static void
turnVectorIntoSplatVector(MutableArrayRef<SDValue> Values,
                          std::function<bool(SDValue)> Predicate,
                          SDValue AlternativeReplacement = SDValue()) {
  SDValue Replacement;
  // Is there a value for which the Predicate does *NOT* match? What is it?
  auto SplatValue = llvm::find_if_not(Values, Predicate);
  if (SplatValue != Values.end()) {
    // Does Values consist only of SplatValue's and values matching Predicate?
    if (llvm::all_of(Values, [Predicate, SplatValue](SDValue Value) {
          return Value == *SplatValue || Predicate(Value);
        })) // Then we shall replace values matching predicate with SplatValue.
      Replacement = *SplatValue;
  }
  if (!Replacement) {
    // Oops, we did not find the "baseline" splat value.
    if (!AlternativeReplacement)
      return; // Nothing to do.
    // Let's replace with provided value then.
    Replacement = AlternativeReplacement;
  }
  std::replace_if(Values.begin(), Values.end(), Predicate, Replacement);
}

/// Given an ISD::UREM used only by an ISD::SETEQ or ISD::SETNE
/// where the divisor is constant and the comparison target is zero,
/// return a DAG expression that will generate the same comparison result
/// using only multiplications, additions and shifts/rotations.
/// Ref: "Hacker's Delight" 10-17.
SDValue TargetLowering::buildUREMEqFold(EVT SETCCVT, SDValue REMNode,
                                        SDValue CompTargetNode,
                                        ISD::CondCode Cond,
                                        DAGCombinerInfo &DCI,
                                        const SDLoc &DL) const {
  SmallVector<SDNode *, 5> Built;
  if (SDValue Folded = prepareUREMEqFold(SETCCVT, REMNode, CompTargetNode, Cond,
                                         DCI, DL, Built)) {
    for (SDNode *N : Built)
      DCI.AddToWorklist(N);
    return Folded;
  }

  return SDValue();
}

SDValue
TargetLowering::prepareUREMEqFold(EVT SETCCVT, SDValue REMNode,
                                  SDValue CompTargetNode, ISD::CondCode Cond,
                                  DAGCombinerInfo &DCI, const SDLoc &DL,
                                  SmallVectorImpl<SDNode *> &Created) const {
  // fold (seteq/ne (urem N, D), 0) -> (setule/ugt (rotr (mul N, P), K), Q)
  // - D must be constant, with D = D0 * 2^K where D0 is odd
  // - P is the multiplicative inverse of D0 modulo 2^W
  // - Q = floor(((2^W) - 1) / D)
  // where W is the width of the common type of N and D.
  assert((Cond == ISD::SETEQ || Cond == ISD::SETNE) &&
         "Only applicable for (in)equality comparisons.");

  SelectionDAG &DAG = DCI.DAG;

  EVT VT = REMNode.getValueType();
  EVT SVT = VT.getScalarType();
  EVT ShVT = getShiftAmountTy(VT, DAG.getDataLayout());
  EVT ShSVT = ShVT.getScalarType();

  // If MUL is unavailable, we cannot proceed in any case.
  if (!DCI.isBeforeLegalizeOps() && !isOperationLegalOrCustom(ISD::MUL, VT))
    return SDValue();

  bool ComparingWithAllZeros = true;
  bool AllComparisonsWithNonZerosAreTautological = true;
  bool HadTautologicalLanes = false;
  bool AllLanesAreTautological = true;
  bool HadEvenDivisor = false;
  bool AllDivisorsArePowerOfTwo = true;
  bool HadTautologicalInvertedLanes = false;
  SmallVector<SDValue, 16> PAmts, KAmts, QAmts, IAmts;

  auto BuildUREMPattern = [&](ConstantSDNode *CDiv, ConstantSDNode *CCmp) {
    // Division by 0 is UB. Leave it to be constant-folded elsewhere.
    if (CDiv->isZero())
      return false;

    const APInt &D = CDiv->getAPIntValue();
    const APInt &Cmp = CCmp->getAPIntValue();

    ComparingWithAllZeros &= Cmp.isZero();

    // x u% C1` is *always* less than C1. So given `x u% C1 == C2`,
    // if C2 is not less than C1, the comparison is always false.
    // But we will only be able to produce the comparison that will give the
    // opposive tautological answer. So this lane would need to be fixed up.
    bool TautologicalInvertedLane = D.ule(Cmp);
    HadTautologicalInvertedLanes |= TautologicalInvertedLane;

    // If all lanes are tautological (either all divisors are ones, or divisor
    // is not greater than the constant we are comparing with),
    // we will prefer to avoid the fold.
    bool TautologicalLane = D.isOne() || TautologicalInvertedLane;
    HadTautologicalLanes |= TautologicalLane;
    AllLanesAreTautological &= TautologicalLane;

    // If we are comparing with non-zero, we need'll need  to subtract said
    // comparison value from the LHS. But there is no point in doing that if
    // every lane where we are comparing with non-zero is tautological..
    if (!Cmp.isZero())
      AllComparisonsWithNonZerosAreTautological &= TautologicalLane;

    // Decompose D into D0 * 2^K
    unsigned K = D.countr_zero();
    assert((!D.isOne() || (K == 0)) && "For divisor '1' we won't rotate.");
    APInt D0 = D.lshr(K);

    // D is even if it has trailing zeros.
    HadEvenDivisor |= (K != 0);
    // D is a power-of-two if D0 is one.
    // If all divisors are power-of-two, we will prefer to avoid the fold.
    AllDivisorsArePowerOfTwo &= D0.isOne();

    // P = inv(D0, 2^W)
    // 2^W requires W + 1 bits, so we have to extend and then truncate.
    unsigned W = D.getBitWidth();
    APInt P = D0.multiplicativeInverse();
    assert((D0 * P).isOne() && "Multiplicative inverse basic check failed.");

    // Q = floor((2^W - 1) u/ D)
    // R = ((2^W - 1) u% D)
    APInt Q, R;
    APInt::udivrem(APInt::getAllOnes(W), D, Q, R);

    // If we are comparing with zero, then that comparison constant is okay,
    // else it may need to be one less than that.
    if (Cmp.ugt(R))
      Q -= 1;

    assert(APInt::getAllOnes(ShSVT.getSizeInBits()).ugt(K) &&
           "We are expecting that K is always less than all-ones for ShSVT");

    // If the lane is tautological the result can be constant-folded.
    if (TautologicalLane) {
      // Set P and K amount to a bogus values so we can try to splat them.
      P = 0;
      K = -1;
      // And ensure that comparison constant is tautological,
      // it will always compare true/false.
      Q = -1;
    }

    PAmts.push_back(DAG.getConstant(P, DL, SVT));
    KAmts.push_back(
        DAG.getConstant(APInt(ShSVT.getSizeInBits(), K), DL, ShSVT));
    QAmts.push_back(DAG.getConstant(Q, DL, SVT));
    return true;
  };

  SDValue N = REMNode.getOperand(0);
  SDValue D = REMNode.getOperand(1);

  // Collect the values from each element.
  if (!ISD::matchBinaryPredicate(D, CompTargetNode, BuildUREMPattern))
    return SDValue();

  // If all lanes are tautological, the result can be constant-folded.
  if (AllLanesAreTautological)
    return SDValue();

  // If this is a urem by a powers-of-two, avoid the fold since it can be
  // best implemented as a bit test.
  if (AllDivisorsArePowerOfTwo)
    return SDValue();

  SDValue PVal, KVal, QVal;
  if (D.getOpcode() == ISD::BUILD_VECTOR) {
    if (HadTautologicalLanes) {
      // Try to turn PAmts into a splat, since we don't care about the values
      // that are currently '0'. If we can't, just keep '0'`s.
      turnVectorIntoSplatVector(PAmts, isNullConstant);
      // Try to turn KAmts into a splat, since we don't care about the values
      // that are currently '-1'. If we can't, change them to '0'`s.
      turnVectorIntoSplatVector(KAmts, isAllOnesConstant,
                                DAG.getConstant(0, DL, ShSVT));
    }

    PVal = DAG.getBuildVector(VT, DL, PAmts);
    KVal = DAG.getBuildVector(ShVT, DL, KAmts);
    QVal = DAG.getBuildVector(VT, DL, QAmts);
  } else if (D.getOpcode() == ISD::SPLAT_VECTOR) {
    assert(PAmts.size() == 1 && KAmts.size() == 1 && QAmts.size() == 1 &&
           "Expected matchBinaryPredicate to return one element for "
           "SPLAT_VECTORs");
    PVal = DAG.getSplatVector(VT, DL, PAmts[0]);
    KVal = DAG.getSplatVector(ShVT, DL, KAmts[0]);
    QVal = DAG.getSplatVector(VT, DL, QAmts[0]);
  } else {
    PVal = PAmts[0];
    KVal = KAmts[0];
    QVal = QAmts[0];
  }

  if (!ComparingWithAllZeros && !AllComparisonsWithNonZerosAreTautological) {
    if (!DCI.isBeforeLegalizeOps() && !isOperationLegalOrCustom(ISD::SUB, VT))
      return SDValue(); // FIXME: Could/should use `ISD::ADD`?
    assert(CompTargetNode.getValueType() == N.getValueType() &&
           "Expecting that the types on LHS and RHS of comparisons match.");
    N = DAG.getNode(ISD::SUB, DL, VT, N, CompTargetNode);
  }

  // (mul N, P)
  SDValue Op0 = DAG.getNode(ISD::MUL, DL, VT, N, PVal);
  Created.push_back(Op0.getNode());

  // Rotate right only if any divisor was even. We avoid rotates for all-odd
  // divisors as a performance improvement, since rotating by 0 is a no-op.
  if (HadEvenDivisor) {
    // We need ROTR to do this.
    if (!DCI.isBeforeLegalizeOps() && !isOperationLegalOrCustom(ISD::ROTR, VT))
      return SDValue();
    // UREM: (rotr (mul N, P), K)
    Op0 = DAG.getNode(ISD::ROTR, DL, VT, Op0, KVal);
    Created.push_back(Op0.getNode());
  }

  // UREM: (setule/setugt (rotr (mul N, P), K), Q)
  SDValue NewCC =
      DAG.getSetCC(DL, SETCCVT, Op0, QVal,
                   ((Cond == ISD::SETEQ) ? ISD::SETULE : ISD::SETUGT));
  if (!HadTautologicalInvertedLanes)
    return NewCC;

  // If any lanes previously compared always-false, the NewCC will give
  // always-true result for them, so we need to fixup those lanes.
  // Or the other way around for inequality predicate.
  assert(VT.isVector() && "Can/should only get here for vectors.");
  Created.push_back(NewCC.getNode());

  // x u% C1` is *always* less than C1. So given `x u% C1 == C2`,
  // if C2 is not less than C1, the comparison is always false.
  // But we have produced the comparison that will give the
  // opposive tautological answer. So these lanes would need to be fixed up.
  SDValue TautologicalInvertedChannels =
      DAG.getSetCC(DL, SETCCVT, D, CompTargetNode, ISD::SETULE);
  Created.push_back(TautologicalInvertedChannels.getNode());

  // NOTE: we avoid letting illegal types through even if we're before legalize
  // ops – legalization has a hard time producing good code for this.
  if (isOperationLegalOrCustom(ISD::VSELECT, SETCCVT)) {
    // If we have a vector select, let's replace the comparison results in the
    // affected lanes with the correct tautological result.
    SDValue Replacement = DAG.getBoolConstant(Cond == ISD::SETEQ ? false : true,
                                              DL, SETCCVT, SETCCVT);
    return DAG.getNode(ISD::VSELECT, DL, SETCCVT, TautologicalInvertedChannels,
                       Replacement, NewCC);
  }

  // Else, we can just invert the comparison result in the appropriate lanes.
  //
  // NOTE: see the note above VSELECT above.
  if (isOperationLegalOrCustom(ISD::XOR, SETCCVT))
    return DAG.getNode(ISD::XOR, DL, SETCCVT, NewCC,
                       TautologicalInvertedChannels);

  return SDValue(); // Don't know how to lower.
}

/// Given an ISD::SREM used only by an ISD::SETEQ or ISD::SETNE
/// where the divisor is constant and the comparison target is zero,
/// return a DAG expression that will generate the same comparison result
/// using only multiplications, additions and shifts/rotations.
/// Ref: "Hacker's Delight" 10-17.
SDValue TargetLowering::buildSREMEqFold(EVT SETCCVT, SDValue REMNode,
                                        SDValue CompTargetNode,
                                        ISD::CondCode Cond,
                                        DAGCombinerInfo &DCI,
                                        const SDLoc &DL) const {
  SmallVector<SDNode *, 7> Built;
  if (SDValue Folded = prepareSREMEqFold(SETCCVT, REMNode, CompTargetNode, Cond,
                                         DCI, DL, Built)) {
    assert(Built.size() <= 7 && "Max size prediction failed.");
    for (SDNode *N : Built)
      DCI.AddToWorklist(N);
    return Folded;
  }

  return SDValue();
}

SDValue
TargetLowering::prepareSREMEqFold(EVT SETCCVT, SDValue REMNode,
                                  SDValue CompTargetNode, ISD::CondCode Cond,
                                  DAGCombinerInfo &DCI, const SDLoc &DL,
                                  SmallVectorImpl<SDNode *> &Created) const {
  // Derived from Hacker's Delight, 2nd Edition, by Hank Warren. Section 10-17.
  // Fold:
  //   (seteq/ne (srem N, D), 0)
  // To:
  //   (setule/ugt (rotr (add (mul N, P), A), K), Q)
  //
  // - D must be constant, with D = D0 * 2^K where D0 is odd
  // - P is the multiplicative inverse of D0 modulo 2^W
  // - A = bitwiseand(floor((2^(W - 1) - 1) / D0), (-(2^k)))
  // - Q = floor((2 * A) / (2^K))
  // where W is the width of the common type of N and D.
  //
  // When D is a power of two (and thus D0 is 1), the normal
  // formula for A and Q don't apply, because the derivation
  // depends on D not dividing 2^(W-1), and thus theorem ZRS
  // does not apply. This specifically fails when N = INT_MIN.
  //
  // Instead, for power-of-two D, we use:
  // - A = 2^(W-1)
  // |-> Order-preserving map from [-2^(W-1), 2^(W-1) - 1] to [0,2^W - 1])
  // - Q = 2^(W-K) - 1
  // |-> Test that the top K bits are zero after rotation
  assert((Cond == ISD::SETEQ || Cond == ISD::SETNE) &&
         "Only applicable for (in)equality comparisons.");

  SelectionDAG &DAG = DCI.DAG;

  EVT VT = REMNode.getValueType();
  EVT SVT = VT.getScalarType();
  EVT ShVT = getShiftAmountTy(VT, DAG.getDataLayout());
  EVT ShSVT = ShVT.getScalarType();

  // If we are after ops legalization, and MUL is unavailable, we can not
  // proceed.
  if (!DCI.isBeforeLegalizeOps() && !isOperationLegalOrCustom(ISD::MUL, VT))
    return SDValue();

  // TODO: Could support comparing with non-zero too.
  ConstantSDNode *CompTarget = isConstOrConstSplat(CompTargetNode);
  if (!CompTarget || !CompTarget->isZero())
    return SDValue();

  bool HadIntMinDivisor = false;
  bool HadOneDivisor = false;
  bool AllDivisorsAreOnes = true;
  bool HadEvenDivisor = false;
  bool NeedToApplyOffset = false;
  bool AllDivisorsArePowerOfTwo = true;
  SmallVector<SDValue, 16> PAmts, AAmts, KAmts, QAmts;

  auto BuildSREMPattern = [&](ConstantSDNode *C) {
    // Division by 0 is UB. Leave it to be constant-folded elsewhere.
    if (C->isZero())
      return false;

    // FIXME: we don't fold `rem %X, -C` to `rem %X, C` in DAGCombine.

    // WARNING: this fold is only valid for positive divisors!
    APInt D = C->getAPIntValue();
    if (D.isNegative())
      D.negate(); //  `rem %X, -C` is equivalent to `rem %X, C`

    HadIntMinDivisor |= D.isMinSignedValue();

    // If all divisors are ones, we will prefer to avoid the fold.
    HadOneDivisor |= D.isOne();
    AllDivisorsAreOnes &= D.isOne();

    // Decompose D into D0 * 2^K
    unsigned K = D.countr_zero();
    assert((!D.isOne() || (K == 0)) && "For divisor '1' we won't rotate.");
    APInt D0 = D.lshr(K);

    if (!D.isMinSignedValue()) {
      // D is even if it has trailing zeros; unless it's INT_MIN, in which case
      // we don't care about this lane in this fold, we'll special-handle it.
      HadEvenDivisor |= (K != 0);
    }

    // D is a power-of-two if D0 is one. This includes INT_MIN.
    // If all divisors are power-of-two, we will prefer to avoid the fold.
    AllDivisorsArePowerOfTwo &= D0.isOne();

    // P = inv(D0, 2^W)
    // 2^W requires W + 1 bits, so we have to extend and then truncate.
    unsigned W = D.getBitWidth();
    APInt P = D0.multiplicativeInverse();
    assert((D0 * P).isOne() && "Multiplicative inverse basic check failed.");

    // A = floor((2^(W - 1) - 1) / D0) & -2^K
    APInt A = APInt::getSignedMaxValue(W).udiv(D0);
    A.clearLowBits(K);

    if (!D.isMinSignedValue()) {
      // If divisor INT_MIN, then we don't care about this lane in this fold,
      // we'll special-handle it.
      NeedToApplyOffset |= A != 0;
    }

    // Q = floor((2 * A) / (2^K))
    APInt Q = (2 * A).udiv(APInt::getOneBitSet(W, K));

    assert(APInt::getAllOnes(SVT.getSizeInBits()).ugt(A) &&
           "We are expecting that A is always less than all-ones for SVT");
    assert(APInt::getAllOnes(ShSVT.getSizeInBits()).ugt(K) &&
           "We are expecting that K is always less than all-ones for ShSVT");

    // If D was a power of two, apply the alternate constant derivation.
    if (D0.isOne()) {
      // A = 2^(W-1)
      A = APInt::getSignedMinValue(W);
      // - Q = 2^(W-K) - 1
      Q = APInt::getAllOnes(W - K).zext(W);
    }

    // If the divisor is 1 the result can be constant-folded. Likewise, we
    // don't care about INT_MIN lanes, those can be set to undef if appropriate.
    if (D.isOne()) {
      // Set P, A and K to a bogus values so we can try to splat them.
      P = 0;
      A = -1;
      K = -1;

      // x ?% 1 == 0  <-->  true  <-->  x u<= -1
      Q = -1;
    }

    PAmts.push_back(DAG.getConstant(P, DL, SVT));
    AAmts.push_back(DAG.getConstant(A, DL, SVT));
    KAmts.push_back(
        DAG.getConstant(APInt(ShSVT.getSizeInBits(), K), DL, ShSVT));
    QAmts.push_back(DAG.getConstant(Q, DL, SVT));
    return true;
  };

  SDValue N = REMNode.getOperand(0);
  SDValue D = REMNode.getOperand(1);

  // Collect the values from each element.
  if (!ISD::matchUnaryPredicate(D, BuildSREMPattern))
    return SDValue();

  // If this is a srem by a one, avoid the fold since it can be constant-folded.
  if (AllDivisorsAreOnes)
    return SDValue();

  // If this is a srem by a powers-of-two (including INT_MIN), avoid the fold
  // since it can be best implemented as a bit test.
  if (AllDivisorsArePowerOfTwo)
    return SDValue();

  SDValue PVal, AVal, KVal, QVal;
  if (D.getOpcode() == ISD::BUILD_VECTOR) {
    if (HadOneDivisor) {
      // Try to turn PAmts into a splat, since we don't care about the values
      // that are currently '0'. If we can't, just keep '0'`s.
      turnVectorIntoSplatVector(PAmts, isNullConstant);
      // Try to turn AAmts into a splat, since we don't care about the
      // values that are currently '-1'. If we can't, change them to '0'`s.
      turnVectorIntoSplatVector(AAmts, isAllOnesConstant,
                                DAG.getConstant(0, DL, SVT));
      // Try to turn KAmts into a splat, since we don't care about the values
      // that are currently '-1'. If we can't, change them to '0'`s.
      turnVectorIntoSplatVector(KAmts, isAllOnesConstant,
                                DAG.getConstant(0, DL, ShSVT));
    }

    PVal = DAG.getBuildVector(VT, DL, PAmts);
    AVal = DAG.getBuildVector(VT, DL, AAmts);
    KVal = DAG.getBuildVector(ShVT, DL, KAmts);
    QVal = DAG.getBuildVector(VT, DL, QAmts);
  } else if (D.getOpcode() == ISD::SPLAT_VECTOR) {
    assert(PAmts.size() == 1 && AAmts.size() == 1 && KAmts.size() == 1 &&
           QAmts.size() == 1 &&
           "Expected matchUnaryPredicate to return one element for scalable "
           "vectors");
    PVal = DAG.getSplatVector(VT, DL, PAmts[0]);
    AVal = DAG.getSplatVector(VT, DL, AAmts[0]);
    KVal = DAG.getSplatVector(ShVT, DL, KAmts[0]);
    QVal = DAG.getSplatVector(VT, DL, QAmts[0]);
  } else {
    assert(isa<ConstantSDNode>(D) && "Expected a constant");
    PVal = PAmts[0];
    AVal = AAmts[0];
    KVal = KAmts[0];
    QVal = QAmts[0];
  }

  // (mul N, P)
  SDValue Op0 = DAG.getNode(ISD::MUL, DL, VT, N, PVal);
  Created.push_back(Op0.getNode());

  if (NeedToApplyOffset) {
    // We need ADD to do this.
    if (!DCI.isBeforeLegalizeOps() && !isOperationLegalOrCustom(ISD::ADD, VT))
      return SDValue();

    // (add (mul N, P), A)
    Op0 = DAG.getNode(ISD::ADD, DL, VT, Op0, AVal);
    Created.push_back(Op0.getNode());
  }

  // Rotate right only if any divisor was even. We avoid rotates for all-odd
  // divisors as a performance improvement, since rotating by 0 is a no-op.
  if (HadEvenDivisor) {
    // We need ROTR to do this.
    if (!DCI.isBeforeLegalizeOps() && !isOperationLegalOrCustom(ISD::ROTR, VT))
      return SDValue();
    // SREM: (rotr (add (mul N, P), A), K)
    Op0 = DAG.getNode(ISD::ROTR, DL, VT, Op0, KVal);
    Created.push_back(Op0.getNode());
  }

  // SREM: (setule/setugt (rotr (add (mul N, P), A), K), Q)
  SDValue Fold =
      DAG.getSetCC(DL, SETCCVT, Op0, QVal,
                   ((Cond == ISD::SETEQ) ? ISD::SETULE : ISD::SETUGT));

  // If we didn't have lanes with INT_MIN divisor, then we're done.
  if (!HadIntMinDivisor)
    return Fold;

  // That fold is only valid for positive divisors. Which effectively means,
  // it is invalid for INT_MIN divisors. So if we have such a lane,
  // we must fix-up results for said lanes.
  assert(VT.isVector() && "Can/should only get here for vectors.");

  // NOTE: we avoid letting illegal types through even if we're before legalize
  // ops – legalization has a hard time producing good code for the code that
  // follows.
  if (!isOperationLegalOrCustom(ISD::SETCC, SETCCVT) ||
      !isOperationLegalOrCustom(ISD::AND, VT) ||
      !isCondCodeLegalOrCustom(Cond, VT.getSimpleVT()) ||
      !isOperationLegalOrCustom(ISD::VSELECT, SETCCVT))
    return SDValue();

  Created.push_back(Fold.getNode());

  SDValue IntMin = DAG.getConstant(
      APInt::getSignedMinValue(SVT.getScalarSizeInBits()), DL, VT);
  SDValue IntMax = DAG.getConstant(
      APInt::getSignedMaxValue(SVT.getScalarSizeInBits()), DL, VT);
  SDValue Zero =
      DAG.getConstant(APInt::getZero(SVT.getScalarSizeInBits()), DL, VT);

  // Which lanes had INT_MIN divisors? Divisor is constant, so const-folded.
  SDValue DivisorIsIntMin = DAG.getSetCC(DL, SETCCVT, D, IntMin, ISD::SETEQ);
  Created.push_back(DivisorIsIntMin.getNode());

  // (N s% INT_MIN) ==/!= 0  <-->  (N & INT_MAX) ==/!= 0
  SDValue Masked = DAG.getNode(ISD::AND, DL, VT, N, IntMax);
  Created.push_back(Masked.getNode());
  SDValue MaskedIsZero = DAG.getSetCC(DL, SETCCVT, Masked, Zero, Cond);
  Created.push_back(MaskedIsZero.getNode());

  // To produce final result we need to blend 2 vectors: 'SetCC' and
  // 'MaskedIsZero'. If the divisor for channel was *NOT* INT_MIN, we pick
  // from 'Fold', else pick from 'MaskedIsZero'. Since 'DivisorIsIntMin' is
  // constant-folded, select can get lowered to a shuffle with constant mask.
  SDValue Blended = DAG.getNode(ISD::VSELECT, DL, SETCCVT, DivisorIsIntMin,
                                MaskedIsZero, Fold);

  return Blended;
}

bool TargetLowering::
verifyReturnAddressArgumentIsConstant(SDValue Op, SelectionDAG &DAG) const {
  if (!isa<ConstantSDNode>(Op.getOperand(0))) {
    DAG.getContext()->emitError("argument to '__builtin_return_address' must "
                                "be a constant integer");
    return true;
  }

  return false;
}

SDValue TargetLowering::getSqrtInputTest(SDValue Op, SelectionDAG &DAG,
                                         const DenormalMode &Mode) const {
  SDLoc DL(Op);
  EVT VT = Op.getValueType();
  EVT CCVT = getSetCCResultType(DAG.getDataLayout(), *DAG.getContext(), VT);
  SDValue FPZero = DAG.getConstantFP(0.0, DL, VT);

  // This is specifically a check for the handling of denormal inputs, not the
  // result.
  if (Mode.Input == DenormalMode::PreserveSign ||
      Mode.Input == DenormalMode::PositiveZero) {
    // Test = X == 0.0
    return DAG.getSetCC(DL, CCVT, Op, FPZero, ISD::SETEQ);
  }

  // Testing it with denormal inputs to avoid wrong estimate.
  //
  // Test = fabs(X) < SmallestNormal
  const fltSemantics &FltSem = DAG.EVTToAPFloatSemantics(VT);
  APFloat SmallestNorm = APFloat::getSmallestNormalized(FltSem);
  SDValue NormC = DAG.getConstantFP(SmallestNorm, DL, VT);
  SDValue Fabs = DAG.getNode(ISD::FABS, DL, VT, Op);
  return DAG.getSetCC(DL, CCVT, Fabs, NormC, ISD::SETLT);
}

SDValue TargetLowering::getNegatedExpression(SDValue Op, SelectionDAG &DAG,
                                             bool LegalOps, bool OptForSize,
                                             NegatibleCost &Cost,
                                             unsigned Depth) const {
  // fneg is removable even if it has multiple uses.
  if (Op.getOpcode() == ISD::FNEG || Op.getOpcode() == ISD::VP_FNEG) {
    Cost = NegatibleCost::Cheaper;
    return Op.getOperand(0);
  }

  // Don't recurse exponentially.
  if (Depth > SelectionDAG::MaxRecursionDepth)
    return SDValue();

  // Pre-increment recursion depth for use in recursive calls.
  ++Depth;
  const SDNodeFlags Flags = Op->getFlags();
  const TargetOptions &Options = DAG.getTarget().Options;
  EVT VT = Op.getValueType();
  unsigned Opcode = Op.getOpcode();

  // Don't allow anything with multiple uses unless we know it is free.
  if (!Op.hasOneUse() && Opcode != ISD::ConstantFP) {
    bool IsFreeExtend = Opcode == ISD::FP_EXTEND &&
                        isFPExtFree(VT, Op.getOperand(0).getValueType());
    if (!IsFreeExtend)
      return SDValue();
  }

  auto RemoveDeadNode = [&](SDValue N) {
    if (N && N.getNode()->use_empty())
      DAG.RemoveDeadNode(N.getNode());
  };

  SDLoc DL(Op);

  // Because getNegatedExpression can delete nodes we need a handle to keep
  // temporary nodes alive in case the recursion manages to create an identical
  // node.
  std::list<HandleSDNode> Handles;

  switch (Opcode) {
  case ISD::ConstantFP: {
    // Don't invert constant FP values after legalization unless the target says
    // the negated constant is legal.
    bool IsOpLegal =
        isOperationLegal(ISD::ConstantFP, VT) ||
        isFPImmLegal(neg(cast<ConstantFPSDNode>(Op)->getValueAPF()), VT,
                     OptForSize);

    if (LegalOps && !IsOpLegal)
      break;

    APFloat V = cast<ConstantFPSDNode>(Op)->getValueAPF();
    V.changeSign();
    SDValue CFP = DAG.getConstantFP(V, DL, VT);

    // If we already have the use of the negated floating constant, it is free
    // to negate it even it has multiple uses.
    if (!Op.hasOneUse() && CFP.use_empty())
      break;
    Cost = NegatibleCost::Neutral;
    return CFP;
  }
  case ISD::BUILD_VECTOR: {
    // Only permit BUILD_VECTOR of constants.
    if (llvm::any_of(Op->op_values(), [&](SDValue N) {
          return !N.isUndef() && !isa<ConstantFPSDNode>(N);
        }))
      break;

    bool IsOpLegal =
        (isOperationLegal(ISD::ConstantFP, VT) &&
         isOperationLegal(ISD::BUILD_VECTOR, VT)) ||
        llvm::all_of(Op->op_values(), [&](SDValue N) {
          return N.isUndef() ||
                 isFPImmLegal(neg(cast<ConstantFPSDNode>(N)->getValueAPF()), VT,
                              OptForSize);
        });

    if (LegalOps && !IsOpLegal)
      break;

    SmallVector<SDValue, 4> Ops;
    for (SDValue C : Op->op_values()) {
      if (C.isUndef()) {
        Ops.push_back(C);
        continue;
      }
      APFloat V = cast<ConstantFPSDNode>(C)->getValueAPF();
      V.changeSign();
      Ops.push_back(DAG.getConstantFP(V, DL, C.getValueType()));
    }
    Cost = NegatibleCost::Neutral;
    return DAG.getBuildVector(VT, DL, Ops);
  }
  case ISD::FADD: {
    if (!Options.NoSignedZerosFPMath && !Flags.hasNoSignedZeros())
      break;

    // After operation legalization, it might not be legal to create new FSUBs.
    if (LegalOps && !isOperationLegalOrCustom(ISD::FSUB, VT))
      break;
    SDValue X = Op.getOperand(0), Y = Op.getOperand(1);

    // fold (fneg (fadd X, Y)) -> (fsub (fneg X), Y)
    NegatibleCost CostX = NegatibleCost::Expensive;
    SDValue NegX =
        getNegatedExpression(X, DAG, LegalOps, OptForSize, CostX, Depth);
    // Prevent this node from being deleted by the next call.
    if (NegX)
      Handles.emplace_back(NegX);

    // fold (fneg (fadd X, Y)) -> (fsub (fneg Y), X)
    NegatibleCost CostY = NegatibleCost::Expensive;
    SDValue NegY =
        getNegatedExpression(Y, DAG, LegalOps, OptForSize, CostY, Depth);

    // We're done with the handles.
    Handles.clear();

    // Negate the X if its cost is less or equal than Y.
    if (NegX && (CostX <= CostY)) {
      Cost = CostX;
      SDValue N = DAG.getNode(ISD::FSUB, DL, VT, NegX, Y, Flags);
      if (NegY != N)
        RemoveDeadNode(NegY);
      return N;
    }

    // Negate the Y if it is not expensive.
    if (NegY) {
      Cost = CostY;
      SDValue N = DAG.getNode(ISD::FSUB, DL, VT, NegY, X, Flags);
      if (NegX != N)
        RemoveDeadNode(NegX);
      return N;
    }
    break;
  }
  case ISD::FSUB: {
    // We can't turn -(A-B) into B-A when we honor signed zeros.
    if (!Options.NoSignedZerosFPMath && !Flags.hasNoSignedZeros())
      break;

    SDValue X = Op.getOperand(0), Y = Op.getOperand(1);
    // fold (fneg (fsub 0, Y)) -> Y
    if (ConstantFPSDNode *C = isConstOrConstSplatFP(X, /*AllowUndefs*/ true))
      if (C->isZero()) {
        Cost = NegatibleCost::Cheaper;
        return Y;
      }

    // fold (fneg (fsub X, Y)) -> (fsub Y, X)
    Cost = NegatibleCost::Neutral;
    return DAG.getNode(ISD::FSUB, DL, VT, Y, X, Flags);
  }
  case ISD::FMUL:
  case ISD::FDIV: {
    SDValue X = Op.getOperand(0), Y = Op.getOperand(1);

    // fold (fneg (fmul X, Y)) -> (fmul (fneg X), Y)
    NegatibleCost CostX = NegatibleCost::Expensive;
    SDValue NegX =
        getNegatedExpression(X, DAG, LegalOps, OptForSize, CostX, Depth);
    // Prevent this node from being deleted by the next call.
    if (NegX)
      Handles.emplace_back(NegX);

    // fold (fneg (fmul X, Y)) -> (fmul X, (fneg Y))
    NegatibleCost CostY = NegatibleCost::Expensive;
    SDValue NegY =
        getNegatedExpression(Y, DAG, LegalOps, OptForSize, CostY, Depth);

    // We're done with the handles.
    Handles.clear();

    // Negate the X if its cost is less or equal than Y.
    if (NegX && (CostX <= CostY)) {
      Cost = CostX;
      SDValue N = DAG.getNode(Opcode, DL, VT, NegX, Y, Flags);
      if (NegY != N)
        RemoveDeadNode(NegY);
      return N;
    }

    // Ignore X * 2.0 because that is expected to be canonicalized to X + X.
    if (auto *C = isConstOrConstSplatFP(Op.getOperand(1)))
      if (C->isExactlyValue(2.0) && Op.getOpcode() == ISD::FMUL)
        break;

    // Negate the Y if it is not expensive.
    if (NegY) {
      Cost = CostY;
      SDValue N = DAG.getNode(Opcode, DL, VT, X, NegY, Flags);
      if (NegX != N)
        RemoveDeadNode(NegX);
      return N;
    }
    break;
  }
  case ISD::FMA:
  case ISD::FMAD: {
    if (!Options.NoSignedZerosFPMath && !Flags.hasNoSignedZeros())
      break;

    SDValue X = Op.getOperand(0), Y = Op.getOperand(1), Z = Op.getOperand(2);
    NegatibleCost CostZ = NegatibleCost::Expensive;
    SDValue NegZ =
        getNegatedExpression(Z, DAG, LegalOps, OptForSize, CostZ, Depth);
    // Give up if fail to negate the Z.
    if (!NegZ)
      break;

    // Prevent this node from being deleted by the next two calls.
    Handles.emplace_back(NegZ);

    // fold (fneg (fma X, Y, Z)) -> (fma (fneg X), Y, (fneg Z))
    NegatibleCost CostX = NegatibleCost::Expensive;
    SDValue NegX =
        getNegatedExpression(X, DAG, LegalOps, OptForSize, CostX, Depth);
    // Prevent this node from being deleted by the next call.
    if (NegX)
      Handles.emplace_back(NegX);

    // fold (fneg (fma X, Y, Z)) -> (fma X, (fneg Y), (fneg Z))
    NegatibleCost CostY = NegatibleCost::Expensive;
    SDValue NegY =
        getNegatedExpression(Y, DAG, LegalOps, OptForSize, CostY, Depth);

    // We're done with the handles.
    Handles.clear();

    // Negate the X if its cost is less or equal than Y.
    if (NegX && (CostX <= CostY)) {
      Cost = std::min(CostX, CostZ);
      SDValue N = DAG.getNode(Opcode, DL, VT, NegX, Y, NegZ, Flags);
      if (NegY != N)
        RemoveDeadNode(NegY);
      return N;
    }

    // Negate the Y if it is not expensive.
    if (NegY) {
      Cost = std::min(CostY, CostZ);
      SDValue N = DAG.getNode(Opcode, DL, VT, X, NegY, NegZ, Flags);
      if (NegX != N)
        RemoveDeadNode(NegX);
      return N;
    }
    break;
  }

  case ISD::FP_EXTEND:
  case ISD::FSIN:
    if (SDValue NegV = getNegatedExpression(Op.getOperand(0), DAG, LegalOps,
                                            OptForSize, Cost, Depth))
      return DAG.getNode(Opcode, DL, VT, NegV);
    break;
  case ISD::FP_ROUND:
    if (SDValue NegV = getNegatedExpression(Op.getOperand(0), DAG, LegalOps,
                                            OptForSize, Cost, Depth))
      return DAG.getNode(ISD::FP_ROUND, DL, VT, NegV, Op.getOperand(1));
    break;
  case ISD::SELECT:
  case ISD::VSELECT: {
    // fold (fneg (select C, LHS, RHS)) -> (select C, (fneg LHS), (fneg RHS))
    // iff at least one cost is cheaper and the other is neutral/cheaper
    SDValue LHS = Op.getOperand(1);
    NegatibleCost CostLHS = NegatibleCost::Expensive;
    SDValue NegLHS =
        getNegatedExpression(LHS, DAG, LegalOps, OptForSize, CostLHS, Depth);
    if (!NegLHS || CostLHS > NegatibleCost::Neutral) {
      RemoveDeadNode(NegLHS);
      break;
    }

    // Prevent this node from being deleted by the next call.
    Handles.emplace_back(NegLHS);

    SDValue RHS = Op.getOperand(2);
    NegatibleCost CostRHS = NegatibleCost::Expensive;
    SDValue NegRHS =
        getNegatedExpression(RHS, DAG, LegalOps, OptForSize, CostRHS, Depth);

    // We're done with the handles.
    Handles.clear();

    if (!NegRHS || CostRHS > NegatibleCost::Neutral ||
        (CostLHS != NegatibleCost::Cheaper &&
         CostRHS != NegatibleCost::Cheaper)) {
      RemoveDeadNode(NegLHS);
      RemoveDeadNode(NegRHS);
      break;
    }

    Cost = std::min(CostLHS, CostRHS);
    return DAG.getSelect(DL, VT, Op.getOperand(0), NegLHS, NegRHS);
  }
  }

  return SDValue();
}

//===----------------------------------------------------------------------===//
// Legalization Utilities
//===----------------------------------------------------------------------===//

bool TargetLowering::expandMUL_LOHI(unsigned Opcode, EVT VT, const SDLoc &dl,
                                    SDValue LHS, SDValue RHS,
                                    SmallVectorImpl<SDValue> &Result,
                                    EVT HiLoVT, SelectionDAG &DAG,
                                    MulExpansionKind Kind, SDValue LL,
                                    SDValue LH, SDValue RL, SDValue RH) const {
  assert(Opcode == ISD::MUL || Opcode == ISD::UMUL_LOHI ||
         Opcode == ISD::SMUL_LOHI);

  bool HasMULHS = (Kind == MulExpansionKind::Always) ||
                  isOperationLegalOrCustom(ISD::MULHS, HiLoVT);
  bool HasMULHU = (Kind == MulExpansionKind::Always) ||
                  isOperationLegalOrCustom(ISD::MULHU, HiLoVT);
  bool HasSMUL_LOHI = (Kind == MulExpansionKind::Always) ||
                      isOperationLegalOrCustom(ISD::SMUL_LOHI, HiLoVT);
  bool HasUMUL_LOHI = (Kind == MulExpansionKind::Always) ||
                      isOperationLegalOrCustom(ISD::UMUL_LOHI, HiLoVT);

  if (!HasMULHU && !HasMULHS && !HasUMUL_LOHI && !HasSMUL_LOHI)
    return false;

  unsigned OuterBitSize = VT.getScalarSizeInBits();
  unsigned InnerBitSize = HiLoVT.getScalarSizeInBits();

  // LL, LH, RL, and RH must be either all NULL or all set to a value.
  assert((LL.getNode() && LH.getNode() && RL.getNode() && RH.getNode()) ||
         (!LL.getNode() && !LH.getNode() && !RL.getNode() && !RH.getNode()));

  SDVTList VTs = DAG.getVTList(HiLoVT, HiLoVT);
  auto MakeMUL_LOHI = [&](SDValue L, SDValue R, SDValue &Lo, SDValue &Hi,
                          bool Signed) -> bool {
    if ((Signed && HasSMUL_LOHI) || (!Signed && HasUMUL_LOHI)) {
      Lo = DAG.getNode(Signed ? ISD::SMUL_LOHI : ISD::UMUL_LOHI, dl, VTs, L, R);
      Hi = SDValue(Lo.getNode(), 1);
      return true;
    }
    if ((Signed && HasMULHS) || (!Signed && HasMULHU)) {
      Lo = DAG.getNode(ISD::MUL, dl, HiLoVT, L, R);
      Hi = DAG.getNode(Signed ? ISD::MULHS : ISD::MULHU, dl, HiLoVT, L, R);
      return true;
    }
    return false;
  };

  SDValue Lo, Hi;

  if (!LL.getNode() && !RL.getNode() &&
      isOperationLegalOrCustom(ISD::TRUNCATE, HiLoVT)) {
    LL = DAG.getNode(ISD::TRUNCATE, dl, HiLoVT, LHS);
    RL = DAG.getNode(ISD::TRUNCATE, dl, HiLoVT, RHS);
  }

  if (!LL.getNode())
    return false;

  APInt HighMask = APInt::getHighBitsSet(OuterBitSize, InnerBitSize);
  if (DAG.MaskedValueIsZero(LHS, HighMask) &&
      DAG.MaskedValueIsZero(RHS, HighMask)) {
    // The inputs are both zero-extended.
    if (MakeMUL_LOHI(LL, RL, Lo, Hi, false)) {
      Result.push_back(Lo);
      Result.push_back(Hi);
      if (Opcode != ISD::MUL) {
        SDValue Zero = DAG.getConstant(0, dl, HiLoVT);
        Result.push_back(Zero);
        Result.push_back(Zero);
      }
      return true;
    }
  }

  if (!VT.isVector() && Opcode == ISD::MUL &&
      DAG.ComputeMaxSignificantBits(LHS) <= InnerBitSize &&
      DAG.ComputeMaxSignificantBits(RHS) <= InnerBitSize) {
    // The input values are both sign-extended.
    // TODO non-MUL case?
    if (MakeMUL_LOHI(LL, RL, Lo, Hi, true)) {
      Result.push_back(Lo);
      Result.push_back(Hi);
      return true;
    }
  }

  unsigned ShiftAmount = OuterBitSize - InnerBitSize;
  SDValue Shift = DAG.getShiftAmountConstant(ShiftAmount, VT, dl);

  if (!LH.getNode() && !RH.getNode() &&
      isOperationLegalOrCustom(ISD::SRL, VT) &&
      isOperationLegalOrCustom(ISD::TRUNCATE, HiLoVT)) {
    LH = DAG.getNode(ISD::SRL, dl, VT, LHS, Shift);
    LH = DAG.getNode(ISD::TRUNCATE, dl, HiLoVT, LH);
    RH = DAG.getNode(ISD::SRL, dl, VT, RHS, Shift);
    RH = DAG.getNode(ISD::TRUNCATE, dl, HiLoVT, RH);
  }

  if (!LH.getNode())
    return false;

  if (!MakeMUL_LOHI(LL, RL, Lo, Hi, false))
    return false;

  Result.push_back(Lo);

  if (Opcode == ISD::MUL) {
    RH = DAG.getNode(ISD::MUL, dl, HiLoVT, LL, RH);
    LH = DAG.getNode(ISD::MUL, dl, HiLoVT, LH, RL);
    Hi = DAG.getNode(ISD::ADD, dl, HiLoVT, Hi, RH);
    Hi = DAG.getNode(ISD::ADD, dl, HiLoVT, Hi, LH);
    Result.push_back(Hi);
    return true;
  }

  // Compute the full width result.
  auto Merge = [&](SDValue Lo, SDValue Hi) -> SDValue {
    Lo = DAG.getNode(ISD::ZERO_EXTEND, dl, VT, Lo);
    Hi = DAG.getNode(ISD::ZERO_EXTEND, dl, VT, Hi);
    Hi = DAG.getNode(ISD::SHL, dl, VT, Hi, Shift);
    return DAG.getNode(ISD::OR, dl, VT, Lo, Hi);
  };

  SDValue Next = DAG.getNode(ISD::ZERO_EXTEND, dl, VT, Hi);
  if (!MakeMUL_LOHI(LL, RH, Lo, Hi, false))
    return false;

  // This is effectively the add part of a multiply-add of half-sized operands,
  // so it cannot overflow.
  Next = DAG.getNode(ISD::ADD, dl, VT, Next, Merge(Lo, Hi));

  if (!MakeMUL_LOHI(LH, RL, Lo, Hi, false))
    return false;

  SDValue Zero = DAG.getConstant(0, dl, HiLoVT);
  EVT BoolType = getSetCCResultType(DAG.getDataLayout(), *DAG.getContext(), VT);

  bool UseGlue = (isOperationLegalOrCustom(ISD::ADDC, VT) &&
                  isOperationLegalOrCustom(ISD::ADDE, VT));
  if (UseGlue)
    Next = DAG.getNode(ISD::ADDC, dl, DAG.getVTList(VT, MVT::Glue), Next,
                       Merge(Lo, Hi));
  else
    Next = DAG.getNode(ISD::UADDO_CARRY, dl, DAG.getVTList(VT, BoolType), Next,
                       Merge(Lo, Hi), DAG.getConstant(0, dl, BoolType));

  SDValue Carry = Next.getValue(1);
  Result.push_back(DAG.getNode(ISD::TRUNCATE, dl, HiLoVT, Next));
  Next = DAG.getNode(ISD::SRL, dl, VT, Next, Shift);

  if (!MakeMUL_LOHI(LH, RH, Lo, Hi, Opcode == ISD::SMUL_LOHI))
    return false;

  if (UseGlue)
    Hi = DAG.getNode(ISD::ADDE, dl, DAG.getVTList(HiLoVT, MVT::Glue), Hi, Zero,
                     Carry);
  else
    Hi = DAG.getNode(ISD::UADDO_CARRY, dl, DAG.getVTList(HiLoVT, BoolType), Hi,
                     Zero, Carry);

  Next = DAG.getNode(ISD::ADD, dl, VT, Next, Merge(Lo, Hi));

  if (Opcode == ISD::SMUL_LOHI) {
    SDValue NextSub = DAG.getNode(ISD::SUB, dl, VT, Next,
                                  DAG.getNode(ISD::ZERO_EXTEND, dl, VT, RL));
    Next = DAG.getSelectCC(dl, LH, Zero, NextSub, Next, ISD::SETLT);

    NextSub = DAG.getNode(ISD::SUB, dl, VT, Next,
                          DAG.getNode(ISD::ZERO_EXTEND, dl, VT, LL));
    Next = DAG.getSelectCC(dl, RH, Zero, NextSub, Next, ISD::SETLT);
  }

  Result.push_back(DAG.getNode(ISD::TRUNCATE, dl, HiLoVT, Next));
  Next = DAG.getNode(ISD::SRL, dl, VT, Next, Shift);
  Result.push_back(DAG.getNode(ISD::TRUNCATE, dl, HiLoVT, Next));
  return true;
}

bool TargetLowering::expandMUL(SDNode *N, SDValue &Lo, SDValue &Hi, EVT HiLoVT,
                               SelectionDAG &DAG, MulExpansionKind Kind,
                               SDValue LL, SDValue LH, SDValue RL,
                               SDValue RH) const {
  SmallVector<SDValue, 2> Result;
  bool Ok = expandMUL_LOHI(N->getOpcode(), N->getValueType(0), SDLoc(N),
                           N->getOperand(0), N->getOperand(1), Result, HiLoVT,
                           DAG, Kind, LL, LH, RL, RH);
  if (Ok) {
    assert(Result.size() == 2);
    Lo = Result[0];
    Hi = Result[1];
  }
  return Ok;
}

// Optimize unsigned division or remainder by constants for types twice as large
// as a legal VT.
//
// If (1 << (BitWidth / 2)) % Constant == 1, then the remainder
// can be computed
// as:
//   Sum += __builtin_uadd_overflow(Lo, High, &Sum);
//   Remainder = Sum % Constant
// This is based on "Remainder by Summing Digits" from Hacker's Delight.
//
// For division, we can compute the remainder using the algorithm described
// above, subtract it from the dividend to get an exact multiple of Constant.
// Then multiply that exact multiply by the multiplicative inverse modulo
// (1 << (BitWidth / 2)) to get the quotient.

// If Constant is even, we can shift right the dividend and the divisor by the
// number of trailing zeros in Constant before applying the remainder algorithm.
// If we're after the quotient, we can subtract this value from the shifted
// dividend and multiply by the multiplicative inverse of the shifted divisor.
// If we want the remainder, we shift the value left by the number of trailing
// zeros and add the bits that were shifted out of the dividend.
bool TargetLowering::expandDIVREMByConstant(SDNode *N,
                                            SmallVectorImpl<SDValue> &Result,
                                            EVT HiLoVT, SelectionDAG &DAG,
                                            SDValue LL, SDValue LH) const {
  unsigned Opcode = N->getOpcode();
  EVT VT = N->getValueType(0);

  // TODO: Support signed division/remainder.
  if (Opcode == ISD::SREM || Opcode == ISD::SDIV || Opcode == ISD::SDIVREM)
    return false;
  assert(
      (Opcode == ISD::UREM || Opcode == ISD::UDIV || Opcode == ISD::UDIVREM) &&
      "Unexpected opcode");

  auto *CN = dyn_cast<ConstantSDNode>(N->getOperand(1));
  if (!CN)
    return false;

  APInt Divisor = CN->getAPIntValue();
  unsigned BitWidth = Divisor.getBitWidth();
  unsigned HBitWidth = BitWidth / 2;
  assert(VT.getScalarSizeInBits() == BitWidth &&
         HiLoVT.getScalarSizeInBits() == HBitWidth && "Unexpected VTs");

  // Divisor needs to less than (1 << HBitWidth).
  APInt HalfMaxPlus1 = APInt::getOneBitSet(BitWidth, HBitWidth);
  if (Divisor.uge(HalfMaxPlus1))
    return false;

  // We depend on the UREM by constant optimization in DAGCombiner that requires
  // high multiply.
  if (!isOperationLegalOrCustom(ISD::MULHU, HiLoVT) &&
      !isOperationLegalOrCustom(ISD::UMUL_LOHI, HiLoVT))
    return false;

  // Don't expand if optimizing for size.
  if (DAG.shouldOptForSize())
    return false;

  // Early out for 0 or 1 divisors.
  if (Divisor.ule(1))
    return false;

  // If the divisor is even, shift it until it becomes odd.
  unsigned TrailingZeros = 0;
  if (!Divisor[0]) {
    TrailingZeros = Divisor.countr_zero();
    Divisor.lshrInPlace(TrailingZeros);
  }

  SDLoc dl(N);
  SDValue Sum;
  SDValue PartialRem;

  // If (1 << HBitWidth) % divisor == 1, we can add the two halves together and
  // then add in the carry.
  // TODO: If we can't split it in half, we might be able to split into 3 or
  // more pieces using a smaller bit width.
  if (HalfMaxPlus1.urem(Divisor).isOne()) {
    assert(!LL == !LH && "Expected both input halves or no input halves!");
    if (!LL)
      std::tie(LL, LH) = DAG.SplitScalar(N->getOperand(0), dl, HiLoVT, HiLoVT);

    // Shift the input by the number of TrailingZeros in the divisor. The
    // shifted out bits will be added to the remainder later.
    if (TrailingZeros) {
      // Save the shifted off bits if we need the remainder.
      if (Opcode != ISD::UDIV) {
        APInt Mask = APInt::getLowBitsSet(HBitWidth, TrailingZeros);
        PartialRem = DAG.getNode(ISD::AND, dl, HiLoVT, LL,
                                 DAG.getConstant(Mask, dl, HiLoVT));
      }

      LL = DAG.getNode(
          ISD::OR, dl, HiLoVT,
          DAG.getNode(ISD::SRL, dl, HiLoVT, LL,
                      DAG.getShiftAmountConstant(TrailingZeros, HiLoVT, dl)),
          DAG.getNode(ISD::SHL, dl, HiLoVT, LH,
                      DAG.getShiftAmountConstant(HBitWidth - TrailingZeros,
                                                 HiLoVT, dl)));
      LH = DAG.getNode(ISD::SRL, dl, HiLoVT, LH,
                       DAG.getShiftAmountConstant(TrailingZeros, HiLoVT, dl));
    }

    // Use uaddo_carry if we can, otherwise use a compare to detect overflow.
    EVT SetCCType =
        getSetCCResultType(DAG.getDataLayout(), *DAG.getContext(), HiLoVT);
    if (isOperationLegalOrCustom(ISD::UADDO_CARRY, HiLoVT)) {
      SDVTList VTList = DAG.getVTList(HiLoVT, SetCCType);
      Sum = DAG.getNode(ISD::UADDO, dl, VTList, LL, LH);
      Sum = DAG.getNode(ISD::UADDO_CARRY, dl, VTList, Sum,
                        DAG.getConstant(0, dl, HiLoVT), Sum.getValue(1));
    } else {
      Sum = DAG.getNode(ISD::ADD, dl, HiLoVT, LL, LH);
      SDValue Carry = DAG.getSetCC(dl, SetCCType, Sum, LL, ISD::SETULT);
      // If the boolean for the target is 0 or 1, we can add the setcc result
      // directly.
      if (getBooleanContents(HiLoVT) ==
          TargetLoweringBase::ZeroOrOneBooleanContent)
        Carry = DAG.getZExtOrTrunc(Carry, dl, HiLoVT);
      else
        Carry = DAG.getSelect(dl, HiLoVT, Carry, DAG.getConstant(1, dl, HiLoVT),
                              DAG.getConstant(0, dl, HiLoVT));
      Sum = DAG.getNode(ISD::ADD, dl, HiLoVT, Sum, Carry);
    }
  }

  // If we didn't find a sum, we can't do the expansion.
  if (!Sum)
    return false;

  // Perform a HiLoVT urem on the Sum using truncated divisor.
  SDValue RemL =
      DAG.getNode(ISD::UREM, dl, HiLoVT, Sum,
                  DAG.getConstant(Divisor.trunc(HBitWidth), dl, HiLoVT));
  SDValue RemH = DAG.getConstant(0, dl, HiLoVT);

  if (Opcode != ISD::UREM) {
    // Subtract the remainder from the shifted dividend.
    SDValue Dividend = DAG.getNode(ISD::BUILD_PAIR, dl, VT, LL, LH);
    SDValue Rem = DAG.getNode(ISD::BUILD_PAIR, dl, VT, RemL, RemH);

    Dividend = DAG.getNode(ISD::SUB, dl, VT, Dividend, Rem);

    // Multiply by the multiplicative inverse of the divisor modulo
    // (1 << BitWidth).
    APInt MulFactor = Divisor.multiplicativeInverse();

    SDValue Quotient = DAG.getNode(ISD::MUL, dl, VT, Dividend,
                                   DAG.getConstant(MulFactor, dl, VT));

    // Split the quotient into low and high parts.
    SDValue QuotL, QuotH;
    std::tie(QuotL, QuotH) = DAG.SplitScalar(Quotient, dl, HiLoVT, HiLoVT);
    Result.push_back(QuotL);
    Result.push_back(QuotH);
  }

  if (Opcode != ISD::UDIV) {
    // If we shifted the input, shift the remainder left and add the bits we
    // shifted off the input.
    if (TrailingZeros) {
      APInt Mask = APInt::getLowBitsSet(HBitWidth, TrailingZeros);
      RemL = DAG.getNode(ISD::SHL, dl, HiLoVT, RemL,
                         DAG.getShiftAmountConstant(TrailingZeros, HiLoVT, dl));
      RemL = DAG.getNode(ISD::ADD, dl, HiLoVT, RemL, PartialRem);
    }
    Result.push_back(RemL);
    Result.push_back(DAG.getConstant(0, dl, HiLoVT));
  }

  return true;
}

// Check that (every element of) Z is undef or not an exact multiple of BW.
static bool isNonZeroModBitWidthOrUndef(SDValue Z, unsigned BW) {
  return ISD::matchUnaryPredicate(
      Z,
      [=](ConstantSDNode *C) { return !C || C->getAPIntValue().urem(BW) != 0; },
      true);
}

static SDValue expandVPFunnelShift(SDNode *Node, SelectionDAG &DAG) {
  EVT VT = Node->getValueType(0);
  SDValue ShX, ShY;
  SDValue ShAmt, InvShAmt;
  SDValue X = Node->getOperand(0);
  SDValue Y = Node->getOperand(1);
  SDValue Z = Node->getOperand(2);
  SDValue Mask = Node->getOperand(3);
  SDValue VL = Node->getOperand(4);

  unsigned BW = VT.getScalarSizeInBits();
  bool IsFSHL = Node->getOpcode() == ISD::VP_FSHL;
  SDLoc DL(SDValue(Node, 0));

  EVT ShVT = Z.getValueType();
  if (isNonZeroModBitWidthOrUndef(Z, BW)) {
    // fshl: X << C | Y >> (BW - C)
    // fshr: X << (BW - C) | Y >> C
    // where C = Z % BW is not zero
    SDValue BitWidthC = DAG.getConstant(BW, DL, ShVT);
    ShAmt = DAG.getNode(ISD::VP_UREM, DL, ShVT, Z, BitWidthC, Mask, VL);
    InvShAmt = DAG.getNode(ISD::VP_SUB, DL, ShVT, BitWidthC, ShAmt, Mask, VL);
    ShX = DAG.getNode(ISD::VP_SHL, DL, VT, X, IsFSHL ? ShAmt : InvShAmt, Mask,
                      VL);
    ShY = DAG.getNode(ISD::VP_SRL, DL, VT, Y, IsFSHL ? InvShAmt : ShAmt, Mask,
                      VL);
  } else {
    // fshl: X << (Z % BW) | Y >> 1 >> (BW - 1 - (Z % BW))
    // fshr: X << 1 << (BW - 1 - (Z % BW)) | Y >> (Z % BW)
    SDValue BitMask = DAG.getConstant(BW - 1, DL, ShVT);
    if (isPowerOf2_32(BW)) {
      // Z % BW -> Z & (BW - 1)
      ShAmt = DAG.getNode(ISD::VP_AND, DL, ShVT, Z, BitMask, Mask, VL);
      // (BW - 1) - (Z % BW) -> ~Z & (BW - 1)
      SDValue NotZ = DAG.getNode(ISD::VP_XOR, DL, ShVT, Z,
                                 DAG.getAllOnesConstant(DL, ShVT), Mask, VL);
      InvShAmt = DAG.getNode(ISD::VP_AND, DL, ShVT, NotZ, BitMask, Mask, VL);
    } else {
      SDValue BitWidthC = DAG.getConstant(BW, DL, ShVT);
      ShAmt = DAG.getNode(ISD::VP_UREM, DL, ShVT, Z, BitWidthC, Mask, VL);
      InvShAmt = DAG.getNode(ISD::VP_SUB, DL, ShVT, BitMask, ShAmt, Mask, VL);
    }

    SDValue One = DAG.getConstant(1, DL, ShVT);
    if (IsFSHL) {
      ShX = DAG.getNode(ISD::VP_SHL, DL, VT, X, ShAmt, Mask, VL);
      SDValue ShY1 = DAG.getNode(ISD::VP_SRL, DL, VT, Y, One, Mask, VL);
      ShY = DAG.getNode(ISD::VP_SRL, DL, VT, ShY1, InvShAmt, Mask, VL);
    } else {
      SDValue ShX1 = DAG.getNode(ISD::VP_SHL, DL, VT, X, One, Mask, VL);
      ShX = DAG.getNode(ISD::VP_SHL, DL, VT, ShX1, InvShAmt, Mask, VL);
      ShY = DAG.getNode(ISD::VP_SRL, DL, VT, Y, ShAmt, Mask, VL);
    }
  }
  return DAG.getNode(ISD::VP_OR, DL, VT, ShX, ShY, Mask, VL);
}

SDValue TargetLowering::expandFunnelShift(SDNode *Node,
                                          SelectionDAG &DAG) const {
  if (Node->isVPOpcode())
    return expandVPFunnelShift(Node, DAG);

  EVT VT = Node->getValueType(0);

  if (VT.isVector() && (!isOperationLegalOrCustom(ISD::SHL, VT) ||
                        !isOperationLegalOrCustom(ISD::SRL, VT) ||
                        !isOperationLegalOrCustom(ISD::SUB, VT) ||
                        !isOperationLegalOrCustomOrPromote(ISD::OR, VT)))
    return SDValue();

  SDValue X = Node->getOperand(0);
  SDValue Y = Node->getOperand(1);
  SDValue Z = Node->getOperand(2);

  unsigned BW = VT.getScalarSizeInBits();
  bool IsFSHL = Node->getOpcode() == ISD::FSHL;
  SDLoc DL(SDValue(Node, 0));

  EVT ShVT = Z.getValueType();

  // If a funnel shift in the other direction is more supported, use it.
  unsigned RevOpcode = IsFSHL ? ISD::FSHR : ISD::FSHL;
  if (!isOperationLegalOrCustom(Node->getOpcode(), VT) &&
      isOperationLegalOrCustom(RevOpcode, VT) && isPowerOf2_32(BW)) {
    if (isNonZeroModBitWidthOrUndef(Z, BW)) {
      // fshl X, Y, Z -> fshr X, Y, -Z
      // fshr X, Y, Z -> fshl X, Y, -Z
      SDValue Zero = DAG.getConstant(0, DL, ShVT);
      Z = DAG.getNode(ISD::SUB, DL, VT, Zero, Z);
    } else {
      // fshl X, Y, Z -> fshr (srl X, 1), (fshr X, Y, 1), ~Z
      // fshr X, Y, Z -> fshl (fshl X, Y, 1), (shl Y, 1), ~Z
      SDValue One = DAG.getConstant(1, DL, ShVT);
      if (IsFSHL) {
        Y = DAG.getNode(RevOpcode, DL, VT, X, Y, One);
        X = DAG.getNode(ISD::SRL, DL, VT, X, One);
      } else {
        X = DAG.getNode(RevOpcode, DL, VT, X, Y, One);
        Y = DAG.getNode(ISD::SHL, DL, VT, Y, One);
      }
      Z = DAG.getNOT(DL, Z, ShVT);
    }
    return DAG.getNode(RevOpcode, DL, VT, X, Y, Z);
  }

  SDValue ShX, ShY;
  SDValue ShAmt, InvShAmt;
  if (isNonZeroModBitWidthOrUndef(Z, BW)) {
    // fshl: X << C | Y >> (BW - C)
    // fshr: X << (BW - C) | Y >> C
    // where C = Z % BW is not zero
    SDValue BitWidthC = DAG.getConstant(BW, DL, ShVT);
    ShAmt = DAG.getNode(ISD::UREM, DL, ShVT, Z, BitWidthC);
    InvShAmt = DAG.getNode(ISD::SUB, DL, ShVT, BitWidthC, ShAmt);
    ShX = DAG.getNode(ISD::SHL, DL, VT, X, IsFSHL ? ShAmt : InvShAmt);
    ShY = DAG.getNode(ISD::SRL, DL, VT, Y, IsFSHL ? InvShAmt : ShAmt);
  } else {
    // fshl: X << (Z % BW) | Y >> 1 >> (BW - 1 - (Z % BW))
    // fshr: X << 1 << (BW - 1 - (Z % BW)) | Y >> (Z % BW)
    SDValue Mask = DAG.getConstant(BW - 1, DL, ShVT);
    if (isPowerOf2_32(BW)) {
      // Z % BW -> Z & (BW - 1)
      ShAmt = DAG.getNode(ISD::AND, DL, ShVT, Z, Mask);
      // (BW - 1) - (Z % BW) -> ~Z & (BW - 1)
      InvShAmt = DAG.getNode(ISD::AND, DL, ShVT, DAG.getNOT(DL, Z, ShVT), Mask);
    } else {
      SDValue BitWidthC = DAG.getConstant(BW, DL, ShVT);
      ShAmt = DAG.getNode(ISD::UREM, DL, ShVT, Z, BitWidthC);
      InvShAmt = DAG.getNode(ISD::SUB, DL, ShVT, Mask, ShAmt);
    }

    SDValue One = DAG.getConstant(1, DL, ShVT);
    if (IsFSHL) {
      ShX = DAG.getNode(ISD::SHL, DL, VT, X, ShAmt);
      SDValue ShY1 = DAG.getNode(ISD::SRL, DL, VT, Y, One);
      ShY = DAG.getNode(ISD::SRL, DL, VT, ShY1, InvShAmt);
    } else {
      SDValue ShX1 = DAG.getNode(ISD::SHL, DL, VT, X, One);
      ShX = DAG.getNode(ISD::SHL, DL, VT, ShX1, InvShAmt);
      ShY = DAG.getNode(ISD::SRL, DL, VT, Y, ShAmt);
    }
  }
  return DAG.getNode(ISD::OR, DL, VT, ShX, ShY);
}

// TODO: Merge with expandFunnelShift.
SDValue TargetLowering::expandROT(SDNode *Node, bool AllowVectorOps,
                                  SelectionDAG &DAG) const {
  EVT VT = Node->getValueType(0);
  unsigned EltSizeInBits = VT.getScalarSizeInBits();
  bool IsLeft = Node->getOpcode() == ISD::ROTL;
  SDValue Op0 = Node->getOperand(0);
  SDValue Op1 = Node->getOperand(1);
  SDLoc DL(SDValue(Node, 0));

  EVT ShVT = Op1.getValueType();
  SDValue Zero = DAG.getConstant(0, DL, ShVT);

  // If a rotate in the other direction is more supported, use it.
  unsigned RevRot = IsLeft ? ISD::ROTR : ISD::ROTL;
  if (!isOperationLegalOrCustom(Node->getOpcode(), VT) &&
      isOperationLegalOrCustom(RevRot, VT) && isPowerOf2_32(EltSizeInBits)) {
    SDValue Sub = DAG.getNode(ISD::SUB, DL, ShVT, Zero, Op1);
    return DAG.getNode(RevRot, DL, VT, Op0, Sub);
  }

  if (!AllowVectorOps && VT.isVector() &&
      (!isOperationLegalOrCustom(ISD::SHL, VT) ||
       !isOperationLegalOrCustom(ISD::SRL, VT) ||
       !isOperationLegalOrCustom(ISD::SUB, VT) ||
       !isOperationLegalOrCustomOrPromote(ISD::OR, VT) ||
       !isOperationLegalOrCustomOrPromote(ISD::AND, VT)))
    return SDValue();

  unsigned ShOpc = IsLeft ? ISD::SHL : ISD::SRL;
  unsigned HsOpc = IsLeft ? ISD::SRL : ISD::SHL;
  SDValue BitWidthMinusOneC = DAG.getConstant(EltSizeInBits - 1, DL, ShVT);
  SDValue ShVal;
  SDValue HsVal;
  if (isPowerOf2_32(EltSizeInBits)) {
    // (rotl x, c) -> x << (c & (w - 1)) | x >> (-c & (w - 1))
    // (rotr x, c) -> x >> (c & (w - 1)) | x << (-c & (w - 1))
    SDValue NegOp1 = DAG.getNode(ISD::SUB, DL, ShVT, Zero, Op1);
    SDValue ShAmt = DAG.getNode(ISD::AND, DL, ShVT, Op1, BitWidthMinusOneC);
    ShVal = DAG.getNode(ShOpc, DL, VT, Op0, ShAmt);
    SDValue HsAmt = DAG.getNode(ISD::AND, DL, ShVT, NegOp1, BitWidthMinusOneC);
    HsVal = DAG.getNode(HsOpc, DL, VT, Op0, HsAmt);
  } else {
    // (rotl x, c) -> x << (c % w) | x >> 1 >> (w - 1 - (c % w))
    // (rotr x, c) -> x >> (c % w) | x << 1 << (w - 1 - (c % w))
    SDValue BitWidthC = DAG.getConstant(EltSizeInBits, DL, ShVT);
    SDValue ShAmt = DAG.getNode(ISD::UREM, DL, ShVT, Op1, BitWidthC);
    ShVal = DAG.getNode(ShOpc, DL, VT, Op0, ShAmt);
    SDValue HsAmt = DAG.getNode(ISD::SUB, DL, ShVT, BitWidthMinusOneC, ShAmt);
    SDValue One = DAG.getConstant(1, DL, ShVT);
    HsVal =
        DAG.getNode(HsOpc, DL, VT, DAG.getNode(HsOpc, DL, VT, Op0, One), HsAmt);
  }
  return DAG.getNode(ISD::OR, DL, VT, ShVal, HsVal);
}

void TargetLowering::expandShiftParts(SDNode *Node, SDValue &Lo, SDValue &Hi,
                                      SelectionDAG &DAG) const {
  assert(Node->getNumOperands() == 3 && "Not a double-shift!");
  EVT VT = Node->getValueType(0);
  unsigned VTBits = VT.getScalarSizeInBits();
  assert(isPowerOf2_32(VTBits) && "Power-of-two integer type expected");

  bool IsSHL = Node->getOpcode() == ISD::SHL_PARTS;
  bool IsSRA = Node->getOpcode() == ISD::SRA_PARTS;
  SDValue ShOpLo = Node->getOperand(0);
  SDValue ShOpHi = Node->getOperand(1);
  SDValue ShAmt = Node->getOperand(2);
  EVT ShAmtVT = ShAmt.getValueType();
  EVT ShAmtCCVT =
      getSetCCResultType(DAG.getDataLayout(), *DAG.getContext(), ShAmtVT);
  SDLoc dl(Node);

  // ISD::FSHL and ISD::FSHR have defined overflow behavior but ISD::SHL and
  // ISD::SRA/L nodes haven't. Insert an AND to be safe, it's usually optimized
  // away during isel.
  SDValue SafeShAmt = DAG.getNode(ISD::AND, dl, ShAmtVT, ShAmt,
                                  DAG.getConstant(VTBits - 1, dl, ShAmtVT));
  SDValue Tmp1 = IsSRA ? DAG.getNode(ISD::SRA, dl, VT, ShOpHi,
                                     DAG.getConstant(VTBits - 1, dl, ShAmtVT))
                       : DAG.getConstant(0, dl, VT);

  SDValue Tmp2, Tmp3;
  if (IsSHL) {
    Tmp2 = DAG.getNode(ISD::FSHL, dl, VT, ShOpHi, ShOpLo, ShAmt);
    Tmp3 = DAG.getNode(ISD::SHL, dl, VT, ShOpLo, SafeShAmt);
  } else {
    Tmp2 = DAG.getNode(ISD::FSHR, dl, VT, ShOpHi, ShOpLo, ShAmt);
    Tmp3 = DAG.getNode(IsSRA ? ISD::SRA : ISD::SRL, dl, VT, ShOpHi, SafeShAmt);
  }

  // If the shift amount is larger or equal than the width of a part we don't
  // use the result from the FSHL/FSHR. Insert a test and select the appropriate
  // values for large shift amounts.
  SDValue AndNode = DAG.getNode(ISD::AND, dl, ShAmtVT, ShAmt,
                                DAG.getConstant(VTBits, dl, ShAmtVT));
  SDValue Cond = DAG.getSetCC(dl, ShAmtCCVT, AndNode,
                              DAG.getConstant(0, dl, ShAmtVT), ISD::SETNE);

  if (IsSHL) {
    Hi = DAG.getNode(ISD::SELECT, dl, VT, Cond, Tmp3, Tmp2);
    Lo = DAG.getNode(ISD::SELECT, dl, VT, Cond, Tmp1, Tmp3);
  } else {
    Lo = DAG.getNode(ISD::SELECT, dl, VT, Cond, Tmp3, Tmp2);
    Hi = DAG.getNode(ISD::SELECT, dl, VT, Cond, Tmp1, Tmp3);
  }
}

bool TargetLowering::expandFP_TO_SINT(SDNode *Node, SDValue &Result,
                                      SelectionDAG &DAG) const {
  unsigned OpNo = Node->isStrictFPOpcode() ? 1 : 0;
  SDValue Src = Node->getOperand(OpNo);
  EVT SrcVT = Src.getValueType();
  EVT DstVT = Node->getValueType(0);
  SDLoc dl(SDValue(Node, 0));

  // FIXME: Only f32 to i64 conversions are supported.
  if (SrcVT != MVT::f32 || DstVT != MVT::i64)
    return false;

  if (Node->isStrictFPOpcode())
    // When a NaN is converted to an integer a trap is allowed. We can't
    // use this expansion here because it would eliminate that trap. Other
    // traps are also allowed and cannot be eliminated. See
    // IEEE 754-2008 sec 5.8.
    return false;

  // Expand f32 -> i64 conversion
  // This algorithm comes from compiler-rt's implementation of fixsfdi:
  // https://github.com/llvm/llvm-project/blob/main/compiler-rt/lib/builtins/fixsfdi.c
  unsigned SrcEltBits = SrcVT.getScalarSizeInBits();
  EVT IntVT = SrcVT.changeTypeToInteger();
  EVT IntShVT = getShiftAmountTy(IntVT, DAG.getDataLayout());

  SDValue ExponentMask = DAG.getConstant(0x7F800000, dl, IntVT);
  SDValue ExponentLoBit = DAG.getConstant(23, dl, IntVT);
  SDValue Bias = DAG.getConstant(127, dl, IntVT);
  SDValue SignMask = DAG.getConstant(APInt::getSignMask(SrcEltBits), dl, IntVT);
  SDValue SignLowBit = DAG.getConstant(SrcEltBits - 1, dl, IntVT);
  SDValue MantissaMask = DAG.getConstant(0x007FFFFF, dl, IntVT);

  SDValue Bits = DAG.getNode(ISD::BITCAST, dl, IntVT, Src);

  SDValue ExponentBits = DAG.getNode(
      ISD::SRL, dl, IntVT, DAG.getNode(ISD::AND, dl, IntVT, Bits, ExponentMask),
      DAG.getZExtOrTrunc(ExponentLoBit, dl, IntShVT));
  SDValue Exponent = DAG.getNode(ISD::SUB, dl, IntVT, ExponentBits, Bias);

  SDValue Sign = DAG.getNode(ISD::SRA, dl, IntVT,
                             DAG.getNode(ISD::AND, dl, IntVT, Bits, SignMask),
                             DAG.getZExtOrTrunc(SignLowBit, dl, IntShVT));
  Sign = DAG.getSExtOrTrunc(Sign, dl, DstVT);

  SDValue R = DAG.getNode(ISD::OR, dl, IntVT,
                          DAG.getNode(ISD::AND, dl, IntVT, Bits, MantissaMask),
                          DAG.getConstant(0x00800000, dl, IntVT));

  R = DAG.getZExtOrTrunc(R, dl, DstVT);

  R = DAG.getSelectCC(
      dl, Exponent, ExponentLoBit,
      DAG.getNode(ISD::SHL, dl, DstVT, R,
                  DAG.getZExtOrTrunc(
                      DAG.getNode(ISD::SUB, dl, IntVT, Exponent, ExponentLoBit),
                      dl, IntShVT)),
      DAG.getNode(ISD::SRL, dl, DstVT, R,
                  DAG.getZExtOrTrunc(
                      DAG.getNode(ISD::SUB, dl, IntVT, ExponentLoBit, Exponent),
                      dl, IntShVT)),
      ISD::SETGT);

  SDValue Ret = DAG.getNode(ISD::SUB, dl, DstVT,
                            DAG.getNode(ISD::XOR, dl, DstVT, R, Sign), Sign);

  Result = DAG.getSelectCC(dl, Exponent, DAG.getConstant(0, dl, IntVT),
                           DAG.getConstant(0, dl, DstVT), Ret, ISD::SETLT);
  return true;
}

bool TargetLowering::expandFP_TO_UINT(SDNode *Node, SDValue &Result,
                                      SDValue &Chain,
                                      SelectionDAG &DAG) const {
  SDLoc dl(SDValue(Node, 0));
  unsigned OpNo = Node->isStrictFPOpcode() ? 1 : 0;
  SDValue Src = Node->getOperand(OpNo);

  EVT SrcVT = Src.getValueType();
  EVT DstVT = Node->getValueType(0);
  EVT SetCCVT =
      getSetCCResultType(DAG.getDataLayout(), *DAG.getContext(), SrcVT);
  EVT DstSetCCVT =
      getSetCCResultType(DAG.getDataLayout(), *DAG.getContext(), DstVT);

  // Only expand vector types if we have the appropriate vector bit operations.
  unsigned SIntOpcode = Node->isStrictFPOpcode() ? ISD::STRICT_FP_TO_SINT :
                                                   ISD::FP_TO_SINT;
  if (DstVT.isVector() && (!isOperationLegalOrCustom(SIntOpcode, DstVT) ||
                           !isOperationLegalOrCustomOrPromote(ISD::XOR, SrcVT)))
    return false;

  // If the maximum float value is smaller then the signed integer range,
  // the destination signmask can't be represented by the float, so we can
  // just use FP_TO_SINT directly.
  const fltSemantics &APFSem = DAG.EVTToAPFloatSemantics(SrcVT);
  APFloat APF(APFSem, APInt::getZero(SrcVT.getScalarSizeInBits()));
  APInt SignMask = APInt::getSignMask(DstVT.getScalarSizeInBits());
  if (APFloat::opOverflow &
      APF.convertFromAPInt(SignMask, false, APFloat::rmNearestTiesToEven)) {
    if (Node->isStrictFPOpcode()) {
      Result = DAG.getNode(ISD::STRICT_FP_TO_SINT, dl, { DstVT, MVT::Other },
                           { Node->getOperand(0), Src });
      Chain = Result.getValue(1);
    } else
      Result = DAG.getNode(ISD::FP_TO_SINT, dl, DstVT, Src);
    return true;
  }

  // Don't expand it if there isn't cheap fsub instruction.
  if (!isOperationLegalOrCustom(
          Node->isStrictFPOpcode() ? ISD::STRICT_FSUB : ISD::FSUB, SrcVT))
    return false;

  SDValue Cst = DAG.getConstantFP(APF, dl, SrcVT);
  SDValue Sel;

  if (Node->isStrictFPOpcode()) {
    Sel = DAG.getSetCC(dl, SetCCVT, Src, Cst, ISD::SETLT,
                       Node->getOperand(0), /*IsSignaling*/ true);
    Chain = Sel.getValue(1);
  } else {
    Sel = DAG.getSetCC(dl, SetCCVT, Src, Cst, ISD::SETLT);
  }

  bool Strict = Node->isStrictFPOpcode() ||
                shouldUseStrictFP_TO_INT(SrcVT, DstVT, /*IsSigned*/ false);

  if (Strict) {
    // Expand based on maximum range of FP_TO_SINT, if the value exceeds the
    // signmask then offset (the result of which should be fully representable).
    // Sel = Src < 0x8000000000000000
    // FltOfs = select Sel, 0, 0x8000000000000000
    // IntOfs = select Sel, 0, 0x8000000000000000
    // Result = fp_to_sint(Src - FltOfs) ^ IntOfs

    // TODO: Should any fast-math-flags be set for the FSUB?
    SDValue FltOfs = DAG.getSelect(dl, SrcVT, Sel,
                                   DAG.getConstantFP(0.0, dl, SrcVT), Cst);
    Sel = DAG.getBoolExtOrTrunc(Sel, dl, DstSetCCVT, DstVT);
    SDValue IntOfs = DAG.getSelect(dl, DstVT, Sel,
                                   DAG.getConstant(0, dl, DstVT),
                                   DAG.getConstant(SignMask, dl, DstVT));
    SDValue SInt;
    if (Node->isStrictFPOpcode()) {
      SDValue Val = DAG.getNode(ISD::STRICT_FSUB, dl, { SrcVT, MVT::Other },
                                { Chain, Src, FltOfs });
      SInt = DAG.getNode(ISD::STRICT_FP_TO_SINT, dl, { DstVT, MVT::Other },
                         { Val.getValue(1), Val });
      Chain = SInt.getValue(1);
    } else {
      SDValue Val = DAG.getNode(ISD::FSUB, dl, SrcVT, Src, FltOfs);
      SInt = DAG.getNode(ISD::FP_TO_SINT, dl, DstVT, Val);
    }
    Result = DAG.getNode(ISD::XOR, dl, DstVT, SInt, IntOfs);
  } else {
    // Expand based on maximum range of FP_TO_SINT:
    // True = fp_to_sint(Src)
    // False = 0x8000000000000000 + fp_to_sint(Src - 0x8000000000000000)
    // Result = select (Src < 0x8000000000000000), True, False

    SDValue True = DAG.getNode(ISD::FP_TO_SINT, dl, DstVT, Src);
    // TODO: Should any fast-math-flags be set for the FSUB?
    SDValue False = DAG.getNode(ISD::FP_TO_SINT, dl, DstVT,
                                DAG.getNode(ISD::FSUB, dl, SrcVT, Src, Cst));
    False = DAG.getNode(ISD::XOR, dl, DstVT, False,
                        DAG.getConstant(SignMask, dl, DstVT));
    Sel = DAG.getBoolExtOrTrunc(Sel, dl, DstSetCCVT, DstVT);
    Result = DAG.getSelect(dl, DstVT, Sel, True, False);
  }
  return true;
}

bool TargetLowering::expandUINT_TO_FP(SDNode *Node, SDValue &Result,
                                      SDValue &Chain,
                                      SelectionDAG &DAG) const {
  // This transform is not correct for converting 0 when rounding mode is set
  // to round toward negative infinity which will produce -0.0. So disable under
  // strictfp.
  if (Node->isStrictFPOpcode())
    return false;

  SDValue Src = Node->getOperand(0);
  EVT SrcVT = Src.getValueType();
  EVT DstVT = Node->getValueType(0);

  if (SrcVT.getScalarType() != MVT::i64 || DstVT.getScalarType() != MVT::f64)
    return false;

  // Only expand vector types if we have the appropriate vector bit operations.
  if (SrcVT.isVector() && (!isOperationLegalOrCustom(ISD::SRL, SrcVT) ||
                           !isOperationLegalOrCustom(ISD::FADD, DstVT) ||
                           !isOperationLegalOrCustom(ISD::FSUB, DstVT) ||
                           !isOperationLegalOrCustomOrPromote(ISD::OR, SrcVT) ||
                           !isOperationLegalOrCustomOrPromote(ISD::AND, SrcVT)))
    return false;

  SDLoc dl(SDValue(Node, 0));
  EVT ShiftVT = getShiftAmountTy(SrcVT, DAG.getDataLayout());

  // Implementation of unsigned i64 to f64 following the algorithm in
  // __floatundidf in compiler_rt.  This implementation performs rounding
  // correctly in all rounding modes with the exception of converting 0
  // when rounding toward negative infinity. In that case the fsub will produce
  // -0.0. This will be added to +0.0 and produce -0.0 which is incorrect.
  SDValue TwoP52 = DAG.getConstant(UINT64_C(0x4330000000000000), dl, SrcVT);
  SDValue TwoP84PlusTwoP52 = DAG.getConstantFP(
      llvm::bit_cast<double>(UINT64_C(0x4530000000100000)), dl, DstVT);
  SDValue TwoP84 = DAG.getConstant(UINT64_C(0x4530000000000000), dl, SrcVT);
  SDValue LoMask = DAG.getConstant(UINT64_C(0x00000000FFFFFFFF), dl, SrcVT);
  SDValue HiShift = DAG.getConstant(32, dl, ShiftVT);

  SDValue Lo = DAG.getNode(ISD::AND, dl, SrcVT, Src, LoMask);
  SDValue Hi = DAG.getNode(ISD::SRL, dl, SrcVT, Src, HiShift);
  SDValue LoOr = DAG.getNode(ISD::OR, dl, SrcVT, Lo, TwoP52);
  SDValue HiOr = DAG.getNode(ISD::OR, dl, SrcVT, Hi, TwoP84);
  SDValue LoFlt = DAG.getBitcast(DstVT, LoOr);
  SDValue HiFlt = DAG.getBitcast(DstVT, HiOr);
  SDValue HiSub =
      DAG.getNode(ISD::FSUB, dl, DstVT, HiFlt, TwoP84PlusTwoP52);
  Result = DAG.getNode(ISD::FADD, dl, DstVT, LoFlt, HiSub);
  return true;
}

SDValue
TargetLowering::createSelectForFMINNUM_FMAXNUM(SDNode *Node,
                                               SelectionDAG &DAG) const {
  unsigned Opcode = Node->getOpcode();
  assert((Opcode == ISD::FMINNUM || Opcode == ISD::FMAXNUM ||
          Opcode == ISD::STRICT_FMINNUM || Opcode == ISD::STRICT_FMAXNUM) &&
         "Wrong opcode");

  if (Node->getFlags().hasNoNaNs()) {
    ISD::CondCode Pred = Opcode == ISD::FMINNUM ? ISD::SETLT : ISD::SETGT;
    SDValue Op1 = Node->getOperand(0);
    SDValue Op2 = Node->getOperand(1);
    SDValue SelCC = DAG.getSelectCC(SDLoc(Node), Op1, Op2, Op1, Op2, Pred);
    // Copy FMF flags, but always set the no-signed-zeros flag
    // as this is implied by the FMINNUM/FMAXNUM semantics.
    SDNodeFlags Flags = Node->getFlags();
    Flags.setNoSignedZeros(true);
    SelCC->setFlags(Flags);
    return SelCC;
  }

  return SDValue();
}

SDValue TargetLowering::expandFMINNUM_FMAXNUM(SDNode *Node,
                                              SelectionDAG &DAG) const {
  SDLoc dl(Node);
  unsigned NewOp = Node->getOpcode() == ISD::FMINNUM ?
    ISD::FMINNUM_IEEE : ISD::FMAXNUM_IEEE;
  EVT VT = Node->getValueType(0);

  if (VT.isScalableVector())
    report_fatal_error(
        "Expanding fminnum/fmaxnum for scalable vectors is undefined.");

  if (isOperationLegalOrCustom(NewOp, VT)) {
    SDValue Quiet0 = Node->getOperand(0);
    SDValue Quiet1 = Node->getOperand(1);

    if (!Node->getFlags().hasNoNaNs()) {
      // Insert canonicalizes if it's possible we need to quiet to get correct
      // sNaN behavior.
      if (!DAG.isKnownNeverSNaN(Quiet0)) {
        Quiet0 = DAG.getNode(ISD::FCANONICALIZE, dl, VT, Quiet0,
                             Node->getFlags());
      }
      if (!DAG.isKnownNeverSNaN(Quiet1)) {
        Quiet1 = DAG.getNode(ISD::FCANONICALIZE, dl, VT, Quiet1,
                             Node->getFlags());
      }
    }

    return DAG.getNode(NewOp, dl, VT, Quiet0, Quiet1, Node->getFlags());
  }

  // If the target has FMINIMUM/FMAXIMUM but not FMINNUM/FMAXNUM use that
  // instead if there are no NaNs and there can't be an incompatible zero
  // compare: at least one operand isn't +/-0, or there are no signed-zeros.
  if ((Node->getFlags().hasNoNaNs() ||
       (DAG.isKnownNeverNaN(Node->getOperand(0)) &&
        DAG.isKnownNeverNaN(Node->getOperand(1)))) &&
      (Node->getFlags().hasNoSignedZeros() ||
       DAG.isKnownNeverZeroFloat(Node->getOperand(0)) ||
       DAG.isKnownNeverZeroFloat(Node->getOperand(1)))) {
    unsigned IEEE2018Op =
        Node->getOpcode() == ISD::FMINNUM ? ISD::FMINIMUM : ISD::FMAXIMUM;
    if (isOperationLegalOrCustom(IEEE2018Op, VT))
      return DAG.getNode(IEEE2018Op, dl, VT, Node->getOperand(0),
                         Node->getOperand(1), Node->getFlags());
  }

  if (SDValue SelCC = createSelectForFMINNUM_FMAXNUM(Node, DAG))
    return SelCC;

  return SDValue();
}

SDValue TargetLowering::expandFMINIMUM_FMAXIMUM(SDNode *N,
                                                SelectionDAG &DAG) const {
  SDLoc DL(N);
  SDValue LHS = N->getOperand(0);
  SDValue RHS = N->getOperand(1);
  unsigned Opc = N->getOpcode();
  EVT VT = N->getValueType(0);
  EVT CCVT = getSetCCResultType(DAG.getDataLayout(), *DAG.getContext(), VT);
  bool IsMax = Opc == ISD::FMAXIMUM;
  SDNodeFlags Flags = N->getFlags();

  // First, implement comparison not propagating NaN. If no native fmin or fmax
  // available, use plain select with setcc instead.
  SDValue MinMax;
  unsigned CompOpcIeee = IsMax ? ISD::FMAXNUM_IEEE : ISD::FMINNUM_IEEE;
  unsigned CompOpc = IsMax ? ISD::FMAXNUM : ISD::FMINNUM;

  // FIXME: We should probably define fminnum/fmaxnum variants with correct
  // signed zero behavior.
  bool MinMaxMustRespectOrderedZero = false;

  if (isOperationLegalOrCustom(CompOpcIeee, VT)) {
    MinMax = DAG.getNode(CompOpcIeee, DL, VT, LHS, RHS, Flags);
    MinMaxMustRespectOrderedZero = true;
  } else if (isOperationLegalOrCustom(CompOpc, VT)) {
    MinMax = DAG.getNode(CompOpc, DL, VT, LHS, RHS, Flags);
  } else {
    if (VT.isVector() && !isOperationLegalOrCustom(ISD::VSELECT, VT))
      return DAG.UnrollVectorOp(N);

    // NaN (if exists) will be propagated later, so orderness doesn't matter.
    SDValue Compare =
        DAG.getSetCC(DL, CCVT, LHS, RHS, IsMax ? ISD::SETGT : ISD::SETLT);
    MinMax = DAG.getSelect(DL, VT, Compare, LHS, RHS, Flags);
  }

  // Propagate any NaN of both operands
  if (!N->getFlags().hasNoNaNs() &&
      (!DAG.isKnownNeverNaN(RHS) || !DAG.isKnownNeverNaN(LHS))) {
    ConstantFP *FPNaN = ConstantFP::get(
        *DAG.getContext(), APFloat::getNaN(DAG.EVTToAPFloatSemantics(VT)));
    MinMax = DAG.getSelect(DL, VT, DAG.getSetCC(DL, CCVT, LHS, RHS, ISD::SETUO),
                           DAG.getConstantFP(*FPNaN, DL, VT), MinMax, Flags);
  }

  // fminimum/fmaximum requires -0.0 less than +0.0
  if (!MinMaxMustRespectOrderedZero && !N->getFlags().hasNoSignedZeros() &&
      !DAG.isKnownNeverZeroFloat(RHS) && !DAG.isKnownNeverZeroFloat(LHS)) {
    SDValue IsZero = DAG.getSetCC(DL, CCVT, MinMax,
                                  DAG.getConstantFP(0.0, DL, VT), ISD::SETEQ);
    SDValue TestZero =
        DAG.getTargetConstant(IsMax ? fcPosZero : fcNegZero, DL, MVT::i32);
    SDValue LCmp = DAG.getSelect(
        DL, VT, DAG.getNode(ISD::IS_FPCLASS, DL, CCVT, LHS, TestZero), LHS,
        MinMax, Flags);
    SDValue RCmp = DAG.getSelect(
        DL, VT, DAG.getNode(ISD::IS_FPCLASS, DL, CCVT, RHS, TestZero), RHS,
        LCmp, Flags);
    MinMax = DAG.getSelect(DL, VT, IsZero, RCmp, MinMax, Flags);
  }

  return MinMax;
}

/// Returns a true value if if this FPClassTest can be performed with an ordered
/// fcmp to 0, and a false value if it's an unordered fcmp to 0. Returns
/// std::nullopt if it cannot be performed as a compare with 0.
static std::optional<bool> isFCmpEqualZero(FPClassTest Test,
                                           const fltSemantics &Semantics,
                                           const MachineFunction &MF) {
  FPClassTest OrderedMask = Test & ~fcNan;
  FPClassTest NanTest = Test & fcNan;
  bool IsOrdered = NanTest == fcNone;
  bool IsUnordered = NanTest == fcNan;

  // Skip cases that are testing for only a qnan or snan.
  if (!IsOrdered && !IsUnordered)
    return std::nullopt;

  if (OrderedMask == fcZero &&
      MF.getDenormalMode(Semantics).Input == DenormalMode::IEEE)
    return IsOrdered;
  if (OrderedMask == (fcZero | fcSubnormal) &&
      MF.getDenormalMode(Semantics).inputsAreZero())
    return IsOrdered;
  return std::nullopt;
}

SDValue TargetLowering::expandIS_FPCLASS(EVT ResultVT, SDValue Op,
                                         const FPClassTest OrigTestMask,
                                         SDNodeFlags Flags, const SDLoc &DL,
                                         SelectionDAG &DAG) const {
  EVT OperandVT = Op.getValueType();
  assert(OperandVT.isFloatingPoint());
  FPClassTest Test = OrigTestMask;

  // Degenerated cases.
  if (Test == fcNone)
    return DAG.getBoolConstant(false, DL, ResultVT, OperandVT);
  if ((Test & fcAllFlags) == fcAllFlags)
    return DAG.getBoolConstant(true, DL, ResultVT, OperandVT);

  // PPC double double is a pair of doubles, of which the higher part determines
  // the value class.
  if (OperandVT == MVT::ppcf128) {
    Op = DAG.getNode(ISD::EXTRACT_ELEMENT, DL, MVT::f64, Op,
                     DAG.getConstant(1, DL, MVT::i32));
    OperandVT = MVT::f64;
  }

  // Some checks may be represented as inversion of simpler check, for example
  // "inf|normal|subnormal|zero" => !"nan".
  bool IsInverted = false;
  if (FPClassTest InvertedCheck = invertFPClassTestIfSimpler(Test)) {
    IsInverted = true;
    Test = InvertedCheck;
  }

  // Floating-point type properties.
  EVT ScalarFloatVT = OperandVT.getScalarType();
  const Type *FloatTy = ScalarFloatVT.getTypeForEVT(*DAG.getContext());
  const llvm::fltSemantics &Semantics = FloatTy->getFltSemantics();
  bool IsF80 = (ScalarFloatVT == MVT::f80);

  // Some checks can be implemented using float comparisons, if floating point
  // exceptions are ignored.
  if (Flags.hasNoFPExcept() &&
      isOperationLegalOrCustom(ISD::SETCC, OperandVT.getScalarType())) {
    FPClassTest FPTestMask = Test;

    ISD::CondCode OrderedCmpOpcode = IsInverted ? ISD::SETUNE : ISD::SETOEQ;
    ISD::CondCode UnorderedCmpOpcode = IsInverted ? ISD::SETONE : ISD::SETUEQ;

    // See if we can fold an | fcNan into an unordered compare.
    FPClassTest OrderedFPTestMask = FPTestMask & ~fcNan;

    // Can't fold the ordered check if we're only testing for snan or qnan
    // individually.
    if ((FPTestMask & fcNan) != fcNan)
      OrderedFPTestMask = FPTestMask;

    const bool IsOrdered = FPTestMask == OrderedFPTestMask;

    if (std::optional<bool> IsCmp0 =
            isFCmpEqualZero(Test, Semantics, DAG.getMachineFunction());
        IsCmp0 && (isCondCodeLegalOrCustom(
                      *IsCmp0 ? OrderedCmpOpcode : UnorderedCmpOpcode,
                      OperandVT.getScalarType().getSimpleVT()))) {

      // If denormals could be implicitly treated as 0, this is not equivalent
      // to a compare with 0 since it will also be true for denormals.
      return DAG.getSetCC(DL, ResultVT, Op,
                          DAG.getConstantFP(0.0, DL, OperandVT),
                          *IsCmp0 ? OrderedCmpOpcode : UnorderedCmpOpcode);
    }

    if (Test == fcNan &&
        isCondCodeLegalOrCustom(IsInverted ? ISD::SETO : ISD::SETUO,
                                OperandVT.getScalarType().getSimpleVT())) {
      return DAG.getSetCC(DL, ResultVT, Op, Op,
                          IsInverted ? ISD::SETO : ISD::SETUO);
    }

    if (Test == fcInf &&
        isCondCodeLegalOrCustom(IsInverted ? ISD::SETUNE : ISD::SETOEQ,
                                OperandVT.getScalarType().getSimpleVT()) &&
        isOperationLegalOrCustom(ISD::FABS, OperandVT.getScalarType())) {
      // isinf(x) --> fabs(x) == inf
      SDValue Abs = DAG.getNode(ISD::FABS, DL, OperandVT, Op);
      SDValue Inf =
          DAG.getConstantFP(APFloat::getInf(Semantics), DL, OperandVT);
      return DAG.getSetCC(DL, ResultVT, Abs, Inf,
                          IsInverted ? ISD::SETUNE : ISD::SETOEQ);
    }

    if (OrderedFPTestMask == (fcSubnormal | fcZero) && !IsOrdered) {
      // TODO: Could handle ordered case, but it produces worse code for
      // x86. Maybe handle ordered if fabs is free?

      ISD::CondCode OrderedOp = IsInverted ? ISD::SETUGE : ISD::SETOLT;
      ISD::CondCode UnorderedOp = IsInverted ? ISD::SETOGE : ISD::SETULT;

      if (isCondCodeLegalOrCustom(IsOrdered ? OrderedOp : UnorderedOp,
                                  OperandVT.getScalarType().getSimpleVT())) {
        // (issubnormal(x) || iszero(x)) --> fabs(x) < smallest_normal

        // TODO: Maybe only makes sense if fabs is free. Integer test of
        // exponent bits seems better for x86.
        SDValue Abs = DAG.getNode(ISD::FABS, DL, OperandVT, Op);
        SDValue SmallestNormal = DAG.getConstantFP(
            APFloat::getSmallestNormalized(Semantics), DL, OperandVT);
        return DAG.getSetCC(DL, ResultVT, Abs, SmallestNormal,
                            IsOrdered ? OrderedOp : UnorderedOp);
      }
    }
  }

  // In the general case use integer operations.
  unsigned BitSize = OperandVT.getScalarSizeInBits();
  EVT IntVT = EVT::getIntegerVT(*DAG.getContext(), BitSize);
  if (OperandVT.isVector())
    IntVT = EVT::getVectorVT(*DAG.getContext(), IntVT,
                             OperandVT.getVectorElementCount());
  SDValue OpAsInt = DAG.getBitcast(IntVT, Op);

  // Various masks.
  APInt SignBit = APInt::getSignMask(BitSize);
  APInt ValueMask = APInt::getSignedMaxValue(BitSize);     // All bits but sign.
  APInt Inf = APFloat::getInf(Semantics).bitcastToAPInt(); // Exp and int bit.
  const unsigned ExplicitIntBitInF80 = 63;
  APInt ExpMask = Inf;
  if (IsF80)
    ExpMask.clearBit(ExplicitIntBitInF80);
  APInt AllOneMantissa = APFloat::getLargest(Semantics).bitcastToAPInt() & ~Inf;
  APInt QNaNBitMask =
      APInt::getOneBitSet(BitSize, AllOneMantissa.getActiveBits() - 1);
  APInt InvertionMask = APInt::getAllOnes(ResultVT.getScalarSizeInBits());

  SDValue ValueMaskV = DAG.getConstant(ValueMask, DL, IntVT);
  SDValue SignBitV = DAG.getConstant(SignBit, DL, IntVT);
  SDValue ExpMaskV = DAG.getConstant(ExpMask, DL, IntVT);
  SDValue ZeroV = DAG.getConstant(0, DL, IntVT);
  SDValue InfV = DAG.getConstant(Inf, DL, IntVT);
  SDValue ResultInvertionMask = DAG.getConstant(InvertionMask, DL, ResultVT);

  SDValue Res;
  const auto appendResult = [&](SDValue PartialRes) {
    if (PartialRes) {
      if (Res)
        Res = DAG.getNode(ISD::OR, DL, ResultVT, Res, PartialRes);
      else
        Res = PartialRes;
    }
  };

  SDValue IntBitIsSetV; // Explicit integer bit in f80 mantissa is set.
  const auto getIntBitIsSet = [&]() -> SDValue {
    if (!IntBitIsSetV) {
      APInt IntBitMask(BitSize, 0);
      IntBitMask.setBit(ExplicitIntBitInF80);
      SDValue IntBitMaskV = DAG.getConstant(IntBitMask, DL, IntVT);
      SDValue IntBitV = DAG.getNode(ISD::AND, DL, IntVT, OpAsInt, IntBitMaskV);
      IntBitIsSetV = DAG.getSetCC(DL, ResultVT, IntBitV, ZeroV, ISD::SETNE);
    }
    return IntBitIsSetV;
  };

  // Split the value into sign bit and absolute value.
  SDValue AbsV = DAG.getNode(ISD::AND, DL, IntVT, OpAsInt, ValueMaskV);
  SDValue SignV = DAG.getSetCC(DL, ResultVT, OpAsInt,
                               DAG.getConstant(0.0, DL, IntVT), ISD::SETLT);

  // Tests that involve more than one class should be processed first.
  SDValue PartialRes;

  if (IsF80)
    ; // Detect finite numbers of f80 by checking individual classes because
      // they have different settings of the explicit integer bit.
  else if ((Test & fcFinite) == fcFinite) {
    // finite(V) ==> abs(V) < exp_mask
    PartialRes = DAG.getSetCC(DL, ResultVT, AbsV, ExpMaskV, ISD::SETLT);
    Test &= ~fcFinite;
  } else if ((Test & fcFinite) == fcPosFinite) {
    // finite(V) && V > 0 ==> V < exp_mask
    PartialRes = DAG.getSetCC(DL, ResultVT, OpAsInt, ExpMaskV, ISD::SETULT);
    Test &= ~fcPosFinite;
  } else if ((Test & fcFinite) == fcNegFinite) {
    // finite(V) && V < 0 ==> abs(V) < exp_mask && signbit == 1
    PartialRes = DAG.getSetCC(DL, ResultVT, AbsV, ExpMaskV, ISD::SETLT);
    PartialRes = DAG.getNode(ISD::AND, DL, ResultVT, PartialRes, SignV);
    Test &= ~fcNegFinite;
  }
  appendResult(PartialRes);

  if (FPClassTest PartialCheck = Test & (fcZero | fcSubnormal)) {
    // fcZero | fcSubnormal => test all exponent bits are 0
    // TODO: Handle sign bit specific cases
    if (PartialCheck == (fcZero | fcSubnormal)) {
      SDValue ExpBits = DAG.getNode(ISD::AND, DL, IntVT, OpAsInt, ExpMaskV);
      SDValue ExpIsZero =
          DAG.getSetCC(DL, ResultVT, ExpBits, ZeroV, ISD::SETEQ);
      appendResult(ExpIsZero);
      Test &= ~PartialCheck & fcAllFlags;
    }
  }

  // Check for individual classes.

  if (unsigned PartialCheck = Test & fcZero) {
    if (PartialCheck == fcPosZero)
      PartialRes = DAG.getSetCC(DL, ResultVT, OpAsInt, ZeroV, ISD::SETEQ);
    else if (PartialCheck == fcZero)
      PartialRes = DAG.getSetCC(DL, ResultVT, AbsV, ZeroV, ISD::SETEQ);
    else // ISD::fcNegZero
      PartialRes = DAG.getSetCC(DL, ResultVT, OpAsInt, SignBitV, ISD::SETEQ);
    appendResult(PartialRes);
  }

  if (unsigned PartialCheck = Test & fcSubnormal) {
    // issubnormal(V) ==> unsigned(abs(V) - 1) < (all mantissa bits set)
    // issubnormal(V) && V>0 ==> unsigned(V - 1) < (all mantissa bits set)
    SDValue V = (PartialCheck == fcPosSubnormal) ? OpAsInt : AbsV;
    SDValue MantissaV = DAG.getConstant(AllOneMantissa, DL, IntVT);
    SDValue VMinusOneV =
        DAG.getNode(ISD::SUB, DL, IntVT, V, DAG.getConstant(1, DL, IntVT));
    PartialRes = DAG.getSetCC(DL, ResultVT, VMinusOneV, MantissaV, ISD::SETULT);
    if (PartialCheck == fcNegSubnormal)
      PartialRes = DAG.getNode(ISD::AND, DL, ResultVT, PartialRes, SignV);
    appendResult(PartialRes);
  }

  if (unsigned PartialCheck = Test & fcInf) {
    if (PartialCheck == fcPosInf)
      PartialRes = DAG.getSetCC(DL, ResultVT, OpAsInt, InfV, ISD::SETEQ);
    else if (PartialCheck == fcInf)
      PartialRes = DAG.getSetCC(DL, ResultVT, AbsV, InfV, ISD::SETEQ);
    else { // ISD::fcNegInf
      APInt NegInf = APFloat::getInf(Semantics, true).bitcastToAPInt();
      SDValue NegInfV = DAG.getConstant(NegInf, DL, IntVT);
      PartialRes = DAG.getSetCC(DL, ResultVT, OpAsInt, NegInfV, ISD::SETEQ);
    }
    appendResult(PartialRes);
  }

  if (unsigned PartialCheck = Test & fcNan) {
    APInt InfWithQnanBit = Inf | QNaNBitMask;
    SDValue InfWithQnanBitV = DAG.getConstant(InfWithQnanBit, DL, IntVT);
    if (PartialCheck == fcNan) {
      // isnan(V) ==> abs(V) > int(inf)
      PartialRes = DAG.getSetCC(DL, ResultVT, AbsV, InfV, ISD::SETGT);
      if (IsF80) {
        // Recognize unsupported values as NaNs for compatibility with glibc.
        // In them (exp(V)==0) == int_bit.
        SDValue ExpBits = DAG.getNode(ISD::AND, DL, IntVT, AbsV, ExpMaskV);
        SDValue ExpIsZero =
            DAG.getSetCC(DL, ResultVT, ExpBits, ZeroV, ISD::SETEQ);
        SDValue IsPseudo =
            DAG.getSetCC(DL, ResultVT, getIntBitIsSet(), ExpIsZero, ISD::SETEQ);
        PartialRes = DAG.getNode(ISD::OR, DL, ResultVT, PartialRes, IsPseudo);
      }
    } else if (PartialCheck == fcQNan) {
      // isquiet(V) ==> abs(V) >= (unsigned(Inf) | quiet_bit)
      PartialRes =
          DAG.getSetCC(DL, ResultVT, AbsV, InfWithQnanBitV, ISD::SETGE);
    } else { // ISD::fcSNan
      // issignaling(V) ==> abs(V) > unsigned(Inf) &&
      //                    abs(V) < (unsigned(Inf) | quiet_bit)
      SDValue IsNan = DAG.getSetCC(DL, ResultVT, AbsV, InfV, ISD::SETGT);
      SDValue IsNotQnan =
          DAG.getSetCC(DL, ResultVT, AbsV, InfWithQnanBitV, ISD::SETLT);
      PartialRes = DAG.getNode(ISD::AND, DL, ResultVT, IsNan, IsNotQnan);
    }
    appendResult(PartialRes);
  }

  if (unsigned PartialCheck = Test & fcNormal) {
    // isnormal(V) ==> (0 < exp < max_exp) ==> (unsigned(exp-1) < (max_exp-1))
    APInt ExpLSB = ExpMask & ~(ExpMask.shl(1));
    SDValue ExpLSBV = DAG.getConstant(ExpLSB, DL, IntVT);
    SDValue ExpMinus1 = DAG.getNode(ISD::SUB, DL, IntVT, AbsV, ExpLSBV);
    APInt ExpLimit = ExpMask - ExpLSB;
    SDValue ExpLimitV = DAG.getConstant(ExpLimit, DL, IntVT);
    PartialRes = DAG.getSetCC(DL, ResultVT, ExpMinus1, ExpLimitV, ISD::SETULT);
    if (PartialCheck == fcNegNormal)
      PartialRes = DAG.getNode(ISD::AND, DL, ResultVT, PartialRes, SignV);
    else if (PartialCheck == fcPosNormal) {
      SDValue PosSignV =
          DAG.getNode(ISD::XOR, DL, ResultVT, SignV, ResultInvertionMask);
      PartialRes = DAG.getNode(ISD::AND, DL, ResultVT, PartialRes, PosSignV);
    }
    if (IsF80)
      PartialRes =
          DAG.getNode(ISD::AND, DL, ResultVT, PartialRes, getIntBitIsSet());
    appendResult(PartialRes);
  }

  if (!Res)
    return DAG.getConstant(IsInverted, DL, ResultVT);
  if (IsInverted)
    Res = DAG.getNode(ISD::XOR, DL, ResultVT, Res, ResultInvertionMask);
  return Res;
}

// Only expand vector types if we have the appropriate vector bit operations.
static bool canExpandVectorCTPOP(const TargetLowering &TLI, EVT VT) {
  assert(VT.isVector() && "Expected vector type");
  unsigned Len = VT.getScalarSizeInBits();
  return TLI.isOperationLegalOrCustom(ISD::ADD, VT) &&
         TLI.isOperationLegalOrCustom(ISD::SUB, VT) &&
         TLI.isOperationLegalOrCustom(ISD::SRL, VT) &&
         (Len == 8 || TLI.isOperationLegalOrCustom(ISD::MUL, VT)) &&
         TLI.isOperationLegalOrCustomOrPromote(ISD::AND, VT);
}

SDValue TargetLowering::expandCTPOP(SDNode *Node, SelectionDAG &DAG) const {
  SDLoc dl(Node);
  EVT VT = Node->getValueType(0);
  EVT ShVT = getShiftAmountTy(VT, DAG.getDataLayout());
  SDValue Op = Node->getOperand(0);
  unsigned Len = VT.getScalarSizeInBits();
  assert(VT.isInteger() && "CTPOP not implemented for this type.");

  // TODO: Add support for irregular type lengths.
  if (!(Len <= 128 && Len % 8 == 0))
    return SDValue();

  // Only expand vector types if we have the appropriate vector bit operations.
  if (VT.isVector() && !canExpandVectorCTPOP(*this, VT))
    return SDValue();

  // This is the "best" algorithm from
  // http://graphics.stanford.edu/~seander/bithacks.html#CountBitsSetParallel
  SDValue Mask55 =
      DAG.getConstant(APInt::getSplat(Len, APInt(8, 0x55)), dl, VT);
  SDValue Mask33 =
      DAG.getConstant(APInt::getSplat(Len, APInt(8, 0x33)), dl, VT);
  SDValue Mask0F =
      DAG.getConstant(APInt::getSplat(Len, APInt(8, 0x0F)), dl, VT);

  // v = v - ((v >> 1) & 0x55555555...)
  Op = DAG.getNode(ISD::SUB, dl, VT, Op,
                   DAG.getNode(ISD::AND, dl, VT,
                               DAG.getNode(ISD::SRL, dl, VT, Op,
                                           DAG.getConstant(1, dl, ShVT)),
                               Mask55));
  // v = (v & 0x33333333...) + ((v >> 2) & 0x33333333...)
  Op = DAG.getNode(ISD::ADD, dl, VT, DAG.getNode(ISD::AND, dl, VT, Op, Mask33),
                   DAG.getNode(ISD::AND, dl, VT,
                               DAG.getNode(ISD::SRL, dl, VT, Op,
                                           DAG.getConstant(2, dl, ShVT)),
                               Mask33));
  // v = (v + (v >> 4)) & 0x0F0F0F0F...
  Op = DAG.getNode(ISD::AND, dl, VT,
                   DAG.getNode(ISD::ADD, dl, VT, Op,
                               DAG.getNode(ISD::SRL, dl, VT, Op,
                                           DAG.getConstant(4, dl, ShVT))),
                   Mask0F);

  if (Len <= 8)
    return Op;

  // Avoid the multiply if we only have 2 bytes to add.
  // TODO: Only doing this for scalars because vectors weren't as obviously
  // improved.
  if (Len == 16 && !VT.isVector()) {
    // v = (v + (v >> 8)) & 0x00FF;
    return DAG.getNode(ISD::AND, dl, VT,
                     DAG.getNode(ISD::ADD, dl, VT, Op,
                                 DAG.getNode(ISD::SRL, dl, VT, Op,
                                             DAG.getConstant(8, dl, ShVT))),
                     DAG.getConstant(0xFF, dl, VT));
  }

  // v = (v * 0x01010101...) >> (Len - 8)
  SDValue V;
  if (isOperationLegalOrCustomOrPromote(
          ISD::MUL, getTypeToTransformTo(*DAG.getContext(), VT))) {
    SDValue Mask01 =
        DAG.getConstant(APInt::getSplat(Len, APInt(8, 0x01)), dl, VT);
    V = DAG.getNode(ISD::MUL, dl, VT, Op, Mask01);
  } else {
    V = Op;
    for (unsigned Shift = 8; Shift < Len; Shift *= 2) {
      SDValue ShiftC = DAG.getShiftAmountConstant(Shift, VT, dl);
      V = DAG.getNode(ISD::ADD, dl, VT, V,
                      DAG.getNode(ISD::SHL, dl, VT, V, ShiftC));
    }
  }
  return DAG.getNode(ISD::SRL, dl, VT, V, DAG.getConstant(Len - 8, dl, ShVT));
}

SDValue TargetLowering::expandVPCTPOP(SDNode *Node, SelectionDAG &DAG) const {
  SDLoc dl(Node);
  EVT VT = Node->getValueType(0);
  EVT ShVT = getShiftAmountTy(VT, DAG.getDataLayout());
  SDValue Op = Node->getOperand(0);
  SDValue Mask = Node->getOperand(1);
  SDValue VL = Node->getOperand(2);
  unsigned Len = VT.getScalarSizeInBits();
  assert(VT.isInteger() && "VP_CTPOP not implemented for this type.");

  // TODO: Add support for irregular type lengths.
  if (!(Len <= 128 && Len % 8 == 0))
    return SDValue();

  // This is same algorithm of expandCTPOP from
  // http://graphics.stanford.edu/~seander/bithacks.html#CountBitsSetParallel
  SDValue Mask55 =
      DAG.getConstant(APInt::getSplat(Len, APInt(8, 0x55)), dl, VT);
  SDValue Mask33 =
      DAG.getConstant(APInt::getSplat(Len, APInt(8, 0x33)), dl, VT);
  SDValue Mask0F =
      DAG.getConstant(APInt::getSplat(Len, APInt(8, 0x0F)), dl, VT);

  SDValue Tmp1, Tmp2, Tmp3, Tmp4, Tmp5;

  // v = v - ((v >> 1) & 0x55555555...)
  Tmp1 = DAG.getNode(ISD::VP_AND, dl, VT,
                     DAG.getNode(ISD::VP_SRL, dl, VT, Op,
                                 DAG.getConstant(1, dl, ShVT), Mask, VL),
                     Mask55, Mask, VL);
  Op = DAG.getNode(ISD::VP_SUB, dl, VT, Op, Tmp1, Mask, VL);

  // v = (v & 0x33333333...) + ((v >> 2) & 0x33333333...)
  Tmp2 = DAG.getNode(ISD::VP_AND, dl, VT, Op, Mask33, Mask, VL);
  Tmp3 = DAG.getNode(ISD::VP_AND, dl, VT,
                     DAG.getNode(ISD::VP_SRL, dl, VT, Op,
                                 DAG.getConstant(2, dl, ShVT), Mask, VL),
                     Mask33, Mask, VL);
  Op = DAG.getNode(ISD::VP_ADD, dl, VT, Tmp2, Tmp3, Mask, VL);

  // v = (v + (v >> 4)) & 0x0F0F0F0F...
  Tmp4 = DAG.getNode(ISD::VP_SRL, dl, VT, Op, DAG.getConstant(4, dl, ShVT),
                     Mask, VL),
  Tmp5 = DAG.getNode(ISD::VP_ADD, dl, VT, Op, Tmp4, Mask, VL);
  Op = DAG.getNode(ISD::VP_AND, dl, VT, Tmp5, Mask0F, Mask, VL);

  if (Len <= 8)
    return Op;

  // v = (v * 0x01010101...) >> (Len - 8)
  SDValue V;
  if (isOperationLegalOrCustomOrPromote(
          ISD::VP_MUL, getTypeToTransformTo(*DAG.getContext(), VT))) {
    SDValue Mask01 =
        DAG.getConstant(APInt::getSplat(Len, APInt(8, 0x01)), dl, VT);
    V = DAG.getNode(ISD::VP_MUL, dl, VT, Op, Mask01, Mask, VL);
  } else {
    V = Op;
    for (unsigned Shift = 8; Shift < Len; Shift *= 2) {
      SDValue ShiftC = DAG.getShiftAmountConstant(Shift, VT, dl);
      V = DAG.getNode(ISD::VP_ADD, dl, VT, V,
                      DAG.getNode(ISD::VP_SHL, dl, VT, V, ShiftC, Mask, VL),
                      Mask, VL);
    }
  }
  return DAG.getNode(ISD::VP_SRL, dl, VT, V, DAG.getConstant(Len - 8, dl, ShVT),
                     Mask, VL);
}

SDValue TargetLowering::expandCTLZ(SDNode *Node, SelectionDAG &DAG) const {
  SDLoc dl(Node);
  EVT VT = Node->getValueType(0);
  EVT ShVT = getShiftAmountTy(VT, DAG.getDataLayout());
  SDValue Op = Node->getOperand(0);
  unsigned NumBitsPerElt = VT.getScalarSizeInBits();

  // If the non-ZERO_UNDEF version is supported we can use that instead.
  if (Node->getOpcode() == ISD::CTLZ_ZERO_UNDEF &&
      isOperationLegalOrCustom(ISD::CTLZ, VT))
    return DAG.getNode(ISD::CTLZ, dl, VT, Op);

  // If the ZERO_UNDEF version is supported use that and handle the zero case.
  if (isOperationLegalOrCustom(ISD::CTLZ_ZERO_UNDEF, VT)) {
    EVT SetCCVT =
        getSetCCResultType(DAG.getDataLayout(), *DAG.getContext(), VT);
    SDValue CTLZ = DAG.getNode(ISD::CTLZ_ZERO_UNDEF, dl, VT, Op);
    SDValue Zero = DAG.getConstant(0, dl, VT);
    SDValue SrcIsZero = DAG.getSetCC(dl, SetCCVT, Op, Zero, ISD::SETEQ);
    return DAG.getSelect(dl, VT, SrcIsZero,
                         DAG.getConstant(NumBitsPerElt, dl, VT), CTLZ);
  }

  // Only expand vector types if we have the appropriate vector bit operations.
  // This includes the operations needed to expand CTPOP if it isn't supported.
  if (VT.isVector() && (!isPowerOf2_32(NumBitsPerElt) ||
                        (!isOperationLegalOrCustom(ISD::CTPOP, VT) &&
                         !canExpandVectorCTPOP(*this, VT)) ||
                        !isOperationLegalOrCustom(ISD::SRL, VT) ||
                        !isOperationLegalOrCustomOrPromote(ISD::OR, VT)))
    return SDValue();

  // for now, we do this:
  // x = x | (x >> 1);
  // x = x | (x >> 2);
  // ...
  // x = x | (x >>16);
  // x = x | (x >>32); // for 64-bit input
  // return popcount(~x);
  //
  // Ref: "Hacker's Delight" by Henry Warren
  for (unsigned i = 0; (1U << i) < NumBitsPerElt; ++i) {
    SDValue Tmp = DAG.getConstant(1ULL << i, dl, ShVT);
    Op = DAG.getNode(ISD::OR, dl, VT, Op,
                     DAG.getNode(ISD::SRL, dl, VT, Op, Tmp));
  }
  Op = DAG.getNOT(dl, Op, VT);
  return DAG.getNode(ISD::CTPOP, dl, VT, Op);
}

SDValue TargetLowering::expandVPCTLZ(SDNode *Node, SelectionDAG &DAG) const {
  SDLoc dl(Node);
  EVT VT = Node->getValueType(0);
  EVT ShVT = getShiftAmountTy(VT, DAG.getDataLayout());
  SDValue Op = Node->getOperand(0);
  SDValue Mask = Node->getOperand(1);
  SDValue VL = Node->getOperand(2);
  unsigned NumBitsPerElt = VT.getScalarSizeInBits();

  // do this:
  // x = x | (x >> 1);
  // x = x | (x >> 2);
  // ...
  // x = x | (x >>16);
  // x = x | (x >>32); // for 64-bit input
  // return popcount(~x);
  for (unsigned i = 0; (1U << i) < NumBitsPerElt; ++i) {
    SDValue Tmp = DAG.getConstant(1ULL << i, dl, ShVT);
    Op = DAG.getNode(ISD::VP_OR, dl, VT, Op,
                     DAG.getNode(ISD::VP_SRL, dl, VT, Op, Tmp, Mask, VL), Mask,
                     VL);
  }
  Op = DAG.getNode(ISD::VP_XOR, dl, VT, Op, DAG.getConstant(-1, dl, VT), Mask,
                   VL);
  return DAG.getNode(ISD::VP_CTPOP, dl, VT, Op, Mask, VL);
}

SDValue TargetLowering::CTTZTableLookup(SDNode *Node, SelectionDAG &DAG,
                                        const SDLoc &DL, EVT VT, SDValue Op,
                                        unsigned BitWidth) const {
  if (BitWidth != 32 && BitWidth != 64)
    return SDValue();
  APInt DeBruijn = BitWidth == 32 ? APInt(32, 0x077CB531U)
                                  : APInt(64, 0x0218A392CD3D5DBFULL);
  const DataLayout &TD = DAG.getDataLayout();
  MachinePointerInfo PtrInfo =
      MachinePointerInfo::getConstantPool(DAG.getMachineFunction());
  unsigned ShiftAmt = BitWidth - Log2_32(BitWidth);
  SDValue Neg = DAG.getNode(ISD::SUB, DL, VT, DAG.getConstant(0, DL, VT), Op);
  SDValue Lookup = DAG.getNode(
      ISD::SRL, DL, VT,
      DAG.getNode(ISD::MUL, DL, VT, DAG.getNode(ISD::AND, DL, VT, Op, Neg),
                  DAG.getConstant(DeBruijn, DL, VT)),
      DAG.getConstant(ShiftAmt, DL, VT));
  Lookup = DAG.getSExtOrTrunc(Lookup, DL, getPointerTy(TD));

  SmallVector<uint8_t> Table(BitWidth, 0);
  for (unsigned i = 0; i < BitWidth; i++) {
    APInt Shl = DeBruijn.shl(i);
    APInt Lshr = Shl.lshr(ShiftAmt);
    Table[Lshr.getZExtValue()] = i;
  }

  // Create a ConstantArray in Constant Pool
  auto *CA = ConstantDataArray::get(*DAG.getContext(), Table);
  SDValue CPIdx = DAG.getConstantPool(CA, getPointerTy(TD),
                                      TD.getPrefTypeAlign(CA->getType()));
  SDValue ExtLoad = DAG.getExtLoad(ISD::ZEXTLOAD, DL, VT, DAG.getEntryNode(),
                                   DAG.getMemBasePlusOffset(CPIdx, Lookup, DL),
                                   PtrInfo, MVT::i8);
  if (Node->getOpcode() == ISD::CTTZ_ZERO_UNDEF)
    return ExtLoad;

  EVT SetCCVT =
      getSetCCResultType(DAG.getDataLayout(), *DAG.getContext(), VT);
  SDValue Zero = DAG.getConstant(0, DL, VT);
  SDValue SrcIsZero = DAG.getSetCC(DL, SetCCVT, Op, Zero, ISD::SETEQ);
  return DAG.getSelect(DL, VT, SrcIsZero,
                       DAG.getConstant(BitWidth, DL, VT), ExtLoad);
}

SDValue TargetLowering::expandCTTZ(SDNode *Node, SelectionDAG &DAG) const {
  SDLoc dl(Node);
  EVT VT = Node->getValueType(0);
  SDValue Op = Node->getOperand(0);
  unsigned NumBitsPerElt = VT.getScalarSizeInBits();

  // If the non-ZERO_UNDEF version is supported we can use that instead.
  if (Node->getOpcode() == ISD::CTTZ_ZERO_UNDEF &&
      isOperationLegalOrCustom(ISD::CTTZ, VT))
    return DAG.getNode(ISD::CTTZ, dl, VT, Op);

  // If the ZERO_UNDEF version is supported use that and handle the zero case.
  if (isOperationLegalOrCustom(ISD::CTTZ_ZERO_UNDEF, VT)) {
    EVT SetCCVT =
        getSetCCResultType(DAG.getDataLayout(), *DAG.getContext(), VT);
    SDValue CTTZ = DAG.getNode(ISD::CTTZ_ZERO_UNDEF, dl, VT, Op);
    SDValue Zero = DAG.getConstant(0, dl, VT);
    SDValue SrcIsZero = DAG.getSetCC(dl, SetCCVT, Op, Zero, ISD::SETEQ);
    return DAG.getSelect(dl, VT, SrcIsZero,
                         DAG.getConstant(NumBitsPerElt, dl, VT), CTTZ);
  }

  // Only expand vector types if we have the appropriate vector bit operations.
  // This includes the operations needed to expand CTPOP if it isn't supported.
  if (VT.isVector() && (!isPowerOf2_32(NumBitsPerElt) ||
                        (!isOperationLegalOrCustom(ISD::CTPOP, VT) &&
                         !isOperationLegalOrCustom(ISD::CTLZ, VT) &&
                         !canExpandVectorCTPOP(*this, VT)) ||
                        !isOperationLegalOrCustom(ISD::SUB, VT) ||
                        !isOperationLegalOrCustomOrPromote(ISD::AND, VT) ||
                        !isOperationLegalOrCustomOrPromote(ISD::XOR, VT)))
    return SDValue();

  // Emit Table Lookup if ISD::CTLZ and ISD::CTPOP are not legal.
  if (!VT.isVector() && isOperationExpand(ISD::CTPOP, VT) &&
      !isOperationLegal(ISD::CTLZ, VT))
    if (SDValue V = CTTZTableLookup(Node, DAG, dl, VT, Op, NumBitsPerElt))
      return V;

  // for now, we use: { return popcount(~x & (x - 1)); }
  // unless the target has ctlz but not ctpop, in which case we use:
  // { return 32 - nlz(~x & (x-1)); }
  // Ref: "Hacker's Delight" by Henry Warren
  SDValue Tmp = DAG.getNode(
      ISD::AND, dl, VT, DAG.getNOT(dl, Op, VT),
      DAG.getNode(ISD::SUB, dl, VT, Op, DAG.getConstant(1, dl, VT)));

  // If ISD::CTLZ is legal and CTPOP isn't, then do that instead.
  if (isOperationLegal(ISD::CTLZ, VT) && !isOperationLegal(ISD::CTPOP, VT)) {
    return DAG.getNode(ISD::SUB, dl, VT, DAG.getConstant(NumBitsPerElt, dl, VT),
                       DAG.getNode(ISD::CTLZ, dl, VT, Tmp));
  }

  return DAG.getNode(ISD::CTPOP, dl, VT, Tmp);
}

SDValue TargetLowering::expandVPCTTZ(SDNode *Node, SelectionDAG &DAG) const {
  SDValue Op = Node->getOperand(0);
  SDValue Mask = Node->getOperand(1);
  SDValue VL = Node->getOperand(2);
  SDLoc dl(Node);
  EVT VT = Node->getValueType(0);

  // Same as the vector part of expandCTTZ, use: popcount(~x & (x - 1))
  SDValue Not = DAG.getNode(ISD::VP_XOR, dl, VT, Op,
                            DAG.getConstant(-1, dl, VT), Mask, VL);
  SDValue MinusOne = DAG.getNode(ISD::VP_SUB, dl, VT, Op,
                                 DAG.getConstant(1, dl, VT), Mask, VL);
  SDValue Tmp = DAG.getNode(ISD::VP_AND, dl, VT, Not, MinusOne, Mask, VL);
  return DAG.getNode(ISD::VP_CTPOP, dl, VT, Tmp, Mask, VL);
}

SDValue TargetLowering::expandVPCTTZElements(SDNode *N,
                                             SelectionDAG &DAG) const {
  // %cond = to_bool_vec %source
  // %splat = splat /*val=*/VL
  // %tz = step_vector
  // %v = vp.select %cond, /*true=*/tz, /*false=*/%splat
  // %r = vp.reduce.umin %v
  SDLoc DL(N);
  SDValue Source = N->getOperand(0);
  SDValue Mask = N->getOperand(1);
  SDValue EVL = N->getOperand(2);
  EVT SrcVT = Source.getValueType();
  EVT ResVT = N->getValueType(0);
  EVT ResVecVT =
      EVT::getVectorVT(*DAG.getContext(), ResVT, SrcVT.getVectorElementCount());

  // Convert to boolean vector.
  if (SrcVT.getScalarType() != MVT::i1) {
    SDValue AllZero = DAG.getConstant(0, DL, SrcVT);
    SrcVT = EVT::getVectorVT(*DAG.getContext(), MVT::i1,
                             SrcVT.getVectorElementCount());
    Source = DAG.getNode(ISD::VP_SETCC, DL, SrcVT, Source, AllZero,
                         DAG.getCondCode(ISD::SETNE), Mask, EVL);
  }

  SDValue ExtEVL = DAG.getZExtOrTrunc(EVL, DL, ResVT);
  SDValue Splat = DAG.getSplat(ResVecVT, DL, ExtEVL);
  SDValue StepVec = DAG.getStepVector(DL, ResVecVT);
  SDValue Select =
      DAG.getNode(ISD::VP_SELECT, DL, ResVecVT, Source, StepVec, Splat, EVL);
  return DAG.getNode(ISD::VP_REDUCE_UMIN, DL, ResVT, ExtEVL, Select, Mask, EVL);
}

SDValue TargetLowering::expandABS(SDNode *N, SelectionDAG &DAG,
                                  bool IsNegative) const {
  SDLoc dl(N);
  EVT VT = N->getValueType(0);
  SDValue Op = N->getOperand(0);

  // abs(x) -> smax(x,sub(0,x))
  if (!IsNegative && isOperationLegal(ISD::SUB, VT) &&
      isOperationLegal(ISD::SMAX, VT)) {
    SDValue Zero = DAG.getConstant(0, dl, VT);
    Op = DAG.getFreeze(Op);
    return DAG.getNode(ISD::SMAX, dl, VT, Op,
                       DAG.getNode(ISD::SUB, dl, VT, Zero, Op));
  }

  // abs(x) -> umin(x,sub(0,x))
  if (!IsNegative && isOperationLegal(ISD::SUB, VT) &&
      isOperationLegal(ISD::UMIN, VT)) {
    SDValue Zero = DAG.getConstant(0, dl, VT);
    Op = DAG.getFreeze(Op);
    return DAG.getNode(ISD::UMIN, dl, VT, Op,
                       DAG.getNode(ISD::SUB, dl, VT, Zero, Op));
  }

  // 0 - abs(x) -> smin(x, sub(0,x))
  if (IsNegative && isOperationLegal(ISD::SUB, VT) &&
      isOperationLegal(ISD::SMIN, VT)) {
    SDValue Zero = DAG.getConstant(0, dl, VT);
    Op = DAG.getFreeze(Op);
    return DAG.getNode(ISD::SMIN, dl, VT, Op,
                       DAG.getNode(ISD::SUB, dl, VT, Zero, Op));
  }

  // Only expand vector types if we have the appropriate vector operations.
  if (VT.isVector() &&
      (!isOperationLegalOrCustom(ISD::SRA, VT) ||
       (!IsNegative && !isOperationLegalOrCustom(ISD::ADD, VT)) ||
       (IsNegative && !isOperationLegalOrCustom(ISD::SUB, VT)) ||
       !isOperationLegalOrCustomOrPromote(ISD::XOR, VT)))
    return SDValue();

  Op = DAG.getFreeze(Op);
  SDValue Shift = DAG.getNode(
      ISD::SRA, dl, VT, Op,
      DAG.getShiftAmountConstant(VT.getScalarSizeInBits() - 1, VT, dl));
  SDValue Xor = DAG.getNode(ISD::XOR, dl, VT, Op, Shift);

  // abs(x) -> Y = sra (X, size(X)-1); sub (xor (X, Y), Y)
  if (!IsNegative)
    return DAG.getNode(ISD::SUB, dl, VT, Xor, Shift);

  // 0 - abs(x) -> Y = sra (X, size(X)-1); sub (Y, xor (X, Y))
  return DAG.getNode(ISD::SUB, dl, VT, Shift, Xor);
}

SDValue TargetLowering::expandABD(SDNode *N, SelectionDAG &DAG) const {
  SDLoc dl(N);
  EVT VT = N->getValueType(0);
  SDValue LHS = DAG.getFreeze(N->getOperand(0));
  SDValue RHS = DAG.getFreeze(N->getOperand(1));
  bool IsSigned = N->getOpcode() == ISD::ABDS;

  // abds(lhs, rhs) -> sub(smax(lhs,rhs), smin(lhs,rhs))
  // abdu(lhs, rhs) -> sub(umax(lhs,rhs), umin(lhs,rhs))
  unsigned MaxOpc = IsSigned ? ISD::SMAX : ISD::UMAX;
  unsigned MinOpc = IsSigned ? ISD::SMIN : ISD::UMIN;
  if (isOperationLegal(MaxOpc, VT) && isOperationLegal(MinOpc, VT)) {
    SDValue Max = DAG.getNode(MaxOpc, dl, VT, LHS, RHS);
    SDValue Min = DAG.getNode(MinOpc, dl, VT, LHS, RHS);
    return DAG.getNode(ISD::SUB, dl, VT, Max, Min);
  }

  // abdu(lhs, rhs) -> or(usubsat(lhs,rhs), usubsat(rhs,lhs))
  if (!IsSigned && isOperationLegal(ISD::USUBSAT, VT))
    return DAG.getNode(ISD::OR, dl, VT,
                       DAG.getNode(ISD::USUBSAT, dl, VT, LHS, RHS),
                       DAG.getNode(ISD::USUBSAT, dl, VT, RHS, LHS));

  EVT CCVT = getSetCCResultType(DAG.getDataLayout(), *DAG.getContext(), VT);
  ISD::CondCode CC = IsSigned ? ISD::CondCode::SETGT : ISD::CondCode::SETUGT;
  SDValue Cmp = DAG.getSetCC(dl, CCVT, LHS, RHS, CC);

  // Branchless expansion iff cmp result is allbits:
  // abds(lhs, rhs) -> sub(sgt(lhs, rhs), xor(sgt(lhs, rhs), sub(lhs, rhs)))
  // abdu(lhs, rhs) -> sub(ugt(lhs, rhs), xor(ugt(lhs, rhs), sub(lhs, rhs)))
  if (CCVT == VT && getBooleanContents(VT) == ZeroOrNegativeOneBooleanContent) {
    SDValue Diff = DAG.getNode(ISD::SUB, dl, VT, LHS, RHS);
    SDValue Xor = DAG.getNode(ISD::XOR, dl, VT, Diff, Cmp);
    return DAG.getNode(ISD::SUB, dl, VT, Cmp, Xor);
  }

  // abds(lhs, rhs) -> select(sgt(lhs,rhs), sub(lhs,rhs), sub(rhs,lhs))
  // abdu(lhs, rhs) -> select(ugt(lhs,rhs), sub(lhs,rhs), sub(rhs,lhs))
  return DAG.getSelect(dl, VT, Cmp, DAG.getNode(ISD::SUB, dl, VT, LHS, RHS),
                       DAG.getNode(ISD::SUB, dl, VT, RHS, LHS));
}

SDValue TargetLowering::expandAVG(SDNode *N, SelectionDAG &DAG) const {
  SDLoc dl(N);
  EVT VT = N->getValueType(0);
  SDValue LHS = N->getOperand(0);
  SDValue RHS = N->getOperand(1);

  unsigned Opc = N->getOpcode();
  bool IsFloor = Opc == ISD::AVGFLOORS || Opc == ISD::AVGFLOORU;
  bool IsSigned = Opc == ISD::AVGCEILS || Opc == ISD::AVGFLOORS;
  unsigned SumOpc = IsFloor ? ISD::ADD : ISD::SUB;
  unsigned SignOpc = IsFloor ? ISD::AND : ISD::OR;
  unsigned ShiftOpc = IsSigned ? ISD::SRA : ISD::SRL;
  unsigned ExtOpc = IsSigned ? ISD::SIGN_EXTEND : ISD::ZERO_EXTEND;
  assert((Opc == ISD::AVGFLOORS || Opc == ISD::AVGCEILS ||
          Opc == ISD::AVGFLOORU || Opc == ISD::AVGCEILU) &&
         "Unknown AVG node");

  // If the operands are already extended, we can add+shift.
  bool IsExt =
      (IsSigned && DAG.ComputeNumSignBits(LHS) >= 2 &&
       DAG.ComputeNumSignBits(RHS) >= 2) ||
      (!IsSigned && DAG.computeKnownBits(LHS).countMinLeadingZeros() >= 1 &&
       DAG.computeKnownBits(RHS).countMinLeadingZeros() >= 1);
  if (IsExt) {
    SDValue Sum = DAG.getNode(ISD::ADD, dl, VT, LHS, RHS);
    if (!IsFloor)
      Sum = DAG.getNode(ISD::ADD, dl, VT, Sum, DAG.getConstant(1, dl, VT));
    return DAG.getNode(ShiftOpc, dl, VT, Sum,
                       DAG.getShiftAmountConstant(1, VT, dl));
  }

  // For scalars, see if we can efficiently extend/truncate to use add+shift.
  if (VT.isScalarInteger()) {
    unsigned BW = VT.getScalarSizeInBits();
    EVT ExtVT = VT.getIntegerVT(*DAG.getContext(), 2 * BW);
    if (isTypeLegal(ExtVT) && isTruncateFree(ExtVT, VT)) {
      LHS = DAG.getNode(ExtOpc, dl, ExtVT, LHS);
      RHS = DAG.getNode(ExtOpc, dl, ExtVT, RHS);
      SDValue Avg = DAG.getNode(ISD::ADD, dl, ExtVT, LHS, RHS);
      if (!IsFloor)
        Avg = DAG.getNode(ISD::ADD, dl, ExtVT, Avg,
                          DAG.getConstant(1, dl, ExtVT));
      // Just use SRL as we will be truncating away the extended sign bits.
      Avg = DAG.getNode(ISD::SRL, dl, ExtVT, Avg,
                        DAG.getShiftAmountConstant(1, ExtVT, dl));
      return DAG.getNode(ISD::TRUNCATE, dl, VT, Avg);
    }
  }

<<<<<<< HEAD
=======
  // avgflooru(lhs, rhs) -> or(lshr(add(lhs, rhs),1),shl(overflow, typesize-1))
  if (Opc == ISD::AVGFLOORU && VT.isScalarInteger() && !isTypeLegal(VT)) {
    SDValue UAddWithOverflow =
        DAG.getNode(ISD::UADDO, dl, DAG.getVTList(VT, MVT::i1), {RHS, LHS});

    SDValue Sum = UAddWithOverflow.getValue(0);
    SDValue Overflow = UAddWithOverflow.getValue(1);

    // Right shift the sum by 1
    SDValue One = DAG.getShiftAmountConstant(1, VT, dl);
    SDValue LShrVal = DAG.getNode(ISD::SRL, dl, VT, Sum, One);

    SDValue ZeroExtOverflow = DAG.getNode(ISD::ANY_EXTEND, dl, VT, Overflow);
    SDValue OverflowShl =
        DAG.getNode(ISD::SHL, dl, VT, ZeroExtOverflow,
                    DAG.getConstant(VT.getScalarSizeInBits() - 1, dl, VT));

    return DAG.getNode(ISD::OR, dl, VT, LShrVal, OverflowShl);
  }

>>>>>>> 9c4aab8c
  // avgceils(lhs, rhs) -> sub(or(lhs,rhs),ashr(xor(lhs,rhs),1))
  // avgceilu(lhs, rhs) -> sub(or(lhs,rhs),lshr(xor(lhs,rhs),1))
  // avgfloors(lhs, rhs) -> add(and(lhs,rhs),ashr(xor(lhs,rhs),1))
  // avgflooru(lhs, rhs) -> add(and(lhs,rhs),lshr(xor(lhs,rhs),1))
  LHS = DAG.getFreeze(LHS);
  RHS = DAG.getFreeze(RHS);
  SDValue Sign = DAG.getNode(SignOpc, dl, VT, LHS, RHS);
  SDValue Xor = DAG.getNode(ISD::XOR, dl, VT, LHS, RHS);
  SDValue Shift =
      DAG.getNode(ShiftOpc, dl, VT, Xor, DAG.getShiftAmountConstant(1, VT, dl));
  return DAG.getNode(SumOpc, dl, VT, Sign, Shift);
}

SDValue TargetLowering::expandBSWAP(SDNode *N, SelectionDAG &DAG) const {
  SDLoc dl(N);
  EVT VT = N->getValueType(0);
  SDValue Op = N->getOperand(0);

  if (!VT.isSimple())
    return SDValue();

  EVT SHVT = getShiftAmountTy(VT, DAG.getDataLayout());
  SDValue Tmp1, Tmp2, Tmp3, Tmp4, Tmp5, Tmp6, Tmp7, Tmp8;
  switch (VT.getSimpleVT().getScalarType().SimpleTy) {
  default:
    return SDValue();
  case MVT::i16:
    // Use a rotate by 8. This can be further expanded if necessary.
    return DAG.getNode(ISD::ROTL, dl, VT, Op, DAG.getConstant(8, dl, SHVT));
  case MVT::i32:
    Tmp4 = DAG.getNode(ISD::SHL, dl, VT, Op, DAG.getConstant(24, dl, SHVT));
    Tmp3 = DAG.getNode(ISD::AND, dl, VT, Op,
                       DAG.getConstant(0xFF00, dl, VT));
    Tmp3 = DAG.getNode(ISD::SHL, dl, VT, Tmp3, DAG.getConstant(8, dl, SHVT));
    Tmp2 = DAG.getNode(ISD::SRL, dl, VT, Op, DAG.getConstant(8, dl, SHVT));
    Tmp2 = DAG.getNode(ISD::AND, dl, VT, Tmp2, DAG.getConstant(0xFF00, dl, VT));
    Tmp1 = DAG.getNode(ISD::SRL, dl, VT, Op, DAG.getConstant(24, dl, SHVT));
    Tmp4 = DAG.getNode(ISD::OR, dl, VT, Tmp4, Tmp3);
    Tmp2 = DAG.getNode(ISD::OR, dl, VT, Tmp2, Tmp1);
    return DAG.getNode(ISD::OR, dl, VT, Tmp4, Tmp2);
  case MVT::i64:
    Tmp8 = DAG.getNode(ISD::SHL, dl, VT, Op, DAG.getConstant(56, dl, SHVT));
    Tmp7 = DAG.getNode(ISD::AND, dl, VT, Op,
                       DAG.getConstant(255ULL<<8, dl, VT));
    Tmp7 = DAG.getNode(ISD::SHL, dl, VT, Tmp7, DAG.getConstant(40, dl, SHVT));
    Tmp6 = DAG.getNode(ISD::AND, dl, VT, Op,
                       DAG.getConstant(255ULL<<16, dl, VT));
    Tmp6 = DAG.getNode(ISD::SHL, dl, VT, Tmp6, DAG.getConstant(24, dl, SHVT));
    Tmp5 = DAG.getNode(ISD::AND, dl, VT, Op,
                       DAG.getConstant(255ULL<<24, dl, VT));
    Tmp5 = DAG.getNode(ISD::SHL, dl, VT, Tmp5, DAG.getConstant(8, dl, SHVT));
    Tmp4 = DAG.getNode(ISD::SRL, dl, VT, Op, DAG.getConstant(8, dl, SHVT));
    Tmp4 = DAG.getNode(ISD::AND, dl, VT, Tmp4,
                       DAG.getConstant(255ULL<<24, dl, VT));
    Tmp3 = DAG.getNode(ISD::SRL, dl, VT, Op, DAG.getConstant(24, dl, SHVT));
    Tmp3 = DAG.getNode(ISD::AND, dl, VT, Tmp3,
                       DAG.getConstant(255ULL<<16, dl, VT));
    Tmp2 = DAG.getNode(ISD::SRL, dl, VT, Op, DAG.getConstant(40, dl, SHVT));
    Tmp2 = DAG.getNode(ISD::AND, dl, VT, Tmp2,
                       DAG.getConstant(255ULL<<8, dl, VT));
    Tmp1 = DAG.getNode(ISD::SRL, dl, VT, Op, DAG.getConstant(56, dl, SHVT));
    Tmp8 = DAG.getNode(ISD::OR, dl, VT, Tmp8, Tmp7);
    Tmp6 = DAG.getNode(ISD::OR, dl, VT, Tmp6, Tmp5);
    Tmp4 = DAG.getNode(ISD::OR, dl, VT, Tmp4, Tmp3);
    Tmp2 = DAG.getNode(ISD::OR, dl, VT, Tmp2, Tmp1);
    Tmp8 = DAG.getNode(ISD::OR, dl, VT, Tmp8, Tmp6);
    Tmp4 = DAG.getNode(ISD::OR, dl, VT, Tmp4, Tmp2);
    return DAG.getNode(ISD::OR, dl, VT, Tmp8, Tmp4);
  }
}

SDValue TargetLowering::expandVPBSWAP(SDNode *N, SelectionDAG &DAG) const {
  SDLoc dl(N);
  EVT VT = N->getValueType(0);
  SDValue Op = N->getOperand(0);
  SDValue Mask = N->getOperand(1);
  SDValue EVL = N->getOperand(2);

  if (!VT.isSimple())
    return SDValue();

  EVT SHVT = getShiftAmountTy(VT, DAG.getDataLayout());
  SDValue Tmp1, Tmp2, Tmp3, Tmp4, Tmp5, Tmp6, Tmp7, Tmp8;
  switch (VT.getSimpleVT().getScalarType().SimpleTy) {
  default:
    return SDValue();
  case MVT::i16:
    Tmp1 = DAG.getNode(ISD::VP_SHL, dl, VT, Op, DAG.getConstant(8, dl, SHVT),
                       Mask, EVL);
    Tmp2 = DAG.getNode(ISD::VP_SRL, dl, VT, Op, DAG.getConstant(8, dl, SHVT),
                       Mask, EVL);
    return DAG.getNode(ISD::VP_OR, dl, VT, Tmp1, Tmp2, Mask, EVL);
  case MVT::i32:
    Tmp4 = DAG.getNode(ISD::VP_SHL, dl, VT, Op, DAG.getConstant(24, dl, SHVT),
                       Mask, EVL);
    Tmp3 = DAG.getNode(ISD::VP_AND, dl, VT, Op, DAG.getConstant(0xFF00, dl, VT),
                       Mask, EVL);
    Tmp3 = DAG.getNode(ISD::VP_SHL, dl, VT, Tmp3, DAG.getConstant(8, dl, SHVT),
                       Mask, EVL);
    Tmp2 = DAG.getNode(ISD::VP_SRL, dl, VT, Op, DAG.getConstant(8, dl, SHVT),
                       Mask, EVL);
    Tmp2 = DAG.getNode(ISD::VP_AND, dl, VT, Tmp2,
                       DAG.getConstant(0xFF00, dl, VT), Mask, EVL);
    Tmp1 = DAG.getNode(ISD::VP_SRL, dl, VT, Op, DAG.getConstant(24, dl, SHVT),
                       Mask, EVL);
    Tmp4 = DAG.getNode(ISD::VP_OR, dl, VT, Tmp4, Tmp3, Mask, EVL);
    Tmp2 = DAG.getNode(ISD::VP_OR, dl, VT, Tmp2, Tmp1, Mask, EVL);
    return DAG.getNode(ISD::VP_OR, dl, VT, Tmp4, Tmp2, Mask, EVL);
  case MVT::i64:
    Tmp8 = DAG.getNode(ISD::VP_SHL, dl, VT, Op, DAG.getConstant(56, dl, SHVT),
                       Mask, EVL);
    Tmp7 = DAG.getNode(ISD::VP_AND, dl, VT, Op,
                       DAG.getConstant(255ULL << 8, dl, VT), Mask, EVL);
    Tmp7 = DAG.getNode(ISD::VP_SHL, dl, VT, Tmp7, DAG.getConstant(40, dl, SHVT),
                       Mask, EVL);
    Tmp6 = DAG.getNode(ISD::VP_AND, dl, VT, Op,
                       DAG.getConstant(255ULL << 16, dl, VT), Mask, EVL);
    Tmp6 = DAG.getNode(ISD::VP_SHL, dl, VT, Tmp6, DAG.getConstant(24, dl, SHVT),
                       Mask, EVL);
    Tmp5 = DAG.getNode(ISD::VP_AND, dl, VT, Op,
                       DAG.getConstant(255ULL << 24, dl, VT), Mask, EVL);
    Tmp5 = DAG.getNode(ISD::VP_SHL, dl, VT, Tmp5, DAG.getConstant(8, dl, SHVT),
                       Mask, EVL);
    Tmp4 = DAG.getNode(ISD::VP_SRL, dl, VT, Op, DAG.getConstant(8, dl, SHVT),
                       Mask, EVL);
    Tmp4 = DAG.getNode(ISD::VP_AND, dl, VT, Tmp4,
                       DAG.getConstant(255ULL << 24, dl, VT), Mask, EVL);
    Tmp3 = DAG.getNode(ISD::VP_SRL, dl, VT, Op, DAG.getConstant(24, dl, SHVT),
                       Mask, EVL);
    Tmp3 = DAG.getNode(ISD::VP_AND, dl, VT, Tmp3,
                       DAG.getConstant(255ULL << 16, dl, VT), Mask, EVL);
    Tmp2 = DAG.getNode(ISD::VP_SRL, dl, VT, Op, DAG.getConstant(40, dl, SHVT),
                       Mask, EVL);
    Tmp2 = DAG.getNode(ISD::VP_AND, dl, VT, Tmp2,
                       DAG.getConstant(255ULL << 8, dl, VT), Mask, EVL);
    Tmp1 = DAG.getNode(ISD::VP_SRL, dl, VT, Op, DAG.getConstant(56, dl, SHVT),
                       Mask, EVL);
    Tmp8 = DAG.getNode(ISD::VP_OR, dl, VT, Tmp8, Tmp7, Mask, EVL);
    Tmp6 = DAG.getNode(ISD::VP_OR, dl, VT, Tmp6, Tmp5, Mask, EVL);
    Tmp4 = DAG.getNode(ISD::VP_OR, dl, VT, Tmp4, Tmp3, Mask, EVL);
    Tmp2 = DAG.getNode(ISD::VP_OR, dl, VT, Tmp2, Tmp1, Mask, EVL);
    Tmp8 = DAG.getNode(ISD::VP_OR, dl, VT, Tmp8, Tmp6, Mask, EVL);
    Tmp4 = DAG.getNode(ISD::VP_OR, dl, VT, Tmp4, Tmp2, Mask, EVL);
    return DAG.getNode(ISD::VP_OR, dl, VT, Tmp8, Tmp4, Mask, EVL);
  }
}

SDValue TargetLowering::expandBITREVERSE(SDNode *N, SelectionDAG &DAG) const {
  SDLoc dl(N);
  EVT VT = N->getValueType(0);
  SDValue Op = N->getOperand(0);
  EVT SHVT = getShiftAmountTy(VT, DAG.getDataLayout());
  unsigned Sz = VT.getScalarSizeInBits();

  SDValue Tmp, Tmp2, Tmp3;

  // If we can, perform BSWAP first and then the mask+swap the i4, then i2
  // and finally the i1 pairs.
  // TODO: We can easily support i4/i2 legal types if any target ever does.
  if (Sz >= 8 && isPowerOf2_32(Sz)) {
    // Create the masks - repeating the pattern every byte.
    APInt Mask4 = APInt::getSplat(Sz, APInt(8, 0x0F));
    APInt Mask2 = APInt::getSplat(Sz, APInt(8, 0x33));
    APInt Mask1 = APInt::getSplat(Sz, APInt(8, 0x55));

    // BSWAP if the type is wider than a single byte.
    Tmp = (Sz > 8 ? DAG.getNode(ISD::BSWAP, dl, VT, Op) : Op);

    // swap i4: ((V >> 4) & 0x0F) | ((V & 0x0F) << 4)
    Tmp2 = DAG.getNode(ISD::SRL, dl, VT, Tmp, DAG.getConstant(4, dl, SHVT));
    Tmp2 = DAG.getNode(ISD::AND, dl, VT, Tmp2, DAG.getConstant(Mask4, dl, VT));
    Tmp3 = DAG.getNode(ISD::AND, dl, VT, Tmp, DAG.getConstant(Mask4, dl, VT));
    Tmp3 = DAG.getNode(ISD::SHL, dl, VT, Tmp3, DAG.getConstant(4, dl, SHVT));
    Tmp = DAG.getNode(ISD::OR, dl, VT, Tmp2, Tmp3);

    // swap i2: ((V >> 2) & 0x33) | ((V & 0x33) << 2)
    Tmp2 = DAG.getNode(ISD::SRL, dl, VT, Tmp, DAG.getConstant(2, dl, SHVT));
    Tmp2 = DAG.getNode(ISD::AND, dl, VT, Tmp2, DAG.getConstant(Mask2, dl, VT));
    Tmp3 = DAG.getNode(ISD::AND, dl, VT, Tmp, DAG.getConstant(Mask2, dl, VT));
    Tmp3 = DAG.getNode(ISD::SHL, dl, VT, Tmp3, DAG.getConstant(2, dl, SHVT));
    Tmp = DAG.getNode(ISD::OR, dl, VT, Tmp2, Tmp3);

    // swap i1: ((V >> 1) & 0x55) | ((V & 0x55) << 1)
    Tmp2 = DAG.getNode(ISD::SRL, dl, VT, Tmp, DAG.getConstant(1, dl, SHVT));
    Tmp2 = DAG.getNode(ISD::AND, dl, VT, Tmp2, DAG.getConstant(Mask1, dl, VT));
    Tmp3 = DAG.getNode(ISD::AND, dl, VT, Tmp, DAG.getConstant(Mask1, dl, VT));
    Tmp3 = DAG.getNode(ISD::SHL, dl, VT, Tmp3, DAG.getConstant(1, dl, SHVT));
    Tmp = DAG.getNode(ISD::OR, dl, VT, Tmp2, Tmp3);
    return Tmp;
  }

  Tmp = DAG.getConstant(0, dl, VT);
  for (unsigned I = 0, J = Sz-1; I < Sz; ++I, --J) {
    if (I < J)
      Tmp2 =
          DAG.getNode(ISD::SHL, dl, VT, Op, DAG.getConstant(J - I, dl, SHVT));
    else
      Tmp2 =
          DAG.getNode(ISD::SRL, dl, VT, Op, DAG.getConstant(I - J, dl, SHVT));

    APInt Shift = APInt::getOneBitSet(Sz, J);
    Tmp2 = DAG.getNode(ISD::AND, dl, VT, Tmp2, DAG.getConstant(Shift, dl, VT));
    Tmp = DAG.getNode(ISD::OR, dl, VT, Tmp, Tmp2);
  }

  return Tmp;
}

SDValue TargetLowering::expandVPBITREVERSE(SDNode *N, SelectionDAG &DAG) const {
  assert(N->getOpcode() == ISD::VP_BITREVERSE);

  SDLoc dl(N);
  EVT VT = N->getValueType(0);
  SDValue Op = N->getOperand(0);
  SDValue Mask = N->getOperand(1);
  SDValue EVL = N->getOperand(2);
  EVT SHVT = getShiftAmountTy(VT, DAG.getDataLayout());
  unsigned Sz = VT.getScalarSizeInBits();

  SDValue Tmp, Tmp2, Tmp3;

  // If we can, perform BSWAP first and then the mask+swap the i4, then i2
  // and finally the i1 pairs.
  // TODO: We can easily support i4/i2 legal types if any target ever does.
  if (Sz >= 8 && isPowerOf2_32(Sz)) {
    // Create the masks - repeating the pattern every byte.
    APInt Mask4 = APInt::getSplat(Sz, APInt(8, 0x0F));
    APInt Mask2 = APInt::getSplat(Sz, APInt(8, 0x33));
    APInt Mask1 = APInt::getSplat(Sz, APInt(8, 0x55));

    // BSWAP if the type is wider than a single byte.
    Tmp = (Sz > 8 ? DAG.getNode(ISD::VP_BSWAP, dl, VT, Op, Mask, EVL) : Op);

    // swap i4: ((V >> 4) & 0x0F) | ((V & 0x0F) << 4)
    Tmp2 = DAG.getNode(ISD::VP_SRL, dl, VT, Tmp, DAG.getConstant(4, dl, SHVT),
                       Mask, EVL);
    Tmp2 = DAG.getNode(ISD::VP_AND, dl, VT, Tmp2,
                       DAG.getConstant(Mask4, dl, VT), Mask, EVL);
    Tmp3 = DAG.getNode(ISD::VP_AND, dl, VT, Tmp, DAG.getConstant(Mask4, dl, VT),
                       Mask, EVL);
    Tmp3 = DAG.getNode(ISD::VP_SHL, dl, VT, Tmp3, DAG.getConstant(4, dl, SHVT),
                       Mask, EVL);
    Tmp = DAG.getNode(ISD::VP_OR, dl, VT, Tmp2, Tmp3, Mask, EVL);

    // swap i2: ((V >> 2) & 0x33) | ((V & 0x33) << 2)
    Tmp2 = DAG.getNode(ISD::VP_SRL, dl, VT, Tmp, DAG.getConstant(2, dl, SHVT),
                       Mask, EVL);
    Tmp2 = DAG.getNode(ISD::VP_AND, dl, VT, Tmp2,
                       DAG.getConstant(Mask2, dl, VT), Mask, EVL);
    Tmp3 = DAG.getNode(ISD::VP_AND, dl, VT, Tmp, DAG.getConstant(Mask2, dl, VT),
                       Mask, EVL);
    Tmp3 = DAG.getNode(ISD::VP_SHL, dl, VT, Tmp3, DAG.getConstant(2, dl, SHVT),
                       Mask, EVL);
    Tmp = DAG.getNode(ISD::VP_OR, dl, VT, Tmp2, Tmp3, Mask, EVL);

    // swap i1: ((V >> 1) & 0x55) | ((V & 0x55) << 1)
    Tmp2 = DAG.getNode(ISD::VP_SRL, dl, VT, Tmp, DAG.getConstant(1, dl, SHVT),
                       Mask, EVL);
    Tmp2 = DAG.getNode(ISD::VP_AND, dl, VT, Tmp2,
                       DAG.getConstant(Mask1, dl, VT), Mask, EVL);
    Tmp3 = DAG.getNode(ISD::VP_AND, dl, VT, Tmp, DAG.getConstant(Mask1, dl, VT),
                       Mask, EVL);
    Tmp3 = DAG.getNode(ISD::VP_SHL, dl, VT, Tmp3, DAG.getConstant(1, dl, SHVT),
                       Mask, EVL);
    Tmp = DAG.getNode(ISD::VP_OR, dl, VT, Tmp2, Tmp3, Mask, EVL);
    return Tmp;
  }
  return SDValue();
}

std::pair<SDValue, SDValue>
TargetLowering::scalarizeVectorLoad(LoadSDNode *LD,
                                    SelectionDAG &DAG) const {
  SDLoc SL(LD);
  SDValue Chain = LD->getChain();
  SDValue BasePTR = LD->getBasePtr();
  EVT SrcVT = LD->getMemoryVT();
  EVT DstVT = LD->getValueType(0);
  ISD::LoadExtType ExtType = LD->getExtensionType();

  if (SrcVT.isScalableVector())
    report_fatal_error("Cannot scalarize scalable vector loads");

  unsigned NumElem = SrcVT.getVectorNumElements();

  EVT SrcEltVT = SrcVT.getScalarType();
  EVT DstEltVT = DstVT.getScalarType();

  // A vector must always be stored in memory as-is, i.e. without any padding
  // between the elements, since various code depend on it, e.g. in the
  // handling of a bitcast of a vector type to int, which may be done with a
  // vector store followed by an integer load. A vector that does not have
  // elements that are byte-sized must therefore be stored as an integer
  // built out of the extracted vector elements.
  if (!SrcEltVT.isByteSized()) {
    unsigned NumLoadBits = SrcVT.getStoreSizeInBits();
    EVT LoadVT = EVT::getIntegerVT(*DAG.getContext(), NumLoadBits);

    unsigned NumSrcBits = SrcVT.getSizeInBits();
    EVT SrcIntVT = EVT::getIntegerVT(*DAG.getContext(), NumSrcBits);

    unsigned SrcEltBits = SrcEltVT.getSizeInBits();
    SDValue SrcEltBitMask = DAG.getConstant(
        APInt::getLowBitsSet(NumLoadBits, SrcEltBits), SL, LoadVT);

    // Load the whole vector and avoid masking off the top bits as it makes
    // the codegen worse.
    SDValue Load =
        DAG.getExtLoad(ISD::EXTLOAD, SL, LoadVT, Chain, BasePTR,
                       LD->getPointerInfo(), SrcIntVT, LD->getOriginalAlign(),
                       LD->getMemOperand()->getFlags(), LD->getAAInfo());

    SmallVector<SDValue, 8> Vals;
    for (unsigned Idx = 0; Idx < NumElem; ++Idx) {
      unsigned ShiftIntoIdx =
          (DAG.getDataLayout().isBigEndian() ? (NumElem - 1) - Idx : Idx);
      SDValue ShiftAmount = DAG.getShiftAmountConstant(
          ShiftIntoIdx * SrcEltVT.getSizeInBits(), LoadVT, SL);
      SDValue ShiftedElt = DAG.getNode(ISD::SRL, SL, LoadVT, Load, ShiftAmount);
      SDValue Elt =
          DAG.getNode(ISD::AND, SL, LoadVT, ShiftedElt, SrcEltBitMask);
      SDValue Scalar = DAG.getNode(ISD::TRUNCATE, SL, SrcEltVT, Elt);

      if (ExtType != ISD::NON_EXTLOAD) {
        unsigned ExtendOp = ISD::getExtForLoadExtType(false, ExtType);
        Scalar = DAG.getNode(ExtendOp, SL, DstEltVT, Scalar);
      }

      Vals.push_back(Scalar);
    }

    SDValue Value = DAG.getBuildVector(DstVT, SL, Vals);
    return std::make_pair(Value, Load.getValue(1));
  }

  unsigned Stride = SrcEltVT.getSizeInBits() / 8;
  assert(SrcEltVT.isByteSized());

  SmallVector<SDValue, 8> Vals;
  SmallVector<SDValue, 8> LoadChains;

  for (unsigned Idx = 0; Idx < NumElem; ++Idx) {
    SDValue ScalarLoad =
        DAG.getExtLoad(ExtType, SL, DstEltVT, Chain, BasePTR,
                       LD->getPointerInfo().getWithOffset(Idx * Stride),
                       SrcEltVT, LD->getOriginalAlign(),
                       LD->getMemOperand()->getFlags(), LD->getAAInfo());

    BasePTR = DAG.getObjectPtrOffset(SL, BasePTR, TypeSize::getFixed(Stride));

    Vals.push_back(ScalarLoad.getValue(0));
    LoadChains.push_back(ScalarLoad.getValue(1));
  }

  SDValue NewChain = DAG.getNode(ISD::TokenFactor, SL, MVT::Other, LoadChains);
  SDValue Value = DAG.getBuildVector(DstVT, SL, Vals);

  return std::make_pair(Value, NewChain);
}

SDValue TargetLowering::scalarizeVectorStore(StoreSDNode *ST,
                                             SelectionDAG &DAG) const {
  SDLoc SL(ST);

  SDValue Chain = ST->getChain();
  SDValue BasePtr = ST->getBasePtr();
  SDValue Value = ST->getValue();
  EVT StVT = ST->getMemoryVT();

  if (StVT.isScalableVector())
    report_fatal_error("Cannot scalarize scalable vector stores");

  // The type of the data we want to save
  EVT RegVT = Value.getValueType();
  EVT RegSclVT = RegVT.getScalarType();

  // The type of data as saved in memory.
  EVT MemSclVT = StVT.getScalarType();

  unsigned NumElem = StVT.getVectorNumElements();

  // A vector must always be stored in memory as-is, i.e. without any padding
  // between the elements, since various code depend on it, e.g. in the
  // handling of a bitcast of a vector type to int, which may be done with a
  // vector store followed by an integer load. A vector that does not have
  // elements that are byte-sized must therefore be stored as an integer
  // built out of the extracted vector elements.
  if (!MemSclVT.isByteSized()) {
    unsigned NumBits = StVT.getSizeInBits();
    EVT IntVT = EVT::getIntegerVT(*DAG.getContext(), NumBits);

    SDValue CurrVal = DAG.getConstant(0, SL, IntVT);

    for (unsigned Idx = 0; Idx < NumElem; ++Idx) {
      SDValue Elt = DAG.getNode(ISD::EXTRACT_VECTOR_ELT, SL, RegSclVT, Value,
                                DAG.getVectorIdxConstant(Idx, SL));
      SDValue Trunc = DAG.getNode(ISD::TRUNCATE, SL, MemSclVT, Elt);
      SDValue ExtElt = DAG.getNode(ISD::ZERO_EXTEND, SL, IntVT, Trunc);
      unsigned ShiftIntoIdx =
          (DAG.getDataLayout().isBigEndian() ? (NumElem - 1) - Idx : Idx);
      SDValue ShiftAmount =
          DAG.getConstant(ShiftIntoIdx * MemSclVT.getSizeInBits(), SL, IntVT);
      SDValue ShiftedElt =
          DAG.getNode(ISD::SHL, SL, IntVT, ExtElt, ShiftAmount);
      CurrVal = DAG.getNode(ISD::OR, SL, IntVT, CurrVal, ShiftedElt);
    }

    return DAG.getStore(Chain, SL, CurrVal, BasePtr, ST->getPointerInfo(),
                        ST->getOriginalAlign(), ST->getMemOperand()->getFlags(),
                        ST->getAAInfo());
  }

  // Store Stride in bytes
  unsigned Stride = MemSclVT.getSizeInBits() / 8;
  assert(Stride && "Zero stride!");
  // Extract each of the elements from the original vector and save them into
  // memory individually.
  SmallVector<SDValue, 8> Stores;
  for (unsigned Idx = 0; Idx < NumElem; ++Idx) {
    SDValue Elt = DAG.getNode(ISD::EXTRACT_VECTOR_ELT, SL, RegSclVT, Value,
                              DAG.getVectorIdxConstant(Idx, SL));

    SDValue Ptr =
        DAG.getObjectPtrOffset(SL, BasePtr, TypeSize::getFixed(Idx * Stride));

    // This scalar TruncStore may be illegal, but we legalize it later.
    SDValue Store = DAG.getTruncStore(
        Chain, SL, Elt, Ptr, ST->getPointerInfo().getWithOffset(Idx * Stride),
        MemSclVT, ST->getOriginalAlign(), ST->getMemOperand()->getFlags(),
        ST->getAAInfo());

    Stores.push_back(Store);
  }

  return DAG.getNode(ISD::TokenFactor, SL, MVT::Other, Stores);
}

std::pair<SDValue, SDValue>
TargetLowering::expandUnalignedLoad(LoadSDNode *LD, SelectionDAG &DAG) const {
  assert(LD->getAddressingMode() == ISD::UNINDEXED &&
         "unaligned indexed loads not implemented!");
  SDValue Chain = LD->getChain();
  SDValue Ptr = LD->getBasePtr();
  EVT VT = LD->getValueType(0);
  EVT LoadedVT = LD->getMemoryVT();
  SDLoc dl(LD);
  auto &MF = DAG.getMachineFunction();

  if (VT.isFloatingPoint() || VT.isVector()) {
    EVT intVT = EVT::getIntegerVT(*DAG.getContext(), LoadedVT.getSizeInBits());
    if (isTypeLegal(intVT) && isTypeLegal(LoadedVT)) {
      if (!isOperationLegalOrCustom(ISD::LOAD, intVT) &&
          LoadedVT.isVector()) {
        // Scalarize the load and let the individual components be handled.
        return scalarizeVectorLoad(LD, DAG);
      }

      // Expand to a (misaligned) integer load of the same size,
      // then bitconvert to floating point or vector.
      SDValue newLoad = DAG.getLoad(intVT, dl, Chain, Ptr,
                                    LD->getMemOperand());
      SDValue Result = DAG.getNode(ISD::BITCAST, dl, LoadedVT, newLoad);
      if (LoadedVT != VT)
        Result = DAG.getNode(VT.isFloatingPoint() ? ISD::FP_EXTEND :
                             ISD::ANY_EXTEND, dl, VT, Result);

      return std::make_pair(Result, newLoad.getValue(1));
    }

    // Copy the value to a (aligned) stack slot using (unaligned) integer
    // loads and stores, then do a (aligned) load from the stack slot.
    MVT RegVT = getRegisterType(*DAG.getContext(), intVT);
    unsigned LoadedBytes = LoadedVT.getStoreSize();
    unsigned RegBytes = RegVT.getSizeInBits() / 8;
    unsigned NumRegs = (LoadedBytes + RegBytes - 1) / RegBytes;

    // Make sure the stack slot is also aligned for the register type.
    SDValue StackBase = DAG.CreateStackTemporary(LoadedVT, RegVT);
    auto FrameIndex = cast<FrameIndexSDNode>(StackBase.getNode())->getIndex();
    SmallVector<SDValue, 8> Stores;
    SDValue StackPtr = StackBase;
    unsigned Offset = 0;

    EVT PtrVT = Ptr.getValueType();
    EVT StackPtrVT = StackPtr.getValueType();

    SDValue PtrIncrement = DAG.getConstant(RegBytes, dl, PtrVT);
    SDValue StackPtrIncrement = DAG.getConstant(RegBytes, dl, StackPtrVT);

    // Do all but one copies using the full register width.
    for (unsigned i = 1; i < NumRegs; i++) {
      // Load one integer register's worth from the original location.
      SDValue Load = DAG.getLoad(
          RegVT, dl, Chain, Ptr, LD->getPointerInfo().getWithOffset(Offset),
          LD->getOriginalAlign(), LD->getMemOperand()->getFlags(),
          LD->getAAInfo());
      // Follow the load with a store to the stack slot.  Remember the store.
      Stores.push_back(DAG.getStore(
          Load.getValue(1), dl, Load, StackPtr,
          MachinePointerInfo::getFixedStack(MF, FrameIndex, Offset)));
      // Increment the pointers.
      Offset += RegBytes;

      Ptr = DAG.getObjectPtrOffset(dl, Ptr, PtrIncrement);
      StackPtr = DAG.getObjectPtrOffset(dl, StackPtr, StackPtrIncrement);
    }

    // The last copy may be partial.  Do an extending load.
    EVT MemVT = EVT::getIntegerVT(*DAG.getContext(),
                                  8 * (LoadedBytes - Offset));
    SDValue Load =
        DAG.getExtLoad(ISD::EXTLOAD, dl, RegVT, Chain, Ptr,
                       LD->getPointerInfo().getWithOffset(Offset), MemVT,
                       LD->getOriginalAlign(), LD->getMemOperand()->getFlags(),
                       LD->getAAInfo());
    // Follow the load with a store to the stack slot.  Remember the store.
    // On big-endian machines this requires a truncating store to ensure
    // that the bits end up in the right place.
    Stores.push_back(DAG.getTruncStore(
        Load.getValue(1), dl, Load, StackPtr,
        MachinePointerInfo::getFixedStack(MF, FrameIndex, Offset), MemVT));

    // The order of the stores doesn't matter - say it with a TokenFactor.
    SDValue TF = DAG.getNode(ISD::TokenFactor, dl, MVT::Other, Stores);

    // Finally, perform the original load only redirected to the stack slot.
    Load = DAG.getExtLoad(LD->getExtensionType(), dl, VT, TF, StackBase,
                          MachinePointerInfo::getFixedStack(MF, FrameIndex, 0),
                          LoadedVT);

    // Callers expect a MERGE_VALUES node.
    return std::make_pair(Load, TF);
  }

  assert(LoadedVT.isInteger() && !LoadedVT.isVector() &&
         "Unaligned load of unsupported type.");

  // Compute the new VT that is half the size of the old one.  This is an
  // integer MVT.
  unsigned NumBits = LoadedVT.getSizeInBits();
  EVT NewLoadedVT;
  NewLoadedVT = EVT::getIntegerVT(*DAG.getContext(), NumBits/2);
  NumBits >>= 1;

  Align Alignment = LD->getOriginalAlign();
  unsigned IncrementSize = NumBits / 8;
  ISD::LoadExtType HiExtType = LD->getExtensionType();

  // If the original load is NON_EXTLOAD, the hi part load must be ZEXTLOAD.
  if (HiExtType == ISD::NON_EXTLOAD)
    HiExtType = ISD::ZEXTLOAD;

  // Load the value in two parts
  SDValue Lo, Hi;
  if (DAG.getDataLayout().isLittleEndian()) {
    Lo = DAG.getExtLoad(ISD::ZEXTLOAD, dl, VT, Chain, Ptr, LD->getPointerInfo(),
                        NewLoadedVT, Alignment, LD->getMemOperand()->getFlags(),
                        LD->getAAInfo());

    Ptr = DAG.getObjectPtrOffset(dl, Ptr, TypeSize::getFixed(IncrementSize));
    Hi = DAG.getExtLoad(HiExtType, dl, VT, Chain, Ptr,
                        LD->getPointerInfo().getWithOffset(IncrementSize),
                        NewLoadedVT, Alignment, LD->getMemOperand()->getFlags(),
                        LD->getAAInfo());
  } else {
    Hi = DAG.getExtLoad(HiExtType, dl, VT, Chain, Ptr, LD->getPointerInfo(),
                        NewLoadedVT, Alignment, LD->getMemOperand()->getFlags(),
                        LD->getAAInfo());

    Ptr = DAG.getObjectPtrOffset(dl, Ptr, TypeSize::getFixed(IncrementSize));
    Lo = DAG.getExtLoad(ISD::ZEXTLOAD, dl, VT, Chain, Ptr,
                        LD->getPointerInfo().getWithOffset(IncrementSize),
                        NewLoadedVT, Alignment, LD->getMemOperand()->getFlags(),
                        LD->getAAInfo());
  }

  // aggregate the two parts
  SDValue ShiftAmount = DAG.getShiftAmountConstant(NumBits, VT, dl);
  SDValue Result = DAG.getNode(ISD::SHL, dl, VT, Hi, ShiftAmount);
  Result = DAG.getNode(ISD::OR, dl, VT, Result, Lo);

  SDValue TF = DAG.getNode(ISD::TokenFactor, dl, MVT::Other, Lo.getValue(1),
                             Hi.getValue(1));

  return std::make_pair(Result, TF);
}

SDValue TargetLowering::expandUnalignedStore(StoreSDNode *ST,
                                             SelectionDAG &DAG) const {
  assert(ST->getAddressingMode() == ISD::UNINDEXED &&
         "unaligned indexed stores not implemented!");
  SDValue Chain = ST->getChain();
  SDValue Ptr = ST->getBasePtr();
  SDValue Val = ST->getValue();
  EVT VT = Val.getValueType();
  Align Alignment = ST->getOriginalAlign();
  auto &MF = DAG.getMachineFunction();
  EVT StoreMemVT = ST->getMemoryVT();

  SDLoc dl(ST);
  if (StoreMemVT.isFloatingPoint() || StoreMemVT.isVector()) {
    EVT intVT = EVT::getIntegerVT(*DAG.getContext(), VT.getSizeInBits());
    if (isTypeLegal(intVT)) {
      if (!isOperationLegalOrCustom(ISD::STORE, intVT) &&
          StoreMemVT.isVector()) {
        // Scalarize the store and let the individual components be handled.
        SDValue Result = scalarizeVectorStore(ST, DAG);
        return Result;
      }
      // Expand to a bitconvert of the value to the integer type of the
      // same size, then a (misaligned) int store.
      // FIXME: Does not handle truncating floating point stores!
      SDValue Result = DAG.getNode(ISD::BITCAST, dl, intVT, Val);
      Result = DAG.getStore(Chain, dl, Result, Ptr, ST->getPointerInfo(),
                            Alignment, ST->getMemOperand()->getFlags());
      return Result;
    }
    // Do a (aligned) store to a stack slot, then copy from the stack slot
    // to the final destination using (unaligned) integer loads and stores.
    MVT RegVT = getRegisterType(
        *DAG.getContext(),
        EVT::getIntegerVT(*DAG.getContext(), StoreMemVT.getSizeInBits()));
    EVT PtrVT = Ptr.getValueType();
    unsigned StoredBytes = StoreMemVT.getStoreSize();
    unsigned RegBytes = RegVT.getSizeInBits() / 8;
    unsigned NumRegs = (StoredBytes + RegBytes - 1) / RegBytes;

    // Make sure the stack slot is also aligned for the register type.
    SDValue StackPtr = DAG.CreateStackTemporary(StoreMemVT, RegVT);
    auto FrameIndex = cast<FrameIndexSDNode>(StackPtr.getNode())->getIndex();

    // Perform the original store, only redirected to the stack slot.
    SDValue Store = DAG.getTruncStore(
        Chain, dl, Val, StackPtr,
        MachinePointerInfo::getFixedStack(MF, FrameIndex, 0), StoreMemVT);

    EVT StackPtrVT = StackPtr.getValueType();

    SDValue PtrIncrement = DAG.getConstant(RegBytes, dl, PtrVT);
    SDValue StackPtrIncrement = DAG.getConstant(RegBytes, dl, StackPtrVT);
    SmallVector<SDValue, 8> Stores;
    unsigned Offset = 0;

    // Do all but one copies using the full register width.
    for (unsigned i = 1; i < NumRegs; i++) {
      // Load one integer register's worth from the stack slot.
      SDValue Load = DAG.getLoad(
          RegVT, dl, Store, StackPtr,
          MachinePointerInfo::getFixedStack(MF, FrameIndex, Offset));
      // Store it to the final location.  Remember the store.
      Stores.push_back(DAG.getStore(Load.getValue(1), dl, Load, Ptr,
                                    ST->getPointerInfo().getWithOffset(Offset),
                                    ST->getOriginalAlign(),
                                    ST->getMemOperand()->getFlags()));
      // Increment the pointers.
      Offset += RegBytes;
      StackPtr = DAG.getObjectPtrOffset(dl, StackPtr, StackPtrIncrement);
      Ptr = DAG.getObjectPtrOffset(dl, Ptr, PtrIncrement);
    }

    // The last store may be partial.  Do a truncating store.  On big-endian
    // machines this requires an extending load from the stack slot to ensure
    // that the bits are in the right place.
    EVT LoadMemVT =
        EVT::getIntegerVT(*DAG.getContext(), 8 * (StoredBytes - Offset));

    // Load from the stack slot.
    SDValue Load = DAG.getExtLoad(
        ISD::EXTLOAD, dl, RegVT, Store, StackPtr,
        MachinePointerInfo::getFixedStack(MF, FrameIndex, Offset), LoadMemVT);

    Stores.push_back(
        DAG.getTruncStore(Load.getValue(1), dl, Load, Ptr,
                          ST->getPointerInfo().getWithOffset(Offset), LoadMemVT,
                          ST->getOriginalAlign(),
                          ST->getMemOperand()->getFlags(), ST->getAAInfo()));
    // The order of the stores doesn't matter - say it with a TokenFactor.
    SDValue Result = DAG.getNode(ISD::TokenFactor, dl, MVT::Other, Stores);
    return Result;
  }

  assert(StoreMemVT.isInteger() && !StoreMemVT.isVector() &&
         "Unaligned store of unknown type.");
  // Get the half-size VT
  EVT NewStoredVT = StoreMemVT.getHalfSizedIntegerVT(*DAG.getContext());
  unsigned NumBits = NewStoredVT.getFixedSizeInBits();
  unsigned IncrementSize = NumBits / 8;

  // Divide the stored value in two parts.
  SDValue ShiftAmount =
      DAG.getShiftAmountConstant(NumBits, Val.getValueType(), dl);
  SDValue Lo = Val;
  // If Val is a constant, replace the upper bits with 0. The SRL will constant
  // fold and not use the upper bits. A smaller constant may be easier to
  // materialize.
  if (auto *C = dyn_cast<ConstantSDNode>(Lo); C && !C->isOpaque())
    Lo = DAG.getNode(
        ISD::AND, dl, VT, Lo,
        DAG.getConstant(APInt::getLowBitsSet(VT.getSizeInBits(), NumBits), dl,
                        VT));
  SDValue Hi = DAG.getNode(ISD::SRL, dl, VT, Val, ShiftAmount);

  // Store the two parts
  SDValue Store1, Store2;
  Store1 = DAG.getTruncStore(Chain, dl,
                             DAG.getDataLayout().isLittleEndian() ? Lo : Hi,
                             Ptr, ST->getPointerInfo(), NewStoredVT, Alignment,
                             ST->getMemOperand()->getFlags());

  Ptr = DAG.getObjectPtrOffset(dl, Ptr, TypeSize::getFixed(IncrementSize));
  Store2 = DAG.getTruncStore(
      Chain, dl, DAG.getDataLayout().isLittleEndian() ? Hi : Lo, Ptr,
      ST->getPointerInfo().getWithOffset(IncrementSize), NewStoredVT, Alignment,
      ST->getMemOperand()->getFlags(), ST->getAAInfo());

  SDValue Result =
      DAG.getNode(ISD::TokenFactor, dl, MVT::Other, Store1, Store2);
  return Result;
}

SDValue
TargetLowering::IncrementMemoryAddress(SDValue Addr, SDValue Mask,
                                       const SDLoc &DL, EVT DataVT,
                                       SelectionDAG &DAG,
                                       bool IsCompressedMemory) const {
  SDValue Increment;
  EVT AddrVT = Addr.getValueType();
  EVT MaskVT = Mask.getValueType();
  assert(DataVT.getVectorElementCount() == MaskVT.getVectorElementCount() &&
         "Incompatible types of Data and Mask");
  if (IsCompressedMemory) {
    if (DataVT.isScalableVector())
      report_fatal_error(
          "Cannot currently handle compressed memory with scalable vectors");
    // Incrementing the pointer according to number of '1's in the mask.
    EVT MaskIntVT = EVT::getIntegerVT(*DAG.getContext(), MaskVT.getSizeInBits());
    SDValue MaskInIntReg = DAG.getBitcast(MaskIntVT, Mask);
    if (MaskIntVT.getSizeInBits() < 32) {
      MaskInIntReg = DAG.getNode(ISD::ZERO_EXTEND, DL, MVT::i32, MaskInIntReg);
      MaskIntVT = MVT::i32;
    }

    // Count '1's with POPCNT.
    Increment = DAG.getNode(ISD::CTPOP, DL, MaskIntVT, MaskInIntReg);
    Increment = DAG.getZExtOrTrunc(Increment, DL, AddrVT);
    // Scale is an element size in bytes.
    SDValue Scale = DAG.getConstant(DataVT.getScalarSizeInBits() / 8, DL,
                                    AddrVT);
    Increment = DAG.getNode(ISD::MUL, DL, AddrVT, Increment, Scale);
  } else if (DataVT.isScalableVector()) {
    Increment = DAG.getVScale(DL, AddrVT,
                              APInt(AddrVT.getFixedSizeInBits(),
                                    DataVT.getStoreSize().getKnownMinValue()));
  } else
    Increment = DAG.getConstant(DataVT.getStoreSize(), DL, AddrVT);

  return DAG.getNode(ISD::ADD, DL, AddrVT, Addr, Increment);
}

static SDValue clampDynamicVectorIndex(SelectionDAG &DAG, SDValue Idx,
                                       EVT VecVT, const SDLoc &dl,
                                       ElementCount SubEC) {
  assert(!(SubEC.isScalable() && VecVT.isFixedLengthVector()) &&
         "Cannot index a scalable vector within a fixed-width vector");

  unsigned NElts = VecVT.getVectorMinNumElements();
  unsigned NumSubElts = SubEC.getKnownMinValue();
  EVT IdxVT = Idx.getValueType();

  if (VecVT.isScalableVector() && !SubEC.isScalable()) {
    // If this is a constant index and we know the value plus the number of the
    // elements in the subvector minus one is less than the minimum number of
    // elements then it's safe to return Idx.
    if (auto *IdxCst = dyn_cast<ConstantSDNode>(Idx))
      if (IdxCst->getZExtValue() + (NumSubElts - 1) < NElts)
        return Idx;
    SDValue VS =
        DAG.getVScale(dl, IdxVT, APInt(IdxVT.getFixedSizeInBits(), NElts));
    unsigned SubOpcode = NumSubElts <= NElts ? ISD::SUB : ISD::USUBSAT;
    SDValue Sub = DAG.getNode(SubOpcode, dl, IdxVT, VS,
                              DAG.getConstant(NumSubElts, dl, IdxVT));
    return DAG.getNode(ISD::UMIN, dl, IdxVT, Idx, Sub);
  }
  if (isPowerOf2_32(NElts) && NumSubElts == 1) {
    APInt Imm = APInt::getLowBitsSet(IdxVT.getSizeInBits(), Log2_32(NElts));
    return DAG.getNode(ISD::AND, dl, IdxVT, Idx,
                       DAG.getConstant(Imm, dl, IdxVT));
  }
  unsigned MaxIndex = NumSubElts < NElts ? NElts - NumSubElts : 0;
  return DAG.getNode(ISD::UMIN, dl, IdxVT, Idx,
                     DAG.getConstant(MaxIndex, dl, IdxVT));
}

SDValue TargetLowering::getVectorElementPointer(SelectionDAG &DAG,
                                                SDValue VecPtr, EVT VecVT,
                                                SDValue Index) const {
  return getVectorSubVecPointer(
      DAG, VecPtr, VecVT,
      EVT::getVectorVT(*DAG.getContext(), VecVT.getVectorElementType(), 1),
      Index);
}

SDValue TargetLowering::getVectorSubVecPointer(SelectionDAG &DAG,
                                               SDValue VecPtr, EVT VecVT,
                                               EVT SubVecVT,
                                               SDValue Index) const {
  SDLoc dl(Index);
  // Make sure the index type is big enough to compute in.
  Index = DAG.getZExtOrTrunc(Index, dl, VecPtr.getValueType());

  EVT EltVT = VecVT.getVectorElementType();

  // Calculate the element offset and add it to the pointer.
  unsigned EltSize = EltVT.getFixedSizeInBits() / 8; // FIXME: should be ABI size.
  assert(EltSize * 8 == EltVT.getFixedSizeInBits() &&
         "Converting bits to bytes lost precision");
  assert(SubVecVT.getVectorElementType() == EltVT &&
         "Sub-vector must be a vector with matching element type");
  Index = clampDynamicVectorIndex(DAG, Index, VecVT, dl,
                                  SubVecVT.getVectorElementCount());

  EVT IdxVT = Index.getValueType();
  if (SubVecVT.isScalableVector())
    Index =
        DAG.getNode(ISD::MUL, dl, IdxVT, Index,
                    DAG.getVScale(dl, IdxVT, APInt(IdxVT.getSizeInBits(), 1)));

  Index = DAG.getNode(ISD::MUL, dl, IdxVT, Index,
                      DAG.getConstant(EltSize, dl, IdxVT));
  return DAG.getMemBasePlusOffset(VecPtr, Index, dl);
}

//===----------------------------------------------------------------------===//
// Implementation of Emulated TLS Model
//===----------------------------------------------------------------------===//

SDValue TargetLowering::LowerToTLSEmulatedModel(const GlobalAddressSDNode *GA,
                                                SelectionDAG &DAG) const {
  // Access to address of TLS varialbe xyz is lowered to a function call:
  //   __emutls_get_address( address of global variable named "__emutls_v.xyz" )
  EVT PtrVT = getPointerTy(DAG.getDataLayout());
  PointerType *VoidPtrType = PointerType::get(*DAG.getContext(), 0);
  SDLoc dl(GA);

  ArgListTy Args;
  ArgListEntry Entry;
  std::string NameString = ("__emutls_v." + GA->getGlobal()->getName()).str();
  Module *VariableModule = const_cast<Module*>(GA->getGlobal()->getParent());
  StringRef EmuTlsVarName(NameString);
  GlobalVariable *EmuTlsVar = VariableModule->getNamedGlobal(EmuTlsVarName);
  assert(EmuTlsVar && "Cannot find EmuTlsVar ");
  Entry.Node = DAG.getGlobalAddress(EmuTlsVar, dl, PtrVT);
  Entry.Ty = VoidPtrType;
  Args.push_back(Entry);

  SDValue EmuTlsGetAddr = DAG.getExternalSymbol("__emutls_get_address", PtrVT);

  TargetLowering::CallLoweringInfo CLI(DAG);
  CLI.setDebugLoc(dl).setChain(DAG.getEntryNode());
  CLI.setLibCallee(CallingConv::C, VoidPtrType, EmuTlsGetAddr, std::move(Args));
  std::pair<SDValue, SDValue> CallResult = LowerCallTo(CLI);

  // TLSADDR will be codegen'ed as call. Inform MFI that function has calls.
  // At last for X86 targets, maybe good for other targets too?
  MachineFrameInfo &MFI = DAG.getMachineFunction().getFrameInfo();
  MFI.setAdjustsStack(true); // Is this only for X86 target?
  MFI.setHasCalls(true);

  assert((GA->getOffset() == 0) &&
         "Emulated TLS must have zero offset in GlobalAddressSDNode");
  return CallResult.first;
}

SDValue TargetLowering::lowerCmpEqZeroToCtlzSrl(SDValue Op,
                                                SelectionDAG &DAG) const {
  assert((Op->getOpcode() == ISD::SETCC) && "Input has to be a SETCC node.");
  if (!isCtlzFast())
    return SDValue();
  ISD::CondCode CC = cast<CondCodeSDNode>(Op.getOperand(2))->get();
  SDLoc dl(Op);
  if (isNullConstant(Op.getOperand(1)) && CC == ISD::SETEQ) {
    EVT VT = Op.getOperand(0).getValueType();
    SDValue Zext = Op.getOperand(0);
    if (VT.bitsLT(MVT::i32)) {
      VT = MVT::i32;
      Zext = DAG.getNode(ISD::ZERO_EXTEND, dl, VT, Op.getOperand(0));
    }
    unsigned Log2b = Log2_32(VT.getSizeInBits());
    SDValue Clz = DAG.getNode(ISD::CTLZ, dl, VT, Zext);
    SDValue Scc = DAG.getNode(ISD::SRL, dl, VT, Clz,
                              DAG.getConstant(Log2b, dl, MVT::i32));
    return DAG.getNode(ISD::TRUNCATE, dl, MVT::i32, Scc);
  }
  return SDValue();
}

SDValue TargetLowering::expandIntMINMAX(SDNode *Node, SelectionDAG &DAG) const {
  SDValue Op0 = Node->getOperand(0);
  SDValue Op1 = Node->getOperand(1);
  EVT VT = Op0.getValueType();
  EVT BoolVT = getSetCCResultType(DAG.getDataLayout(), *DAG.getContext(), VT);
  unsigned Opcode = Node->getOpcode();
  SDLoc DL(Node);

  // umax(x,1) --> sub(x,cmpeq(x,0)) iff cmp result is allbits
  if (Opcode == ISD::UMAX && llvm::isOneOrOneSplat(Op1, true) && BoolVT == VT &&
      getBooleanContents(VT) == ZeroOrNegativeOneBooleanContent) {
    Op0 = DAG.getFreeze(Op0);
    SDValue Zero = DAG.getConstant(0, DL, VT);
    return DAG.getNode(ISD::SUB, DL, VT, Op0,
                       DAG.getSetCC(DL, VT, Op0, Zero, ISD::SETEQ));
  }

  // umin(x,y) -> sub(x,usubsat(x,y))
  // TODO: Missing freeze(Op0)?
  if (Opcode == ISD::UMIN && isOperationLegal(ISD::SUB, VT) &&
      isOperationLegal(ISD::USUBSAT, VT)) {
    return DAG.getNode(ISD::SUB, DL, VT, Op0,
                       DAG.getNode(ISD::USUBSAT, DL, VT, Op0, Op1));
  }

  // umax(x,y) -> add(x,usubsat(y,x))
  // TODO: Missing freeze(Op0)?
  if (Opcode == ISD::UMAX && isOperationLegal(ISD::ADD, VT) &&
      isOperationLegal(ISD::USUBSAT, VT)) {
    return DAG.getNode(ISD::ADD, DL, VT, Op0,
                       DAG.getNode(ISD::USUBSAT, DL, VT, Op1, Op0));
  }

  // FIXME: Should really try to split the vector in case it's legal on a
  // subvector.
  if (VT.isVector() && !isOperationLegalOrCustom(ISD::VSELECT, VT))
    return DAG.UnrollVectorOp(Node);

  // Attempt to find an existing SETCC node that we can reuse.
  // TODO: Do we need a generic doesSETCCNodeExist?
  // TODO: Missing freeze(Op0)/freeze(Op1)?
  auto buildMinMax = [&](ISD::CondCode PrefCC, ISD::CondCode AltCC,
                         ISD::CondCode PrefCommuteCC,
                         ISD::CondCode AltCommuteCC) {
    SDVTList BoolVTList = DAG.getVTList(BoolVT);
    for (ISD::CondCode CC : {PrefCC, AltCC}) {
      if (DAG.doesNodeExist(ISD::SETCC, BoolVTList,
                            {Op0, Op1, DAG.getCondCode(CC)})) {
        SDValue Cond = DAG.getSetCC(DL, BoolVT, Op0, Op1, CC);
        return DAG.getSelect(DL, VT, Cond, Op0, Op1);
      }
    }
    for (ISD::CondCode CC : {PrefCommuteCC, AltCommuteCC}) {
      if (DAG.doesNodeExist(ISD::SETCC, BoolVTList,
                            {Op0, Op1, DAG.getCondCode(CC)})) {
        SDValue Cond = DAG.getSetCC(DL, BoolVT, Op0, Op1, CC);
        return DAG.getSelect(DL, VT, Cond, Op1, Op0);
      }
    }
    SDValue Cond = DAG.getSetCC(DL, BoolVT, Op0, Op1, PrefCC);
    return DAG.getSelect(DL, VT, Cond, Op0, Op1);
  };

  // Expand Y = MAX(A, B) -> Y = (A > B) ? A : B
  //                      -> Y = (A < B) ? B : A
  //                      -> Y = (A >= B) ? A : B
  //                      -> Y = (A <= B) ? B : A
  switch (Opcode) {
  case ISD::SMAX:
    return buildMinMax(ISD::SETGT, ISD::SETGE, ISD::SETLT, ISD::SETLE);
  case ISD::SMIN:
    return buildMinMax(ISD::SETLT, ISD::SETLE, ISD::SETGT, ISD::SETGE);
  case ISD::UMAX:
    return buildMinMax(ISD::SETUGT, ISD::SETUGE, ISD::SETULT, ISD::SETULE);
  case ISD::UMIN:
    return buildMinMax(ISD::SETULT, ISD::SETULE, ISD::SETUGT, ISD::SETUGE);
  }

  llvm_unreachable("How did we get here?");
}

SDValue TargetLowering::expandAddSubSat(SDNode *Node, SelectionDAG &DAG) const {
  unsigned Opcode = Node->getOpcode();
  SDValue LHS = Node->getOperand(0);
  SDValue RHS = Node->getOperand(1);
  EVT VT = LHS.getValueType();
  SDLoc dl(Node);

  assert(VT == RHS.getValueType() && "Expected operands to be the same type");
  assert(VT.isInteger() && "Expected operands to be integers");

  // usub.sat(a, b) -> umax(a, b) - b
  if (Opcode == ISD::USUBSAT && isOperationLegal(ISD::UMAX, VT)) {
    SDValue Max = DAG.getNode(ISD::UMAX, dl, VT, LHS, RHS);
    return DAG.getNode(ISD::SUB, dl, VT, Max, RHS);
  }

  // uadd.sat(a, b) -> umin(a, ~b) + b
  if (Opcode == ISD::UADDSAT && isOperationLegal(ISD::UMIN, VT)) {
    SDValue InvRHS = DAG.getNOT(dl, RHS, VT);
    SDValue Min = DAG.getNode(ISD::UMIN, dl, VT, LHS, InvRHS);
    return DAG.getNode(ISD::ADD, dl, VT, Min, RHS);
  }

  unsigned OverflowOp;
  switch (Opcode) {
  case ISD::SADDSAT:
    OverflowOp = ISD::SADDO;
    break;
  case ISD::UADDSAT:
    OverflowOp = ISD::UADDO;
    break;
  case ISD::SSUBSAT:
    OverflowOp = ISD::SSUBO;
    break;
  case ISD::USUBSAT:
    OverflowOp = ISD::USUBO;
    break;
  default:
    llvm_unreachable("Expected method to receive signed or unsigned saturation "
                     "addition or subtraction node.");
  }

  // FIXME: Should really try to split the vector in case it's legal on a
  // subvector.
  if (VT.isVector() && !isOperationLegalOrCustom(ISD::VSELECT, VT))
    return DAG.UnrollVectorOp(Node);

  unsigned BitWidth = LHS.getScalarValueSizeInBits();
  EVT BoolVT = getSetCCResultType(DAG.getDataLayout(), *DAG.getContext(), VT);
  SDValue Result = DAG.getNode(OverflowOp, dl, DAG.getVTList(VT, BoolVT), LHS, RHS);
  SDValue SumDiff = Result.getValue(0);
  SDValue Overflow = Result.getValue(1);
  SDValue Zero = DAG.getConstant(0, dl, VT);
  SDValue AllOnes = DAG.getAllOnesConstant(dl, VT);

  if (Opcode == ISD::UADDSAT) {
    if (getBooleanContents(VT) == ZeroOrNegativeOneBooleanContent) {
      // (LHS + RHS) | OverflowMask
      SDValue OverflowMask = DAG.getSExtOrTrunc(Overflow, dl, VT);
      return DAG.getNode(ISD::OR, dl, VT, SumDiff, OverflowMask);
    }
    // Overflow ? 0xffff.... : (LHS + RHS)
    return DAG.getSelect(dl, VT, Overflow, AllOnes, SumDiff);
  }

  if (Opcode == ISD::USUBSAT) {
    if (getBooleanContents(VT) == ZeroOrNegativeOneBooleanContent) {
      // (LHS - RHS) & ~OverflowMask
      SDValue OverflowMask = DAG.getSExtOrTrunc(Overflow, dl, VT);
      SDValue Not = DAG.getNOT(dl, OverflowMask, VT);
      return DAG.getNode(ISD::AND, dl, VT, SumDiff, Not);
    }
    // Overflow ? 0 : (LHS - RHS)
    return DAG.getSelect(dl, VT, Overflow, Zero, SumDiff);
  }

  if (Opcode == ISD::SADDSAT || Opcode == ISD::SSUBSAT) {
    APInt MinVal = APInt::getSignedMinValue(BitWidth);
    APInt MaxVal = APInt::getSignedMaxValue(BitWidth);

    KnownBits KnownLHS = DAG.computeKnownBits(LHS);
    KnownBits KnownRHS = DAG.computeKnownBits(RHS);

    // If either of the operand signs are known, then they are guaranteed to
    // only saturate in one direction. If non-negative they will saturate
    // towards SIGNED_MAX, if negative they will saturate towards SIGNED_MIN.
    //
    // In the case of ISD::SSUBSAT, 'x - y' is equivalent to 'x + (-y)', so the
    // sign of 'y' has to be flipped.

    bool LHSIsNonNegative = KnownLHS.isNonNegative();
    bool RHSIsNonNegative = Opcode == ISD::SADDSAT ? KnownRHS.isNonNegative()
                                                   : KnownRHS.isNegative();
    if (LHSIsNonNegative || RHSIsNonNegative) {
      SDValue SatMax = DAG.getConstant(MaxVal, dl, VT);
      return DAG.getSelect(dl, VT, Overflow, SatMax, SumDiff);
    }

    bool LHSIsNegative = KnownLHS.isNegative();
    bool RHSIsNegative = Opcode == ISD::SADDSAT ? KnownRHS.isNegative()
                                                : KnownRHS.isNonNegative();
    if (LHSIsNegative || RHSIsNegative) {
      SDValue SatMin = DAG.getConstant(MinVal, dl, VT);
      return DAG.getSelect(dl, VT, Overflow, SatMin, SumDiff);
    }
  }

  // Overflow ? (SumDiff >> BW) ^ MinVal : SumDiff
  APInt MinVal = APInt::getSignedMinValue(BitWidth);
  SDValue SatMin = DAG.getConstant(MinVal, dl, VT);
  SDValue Shift = DAG.getNode(ISD::SRA, dl, VT, SumDiff,
                              DAG.getConstant(BitWidth - 1, dl, VT));
  Result = DAG.getNode(ISD::XOR, dl, VT, Shift, SatMin);
  return DAG.getSelect(dl, VT, Overflow, Result, SumDiff);
}

SDValue TargetLowering::expandCMP(SDNode *Node, SelectionDAG &DAG) const {
  unsigned Opcode = Node->getOpcode();
  SDValue LHS = Node->getOperand(0);
  SDValue RHS = Node->getOperand(1);
  EVT VT = LHS.getValueType();
  EVT ResVT = Node->getValueType(0);
  EVT BoolVT = getSetCCResultType(DAG.getDataLayout(), *DAG.getContext(), VT);
  SDLoc dl(Node);

  auto LTPredicate = (Opcode == ISD::UCMP ? ISD::SETULT : ISD::SETLT);
  auto GTPredicate = (Opcode == ISD::UCMP ? ISD::SETUGT : ISD::SETGT);
  SDValue IsLT = DAG.getSetCC(dl, BoolVT, LHS, RHS, LTPredicate);
  SDValue IsGT = DAG.getSetCC(dl, BoolVT, LHS, RHS, GTPredicate);

  // We can't perform arithmetic on i1 values. Extending them would
  // probably result in worse codegen, so let's just use two selects instead.
  // Some targets are also just better off using selects rather than subtraction
  // because one of the conditions can be merged with one of the selects.
  // And finally, if we don't know the contents of high bits of a boolean value
  // we can't perform any arithmetic either.
  if (shouldExpandCmpUsingSelects() || BoolVT.getScalarSizeInBits() == 1 ||
      getBooleanContents(BoolVT) == UndefinedBooleanContent) {
    SDValue SelectZeroOrOne =
        DAG.getSelect(dl, ResVT, IsGT, DAG.getConstant(1, dl, ResVT),
                      DAG.getConstant(0, dl, ResVT));
    return DAG.getSelect(dl, ResVT, IsLT, DAG.getConstant(-1, dl, ResVT),
                         SelectZeroOrOne);
  }

  if (getBooleanContents(BoolVT) == ZeroOrNegativeOneBooleanContent)
    std::swap(IsGT, IsLT);
  return DAG.getSExtOrTrunc(DAG.getNode(ISD::SUB, dl, BoolVT, IsGT, IsLT), dl,
                            ResVT);
}

SDValue TargetLowering::expandShlSat(SDNode *Node, SelectionDAG &DAG) const {
  unsigned Opcode = Node->getOpcode();
  bool IsSigned = Opcode == ISD::SSHLSAT;
  SDValue LHS = Node->getOperand(0);
  SDValue RHS = Node->getOperand(1);
  EVT VT = LHS.getValueType();
  SDLoc dl(Node);

  assert((Node->getOpcode() == ISD::SSHLSAT ||
          Node->getOpcode() == ISD::USHLSAT) &&
          "Expected a SHLSAT opcode");
  assert(VT == RHS.getValueType() && "Expected operands to be the same type");
  assert(VT.isInteger() && "Expected operands to be integers");

  if (VT.isVector() && !isOperationLegalOrCustom(ISD::VSELECT, VT))
    return DAG.UnrollVectorOp(Node);

  // If LHS != (LHS << RHS) >> RHS, we have overflow and must saturate.

  unsigned BW = VT.getScalarSizeInBits();
  EVT BoolVT = getSetCCResultType(DAG.getDataLayout(), *DAG.getContext(), VT);
  SDValue Result = DAG.getNode(ISD::SHL, dl, VT, LHS, RHS);
  SDValue Orig =
      DAG.getNode(IsSigned ? ISD::SRA : ISD::SRL, dl, VT, Result, RHS);

  SDValue SatVal;
  if (IsSigned) {
    SDValue SatMin = DAG.getConstant(APInt::getSignedMinValue(BW), dl, VT);
    SDValue SatMax = DAG.getConstant(APInt::getSignedMaxValue(BW), dl, VT);
    SDValue Cond =
        DAG.getSetCC(dl, BoolVT, LHS, DAG.getConstant(0, dl, VT), ISD::SETLT);
    SatVal = DAG.getSelect(dl, VT, Cond, SatMin, SatMax);
  } else {
    SatVal = DAG.getConstant(APInt::getMaxValue(BW), dl, VT);
  }
  SDValue Cond = DAG.getSetCC(dl, BoolVT, LHS, Orig, ISD::SETNE);
  return DAG.getSelect(dl, VT, Cond, SatVal, Result);
}

void TargetLowering::forceExpandWideMUL(SelectionDAG &DAG, const SDLoc &dl,
                                        bool Signed, EVT WideVT,
                                        const SDValue LL, const SDValue LH,
                                        const SDValue RL, const SDValue RH,
                                        SDValue &Lo, SDValue &Hi) const {
  // We can fall back to a libcall with an illegal type for the MUL if we
  // have a libcall big enough.
  // Also, we can fall back to a division in some cases, but that's a big
  // performance hit in the general case.
  RTLIB::Libcall LC = RTLIB::UNKNOWN_LIBCALL;
  if (WideVT == MVT::i16)
    LC = RTLIB::MUL_I16;
  else if (WideVT == MVT::i32)
    LC = RTLIB::MUL_I32;
  else if (WideVT == MVT::i64)
    LC = RTLIB::MUL_I64;
  else if (WideVT == MVT::i128)
    LC = RTLIB::MUL_I128;

  if (LC == RTLIB::UNKNOWN_LIBCALL || !getLibcallName(LC)) {
    // We'll expand the multiplication by brute force because we have no other
    // options. This is a trivially-generalized version of the code from
    // Hacker's Delight (itself derived from Knuth's Algorithm M from section
    // 4.3.1).
    EVT VT = LL.getValueType();
    unsigned Bits = VT.getSizeInBits();
    unsigned HalfBits = Bits >> 1;
    SDValue Mask =
        DAG.getConstant(APInt::getLowBitsSet(Bits, HalfBits), dl, VT);
    SDValue LLL = DAG.getNode(ISD::AND, dl, VT, LL, Mask);
    SDValue RLL = DAG.getNode(ISD::AND, dl, VT, RL, Mask);

    SDValue T = DAG.getNode(ISD::MUL, dl, VT, LLL, RLL);
    SDValue TL = DAG.getNode(ISD::AND, dl, VT, T, Mask);

    SDValue Shift = DAG.getShiftAmountConstant(HalfBits, VT, dl);
    SDValue TH = DAG.getNode(ISD::SRL, dl, VT, T, Shift);
    SDValue LLH = DAG.getNode(ISD::SRL, dl, VT, LL, Shift);
    SDValue RLH = DAG.getNode(ISD::SRL, dl, VT, RL, Shift);

    SDValue U = DAG.getNode(ISD::ADD, dl, VT,
                            DAG.getNode(ISD::MUL, dl, VT, LLH, RLL), TH);
    SDValue UL = DAG.getNode(ISD::AND, dl, VT, U, Mask);
    SDValue UH = DAG.getNode(ISD::SRL, dl, VT, U, Shift);

    SDValue V = DAG.getNode(ISD::ADD, dl, VT,
                            DAG.getNode(ISD::MUL, dl, VT, LLL, RLH), UL);
    SDValue VH = DAG.getNode(ISD::SRL, dl, VT, V, Shift);

    SDValue W =
        DAG.getNode(ISD::ADD, dl, VT, DAG.getNode(ISD::MUL, dl, VT, LLH, RLH),
                    DAG.getNode(ISD::ADD, dl, VT, UH, VH));
    Lo = DAG.getNode(ISD::ADD, dl, VT, TL,
                     DAG.getNode(ISD::SHL, dl, VT, V, Shift));

    Hi = DAG.getNode(ISD::ADD, dl, VT, W,
                     DAG.getNode(ISD::ADD, dl, VT,
                                 DAG.getNode(ISD::MUL, dl, VT, RH, LL),
                                 DAG.getNode(ISD::MUL, dl, VT, RL, LH)));
  } else {
    // Attempt a libcall.
    SDValue Ret;
    TargetLowering::MakeLibCallOptions CallOptions;
    CallOptions.setSExt(Signed);
    CallOptions.setIsPostTypeLegalization(true);
    if (shouldSplitFunctionArgumentsAsLittleEndian(DAG.getDataLayout())) {
      // Halves of WideVT are packed into registers in different order
      // depending on platform endianness. This is usually handled by
      // the C calling convention, but we can't defer to it in
      // the legalizer.
      SDValue Args[] = {LL, LH, RL, RH};
      Ret = makeLibCall(DAG, LC, WideVT, Args, CallOptions, dl).first;
    } else {
      SDValue Args[] = {LH, LL, RH, RL};
      Ret = makeLibCall(DAG, LC, WideVT, Args, CallOptions, dl).first;
    }
    assert(Ret.getOpcode() == ISD::MERGE_VALUES &&
           "Ret value is a collection of constituent nodes holding result.");
    if (DAG.getDataLayout().isLittleEndian()) {
      // Same as above.
      Lo = Ret.getOperand(0);
      Hi = Ret.getOperand(1);
    } else {
      Lo = Ret.getOperand(1);
      Hi = Ret.getOperand(0);
    }
  }
}

void TargetLowering::forceExpandWideMUL(SelectionDAG &DAG, const SDLoc &dl,
                                        bool Signed, const SDValue LHS,
                                        const SDValue RHS, SDValue &Lo,
                                        SDValue &Hi) const {
  EVT VT = LHS.getValueType();
  assert(RHS.getValueType() == VT && "Mismatching operand types");

  SDValue HiLHS;
  SDValue HiRHS;
  if (Signed) {
    // The high part is obtained by SRA'ing all but one of the bits of low
    // part.
    unsigned LoSize = VT.getFixedSizeInBits();
    HiLHS = DAG.getNode(
        ISD::SRA, dl, VT, LHS,
        DAG.getConstant(LoSize - 1, dl, getPointerTy(DAG.getDataLayout())));
    HiRHS = DAG.getNode(
        ISD::SRA, dl, VT, RHS,
        DAG.getConstant(LoSize - 1, dl, getPointerTy(DAG.getDataLayout())));
  } else {
    HiLHS = DAG.getConstant(0, dl, VT);
    HiRHS = DAG.getConstant(0, dl, VT);
  }
  EVT WideVT = EVT::getIntegerVT(*DAG.getContext(), VT.getSizeInBits() * 2);
  forceExpandWideMUL(DAG, dl, Signed, WideVT, LHS, HiLHS, RHS, HiRHS, Lo, Hi);
}

SDValue
TargetLowering::expandFixedPointMul(SDNode *Node, SelectionDAG &DAG) const {
  assert((Node->getOpcode() == ISD::SMULFIX ||
          Node->getOpcode() == ISD::UMULFIX ||
          Node->getOpcode() == ISD::SMULFIXSAT ||
          Node->getOpcode() == ISD::UMULFIXSAT) &&
         "Expected a fixed point multiplication opcode");

  SDLoc dl(Node);
  SDValue LHS = Node->getOperand(0);
  SDValue RHS = Node->getOperand(1);
  EVT VT = LHS.getValueType();
  unsigned Scale = Node->getConstantOperandVal(2);
  bool Saturating = (Node->getOpcode() == ISD::SMULFIXSAT ||
                     Node->getOpcode() == ISD::UMULFIXSAT);
  bool Signed = (Node->getOpcode() == ISD::SMULFIX ||
                 Node->getOpcode() == ISD::SMULFIXSAT);
  EVT BoolVT = getSetCCResultType(DAG.getDataLayout(), *DAG.getContext(), VT);
  unsigned VTSize = VT.getScalarSizeInBits();

  if (!Scale) {
    // [us]mul.fix(a, b, 0) -> mul(a, b)
    if (!Saturating) {
      if (isOperationLegalOrCustom(ISD::MUL, VT))
        return DAG.getNode(ISD::MUL, dl, VT, LHS, RHS);
    } else if (Signed && isOperationLegalOrCustom(ISD::SMULO, VT)) {
      SDValue Result =
          DAG.getNode(ISD::SMULO, dl, DAG.getVTList(VT, BoolVT), LHS, RHS);
      SDValue Product = Result.getValue(0);
      SDValue Overflow = Result.getValue(1);
      SDValue Zero = DAG.getConstant(0, dl, VT);

      APInt MinVal = APInt::getSignedMinValue(VTSize);
      APInt MaxVal = APInt::getSignedMaxValue(VTSize);
      SDValue SatMin = DAG.getConstant(MinVal, dl, VT);
      SDValue SatMax = DAG.getConstant(MaxVal, dl, VT);
      // Xor the inputs, if resulting sign bit is 0 the product will be
      // positive, else negative.
      SDValue Xor = DAG.getNode(ISD::XOR, dl, VT, LHS, RHS);
      SDValue ProdNeg = DAG.getSetCC(dl, BoolVT, Xor, Zero, ISD::SETLT);
      Result = DAG.getSelect(dl, VT, ProdNeg, SatMin, SatMax);
      return DAG.getSelect(dl, VT, Overflow, Result, Product);
    } else if (!Signed && isOperationLegalOrCustom(ISD::UMULO, VT)) {
      SDValue Result =
          DAG.getNode(ISD::UMULO, dl, DAG.getVTList(VT, BoolVT), LHS, RHS);
      SDValue Product = Result.getValue(0);
      SDValue Overflow = Result.getValue(1);

      APInt MaxVal = APInt::getMaxValue(VTSize);
      SDValue SatMax = DAG.getConstant(MaxVal, dl, VT);
      return DAG.getSelect(dl, VT, Overflow, SatMax, Product);
    }
  }

  assert(((Signed && Scale < VTSize) || (!Signed && Scale <= VTSize)) &&
         "Expected scale to be less than the number of bits if signed or at "
         "most the number of bits if unsigned.");
  assert(LHS.getValueType() == RHS.getValueType() &&
         "Expected both operands to be the same type");

  // Get the upper and lower bits of the result.
  SDValue Lo, Hi;
  unsigned LoHiOp = Signed ? ISD::SMUL_LOHI : ISD::UMUL_LOHI;
  unsigned HiOp = Signed ? ISD::MULHS : ISD::MULHU;
  EVT WideVT = EVT::getIntegerVT(*DAG.getContext(), VTSize * 2);
  if (isOperationLegalOrCustom(LoHiOp, VT)) {
    SDValue Result = DAG.getNode(LoHiOp, dl, DAG.getVTList(VT, VT), LHS, RHS);
    Lo = Result.getValue(0);
    Hi = Result.getValue(1);
  } else if (isOperationLegalOrCustom(HiOp, VT)) {
    Lo = DAG.getNode(ISD::MUL, dl, VT, LHS, RHS);
    Hi = DAG.getNode(HiOp, dl, VT, LHS, RHS);
  } else if (isOperationLegalOrCustom(ISD::MUL, WideVT)) {
    // Try for a multiplication using a wider type.
    unsigned Ext = Signed ? ISD::SIGN_EXTEND : ISD::ZERO_EXTEND;
    SDValue LHSExt = DAG.getNode(Ext, dl, WideVT, LHS);
    SDValue RHSExt = DAG.getNode(Ext, dl, WideVT, RHS);
    SDValue Res = DAG.getNode(ISD::MUL, dl, WideVT, LHSExt, RHSExt);
    Lo = DAG.getNode(ISD::TRUNCATE, dl, VT, Res);
    SDValue Shifted =
        DAG.getNode(ISD::SRA, dl, WideVT, Res,
                    DAG.getShiftAmountConstant(VTSize, WideVT, dl));
    Hi = DAG.getNode(ISD::TRUNCATE, dl, VT, Shifted);
  } else if (VT.isVector()) {
    return SDValue();
  } else {
    forceExpandWideMUL(DAG, dl, Signed, LHS, RHS, Lo, Hi);
  }

  if (Scale == VTSize)
    // Result is just the top half since we'd be shifting by the width of the
    // operand. Overflow impossible so this works for both UMULFIX and
    // UMULFIXSAT.
    return Hi;

  // The result will need to be shifted right by the scale since both operands
  // are scaled. The result is given to us in 2 halves, so we only want part of
  // both in the result.
  SDValue Result = DAG.getNode(ISD::FSHR, dl, VT, Hi, Lo,
                               DAG.getShiftAmountConstant(Scale, VT, dl));
  if (!Saturating)
    return Result;

  if (!Signed) {
    // Unsigned overflow happened if the upper (VTSize - Scale) bits (of the
    // widened multiplication) aren't all zeroes.

    // Saturate to max if ((Hi >> Scale) != 0),
    // which is the same as if (Hi > ((1 << Scale) - 1))
    APInt MaxVal = APInt::getMaxValue(VTSize);
    SDValue LowMask = DAG.getConstant(APInt::getLowBitsSet(VTSize, Scale),
                                      dl, VT);
    Result = DAG.getSelectCC(dl, Hi, LowMask,
                             DAG.getConstant(MaxVal, dl, VT), Result,
                             ISD::SETUGT);

    return Result;
  }

  // Signed overflow happened if the upper (VTSize - Scale + 1) bits (of the
  // widened multiplication) aren't all ones or all zeroes.

  SDValue SatMin = DAG.getConstant(APInt::getSignedMinValue(VTSize), dl, VT);
  SDValue SatMax = DAG.getConstant(APInt::getSignedMaxValue(VTSize), dl, VT);

  if (Scale == 0) {
    SDValue Sign = DAG.getNode(ISD::SRA, dl, VT, Lo,
                               DAG.getShiftAmountConstant(VTSize - 1, VT, dl));
    SDValue Overflow = DAG.getSetCC(dl, BoolVT, Hi, Sign, ISD::SETNE);
    // Saturated to SatMin if wide product is negative, and SatMax if wide
    // product is positive ...
    SDValue Zero = DAG.getConstant(0, dl, VT);
    SDValue ResultIfOverflow = DAG.getSelectCC(dl, Hi, Zero, SatMin, SatMax,
                                               ISD::SETLT);
    // ... but only if we overflowed.
    return DAG.getSelect(dl, VT, Overflow, ResultIfOverflow, Result);
  }

  //  We handled Scale==0 above so all the bits to examine is in Hi.

  // Saturate to max if ((Hi >> (Scale - 1)) > 0),
  // which is the same as if (Hi > (1 << (Scale - 1)) - 1)
  SDValue LowMask = DAG.getConstant(APInt::getLowBitsSet(VTSize, Scale - 1),
                                    dl, VT);
  Result = DAG.getSelectCC(dl, Hi, LowMask, SatMax, Result, ISD::SETGT);
  // Saturate to min if (Hi >> (Scale - 1)) < -1),
  // which is the same as if (HI < (-1 << (Scale - 1))
  SDValue HighMask =
      DAG.getConstant(APInt::getHighBitsSet(VTSize, VTSize - Scale + 1),
                      dl, VT);
  Result = DAG.getSelectCC(dl, Hi, HighMask, SatMin, Result, ISD::SETLT);
  return Result;
}

SDValue
TargetLowering::expandFixedPointDiv(unsigned Opcode, const SDLoc &dl,
                                    SDValue LHS, SDValue RHS,
                                    unsigned Scale, SelectionDAG &DAG) const {
  assert((Opcode == ISD::SDIVFIX || Opcode == ISD::SDIVFIXSAT ||
          Opcode == ISD::UDIVFIX || Opcode == ISD::UDIVFIXSAT) &&
         "Expected a fixed point division opcode");

  EVT VT = LHS.getValueType();
  bool Signed = Opcode == ISD::SDIVFIX || Opcode == ISD::SDIVFIXSAT;
  bool Saturating = Opcode == ISD::SDIVFIXSAT || Opcode == ISD::UDIVFIXSAT;
  EVT BoolVT = getSetCCResultType(DAG.getDataLayout(), *DAG.getContext(), VT);

  // If there is enough room in the type to upscale the LHS or downscale the
  // RHS before the division, we can perform it in this type without having to
  // resize. For signed operations, the LHS headroom is the number of
  // redundant sign bits, and for unsigned ones it is the number of zeroes.
  // The headroom for the RHS is the number of trailing zeroes.
  unsigned LHSLead = Signed ? DAG.ComputeNumSignBits(LHS) - 1
                            : DAG.computeKnownBits(LHS).countMinLeadingZeros();
  unsigned RHSTrail = DAG.computeKnownBits(RHS).countMinTrailingZeros();

  // For signed saturating operations, we need to be able to detect true integer
  // division overflow; that is, when you have MIN / -EPS. However, this
  // is undefined behavior and if we emit divisions that could take such
  // values it may cause undesired behavior (arithmetic exceptions on x86, for
  // example).
  // Avoid this by requiring an extra bit so that we never get this case.
  // FIXME: This is a bit unfortunate as it means that for an 8-bit 7-scale
  // signed saturating division, we need to emit a whopping 32-bit division.
  if (LHSLead + RHSTrail < Scale + (unsigned)(Saturating && Signed))
    return SDValue();

  unsigned LHSShift = std::min(LHSLead, Scale);
  unsigned RHSShift = Scale - LHSShift;

  // At this point, we know that if we shift the LHS up by LHSShift and the
  // RHS down by RHSShift, we can emit a regular division with a final scaling
  // factor of Scale.

  if (LHSShift)
    LHS = DAG.getNode(ISD::SHL, dl, VT, LHS,
                      DAG.getShiftAmountConstant(LHSShift, VT, dl));
  if (RHSShift)
    RHS = DAG.getNode(Signed ? ISD::SRA : ISD::SRL, dl, VT, RHS,
                      DAG.getShiftAmountConstant(RHSShift, VT, dl));

  SDValue Quot;
  if (Signed) {
    // For signed operations, if the resulting quotient is negative and the
    // remainder is nonzero, subtract 1 from the quotient to round towards
    // negative infinity.
    SDValue Rem;
    // FIXME: Ideally we would always produce an SDIVREM here, but if the
    // type isn't legal, SDIVREM cannot be expanded. There is no reason why
    // we couldn't just form a libcall, but the type legalizer doesn't do it.
    if (isTypeLegal(VT) &&
        isOperationLegalOrCustom(ISD::SDIVREM, VT)) {
      Quot = DAG.getNode(ISD::SDIVREM, dl,
                         DAG.getVTList(VT, VT),
                         LHS, RHS);
      Rem = Quot.getValue(1);
      Quot = Quot.getValue(0);
    } else {
      Quot = DAG.getNode(ISD::SDIV, dl, VT,
                         LHS, RHS);
      Rem = DAG.getNode(ISD::SREM, dl, VT,
                        LHS, RHS);
    }
    SDValue Zero = DAG.getConstant(0, dl, VT);
    SDValue RemNonZero = DAG.getSetCC(dl, BoolVT, Rem, Zero, ISD::SETNE);
    SDValue LHSNeg = DAG.getSetCC(dl, BoolVT, LHS, Zero, ISD::SETLT);
    SDValue RHSNeg = DAG.getSetCC(dl, BoolVT, RHS, Zero, ISD::SETLT);
    SDValue QuotNeg = DAG.getNode(ISD::XOR, dl, BoolVT, LHSNeg, RHSNeg);
    SDValue Sub1 = DAG.getNode(ISD::SUB, dl, VT, Quot,
                               DAG.getConstant(1, dl, VT));
    Quot = DAG.getSelect(dl, VT,
                         DAG.getNode(ISD::AND, dl, BoolVT, RemNonZero, QuotNeg),
                         Sub1, Quot);
  } else
    Quot = DAG.getNode(ISD::UDIV, dl, VT,
                       LHS, RHS);

  return Quot;
}

void TargetLowering::expandUADDSUBO(
    SDNode *Node, SDValue &Result, SDValue &Overflow, SelectionDAG &DAG) const {
  SDLoc dl(Node);
  SDValue LHS = Node->getOperand(0);
  SDValue RHS = Node->getOperand(1);
  bool IsAdd = Node->getOpcode() == ISD::UADDO;

  // If UADDO_CARRY/SUBO_CARRY is legal, use that instead.
  unsigned OpcCarry = IsAdd ? ISD::UADDO_CARRY : ISD::USUBO_CARRY;
  if (isOperationLegalOrCustom(OpcCarry, Node->getValueType(0))) {
    SDValue CarryIn = DAG.getConstant(0, dl, Node->getValueType(1));
    SDValue NodeCarry = DAG.getNode(OpcCarry, dl, Node->getVTList(),
                                    { LHS, RHS, CarryIn });
    Result = SDValue(NodeCarry.getNode(), 0);
    Overflow = SDValue(NodeCarry.getNode(), 1);
    return;
  }

  Result = DAG.getNode(IsAdd ? ISD::ADD : ISD::SUB, dl,
                            LHS.getValueType(), LHS, RHS);

  EVT ResultType = Node->getValueType(1);
  EVT SetCCType = getSetCCResultType(
      DAG.getDataLayout(), *DAG.getContext(), Node->getValueType(0));
  SDValue SetCC;
  if (IsAdd && isOneConstant(RHS)) {
    // Special case: uaddo X, 1 overflowed if X+1 is 0. This potential reduces
    // the live range of X. We assume comparing with 0 is cheap.
    // The general case (X + C) < C is not necessarily beneficial. Although we
    // reduce the live range of X, we may introduce the materialization of
    // constant C.
    SetCC =
        DAG.getSetCC(dl, SetCCType, Result,
                     DAG.getConstant(0, dl, Node->getValueType(0)), ISD::SETEQ);
  } else if (IsAdd && isAllOnesConstant(RHS)) {
    // Special case: uaddo X, -1 overflows if X != 0.
    SetCC =
        DAG.getSetCC(dl, SetCCType, LHS,
                     DAG.getConstant(0, dl, Node->getValueType(0)), ISD::SETNE);
  } else {
    ISD::CondCode CC = IsAdd ? ISD::SETULT : ISD::SETUGT;
    SetCC = DAG.getSetCC(dl, SetCCType, Result, LHS, CC);
  }
  Overflow = DAG.getBoolExtOrTrunc(SetCC, dl, ResultType, ResultType);
}

void TargetLowering::expandSADDSUBO(
    SDNode *Node, SDValue &Result, SDValue &Overflow, SelectionDAG &DAG) const {
  SDLoc dl(Node);
  SDValue LHS = Node->getOperand(0);
  SDValue RHS = Node->getOperand(1);
  bool IsAdd = Node->getOpcode() == ISD::SADDO;

  Result = DAG.getNode(IsAdd ? ISD::ADD : ISD::SUB, dl,
                            LHS.getValueType(), LHS, RHS);

  EVT ResultType = Node->getValueType(1);
  EVT OType = getSetCCResultType(
      DAG.getDataLayout(), *DAG.getContext(), Node->getValueType(0));

  // If SADDSAT/SSUBSAT is legal, compare results to detect overflow.
  unsigned OpcSat = IsAdd ? ISD::SADDSAT : ISD::SSUBSAT;
  if (isOperationLegal(OpcSat, LHS.getValueType())) {
    SDValue Sat = DAG.getNode(OpcSat, dl, LHS.getValueType(), LHS, RHS);
    SDValue SetCC = DAG.getSetCC(dl, OType, Result, Sat, ISD::SETNE);
    Overflow = DAG.getBoolExtOrTrunc(SetCC, dl, ResultType, ResultType);
    return;
  }

  SDValue Zero = DAG.getConstant(0, dl, LHS.getValueType());

  // For an addition, the result should be less than one of the operands (LHS)
  // if and only if the other operand (RHS) is negative, otherwise there will
  // be overflow.
  // For a subtraction, the result should be less than one of the operands
  // (LHS) if and only if the other operand (RHS) is (non-zero) positive,
  // otherwise there will be overflow.
  SDValue ResultLowerThanLHS = DAG.getSetCC(dl, OType, Result, LHS, ISD::SETLT);
  SDValue ConditionRHS =
      DAG.getSetCC(dl, OType, RHS, Zero, IsAdd ? ISD::SETLT : ISD::SETGT);

  Overflow = DAG.getBoolExtOrTrunc(
      DAG.getNode(ISD::XOR, dl, OType, ConditionRHS, ResultLowerThanLHS), dl,
      ResultType, ResultType);
}

bool TargetLowering::expandMULO(SDNode *Node, SDValue &Result,
                                SDValue &Overflow, SelectionDAG &DAG) const {
  SDLoc dl(Node);
  EVT VT = Node->getValueType(0);
  EVT SetCCVT = getSetCCResultType(DAG.getDataLayout(), *DAG.getContext(), VT);
  SDValue LHS = Node->getOperand(0);
  SDValue RHS = Node->getOperand(1);
  bool isSigned = Node->getOpcode() == ISD::SMULO;

  // For power-of-two multiplications we can use a simpler shift expansion.
  if (ConstantSDNode *RHSC = isConstOrConstSplat(RHS)) {
    const APInt &C = RHSC->getAPIntValue();
    // mulo(X, 1 << S) -> { X << S, (X << S) >> S != X }
    if (C.isPowerOf2()) {
      // smulo(x, signed_min) is same as umulo(x, signed_min).
      bool UseArithShift = isSigned && !C.isMinSignedValue();
      SDValue ShiftAmt = DAG.getShiftAmountConstant(C.logBase2(), VT, dl);
      Result = DAG.getNode(ISD::SHL, dl, VT, LHS, ShiftAmt);
      Overflow = DAG.getSetCC(dl, SetCCVT,
          DAG.getNode(UseArithShift ? ISD::SRA : ISD::SRL,
                      dl, VT, Result, ShiftAmt),
          LHS, ISD::SETNE);
      return true;
    }
  }

  EVT WideVT = EVT::getIntegerVT(*DAG.getContext(), VT.getScalarSizeInBits() * 2);
  if (VT.isVector())
    WideVT =
        EVT::getVectorVT(*DAG.getContext(), WideVT, VT.getVectorElementCount());

  SDValue BottomHalf;
  SDValue TopHalf;
  static const unsigned Ops[2][3] =
      { { ISD::MULHU, ISD::UMUL_LOHI, ISD::ZERO_EXTEND },
        { ISD::MULHS, ISD::SMUL_LOHI, ISD::SIGN_EXTEND }};
  if (isOperationLegalOrCustom(Ops[isSigned][0], VT)) {
    BottomHalf = DAG.getNode(ISD::MUL, dl, VT, LHS, RHS);
    TopHalf = DAG.getNode(Ops[isSigned][0], dl, VT, LHS, RHS);
  } else if (isOperationLegalOrCustom(Ops[isSigned][1], VT)) {
    BottomHalf = DAG.getNode(Ops[isSigned][1], dl, DAG.getVTList(VT, VT), LHS,
                             RHS);
    TopHalf = BottomHalf.getValue(1);
  } else if (isTypeLegal(WideVT)) {
    LHS = DAG.getNode(Ops[isSigned][2], dl, WideVT, LHS);
    RHS = DAG.getNode(Ops[isSigned][2], dl, WideVT, RHS);
    SDValue Mul = DAG.getNode(ISD::MUL, dl, WideVT, LHS, RHS);
    BottomHalf = DAG.getNode(ISD::TRUNCATE, dl, VT, Mul);
    SDValue ShiftAmt =
        DAG.getShiftAmountConstant(VT.getScalarSizeInBits(), WideVT, dl);
    TopHalf = DAG.getNode(ISD::TRUNCATE, dl, VT,
                          DAG.getNode(ISD::SRL, dl, WideVT, Mul, ShiftAmt));
  } else {
    if (VT.isVector())
      return false;

    forceExpandWideMUL(DAG, dl, isSigned, LHS, RHS, BottomHalf, TopHalf);
  }

  Result = BottomHalf;
  if (isSigned) {
    SDValue ShiftAmt = DAG.getShiftAmountConstant(
        VT.getScalarSizeInBits() - 1, BottomHalf.getValueType(), dl);
    SDValue Sign = DAG.getNode(ISD::SRA, dl, VT, BottomHalf, ShiftAmt);
    Overflow = DAG.getSetCC(dl, SetCCVT, TopHalf, Sign, ISD::SETNE);
  } else {
    Overflow = DAG.getSetCC(dl, SetCCVT, TopHalf,
                            DAG.getConstant(0, dl, VT), ISD::SETNE);
  }

  // Truncate the result if SetCC returns a larger type than needed.
  EVT RType = Node->getValueType(1);
  if (RType.bitsLT(Overflow.getValueType()))
    Overflow = DAG.getNode(ISD::TRUNCATE, dl, RType, Overflow);

  assert(RType.getSizeInBits() == Overflow.getValueSizeInBits() &&
         "Unexpected result type for S/UMULO legalization");
  return true;
}

SDValue TargetLowering::expandVecReduce(SDNode *Node, SelectionDAG &DAG) const {
  SDLoc dl(Node);
  unsigned BaseOpcode = ISD::getVecReduceBaseOpcode(Node->getOpcode());
  SDValue Op = Node->getOperand(0);
  EVT VT = Op.getValueType();

  if (VT.isScalableVector())
    report_fatal_error(
        "Expanding reductions for scalable vectors is undefined.");

  // Try to use a shuffle reduction for power of two vectors.
  if (VT.isPow2VectorType()) {
    while (VT.getVectorNumElements() > 1) {
      EVT HalfVT = VT.getHalfNumVectorElementsVT(*DAG.getContext());
      if (!isOperationLegalOrCustom(BaseOpcode, HalfVT))
        break;

      SDValue Lo, Hi;
      std::tie(Lo, Hi) = DAG.SplitVector(Op, dl);
      Op = DAG.getNode(BaseOpcode, dl, HalfVT, Lo, Hi, Node->getFlags());
      VT = HalfVT;
    }
  }

  EVT EltVT = VT.getVectorElementType();
  unsigned NumElts = VT.getVectorNumElements();

  SmallVector<SDValue, 8> Ops;
  DAG.ExtractVectorElements(Op, Ops, 0, NumElts);

  SDValue Res = Ops[0];
  for (unsigned i = 1; i < NumElts; i++)
    Res = DAG.getNode(BaseOpcode, dl, EltVT, Res, Ops[i], Node->getFlags());

  // Result type may be wider than element type.
  if (EltVT != Node->getValueType(0))
    Res = DAG.getNode(ISD::ANY_EXTEND, dl, Node->getValueType(0), Res);
  return Res;
}

SDValue TargetLowering::expandVecReduceSeq(SDNode *Node, SelectionDAG &DAG) const {
  SDLoc dl(Node);
  SDValue AccOp = Node->getOperand(0);
  SDValue VecOp = Node->getOperand(1);
  SDNodeFlags Flags = Node->getFlags();

  EVT VT = VecOp.getValueType();
  EVT EltVT = VT.getVectorElementType();

  if (VT.isScalableVector())
    report_fatal_error(
        "Expanding reductions for scalable vectors is undefined.");

  unsigned NumElts = VT.getVectorNumElements();

  SmallVector<SDValue, 8> Ops;
  DAG.ExtractVectorElements(VecOp, Ops, 0, NumElts);

  unsigned BaseOpcode = ISD::getVecReduceBaseOpcode(Node->getOpcode());

  SDValue Res = AccOp;
  for (unsigned i = 0; i < NumElts; i++)
    Res = DAG.getNode(BaseOpcode, dl, EltVT, Res, Ops[i], Flags);

  return Res;
}

bool TargetLowering::expandREM(SDNode *Node, SDValue &Result,
                               SelectionDAG &DAG) const {
  EVT VT = Node->getValueType(0);
  SDLoc dl(Node);
  bool isSigned = Node->getOpcode() == ISD::SREM;
  unsigned DivOpc = isSigned ? ISD::SDIV : ISD::UDIV;
  unsigned DivRemOpc = isSigned ? ISD::SDIVREM : ISD::UDIVREM;
  SDValue Dividend = Node->getOperand(0);
  SDValue Divisor = Node->getOperand(1);
  if (isOperationLegalOrCustom(DivRemOpc, VT)) {
    SDVTList VTs = DAG.getVTList(VT, VT);
    Result = DAG.getNode(DivRemOpc, dl, VTs, Dividend, Divisor).getValue(1);
    return true;
  }
  if (isOperationLegalOrCustom(DivOpc, VT)) {
    // X % Y -> X-X/Y*Y
    SDValue Divide = DAG.getNode(DivOpc, dl, VT, Dividend, Divisor);
    SDValue Mul = DAG.getNode(ISD::MUL, dl, VT, Divide, Divisor);
    Result = DAG.getNode(ISD::SUB, dl, VT, Dividend, Mul);
    return true;
  }
  return false;
}

SDValue TargetLowering::expandFP_TO_INT_SAT(SDNode *Node,
                                            SelectionDAG &DAG) const {
  bool IsSigned = Node->getOpcode() == ISD::FP_TO_SINT_SAT;
  SDLoc dl(SDValue(Node, 0));
  SDValue Src = Node->getOperand(0);

  // DstVT is the result type, while SatVT is the size to which we saturate
  EVT SrcVT = Src.getValueType();
  EVT DstVT = Node->getValueType(0);

  EVT SatVT = cast<VTSDNode>(Node->getOperand(1))->getVT();
  unsigned SatWidth = SatVT.getScalarSizeInBits();
  unsigned DstWidth = DstVT.getScalarSizeInBits();
  assert(SatWidth <= DstWidth &&
         "Expected saturation width smaller than result width");

  // Determine minimum and maximum integer values and their corresponding
  // floating-point values.
  APInt MinInt, MaxInt;
  if (IsSigned) {
    MinInt = APInt::getSignedMinValue(SatWidth).sext(DstWidth);
    MaxInt = APInt::getSignedMaxValue(SatWidth).sext(DstWidth);
  } else {
    MinInt = APInt::getMinValue(SatWidth).zext(DstWidth);
    MaxInt = APInt::getMaxValue(SatWidth).zext(DstWidth);
  }

  // We cannot risk emitting FP_TO_XINT nodes with a source VT of [b]f16, as
  // libcall emission cannot handle this. Large result types will fail.
  if (SrcVT == MVT::f16 || SrcVT == MVT::bf16) {
    Src = DAG.getNode(ISD::FP_EXTEND, dl, MVT::f32, Src);
    SrcVT = Src.getValueType();
  }

  APFloat MinFloat(DAG.EVTToAPFloatSemantics(SrcVT));
  APFloat MaxFloat(DAG.EVTToAPFloatSemantics(SrcVT));

  APFloat::opStatus MinStatus =
      MinFloat.convertFromAPInt(MinInt, IsSigned, APFloat::rmTowardZero);
  APFloat::opStatus MaxStatus =
      MaxFloat.convertFromAPInt(MaxInt, IsSigned, APFloat::rmTowardZero);
  bool AreExactFloatBounds = !(MinStatus & APFloat::opStatus::opInexact) &&
                             !(MaxStatus & APFloat::opStatus::opInexact);

  SDValue MinFloatNode = DAG.getConstantFP(MinFloat, dl, SrcVT);
  SDValue MaxFloatNode = DAG.getConstantFP(MaxFloat, dl, SrcVT);

  // If the integer bounds are exactly representable as floats and min/max are
  // legal, emit a min+max+fptoi sequence. Otherwise we have to use a sequence
  // of comparisons and selects.
  bool MinMaxLegal = isOperationLegal(ISD::FMINNUM, SrcVT) &&
                     isOperationLegal(ISD::FMAXNUM, SrcVT);
  if (AreExactFloatBounds && MinMaxLegal) {
    SDValue Clamped = Src;

    // Clamp Src by MinFloat from below. If Src is NaN the result is MinFloat.
    Clamped = DAG.getNode(ISD::FMAXNUM, dl, SrcVT, Clamped, MinFloatNode);
    // Clamp by MaxFloat from above. NaN cannot occur.
    Clamped = DAG.getNode(ISD::FMINNUM, dl, SrcVT, Clamped, MaxFloatNode);
    // Convert clamped value to integer.
    SDValue FpToInt = DAG.getNode(IsSigned ? ISD::FP_TO_SINT : ISD::FP_TO_UINT,
                                  dl, DstVT, Clamped);

    // In the unsigned case we're done, because we mapped NaN to MinFloat,
    // which will cast to zero.
    if (!IsSigned)
      return FpToInt;

    // Otherwise, select 0 if Src is NaN.
    SDValue ZeroInt = DAG.getConstant(0, dl, DstVT);
    EVT SetCCVT =
        getSetCCResultType(DAG.getDataLayout(), *DAG.getContext(), SrcVT);
    SDValue IsNan = DAG.getSetCC(dl, SetCCVT, Src, Src, ISD::CondCode::SETUO);
    return DAG.getSelect(dl, DstVT, IsNan, ZeroInt, FpToInt);
  }

  SDValue MinIntNode = DAG.getConstant(MinInt, dl, DstVT);
  SDValue MaxIntNode = DAG.getConstant(MaxInt, dl, DstVT);

  // Result of direct conversion. The assumption here is that the operation is
  // non-trapping and it's fine to apply it to an out-of-range value if we
  // select it away later.
  SDValue FpToInt =
      DAG.getNode(IsSigned ? ISD::FP_TO_SINT : ISD::FP_TO_UINT, dl, DstVT, Src);

  SDValue Select = FpToInt;

  EVT SetCCVT =
      getSetCCResultType(DAG.getDataLayout(), *DAG.getContext(), SrcVT);

  // If Src ULT MinFloat, select MinInt. In particular, this also selects
  // MinInt if Src is NaN.
  SDValue ULT = DAG.getSetCC(dl, SetCCVT, Src, MinFloatNode, ISD::SETULT);
  Select = DAG.getSelect(dl, DstVT, ULT, MinIntNode, Select);
  // If Src OGT MaxFloat, select MaxInt.
  SDValue OGT = DAG.getSetCC(dl, SetCCVT, Src, MaxFloatNode, ISD::SETOGT);
  Select = DAG.getSelect(dl, DstVT, OGT, MaxIntNode, Select);

  // In the unsigned case we are done, because we mapped NaN to MinInt, which
  // is already zero.
  if (!IsSigned)
    return Select;

  // Otherwise, select 0 if Src is NaN.
  SDValue ZeroInt = DAG.getConstant(0, dl, DstVT);
  SDValue IsNan = DAG.getSetCC(dl, SetCCVT, Src, Src, ISD::CondCode::SETUO);
  return DAG.getSelect(dl, DstVT, IsNan, ZeroInt, Select);
}

SDValue TargetLowering::expandRoundInexactToOdd(EVT ResultVT, SDValue Op,
                                                const SDLoc &dl,
                                                SelectionDAG &DAG) const {
  EVT OperandVT = Op.getValueType();
  if (OperandVT.getScalarType() == ResultVT.getScalarType())
    return Op;
  EVT ResultIntVT = ResultVT.changeTypeToInteger();
  // We are rounding binary64/binary128 -> binary32 -> bfloat16. This
  // can induce double-rounding which may alter the results. We can
  // correct for this using a trick explained in: Boldo, Sylvie, and
  // Guillaume Melquiond. "When double rounding is odd." 17th IMACS
  // World Congress. 2005.
  unsigned BitSize = OperandVT.getScalarSizeInBits();
  EVT WideIntVT = OperandVT.changeTypeToInteger();
  SDValue OpAsInt = DAG.getBitcast(WideIntVT, Op);
  SDValue SignBit =
      DAG.getNode(ISD::AND, dl, WideIntVT, OpAsInt,
                  DAG.getConstant(APInt::getSignMask(BitSize), dl, WideIntVT));
  SDValue AbsWide;
  if (isOperationLegalOrCustom(ISD::FABS, OperandVT)) {
    AbsWide = DAG.getNode(ISD::FABS, dl, OperandVT, Op);
  } else {
    SDValue ClearedSign = DAG.getNode(
        ISD::AND, dl, WideIntVT, OpAsInt,
        DAG.getConstant(APInt::getSignedMaxValue(BitSize), dl, WideIntVT));
    AbsWide = DAG.getBitcast(OperandVT, ClearedSign);
  }
  SDValue AbsNarrow = DAG.getFPExtendOrRound(AbsWide, dl, ResultVT);
  SDValue AbsNarrowAsWide = DAG.getFPExtendOrRound(AbsNarrow, dl, OperandVT);

  // We can keep the narrow value as-is if narrowing was exact (no
  // rounding error), the wide value was NaN (the narrow value is also
  // NaN and should be preserved) or if we rounded to the odd value.
  SDValue NarrowBits = DAG.getNode(ISD::BITCAST, dl, ResultIntVT, AbsNarrow);
  SDValue One = DAG.getConstant(1, dl, ResultIntVT);
  SDValue NegativeOne = DAG.getAllOnesConstant(dl, ResultIntVT);
  SDValue And = DAG.getNode(ISD::AND, dl, ResultIntVT, NarrowBits, One);
  EVT ResultIntVTCCVT = getSetCCResultType(
      DAG.getDataLayout(), *DAG.getContext(), And.getValueType());
  SDValue Zero = DAG.getConstant(0, dl, ResultIntVT);
  // The result is already odd so we don't need to do anything.
  SDValue AlreadyOdd = DAG.getSetCC(dl, ResultIntVTCCVT, And, Zero, ISD::SETNE);

  EVT WideSetCCVT = getSetCCResultType(DAG.getDataLayout(), *DAG.getContext(),
                                       AbsWide.getValueType());
  // We keep results which are exact, odd or NaN.
  SDValue KeepNarrow =
      DAG.getSetCC(dl, WideSetCCVT, AbsWide, AbsNarrowAsWide, ISD::SETUEQ);
  KeepNarrow = DAG.getNode(ISD::OR, dl, WideSetCCVT, KeepNarrow, AlreadyOdd);
  // We morally performed a round-down if AbsNarrow is smaller than
  // AbsWide.
  SDValue NarrowIsRd =
      DAG.getSetCC(dl, WideSetCCVT, AbsWide, AbsNarrowAsWide, ISD::SETOGT);
  // If the narrow value is odd or exact, pick it.
  // Otherwise, narrow is even and corresponds to either the rounded-up
  // or rounded-down value. If narrow is the rounded-down value, we want
  // the rounded-up value as it will be odd.
  SDValue Adjust = DAG.getSelect(dl, ResultIntVT, NarrowIsRd, One, NegativeOne);
  SDValue Adjusted = DAG.getNode(ISD::ADD, dl, ResultIntVT, NarrowBits, Adjust);
  Op = DAG.getSelect(dl, ResultIntVT, KeepNarrow, NarrowBits, Adjusted);
  int ShiftAmount = BitSize - ResultVT.getScalarSizeInBits();
  SDValue ShiftCnst = DAG.getShiftAmountConstant(ShiftAmount, WideIntVT, dl);
  SignBit = DAG.getNode(ISD::SRL, dl, WideIntVT, SignBit, ShiftCnst);
  SignBit = DAG.getNode(ISD::TRUNCATE, dl, ResultIntVT, SignBit);
  Op = DAG.getNode(ISD::OR, dl, ResultIntVT, Op, SignBit);
  return DAG.getNode(ISD::BITCAST, dl, ResultVT, Op);
}

SDValue TargetLowering::expandFP_ROUND(SDNode *Node, SelectionDAG &DAG) const {
  assert(Node->getOpcode() == ISD::FP_ROUND && "Unexpected opcode!");
  SDValue Op = Node->getOperand(0);
  EVT VT = Node->getValueType(0);
  SDLoc dl(Node);
  if (VT.getScalarType() == MVT::bf16) {
    if (Node->getConstantOperandVal(1) == 1) {
      return DAG.getNode(ISD::FP_TO_BF16, dl, VT, Node->getOperand(0));
    }
    EVT OperandVT = Op.getValueType();
    SDValue IsNaN = DAG.getSetCC(
        dl,
        getSetCCResultType(DAG.getDataLayout(), *DAG.getContext(), OperandVT),
        Op, Op, ISD::SETUO);

    // We are rounding binary64/binary128 -> binary32 -> bfloat16. This
    // can induce double-rounding which may alter the results. We can
    // correct for this using a trick explained in: Boldo, Sylvie, and
    // Guillaume Melquiond. "When double rounding is odd." 17th IMACS
    // World Congress. 2005.
    EVT F32 = VT.isVector() ? VT.changeVectorElementType(MVT::f32) : MVT::f32;
    EVT I32 = F32.changeTypeToInteger();
    Op = expandRoundInexactToOdd(F32, Op, dl, DAG);
    Op = DAG.getNode(ISD::BITCAST, dl, I32, Op);

    // Conversions should set NaN's quiet bit. This also prevents NaNs from
    // turning into infinities.
    SDValue NaN =
        DAG.getNode(ISD::OR, dl, I32, Op, DAG.getConstant(0x400000, dl, I32));

    // Factor in the contribution of the low 16 bits.
    SDValue One = DAG.getConstant(1, dl, I32);
    SDValue Lsb = DAG.getNode(ISD::SRL, dl, I32, Op,
                              DAG.getShiftAmountConstant(16, I32, dl));
    Lsb = DAG.getNode(ISD::AND, dl, I32, Lsb, One);
    SDValue RoundingBias =
        DAG.getNode(ISD::ADD, dl, I32, DAG.getConstant(0x7fff, dl, I32), Lsb);
    SDValue Add = DAG.getNode(ISD::ADD, dl, I32, Op, RoundingBias);

    // Don't round if we had a NaN, we don't want to turn 0x7fffffff into
    // 0x80000000.
    Op = DAG.getSelect(dl, I32, IsNaN, NaN, Add);

    // Now that we have rounded, shift the bits into position.
    Op = DAG.getNode(ISD::SRL, dl, I32, Op,
                     DAG.getShiftAmountConstant(16, I32, dl));
    Op = DAG.getNode(ISD::BITCAST, dl, I32, Op);
    EVT I16 = I32.isVector() ? I32.changeVectorElementType(MVT::i16) : MVT::i16;
    Op = DAG.getNode(ISD::TRUNCATE, dl, I16, Op);
    return DAG.getNode(ISD::BITCAST, dl, VT, Op);
  }
  return SDValue();
}

SDValue TargetLowering::expandVectorSplice(SDNode *Node,
                                           SelectionDAG &DAG) const {
  assert(Node->getOpcode() == ISD::VECTOR_SPLICE && "Unexpected opcode!");
  assert(Node->getValueType(0).isScalableVector() &&
         "Fixed length vector types expected to use SHUFFLE_VECTOR!");

  EVT VT = Node->getValueType(0);
  SDValue V1 = Node->getOperand(0);
  SDValue V2 = Node->getOperand(1);
  int64_t Imm = cast<ConstantSDNode>(Node->getOperand(2))->getSExtValue();
  SDLoc DL(Node);

  // Expand through memory thusly:
  //  Alloca CONCAT_VECTORS_TYPES(V1, V2) Ptr
  //  Store V1, Ptr
  //  Store V2, Ptr + sizeof(V1)
  //  If (Imm < 0)
  //    TrailingElts = -Imm
  //    Ptr = Ptr + sizeof(V1) - (TrailingElts * sizeof(VT.Elt))
  //  else
  //    Ptr = Ptr + (Imm * sizeof(VT.Elt))
  //  Res = Load Ptr

  Align Alignment = DAG.getReducedAlign(VT, /*UseABI=*/false);

  EVT MemVT = EVT::getVectorVT(*DAG.getContext(), VT.getVectorElementType(),
                               VT.getVectorElementCount() * 2);
  SDValue StackPtr = DAG.CreateStackTemporary(MemVT.getStoreSize(), Alignment);
  EVT PtrVT = StackPtr.getValueType();
  auto &MF = DAG.getMachineFunction();
  auto FrameIndex = cast<FrameIndexSDNode>(StackPtr.getNode())->getIndex();
  auto PtrInfo = MachinePointerInfo::getFixedStack(MF, FrameIndex);

  // Store the lo part of CONCAT_VECTORS(V1, V2)
  SDValue StoreV1 = DAG.getStore(DAG.getEntryNode(), DL, V1, StackPtr, PtrInfo);
  // Store the hi part of CONCAT_VECTORS(V1, V2)
  SDValue OffsetToV2 = DAG.getVScale(
      DL, PtrVT,
      APInt(PtrVT.getFixedSizeInBits(), VT.getStoreSize().getKnownMinValue()));
  SDValue StackPtr2 = DAG.getNode(ISD::ADD, DL, PtrVT, StackPtr, OffsetToV2);
  SDValue StoreV2 = DAG.getStore(StoreV1, DL, V2, StackPtr2, PtrInfo);

  if (Imm >= 0) {
    // Load back the required element. getVectorElementPointer takes care of
    // clamping the index if it's out-of-bounds.
    StackPtr = getVectorElementPointer(DAG, StackPtr, VT, Node->getOperand(2));
    // Load the spliced result
    return DAG.getLoad(VT, DL, StoreV2, StackPtr,
                       MachinePointerInfo::getUnknownStack(MF));
  }

  uint64_t TrailingElts = -Imm;

  // NOTE: TrailingElts must be clamped so as not to read outside of V1:V2.
  TypeSize EltByteSize = VT.getVectorElementType().getStoreSize();
  SDValue TrailingBytes =
      DAG.getConstant(TrailingElts * EltByteSize, DL, PtrVT);

  if (TrailingElts > VT.getVectorMinNumElements()) {
    SDValue VLBytes =
        DAG.getVScale(DL, PtrVT,
                      APInt(PtrVT.getFixedSizeInBits(),
                            VT.getStoreSize().getKnownMinValue()));
    TrailingBytes = DAG.getNode(ISD::UMIN, DL, PtrVT, TrailingBytes, VLBytes);
  }

  // Calculate the start address of the spliced result.
  StackPtr2 = DAG.getNode(ISD::SUB, DL, PtrVT, StackPtr2, TrailingBytes);

  // Load the spliced result
  return DAG.getLoad(VT, DL, StoreV2, StackPtr2,
                     MachinePointerInfo::getUnknownStack(MF));
}

SDValue TargetLowering::expandVECTOR_COMPRESS(SDNode *Node,
                                              SelectionDAG &DAG) const {
  SDLoc DL(Node);
  SDValue Vec = Node->getOperand(0);
  SDValue Mask = Node->getOperand(1);
  SDValue Passthru = Node->getOperand(2);

  EVT VecVT = Vec.getValueType();
  EVT ScalarVT = VecVT.getScalarType();
  EVT MaskVT = Mask.getValueType();
  EVT MaskScalarVT = MaskVT.getScalarType();

  // Needs to be handled by targets that have scalable vector types.
  if (VecVT.isScalableVector())
    report_fatal_error("Cannot expand masked_compress for scalable vectors.");

  SDValue StackPtr = DAG.CreateStackTemporary(
      VecVT.getStoreSize(), DAG.getReducedAlign(VecVT, /*UseABI=*/false));
  int FI = cast<FrameIndexSDNode>(StackPtr.getNode())->getIndex();
  MachinePointerInfo PtrInfo =
      MachinePointerInfo::getFixedStack(DAG.getMachineFunction(), FI);

  MVT PositionVT = getVectorIdxTy(DAG.getDataLayout());
  SDValue Chain = DAG.getEntryNode();
  SDValue OutPos = DAG.getConstant(0, DL, PositionVT);

  bool HasPassthru = !Passthru.isUndef();

  // If we have a passthru vector, store it on the stack, overwrite the matching
  // positions and then re-write the last element that was potentially
  // overwritten even though mask[i] = false.
  if (HasPassthru)
    Chain = DAG.getStore(Chain, DL, Passthru, StackPtr, PtrInfo);

  SDValue LastWriteVal;
  APInt PassthruSplatVal;
  bool IsSplatPassthru =
      ISD::isConstantSplatVector(Passthru.getNode(), PassthruSplatVal);

  if (IsSplatPassthru) {
    // As we do not know which position we wrote to last, we cannot simply
    // access that index from the passthru vector. So we first check if passthru
    // is a splat vector, to use any element ...
    LastWriteVal = DAG.getConstant(PassthruSplatVal, DL, ScalarVT);
  } else if (HasPassthru) {
    // ... if it is not a splat vector, we need to get the passthru value at
    // position = popcount(mask) and re-load it from the stack before it is
    // overwritten in the loop below.
    SDValue Popcount = DAG.getNode(
        ISD::TRUNCATE, DL, MaskVT.changeVectorElementType(MVT::i1), Mask);
    Popcount = DAG.getNode(ISD::ZERO_EXTEND, DL,
                           MaskVT.changeVectorElementType(ScalarVT), Popcount);
    Popcount = DAG.getNode(ISD::VECREDUCE_ADD, DL, ScalarVT, Popcount);
    SDValue LastElmtPtr =
        getVectorElementPointer(DAG, StackPtr, VecVT, Popcount);
    LastWriteVal = DAG.getLoad(
        ScalarVT, DL, Chain, LastElmtPtr,
        MachinePointerInfo::getUnknownStack(DAG.getMachineFunction()));
    Chain = LastWriteVal.getValue(1);
  }

  unsigned NumElms = VecVT.getVectorNumElements();
  for (unsigned I = 0; I < NumElms; I++) {
    SDValue Idx = DAG.getVectorIdxConstant(I, DL);

    SDValue ValI = DAG.getNode(ISD::EXTRACT_VECTOR_ELT, DL, ScalarVT, Vec, Idx);
    SDValue OutPtr = getVectorElementPointer(DAG, StackPtr, VecVT, OutPos);
    Chain = DAG.getStore(
        Chain, DL, ValI, OutPtr,
        MachinePointerInfo::getUnknownStack(DAG.getMachineFunction()));

    // Get the mask value and add it to the current output position. This
    // either increments by 1 if MaskI is true or adds 0 otherwise.
    // Freeze in case we have poison/undef mask entries.
    SDValue MaskI = DAG.getFreeze(
        DAG.getNode(ISD::EXTRACT_VECTOR_ELT, DL, MaskScalarVT, Mask, Idx));
    MaskI = DAG.getFreeze(MaskI);
    MaskI = DAG.getNode(ISD::TRUNCATE, DL, MVT::i1, MaskI);
    MaskI = DAG.getNode(ISD::ZERO_EXTEND, DL, PositionVT, MaskI);
    OutPos = DAG.getNode(ISD::ADD, DL, PositionVT, OutPos, MaskI);

    if (HasPassthru && I == NumElms - 1) {
      SDValue EndOfVector =
          DAG.getConstant(VecVT.getVectorNumElements() - 1, DL, PositionVT);
      SDValue AllLanesSelected =
          DAG.getSetCC(DL, MVT::i1, OutPos, EndOfVector, ISD::CondCode::SETUGT);
      OutPos = DAG.getNode(ISD::UMIN, DL, PositionVT, OutPos, EndOfVector);
      OutPtr = getVectorElementPointer(DAG, StackPtr, VecVT, OutPos);

      // Re-write the last ValI if all lanes were selected. Otherwise,
      // overwrite the last write it with the passthru value.
      LastWriteVal =
          DAG.getSelect(DL, ScalarVT, AllLanesSelected, ValI, LastWriteVal);
      Chain = DAG.getStore(
          Chain, DL, LastWriteVal, OutPtr,
          MachinePointerInfo::getUnknownStack(DAG.getMachineFunction()));
    }
  }

  return DAG.getLoad(VecVT, DL, Chain, StackPtr, PtrInfo);
}

bool TargetLowering::LegalizeSetCCCondCode(SelectionDAG &DAG, EVT VT,
                                           SDValue &LHS, SDValue &RHS,
                                           SDValue &CC, SDValue Mask,
                                           SDValue EVL, bool &NeedInvert,
                                           const SDLoc &dl, SDValue &Chain,
                                           bool IsSignaling) const {
  const TargetLowering &TLI = DAG.getTargetLoweringInfo();
  MVT OpVT = LHS.getSimpleValueType();
  ISD::CondCode CCCode = cast<CondCodeSDNode>(CC)->get();
  NeedInvert = false;
  assert(!EVL == !Mask && "VP Mask and EVL must either both be set or unset");
  bool IsNonVP = !EVL;
  switch (TLI.getCondCodeAction(CCCode, OpVT)) {
  default:
    llvm_unreachable("Unknown condition code action!");
  case TargetLowering::Legal:
    // Nothing to do.
    break;
  case TargetLowering::Expand: {
    ISD::CondCode InvCC = ISD::getSetCCSwappedOperands(CCCode);
    if (TLI.isCondCodeLegalOrCustom(InvCC, OpVT)) {
      std::swap(LHS, RHS);
      CC = DAG.getCondCode(InvCC);
      return true;
    }
    // Swapping operands didn't work. Try inverting the condition.
    bool NeedSwap = false;
    InvCC = getSetCCInverse(CCCode, OpVT);
    if (!TLI.isCondCodeLegalOrCustom(InvCC, OpVT)) {
      // If inverting the condition is not enough, try swapping operands
      // on top of it.
      InvCC = ISD::getSetCCSwappedOperands(InvCC);
      NeedSwap = true;
    }
    if (TLI.isCondCodeLegalOrCustom(InvCC, OpVT)) {
      CC = DAG.getCondCode(InvCC);
      NeedInvert = true;
      if (NeedSwap)
        std::swap(LHS, RHS);
      return true;
    }

    ISD::CondCode CC1 = ISD::SETCC_INVALID, CC2 = ISD::SETCC_INVALID;
    unsigned Opc = 0;
    switch (CCCode) {
    default:
      llvm_unreachable("Don't know how to expand this condition!");
    case ISD::SETUO:
      if (TLI.isCondCodeLegal(ISD::SETUNE, OpVT)) {
        CC1 = ISD::SETUNE;
        CC2 = ISD::SETUNE;
        Opc = ISD::OR;
        break;
      }
      assert(TLI.isCondCodeLegal(ISD::SETOEQ, OpVT) &&
             "If SETUE is expanded, SETOEQ or SETUNE must be legal!");
      NeedInvert = true;
      [[fallthrough]];
    case ISD::SETO:
      assert(TLI.isCondCodeLegal(ISD::SETOEQ, OpVT) &&
             "If SETO is expanded, SETOEQ must be legal!");
      CC1 = ISD::SETOEQ;
      CC2 = ISD::SETOEQ;
      Opc = ISD::AND;
      break;
    case ISD::SETONE:
    case ISD::SETUEQ:
      // If the SETUO or SETO CC isn't legal, we might be able to use
      // SETOGT || SETOLT, inverting the result for SETUEQ. We only need one
      // of SETOGT/SETOLT to be legal, the other can be emulated by swapping
      // the operands.
      CC2 = ((unsigned)CCCode & 0x8U) ? ISD::SETUO : ISD::SETO;
      if (!TLI.isCondCodeLegal(CC2, OpVT) &&
          (TLI.isCondCodeLegal(ISD::SETOGT, OpVT) ||
           TLI.isCondCodeLegal(ISD::SETOLT, OpVT))) {
        CC1 = ISD::SETOGT;
        CC2 = ISD::SETOLT;
        Opc = ISD::OR;
        NeedInvert = ((unsigned)CCCode & 0x8U);
        break;
      }
      [[fallthrough]];
    case ISD::SETOEQ:
    case ISD::SETOGT:
    case ISD::SETOGE:
    case ISD::SETOLT:
    case ISD::SETOLE:
    case ISD::SETUNE:
    case ISD::SETUGT:
    case ISD::SETUGE:
    case ISD::SETULT:
    case ISD::SETULE:
      // If we are floating point, assign and break, otherwise fall through.
      if (!OpVT.isInteger()) {
        // We can use the 4th bit to tell if we are the unordered
        // or ordered version of the opcode.
        CC2 = ((unsigned)CCCode & 0x8U) ? ISD::SETUO : ISD::SETO;
        Opc = ((unsigned)CCCode & 0x8U) ? ISD::OR : ISD::AND;
        CC1 = (ISD::CondCode)(((int)CCCode & 0x7) | 0x10);
        break;
      }
      // Fallthrough if we are unsigned integer.
      [[fallthrough]];
    case ISD::SETLE:
    case ISD::SETGT:
    case ISD::SETGE:
    case ISD::SETLT:
    case ISD::SETNE:
    case ISD::SETEQ:
      // If all combinations of inverting the condition and swapping operands
      // didn't work then we have no means to expand the condition.
      llvm_unreachable("Don't know how to expand this condition!");
    }

    SDValue SetCC1, SetCC2;
    if (CCCode != ISD::SETO && CCCode != ISD::SETUO) {
      // If we aren't the ordered or unorder operation,
      // then the pattern is (LHS CC1 RHS) Opc (LHS CC2 RHS).
      if (IsNonVP) {
        SetCC1 = DAG.getSetCC(dl, VT, LHS, RHS, CC1, Chain, IsSignaling);
        SetCC2 = DAG.getSetCC(dl, VT, LHS, RHS, CC2, Chain, IsSignaling);
      } else {
        SetCC1 = DAG.getSetCCVP(dl, VT, LHS, RHS, CC1, Mask, EVL);
        SetCC2 = DAG.getSetCCVP(dl, VT, LHS, RHS, CC2, Mask, EVL);
      }
    } else {
      // Otherwise, the pattern is (LHS CC1 LHS) Opc (RHS CC2 RHS)
      if (IsNonVP) {
        SetCC1 = DAG.getSetCC(dl, VT, LHS, LHS, CC1, Chain, IsSignaling);
        SetCC2 = DAG.getSetCC(dl, VT, RHS, RHS, CC2, Chain, IsSignaling);
      } else {
        SetCC1 = DAG.getSetCCVP(dl, VT, LHS, LHS, CC1, Mask, EVL);
        SetCC2 = DAG.getSetCCVP(dl, VT, RHS, RHS, CC2, Mask, EVL);
      }
    }
    if (Chain)
      Chain = DAG.getNode(ISD::TokenFactor, dl, MVT::Other, SetCC1.getValue(1),
                          SetCC2.getValue(1));
    if (IsNonVP)
      LHS = DAG.getNode(Opc, dl, VT, SetCC1, SetCC2);
    else {
      // Transform the binary opcode to the VP equivalent.
      assert((Opc == ISD::OR || Opc == ISD::AND) && "Unexpected opcode");
      Opc = Opc == ISD::OR ? ISD::VP_OR : ISD::VP_AND;
      LHS = DAG.getNode(Opc, dl, VT, SetCC1, SetCC2, Mask, EVL);
    }
    RHS = SDValue();
    CC = SDValue();
    return true;
  }
  }
  return false;
}<|MERGE_RESOLUTION|>--- conflicted
+++ resolved
@@ -9379,8 +9379,6 @@
     }
   }
 
-<<<<<<< HEAD
-=======
   // avgflooru(lhs, rhs) -> or(lshr(add(lhs, rhs),1),shl(overflow, typesize-1))
   if (Opc == ISD::AVGFLOORU && VT.isScalarInteger() && !isTypeLegal(VT)) {
     SDValue UAddWithOverflow =
@@ -9401,7 +9399,6 @@
     return DAG.getNode(ISD::OR, dl, VT, LShrVal, OverflowShl);
   }
 
->>>>>>> 9c4aab8c
   // avgceils(lhs, rhs) -> sub(or(lhs,rhs),ashr(xor(lhs,rhs),1))
   // avgceilu(lhs, rhs) -> sub(or(lhs,rhs),lshr(xor(lhs,rhs),1))
   // avgfloors(lhs, rhs) -> add(and(lhs,rhs),ashr(xor(lhs,rhs),1))
