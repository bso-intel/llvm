//===- SelectionDAGISel.cpp - Implement the SelectionDAGISel class --------===//
//
// Part of the LLVM Project, under the Apache License v2.0 with LLVM Exceptions.
// See https://llvm.org/LICENSE.txt for license information.
// SPDX-License-Identifier: Apache-2.0 WITH LLVM-exception
//
//===----------------------------------------------------------------------===//
//
// This implements the SelectionDAGISel class.
//
//===----------------------------------------------------------------------===//

#include "llvm/CodeGen/SelectionDAGISel.h"
#include "ScheduleDAGSDNodes.h"
#include "SelectionDAGBuilder.h"
#include "llvm/ADT/APInt.h"
#include "llvm/ADT/DenseMap.h"
#include "llvm/ADT/PostOrderIterator.h"
#include "llvm/ADT/STLExtras.h"
#include "llvm/ADT/SmallPtrSet.h"
#include "llvm/ADT/SmallVector.h"
#include "llvm/ADT/Statistic.h"
#include "llvm/ADT/StringRef.h"
#include "llvm/Analysis/AliasAnalysis.h"
#include "llvm/Analysis/AssumptionCache.h"
#include "llvm/Analysis/BranchProbabilityInfo.h"
#include "llvm/Analysis/CFG.h"
#include "llvm/Analysis/LazyBlockFrequencyInfo.h"
#include "llvm/Analysis/OptimizationRemarkEmitter.h"
#include "llvm/Analysis/ProfileSummaryInfo.h"
#include "llvm/Analysis/TargetLibraryInfo.h"
#include "llvm/Analysis/TargetTransformInfo.h"
#include "llvm/Analysis/UniformityAnalysis.h"
#include "llvm/CodeGen/AssignmentTrackingAnalysis.h"
#include "llvm/CodeGen/CodeGenCommonISel.h"
#include "llvm/CodeGen/FastISel.h"
#include "llvm/CodeGen/FunctionLoweringInfo.h"
#include "llvm/CodeGen/GCMetadata.h"
#include "llvm/CodeGen/ISDOpcodes.h"
#include "llvm/CodeGen/MachineBasicBlock.h"
#include "llvm/CodeGen/MachineFrameInfo.h"
#include "llvm/CodeGen/MachineFunction.h"
#include "llvm/CodeGen/MachineFunctionPass.h"
#include "llvm/CodeGen/MachineInstr.h"
#include "llvm/CodeGen/MachineInstrBuilder.h"
#include "llvm/CodeGen/MachineMemOperand.h"
#include "llvm/CodeGen/MachineModuleInfo.h"
#include "llvm/CodeGen/MachineOperand.h"
#include "llvm/CodeGen/MachinePassRegistry.h"
#include "llvm/CodeGen/MachineRegisterInfo.h"
#include "llvm/CodeGen/SchedulerRegistry.h"
#include "llvm/CodeGen/SelectionDAG.h"
#include "llvm/CodeGen/SelectionDAGNodes.h"
#include "llvm/CodeGen/StackMaps.h"
#include "llvm/CodeGen/StackProtector.h"
#include "llvm/CodeGen/SwiftErrorValueTracking.h"
#include "llvm/CodeGen/TargetInstrInfo.h"
#include "llvm/CodeGen/TargetLowering.h"
#include "llvm/CodeGen/TargetRegisterInfo.h"
#include "llvm/CodeGen/TargetSubtargetInfo.h"
#include "llvm/CodeGen/ValueTypes.h"
#include "llvm/CodeGen/WinEHFuncInfo.h"
#include "llvm/CodeGenTypes/MachineValueType.h"
#include "llvm/IR/BasicBlock.h"
#include "llvm/IR/Constants.h"
#include "llvm/IR/DataLayout.h"
#include "llvm/IR/DebugInfo.h"
#include "llvm/IR/DebugInfoMetadata.h"
#include "llvm/IR/DebugLoc.h"
#include "llvm/IR/DiagnosticInfo.h"
#include "llvm/IR/EHPersonalities.h"
#include "llvm/IR/Function.h"
#include "llvm/IR/InlineAsm.h"
#include "llvm/IR/InstIterator.h"
#include "llvm/IR/Instruction.h"
#include "llvm/IR/Instructions.h"
#include "llvm/IR/IntrinsicInst.h"
#include "llvm/IR/Intrinsics.h"
#include "llvm/IR/IntrinsicsWebAssembly.h"
#include "llvm/IR/Metadata.h"
#include "llvm/IR/Module.h"
#include "llvm/IR/PrintPasses.h"
#include "llvm/IR/Statepoint.h"
#include "llvm/IR/Type.h"
#include "llvm/IR/User.h"
#include "llvm/IR/Value.h"
#include "llvm/InitializePasses.h"
#include "llvm/MC/MCInstrDesc.h"
#include "llvm/Pass.h"
#include "llvm/Support/BranchProbability.h"
#include "llvm/Support/Casting.h"
#include "llvm/Support/CodeGen.h"
#include "llvm/Support/CommandLine.h"
#include "llvm/Support/Compiler.h"
#include "llvm/Support/Debug.h"
#include "llvm/Support/ErrorHandling.h"
#include "llvm/Support/KnownBits.h"
#include "llvm/Support/Timer.h"
#include "llvm/Support/raw_ostream.h"
#include "llvm/Target/TargetIntrinsicInfo.h"
#include "llvm/Target/TargetMachine.h"
#include "llvm/Target/TargetOptions.h"
#include "llvm/Transforms/Utils/BasicBlockUtils.h"
#include <algorithm>
#include <cassert>
#include <cstdint>
#include <iterator>
#include <limits>
#include <memory>
#include <optional>
#include <string>
#include <utility>
#include <vector>

using namespace llvm;

#define DEBUG_TYPE "isel"
#define ISEL_DUMP_DEBUG_TYPE DEBUG_TYPE "-dump"

STATISTIC(NumFastIselFailures, "Number of instructions fast isel failed on");
STATISTIC(NumFastIselSuccess, "Number of instructions fast isel selected");
STATISTIC(NumFastIselBlocks, "Number of blocks selected entirely by fast isel");
STATISTIC(NumDAGBlocks, "Number of blocks selected using DAG");
STATISTIC(NumDAGIselRetries,"Number of times dag isel has to try another path");
STATISTIC(NumEntryBlocks, "Number of entry blocks encountered");
STATISTIC(NumFastIselFailLowerArguments,
          "Number of entry blocks where fast isel failed to lower arguments");

static cl::opt<int> EnableFastISelAbort(
    "fast-isel-abort", cl::Hidden,
    cl::desc("Enable abort calls when \"fast\" instruction selection "
             "fails to lower an instruction: 0 disable the abort, 1 will "
             "abort but for args, calls and terminators, 2 will also "
             "abort for argument lowering, and 3 will never fallback "
             "to SelectionDAG."));

static cl::opt<bool> EnableFastISelFallbackReport(
    "fast-isel-report-on-fallback", cl::Hidden,
    cl::desc("Emit a diagnostic when \"fast\" instruction selection "
             "falls back to SelectionDAG."));

static cl::opt<bool>
UseMBPI("use-mbpi",
        cl::desc("use Machine Branch Probability Info"),
        cl::init(true), cl::Hidden);

#ifndef NDEBUG
static cl::opt<std::string>
FilterDAGBasicBlockName("filter-view-dags", cl::Hidden,
                        cl::desc("Only display the basic block whose name "
                                 "matches this for all view-*-dags options"));
static cl::opt<bool>
ViewDAGCombine1("view-dag-combine1-dags", cl::Hidden,
          cl::desc("Pop up a window to show dags before the first "
                   "dag combine pass"));
static cl::opt<bool>
ViewLegalizeTypesDAGs("view-legalize-types-dags", cl::Hidden,
          cl::desc("Pop up a window to show dags before legalize types"));
static cl::opt<bool>
    ViewDAGCombineLT("view-dag-combine-lt-dags", cl::Hidden,
                     cl::desc("Pop up a window to show dags before the post "
                              "legalize types dag combine pass"));
static cl::opt<bool>
    ViewLegalizeDAGs("view-legalize-dags", cl::Hidden,
                     cl::desc("Pop up a window to show dags before legalize"));
static cl::opt<bool>
ViewDAGCombine2("view-dag-combine2-dags", cl::Hidden,
          cl::desc("Pop up a window to show dags before the second "
                   "dag combine pass"));
static cl::opt<bool>
ViewISelDAGs("view-isel-dags", cl::Hidden,
          cl::desc("Pop up a window to show isel dags as they are selected"));
static cl::opt<bool>
ViewSchedDAGs("view-sched-dags", cl::Hidden,
          cl::desc("Pop up a window to show sched dags as they are processed"));
static cl::opt<bool>
ViewSUnitDAGs("view-sunit-dags", cl::Hidden,
      cl::desc("Pop up a window to show SUnit dags after they are processed"));
#else
static const bool ViewDAGCombine1 = false, ViewLegalizeTypesDAGs = false,
                  ViewDAGCombineLT = false, ViewLegalizeDAGs = false,
                  ViewDAGCombine2 = false, ViewISelDAGs = false,
                  ViewSchedDAGs = false, ViewSUnitDAGs = false;
#endif

#ifndef NDEBUG
#define ISEL_DUMP(X)                                                           \
  do {                                                                         \
    if (llvm::DebugFlag &&                                                     \
        (isCurrentDebugType(DEBUG_TYPE) ||                                     \
         (isCurrentDebugType(ISEL_DUMP_DEBUG_TYPE) && MatchFilterFuncName))) { \
      X;                                                                       \
    }                                                                          \
  } while (false)
#else
#define ISEL_DUMP(X) do { } while (false)
#endif

//===---------------------------------------------------------------------===//
///
/// RegisterScheduler class - Track the registration of instruction schedulers.
///
//===---------------------------------------------------------------------===//
MachinePassRegistry<RegisterScheduler::FunctionPassCtor>
    RegisterScheduler::Registry;

//===---------------------------------------------------------------------===//
///
/// ISHeuristic command line option for instruction schedulers.
///
//===---------------------------------------------------------------------===//
static cl::opt<RegisterScheduler::FunctionPassCtor, false,
               RegisterPassParser<RegisterScheduler>>
ISHeuristic("pre-RA-sched",
            cl::init(&createDefaultScheduler), cl::Hidden,
            cl::desc("Instruction schedulers available (before register"
                     " allocation):"));

static RegisterScheduler
defaultListDAGScheduler("default", "Best scheduler for the target",
                        createDefaultScheduler);

static bool dontUseFastISelFor(const Function &Fn) {
  // Don't enable FastISel for functions with swiftasync Arguments.
  // Debug info on those is reliant on good Argument lowering, and FastISel is
  // not capable of lowering the entire function. Mixing the two selectors tend
  // to result in poor lowering of Arguments.
  return any_of(Fn.args(), [](const Argument &Arg) {
    return Arg.hasAttribute(Attribute::AttrKind::SwiftAsync);
  });
}

namespace llvm {

  //===--------------------------------------------------------------------===//
  /// This class is used by SelectionDAGISel to temporarily override
  /// the optimization level on a per-function basis.
  class OptLevelChanger {
    SelectionDAGISel &IS;
    CodeGenOptLevel SavedOptLevel;
    bool SavedFastISel;

  public:
    OptLevelChanger(SelectionDAGISel &ISel, CodeGenOptLevel NewOptLevel)
        : IS(ISel) {
      SavedOptLevel = IS.OptLevel;
      SavedFastISel = IS.TM.Options.EnableFastISel;
      if (NewOptLevel != SavedOptLevel) {
        IS.OptLevel = NewOptLevel;
        IS.TM.setOptLevel(NewOptLevel);
        LLVM_DEBUG(dbgs() << "\nChanging optimization level for Function "
                          << IS.MF->getFunction().getName() << "\n");
        LLVM_DEBUG(dbgs() << "\tBefore: -O" << static_cast<int>(SavedOptLevel)
                          << " ; After: -O" << static_cast<int>(NewOptLevel)
                          << "\n");
        if (NewOptLevel == CodeGenOptLevel::None)
          IS.TM.setFastISel(IS.TM.getO0WantsFastISel());
      }
      if (dontUseFastISelFor(IS.MF->getFunction()))
        IS.TM.setFastISel(false);
      LLVM_DEBUG(
          dbgs() << "\tFastISel is "
                 << (IS.TM.Options.EnableFastISel ? "enabled" : "disabled")
                 << "\n");
    }

    ~OptLevelChanger() {
      if (IS.OptLevel == SavedOptLevel)
        return;
      LLVM_DEBUG(dbgs() << "\nRestoring optimization level for Function "
                        << IS.MF->getFunction().getName() << "\n");
      LLVM_DEBUG(dbgs() << "\tBefore: -O" << static_cast<int>(IS.OptLevel)
                        << " ; After: -O" << static_cast<int>(SavedOptLevel) << "\n");
      IS.OptLevel = SavedOptLevel;
      IS.TM.setOptLevel(SavedOptLevel);
      IS.TM.setFastISel(SavedFastISel);
    }
  };

  //===--------------------------------------------------------------------===//
  /// createDefaultScheduler - This creates an instruction scheduler appropriate
  /// for the target.
  ScheduleDAGSDNodes *createDefaultScheduler(SelectionDAGISel *IS,
                                             CodeGenOptLevel OptLevel) {
    const TargetLowering *TLI = IS->TLI;
    const TargetSubtargetInfo &ST = IS->MF->getSubtarget();

    // Try first to see if the Target has its own way of selecting a scheduler
    if (auto *SchedulerCtor = ST.getDAGScheduler(OptLevel)) {
      return SchedulerCtor(IS, OptLevel);
    }

    if (OptLevel == CodeGenOptLevel::None ||
        (ST.enableMachineScheduler() && ST.enableMachineSchedDefaultSched()) ||
        TLI->getSchedulingPreference() == Sched::Source)
      return createSourceListDAGScheduler(IS, OptLevel);
    if (TLI->getSchedulingPreference() == Sched::RegPressure)
      return createBURRListDAGScheduler(IS, OptLevel);
    if (TLI->getSchedulingPreference() == Sched::Hybrid)
      return createHybridListDAGScheduler(IS, OptLevel);
    if (TLI->getSchedulingPreference() == Sched::VLIW)
      return createVLIWDAGScheduler(IS, OptLevel);
    if (TLI->getSchedulingPreference() == Sched::Fast)
      return createFastDAGScheduler(IS, OptLevel);
    if (TLI->getSchedulingPreference() == Sched::Linearize)
      return createDAGLinearizer(IS, OptLevel);
    assert(TLI->getSchedulingPreference() == Sched::ILP &&
           "Unknown sched type!");
    return createILPListDAGScheduler(IS, OptLevel);
  }

} // end namespace llvm

MachineBasicBlock *
TargetLowering::EmitInstrWithCustomInserter(MachineInstr &MI,
                                            MachineBasicBlock *MBB) const {
#ifndef NDEBUG
  dbgs() << "If a target marks an instruction with "
          "'usesCustomInserter', it must implement "
          "TargetLowering::EmitInstrWithCustomInserter!\n";
#endif
  llvm_unreachable(nullptr);
}

void TargetLowering::AdjustInstrPostInstrSelection(MachineInstr &MI,
                                                   SDNode *Node) const {
  assert(!MI.hasPostISelHook() &&
         "If a target marks an instruction with 'hasPostISelHook', "
         "it must implement TargetLowering::AdjustInstrPostInstrSelection!");
}

//===----------------------------------------------------------------------===//
// SelectionDAGISel code
//===----------------------------------------------------------------------===//

SelectionDAGISelLegacy::SelectionDAGISelLegacy(
    char &ID, std::unique_ptr<SelectionDAGISel> S)
    : MachineFunctionPass(ID), Selector(std::move(S)) {
  initializeGCModuleInfoPass(*PassRegistry::getPassRegistry());
  initializeBranchProbabilityInfoWrapperPassPass(
      *PassRegistry::getPassRegistry());
  initializeAAResultsWrapperPassPass(*PassRegistry::getPassRegistry());
  initializeTargetLibraryInfoWrapperPassPass(*PassRegistry::getPassRegistry());
}

bool SelectionDAGISelLegacy::runOnMachineFunction(MachineFunction &MF) {
  // If we already selected that function, we do not need to run SDISel.
  if (MF.getProperties().hasProperty(
          MachineFunctionProperties::Property::Selected))
    return false;

  // Do some sanity-checking on the command-line options.
  if (EnableFastISelAbort && !Selector->TM.Options.EnableFastISel)
    report_fatal_error("-fast-isel-abort > 0 requires -fast-isel");

  // Decide what flavour of variable location debug-info will be used, before
  // we change the optimisation level.
  MF.setUseDebugInstrRef(MF.shouldUseDebugInstrRef());

  // Reset the target options before resetting the optimization
  // level below.
  // FIXME: This is a horrible hack and should be processed via
  // codegen looking at the optimization level explicitly when
  // it wants to look at it.
  Selector->TM.resetTargetOptions(MF.getFunction());
  // Reset OptLevel to None for optnone functions.
  CodeGenOptLevel NewOptLevel = skipFunction(MF.getFunction())
                                    ? CodeGenOptLevel::None
                                    : Selector->OptLevel;

  Selector->MF = &MF;
  OptLevelChanger OLC(*Selector, NewOptLevel);
  Selector->initializeAnalysisResults(*this);
  return Selector->runOnMachineFunction(MF);
}

SelectionDAGISel::SelectionDAGISel(TargetMachine &tm, CodeGenOptLevel OL)
    : TM(tm), FuncInfo(new FunctionLoweringInfo()),
      SwiftError(new SwiftErrorValueTracking()),
      CurDAG(new SelectionDAG(tm, OL)),
      SDB(std::make_unique<SelectionDAGBuilder>(*CurDAG, *FuncInfo, *SwiftError,
                                                OL)),
      OptLevel(OL) {
  initializeGCModuleInfoPass(*PassRegistry::getPassRegistry());
  initializeBranchProbabilityInfoWrapperPassPass(
      *PassRegistry::getPassRegistry());
  initializeAAResultsWrapperPassPass(*PassRegistry::getPassRegistry());
  initializeTargetLibraryInfoWrapperPassPass(*PassRegistry::getPassRegistry());
}

SelectionDAGISel::~SelectionDAGISel() {
  delete CurDAG;
  delete SwiftError;
}

void SelectionDAGISelLegacy::getAnalysisUsage(AnalysisUsage &AU) const {
  CodeGenOptLevel OptLevel = Selector->OptLevel;
  if (OptLevel != CodeGenOptLevel::None)
      AU.addRequired<AAResultsWrapperPass>();
  AU.addRequired<GCModuleInfo>();
  AU.addRequired<StackProtector>();
  AU.addPreserved<GCModuleInfo>();
  AU.addRequired<TargetLibraryInfoWrapperPass>();
#ifndef NDEBUG
  AU.addRequired<TargetTransformInfoWrapperPass>();
#endif
  AU.addRequired<AssumptionCacheTracker>();
  if (UseMBPI && OptLevel != CodeGenOptLevel::None)
      AU.addRequired<BranchProbabilityInfoWrapperPass>();
  AU.addRequired<ProfileSummaryInfoWrapperPass>();
  // AssignmentTrackingAnalysis only runs if assignment tracking is enabled for
  // the module.
  AU.addRequired<AssignmentTrackingAnalysis>();
  AU.addPreserved<AssignmentTrackingAnalysis>();
  if (OptLevel != CodeGenOptLevel::None)
      LazyBlockFrequencyInfoPass::getLazyBFIAnalysisUsage(AU);
  MachineFunctionPass::getAnalysisUsage(AU);
}

PreservedAnalyses
SelectionDAGISelPass::run(MachineFunction &MF,
                          MachineFunctionAnalysisManager &MFAM) {
  // If we already selected that function, we do not need to run SDISel.
  if (MF.getProperties().hasProperty(
          MachineFunctionProperties::Property::Selected))
    return PreservedAnalyses::all();

  // Do some sanity-checking on the command-line options.
  if (EnableFastISelAbort && !Selector->TM.Options.EnableFastISel)
    report_fatal_error("-fast-isel-abort > 0 requires -fast-isel");

  // Decide what flavour of variable location debug-info will be used, before
  // we change the optimisation level.
  MF.setUseDebugInstrRef(MF.shouldUseDebugInstrRef());

  // Reset the target options before resetting the optimization
  // level below.
  // FIXME: This is a horrible hack and should be processed via
  // codegen looking at the optimization level explicitly when
  // it wants to look at it.
  Selector->TM.resetTargetOptions(MF.getFunction());
  // Reset OptLevel to None for optnone functions.
  // TODO: Add a function analysis to handle this.
  Selector->MF = &MF;
  // Reset OptLevel to None for optnone functions.
  CodeGenOptLevel NewOptLevel = MF.getFunction().hasOptNone()
                                    ? CodeGenOptLevel::None
                                    : Selector->OptLevel;

  OptLevelChanger OLC(*Selector, NewOptLevel);
  Selector->initializeAnalysisResults(MFAM);
  Selector->runOnMachineFunction(MF);

  return getMachineFunctionPassPreservedAnalyses();
}

void SelectionDAGISel::initializeAnalysisResults(
    MachineFunctionAnalysisManager &MFAM) {
  auto &FAM = MFAM.getResult<FunctionAnalysisManagerMachineFunctionProxy>(*MF)
                  .getManager();
  auto &MAMP = MFAM.getResult<ModuleAnalysisManagerMachineFunctionProxy>(*MF);
  Function &Fn = MF->getFunction();
#ifndef NDEBUG
  FuncName = Fn.getName();
  MatchFilterFuncName = isFunctionInPrintList(FuncName);
#else
  (void)MatchFilterFuncName;
#endif

  TII = MF->getSubtarget().getInstrInfo();
  TLI = MF->getSubtarget().getTargetLowering();
  RegInfo = &MF->getRegInfo();
  LibInfo = &FAM.getResult<TargetLibraryAnalysis>(Fn);
  GFI = Fn.hasGC() ? &FAM.getResult<GCFunctionAnalysis>(Fn) : nullptr;
  ORE = std::make_unique<OptimizationRemarkEmitter>(&Fn);
  AC = &FAM.getResult<AssumptionAnalysis>(Fn);
  auto *PSI = MAMP.getCachedResult<ProfileSummaryAnalysis>(*Fn.getParent());
  BlockFrequencyInfo *BFI = nullptr;
  FAM.getResult<BlockFrequencyAnalysis>(Fn);
  if (PSI && PSI->hasProfileSummary() && OptLevel != CodeGenOptLevel::None)
    BFI = &FAM.getResult<BlockFrequencyAnalysis>(Fn);

  FunctionVarLocs const *FnVarLocs = nullptr;
  if (isAssignmentTrackingEnabled(*Fn.getParent()))
    FnVarLocs = &FAM.getResult<DebugAssignmentTrackingAnalysis>(Fn);

  auto *UA = FAM.getCachedResult<UniformityInfoAnalysis>(Fn);
  MachineModuleInfo &MMI =
      MAMP.getCachedResult<MachineModuleAnalysis>(*Fn.getParent())->getMMI();

  CurDAG->init(*MF, *ORE, MFAM, LibInfo, UA, PSI, BFI, MMI, FnVarLocs);

  // Now get the optional analyzes if we want to.
  // This is based on the possibly changed OptLevel (after optnone is taken
  // into account).  That's unfortunate but OK because it just means we won't
  // ask for passes that have been required anyway.

  if (UseMBPI && OptLevel != CodeGenOptLevel::None)
    FuncInfo->BPI = &FAM.getResult<BranchProbabilityAnalysis>(Fn);
  else
    FuncInfo->BPI = nullptr;

  if (OptLevel != CodeGenOptLevel::None)
    AA = &FAM.getResult<AAManager>(Fn);
  else
    AA = nullptr;

  SP = &FAM.getResult<SSPLayoutAnalysis>(Fn);

#if !defined(NDEBUG) && LLVM_ENABLE_ABI_BREAKING_CHECKS
  TTI = &FAM.getResult<TargetIRAnalysis>(Fn);
#endif
}

void SelectionDAGISel::initializeAnalysisResults(MachineFunctionPass &MFP) {
  Function &Fn = MF->getFunction();
#ifndef NDEBUG
  FuncName = Fn.getName();
  MatchFilterFuncName = isFunctionInPrintList(FuncName);
#else
  (void)MatchFilterFuncName;
#endif

  TII = MF->getSubtarget().getInstrInfo();
  TLI = MF->getSubtarget().getTargetLowering();
  RegInfo = &MF->getRegInfo();
  LibInfo = &MFP.getAnalysis<TargetLibraryInfoWrapperPass>().getTLI(Fn);
  GFI = Fn.hasGC() ? &MFP.getAnalysis<GCModuleInfo>().getFunctionInfo(Fn)
                   : nullptr;
  ORE = std::make_unique<OptimizationRemarkEmitter>(&Fn);
  AC = &MFP.getAnalysis<AssumptionCacheTracker>().getAssumptionCache(Fn);
  auto *PSI = &MFP.getAnalysis<ProfileSummaryInfoWrapperPass>().getPSI();
  BlockFrequencyInfo *BFI = nullptr;
  if (PSI && PSI->hasProfileSummary() && OptLevel != CodeGenOptLevel::None)
    BFI = &MFP.getAnalysis<LazyBlockFrequencyInfoPass>().getBFI();

  FunctionVarLocs const *FnVarLocs = nullptr;
  if (isAssignmentTrackingEnabled(*Fn.getParent()))
    FnVarLocs = MFP.getAnalysis<AssignmentTrackingAnalysis>().getResults();

  UniformityInfo *UA = nullptr;
  if (auto *UAPass = MFP.getAnalysisIfAvailable<UniformityInfoWrapperPass>())
    UA = &UAPass->getUniformityInfo();

  MachineModuleInfo &MMI =
      MFP.getAnalysis<MachineModuleInfoWrapperPass>().getMMI();

  CurDAG->init(*MF, *ORE, &MFP, LibInfo, UA, PSI, BFI, MMI, FnVarLocs);

  // Now get the optional analyzes if we want to.
  // This is based on the possibly changed OptLevel (after optnone is taken
  // into account).  That's unfortunate but OK because it just means we won't
  // ask for passes that have been required anyway.

  if (UseMBPI && OptLevel != CodeGenOptLevel::None)
    FuncInfo->BPI =
        &MFP.getAnalysis<BranchProbabilityInfoWrapperPass>().getBPI();
  else
    FuncInfo->BPI = nullptr;

  if (OptLevel != CodeGenOptLevel::None)
    AA = &MFP.getAnalysis<AAResultsWrapperPass>().getAAResults();
  else
    AA = nullptr;

  SP = &MFP.getAnalysis<StackProtector>().getLayoutInfo();

#if !defined(NDEBUG) && LLVM_ENABLE_ABI_BREAKING_CHECKS
  TTI = &MFP.getAnalysis<TargetTransformInfoWrapperPass>().getTTI(Fn);
#endif
}

bool SelectionDAGISel::runOnMachineFunction(MachineFunction &mf) {
  SwiftError->setFunction(mf);
  const Function &Fn = mf.getFunction();

  bool InstrRef = mf.shouldUseDebugInstrRef();

  FuncInfo->set(MF->getFunction(), *MF, CurDAG);

  ISEL_DUMP(dbgs() << "\n\n\n=== " << FuncName << '\n');

  SDB->init(GFI, AA, AC, LibInfo);

  MF->setHasInlineAsm(false);

  FuncInfo->SplitCSR = false;

  // We split CSR if the target supports it for the given function
  // and the function has only return exits.
  if (OptLevel != CodeGenOptLevel::None && TLI->supportSplitCSR(MF)) {
    FuncInfo->SplitCSR = true;

    // Collect all the return blocks.
    for (const BasicBlock &BB : Fn) {
      if (!succ_empty(&BB))
        continue;

      const Instruction *Term = BB.getTerminator();
      if (isa<UnreachableInst>(Term) || isa<ReturnInst>(Term))
        continue;

      // Bail out if the exit block is not Return nor Unreachable.
      FuncInfo->SplitCSR = false;
      break;
    }
  }

  MachineBasicBlock *EntryMBB = &MF->front();
  if (FuncInfo->SplitCSR)
    // This performs initialization so lowering for SplitCSR will be correct.
    TLI->initializeSplitCSR(EntryMBB);

  SelectAllBasicBlocks(Fn);
  if (FastISelFailed && EnableFastISelFallbackReport) {
    DiagnosticInfoISelFallback DiagFallback(Fn);
    Fn.getContext().diagnose(DiagFallback);
  }

  // Replace forward-declared registers with the registers containing
  // the desired value.
  // Note: it is important that this happens **before** the call to
  // EmitLiveInCopies, since implementations can skip copies of unused
  // registers. If we don't apply the reg fixups before, some registers may
  // appear as unused and will be skipped, resulting in bad MI.
  MachineRegisterInfo &MRI = MF->getRegInfo();
  for (DenseMap<Register, Register>::iterator I = FuncInfo->RegFixups.begin(),
                                              E = FuncInfo->RegFixups.end();
       I != E; ++I) {
    Register From = I->first;
    Register To = I->second;
    // If To is also scheduled to be replaced, find what its ultimate
    // replacement is.
    while (true) {
      DenseMap<Register, Register>::iterator J = FuncInfo->RegFixups.find(To);
      if (J == E)
        break;
      To = J->second;
    }
    // Make sure the new register has a sufficiently constrained register class.
    if (From.isVirtual() && To.isVirtual())
      MRI.constrainRegClass(To, MRI.getRegClass(From));
    // Replace it.

    // Replacing one register with another won't touch the kill flags.
    // We need to conservatively clear the kill flags as a kill on the old
    // register might dominate existing uses of the new register.
    if (!MRI.use_empty(To))
      MRI.clearKillFlags(From);
    MRI.replaceRegWith(From, To);
  }

  // If the first basic block in the function has live ins that need to be
  // copied into vregs, emit the copies into the top of the block before
  // emitting the code for the block.
  const TargetRegisterInfo &TRI = *MF->getSubtarget().getRegisterInfo();
  RegInfo->EmitLiveInCopies(EntryMBB, TRI, *TII);

  // Insert copies in the entry block and the return blocks.
  if (FuncInfo->SplitCSR) {
    SmallVector<MachineBasicBlock*, 4> Returns;
    // Collect all the return blocks.
    for (MachineBasicBlock &MBB : mf) {
      if (!MBB.succ_empty())
        continue;

      MachineBasicBlock::iterator Term = MBB.getFirstTerminator();
      if (Term != MBB.end() && Term->isReturn()) {
        Returns.push_back(&MBB);
        continue;
      }
    }
    TLI->insertCopiesSplitCSR(EntryMBB, Returns);
  }

  DenseMap<unsigned, unsigned> LiveInMap;
  if (!FuncInfo->ArgDbgValues.empty())
    for (std::pair<unsigned, unsigned> LI : RegInfo->liveins())
      if (LI.second)
        LiveInMap.insert(LI);

  // Insert DBG_VALUE instructions for function arguments to the entry block.
  for (unsigned i = 0, e = FuncInfo->ArgDbgValues.size(); i != e; ++i) {
    MachineInstr *MI = FuncInfo->ArgDbgValues[e - i - 1];
    assert(MI->getOpcode() != TargetOpcode::DBG_VALUE_LIST &&
           "Function parameters should not be described by DBG_VALUE_LIST.");
    bool hasFI = MI->getDebugOperand(0).isFI();
    Register Reg =
        hasFI ? TRI.getFrameRegister(*MF) : MI->getDebugOperand(0).getReg();
    if (Reg.isPhysical())
      EntryMBB->insert(EntryMBB->begin(), MI);
    else {
      MachineInstr *Def = RegInfo->getVRegDef(Reg);
      if (Def) {
        MachineBasicBlock::iterator InsertPos = Def;
        // FIXME: VR def may not be in entry block.
        Def->getParent()->insert(std::next(InsertPos), MI);
      } else
        LLVM_DEBUG(dbgs() << "Dropping debug info for dead vreg"
                          << Register::virtReg2Index(Reg) << "\n");
    }

    // Don't try and extend through copies in instruction referencing mode.
    if (InstrRef)
      continue;

    // If Reg is live-in then update debug info to track its copy in a vreg.
    DenseMap<unsigned, unsigned>::iterator LDI = LiveInMap.find(Reg);
    if (LDI != LiveInMap.end()) {
      assert(!hasFI && "There's no handling of frame pointer updating here yet "
                       "- add if needed");
      MachineInstr *Def = RegInfo->getVRegDef(LDI->second);
      MachineBasicBlock::iterator InsertPos = Def;
      const MDNode *Variable = MI->getDebugVariable();
      const MDNode *Expr = MI->getDebugExpression();
      DebugLoc DL = MI->getDebugLoc();
      bool IsIndirect = MI->isIndirectDebugValue();
      if (IsIndirect)
        assert(MI->getDebugOffset().getImm() == 0 &&
               "DBG_VALUE with nonzero offset");
      assert(cast<DILocalVariable>(Variable)->isValidLocationForIntrinsic(DL) &&
             "Expected inlined-at fields to agree");
      assert(MI->getOpcode() != TargetOpcode::DBG_VALUE_LIST &&
             "Didn't expect to see a DBG_VALUE_LIST here");
      // Def is never a terminator here, so it is ok to increment InsertPos.
      BuildMI(*EntryMBB, ++InsertPos, DL, TII->get(TargetOpcode::DBG_VALUE),
              IsIndirect, LDI->second, Variable, Expr);

      // If this vreg is directly copied into an exported register then
      // that COPY instructions also need DBG_VALUE, if it is the only
      // user of LDI->second.
      MachineInstr *CopyUseMI = nullptr;
      for (MachineInstr &UseMI : RegInfo->use_instructions(LDI->second)) {
        if (UseMI.isDebugValue())
          continue;
        if (UseMI.isCopy() && !CopyUseMI && UseMI.getParent() == EntryMBB) {
          CopyUseMI = &UseMI;
          continue;
        }
        // Otherwise this is another use or second copy use.
        CopyUseMI = nullptr;
        break;
      }
      if (CopyUseMI &&
          TRI.getRegSizeInBits(LDI->second, MRI) ==
              TRI.getRegSizeInBits(CopyUseMI->getOperand(0).getReg(), MRI)) {
        // Use MI's debug location, which describes where Variable was
        // declared, rather than whatever is attached to CopyUseMI.
        MachineInstr *NewMI =
            BuildMI(*MF, DL, TII->get(TargetOpcode::DBG_VALUE), IsIndirect,
                    CopyUseMI->getOperand(0).getReg(), Variable, Expr);
        MachineBasicBlock::iterator Pos = CopyUseMI;
        EntryMBB->insertAfter(Pos, NewMI);
      }
    }
  }

  // For debug-info, in instruction referencing mode, we need to perform some
  // post-isel maintenence.
  if (MF->useDebugInstrRef())
    MF->finalizeDebugInstrRefs();

  // Determine if there are any calls in this machine function.
  MachineFrameInfo &MFI = MF->getFrameInfo();
  for (const auto &MBB : *MF) {
    if (MFI.hasCalls() && MF->hasInlineAsm())
      break;

    for (const auto &MI : MBB) {
      const MCInstrDesc &MCID = TII->get(MI.getOpcode());
      if ((MCID.isCall() && !MCID.isReturn()) ||
          MI.isStackAligningInlineAsm()) {
        MFI.setHasCalls(true);
      }
      if (MI.isInlineAsm()) {
        MF->setHasInlineAsm(true);
      }
    }
  }

  // Release function-specific state. SDB and CurDAG are already cleared
  // at this point.
  FuncInfo->clear();

  ISEL_DUMP(dbgs() << "*** MachineFunction at end of ISel ***\n");
  ISEL_DUMP(MF->print(dbgs()));

  return true;
}

static void reportFastISelFailure(MachineFunction &MF,
                                  OptimizationRemarkEmitter &ORE,
                                  OptimizationRemarkMissed &R,
                                  bool ShouldAbort) {
  // Print the function name explicitly if we don't have a debug location (which
  // makes the diagnostic less useful) or if we're going to emit a raw error.
  if (!R.getLocation().isValid() || ShouldAbort)
    R << (" (in function: " + MF.getName() + ")").str();

  if (ShouldAbort)
    report_fatal_error(Twine(R.getMsg()));

  ORE.emit(R);
  LLVM_DEBUG(dbgs() << R.getMsg() << "\n");
}

void SelectionDAGISel::SelectBasicBlock(BasicBlock::const_iterator Begin,
                                        BasicBlock::const_iterator End,
                                        bool &HadTailCall) {
  // Allow creating illegal types during DAG building for the basic block.
  CurDAG->NewNodesMustHaveLegalTypes = false;

  // Lower the instructions. If a call is emitted as a tail call, cease emitting
  // nodes for this block. If an instruction is elided, don't emit it, but do
  // handle any debug-info attached to it.
  for (BasicBlock::const_iterator I = Begin; I != End && !SDB->HasTailCall; ++I) {
    if (!ElidedArgCopyInstrs.count(&*I))
      SDB->visit(*I);
    else
      SDB->visitDbgInfo(*I);
  }

  // Make sure the root of the DAG is up-to-date.
  CurDAG->setRoot(SDB->getControlRoot());
  HadTailCall = SDB->HasTailCall;
  SDB->resolveOrClearDbgInfo();
  SDB->clear();

  // Final step, emit the lowered DAG as machine code.
  CodeGenAndEmitDAG();
}

void SelectionDAGISel::ComputeLiveOutVRegInfo() {
  SmallPtrSet<SDNode *, 16> Added;
  SmallVector<SDNode*, 128> Worklist;

  Worklist.push_back(CurDAG->getRoot().getNode());
  Added.insert(CurDAG->getRoot().getNode());

  KnownBits Known;

  do {
    SDNode *N = Worklist.pop_back_val();

    // Otherwise, add all chain operands to the worklist.
    for (const SDValue &Op : N->op_values())
      if (Op.getValueType() == MVT::Other && Added.insert(Op.getNode()).second)
        Worklist.push_back(Op.getNode());

    // If this is a CopyToReg with a vreg dest, process it.
    if (N->getOpcode() != ISD::CopyToReg)
      continue;

    unsigned DestReg = cast<RegisterSDNode>(N->getOperand(1))->getReg();
    if (!Register::isVirtualRegister(DestReg))
      continue;

    // Ignore non-integer values.
    SDValue Src = N->getOperand(2);
    EVT SrcVT = Src.getValueType();
    if (!SrcVT.isInteger())
      continue;

    unsigned NumSignBits = CurDAG->ComputeNumSignBits(Src);
    Known = CurDAG->computeKnownBits(Src);
    FuncInfo->AddLiveOutRegInfo(DestReg, NumSignBits, Known);
  } while (!Worklist.empty());
}

void SelectionDAGISel::CodeGenAndEmitDAG() {
  StringRef GroupName = "sdag";
  StringRef GroupDescription = "Instruction Selection and Scheduling";
  std::string BlockName;
  bool MatchFilterBB = false;
  (void)MatchFilterBB;

  // Pre-type legalization allow creation of any node types.
  CurDAG->NewNodesMustHaveLegalTypes = false;

#ifndef NDEBUG
  MatchFilterBB = (FilterDAGBasicBlockName.empty() ||
                   FilterDAGBasicBlockName ==
                       FuncInfo->MBB->getBasicBlock()->getName());
#endif
#ifdef NDEBUG
  if (ViewDAGCombine1 || ViewLegalizeTypesDAGs || ViewDAGCombineLT ||
      ViewLegalizeDAGs || ViewDAGCombine2 || ViewISelDAGs || ViewSchedDAGs ||
      ViewSUnitDAGs)
#endif
  {
    BlockName =
        (MF->getName() + ":" + FuncInfo->MBB->getBasicBlock()->getName()).str();
  }
  ISEL_DUMP(dbgs() << "\nInitial selection DAG: "
                   << printMBBReference(*FuncInfo->MBB) << " '" << BlockName
                   << "'\n";
            CurDAG->dump());

#if LLVM_ENABLE_ABI_BREAKING_CHECKS
  if (TTI->hasBranchDivergence())
    CurDAG->VerifyDAGDivergence();
#endif

  if (ViewDAGCombine1 && MatchFilterBB)
    CurDAG->viewGraph("dag-combine1 input for " + BlockName);

  // Run the DAG combiner in pre-legalize mode.
  {
    NamedRegionTimer T("combine1", "DAG Combining 1", GroupName,
                       GroupDescription, TimePassesIsEnabled);
    CurDAG->Combine(BeforeLegalizeTypes, AA, OptLevel);
  }

  ISEL_DUMP(dbgs() << "\nOptimized lowered selection DAG: "
                   << printMBBReference(*FuncInfo->MBB) << " '" << BlockName
                   << "'\n";
            CurDAG->dump());

#if LLVM_ENABLE_ABI_BREAKING_CHECKS
  if (TTI->hasBranchDivergence())
    CurDAG->VerifyDAGDivergence();
#endif

  // Second step, hack on the DAG until it only uses operations and types that
  // the target supports.
  if (ViewLegalizeTypesDAGs && MatchFilterBB)
    CurDAG->viewGraph("legalize-types input for " + BlockName);

  bool Changed;
  {
    NamedRegionTimer T("legalize_types", "Type Legalization", GroupName,
                       GroupDescription, TimePassesIsEnabled);
    Changed = CurDAG->LegalizeTypes();
  }

  ISEL_DUMP(dbgs() << "\nType-legalized selection DAG: "
                   << printMBBReference(*FuncInfo->MBB) << " '" << BlockName
                   << "'\n";
            CurDAG->dump());

#if LLVM_ENABLE_ABI_BREAKING_CHECKS
  if (TTI->hasBranchDivergence())
    CurDAG->VerifyDAGDivergence();
#endif

  // Only allow creation of legal node types.
  CurDAG->NewNodesMustHaveLegalTypes = true;

  if (Changed) {
    if (ViewDAGCombineLT && MatchFilterBB)
      CurDAG->viewGraph("dag-combine-lt input for " + BlockName);

    // Run the DAG combiner in post-type-legalize mode.
    {
      NamedRegionTimer T("combine_lt", "DAG Combining after legalize types",
                         GroupName, GroupDescription, TimePassesIsEnabled);
      CurDAG->Combine(AfterLegalizeTypes, AA, OptLevel);
    }

    ISEL_DUMP(dbgs() << "\nOptimized type-legalized selection DAG: "
                     << printMBBReference(*FuncInfo->MBB) << " '" << BlockName
                     << "'\n";
              CurDAG->dump());

#if LLVM_ENABLE_ABI_BREAKING_CHECKS
    if (TTI->hasBranchDivergence())
      CurDAG->VerifyDAGDivergence();
#endif
  }

  {
    NamedRegionTimer T("legalize_vec", "Vector Legalization", GroupName,
                       GroupDescription, TimePassesIsEnabled);
    Changed = CurDAG->LegalizeVectors();
  }

  if (Changed) {
    ISEL_DUMP(dbgs() << "\nVector-legalized selection DAG: "
                     << printMBBReference(*FuncInfo->MBB) << " '" << BlockName
                     << "'\n";
              CurDAG->dump());

#if LLVM_ENABLE_ABI_BREAKING_CHECKS
    if (TTI->hasBranchDivergence())
      CurDAG->VerifyDAGDivergence();
#endif

    {
      NamedRegionTimer T("legalize_types2", "Type Legalization 2", GroupName,
                         GroupDescription, TimePassesIsEnabled);
      CurDAG->LegalizeTypes();
    }

    ISEL_DUMP(dbgs() << "\nVector/type-legalized selection DAG: "
                     << printMBBReference(*FuncInfo->MBB) << " '" << BlockName
                     << "'\n";
              CurDAG->dump());

#if LLVM_ENABLE_ABI_BREAKING_CHECKS
    if (TTI->hasBranchDivergence())
      CurDAG->VerifyDAGDivergence();
#endif

    if (ViewDAGCombineLT && MatchFilterBB)
      CurDAG->viewGraph("dag-combine-lv input for " + BlockName);

    // Run the DAG combiner in post-type-legalize mode.
    {
      NamedRegionTimer T("combine_lv", "DAG Combining after legalize vectors",
                         GroupName, GroupDescription, TimePassesIsEnabled);
      CurDAG->Combine(AfterLegalizeVectorOps, AA, OptLevel);
    }

    ISEL_DUMP(dbgs() << "\nOptimized vector-legalized selection DAG: "
                     << printMBBReference(*FuncInfo->MBB) << " '" << BlockName
                     << "'\n";
              CurDAG->dump());

#if LLVM_ENABLE_ABI_BREAKING_CHECKS
    if (TTI->hasBranchDivergence())
      CurDAG->VerifyDAGDivergence();
#endif
  }

  if (ViewLegalizeDAGs && MatchFilterBB)
    CurDAG->viewGraph("legalize input for " + BlockName);

  {
    NamedRegionTimer T("legalize", "DAG Legalization", GroupName,
                       GroupDescription, TimePassesIsEnabled);
    CurDAG->Legalize();
  }

  ISEL_DUMP(dbgs() << "\nLegalized selection DAG: "
                   << printMBBReference(*FuncInfo->MBB) << " '" << BlockName
                   << "'\n";
            CurDAG->dump());

#if LLVM_ENABLE_ABI_BREAKING_CHECKS
  if (TTI->hasBranchDivergence())
    CurDAG->VerifyDAGDivergence();
#endif

  if (ViewDAGCombine2 && MatchFilterBB)
    CurDAG->viewGraph("dag-combine2 input for " + BlockName);

  // Run the DAG combiner in post-legalize mode.
  {
    NamedRegionTimer T("combine2", "DAG Combining 2", GroupName,
                       GroupDescription, TimePassesIsEnabled);
    CurDAG->Combine(AfterLegalizeDAG, AA, OptLevel);
  }

  ISEL_DUMP(dbgs() << "\nOptimized legalized selection DAG: "
                   << printMBBReference(*FuncInfo->MBB) << " '" << BlockName
                   << "'\n";
            CurDAG->dump());

#if LLVM_ENABLE_ABI_BREAKING_CHECKS
  if (TTI->hasBranchDivergence())
    CurDAG->VerifyDAGDivergence();
#endif

  if (OptLevel != CodeGenOptLevel::None)
    ComputeLiveOutVRegInfo();

  if (ViewISelDAGs && MatchFilterBB)
    CurDAG->viewGraph("isel input for " + BlockName);

  // Third, instruction select all of the operations to machine code, adding the
  // code to the MachineBasicBlock.
  {
    NamedRegionTimer T("isel", "Instruction Selection", GroupName,
                       GroupDescription, TimePassesIsEnabled);
    DoInstructionSelection();
  }

  ISEL_DUMP(dbgs() << "\nSelected selection DAG: "
                   << printMBBReference(*FuncInfo->MBB) << " '" << BlockName
                   << "'\n";
            CurDAG->dump());

  if (ViewSchedDAGs && MatchFilterBB)
    CurDAG->viewGraph("scheduler input for " + BlockName);

  // Schedule machine code.
  ScheduleDAGSDNodes *Scheduler = CreateScheduler();
  {
    NamedRegionTimer T("sched", "Instruction Scheduling", GroupName,
                       GroupDescription, TimePassesIsEnabled);
    Scheduler->Run(CurDAG, FuncInfo->MBB);
  }

  if (ViewSUnitDAGs && MatchFilterBB)
    Scheduler->viewGraph();

  // Emit machine code to BB.  This can change 'BB' to the last block being
  // inserted into.
  MachineBasicBlock *FirstMBB = FuncInfo->MBB, *LastMBB;
  {
    NamedRegionTimer T("emit", "Instruction Creation", GroupName,
                       GroupDescription, TimePassesIsEnabled);

    // FuncInfo->InsertPt is passed by reference and set to the end of the
    // scheduled instructions.
    LastMBB = FuncInfo->MBB = Scheduler->EmitSchedule(FuncInfo->InsertPt);
  }

  // If the block was split, make sure we update any references that are used to
  // update PHI nodes later on.
  if (FirstMBB != LastMBB)
    SDB->UpdateSplitBlock(FirstMBB, LastMBB);

  // Free the scheduler state.
  {
    NamedRegionTimer T("cleanup", "Instruction Scheduling Cleanup", GroupName,
                       GroupDescription, TimePassesIsEnabled);
    delete Scheduler;
  }

  // Free the SelectionDAG state, now that we're finished with it.
  CurDAG->clear();
}

namespace {

/// ISelUpdater - helper class to handle updates of the instruction selection
/// graph.
class ISelUpdater : public SelectionDAG::DAGUpdateListener {
  SelectionDAG::allnodes_iterator &ISelPosition;

public:
  ISelUpdater(SelectionDAG &DAG, SelectionDAG::allnodes_iterator &isp)
    : SelectionDAG::DAGUpdateListener(DAG), ISelPosition(isp) {}

  /// NodeDeleted - Handle nodes deleted from the graph. If the node being
  /// deleted is the current ISelPosition node, update ISelPosition.
  ///
  void NodeDeleted(SDNode *N, SDNode *E) override {
    if (ISelPosition == SelectionDAG::allnodes_iterator(N))
      ++ISelPosition;
  }

  /// NodeInserted - Handle new nodes inserted into the graph: propagate
  /// metadata from root nodes that also applies to new nodes, in case the root
  /// is later deleted.
  void NodeInserted(SDNode *N) override {
    SDNode *CurNode = &*ISelPosition;
    if (MDNode *MD = DAG.getPCSections(CurNode))
      DAG.addPCSections(N, MD);
    if (MDNode *MMRA = DAG.getMMRAMetadata(CurNode))
      DAG.addMMRAMetadata(N, MMRA);
  }
};

} // end anonymous namespace

// This function is used to enforce the topological node id property
// leveraged during instruction selection. Before the selection process all
// nodes are given a non-negative id such that all nodes have a greater id than
// their operands. As this holds transitively we can prune checks that a node N
// is a predecessor of M another by not recursively checking through M's
// operands if N's ID is larger than M's ID. This significantly improves
// performance of various legality checks (e.g. IsLegalToFold / UpdateChains).

// However, when we fuse multiple nodes into a single node during the
// selection we may induce a predecessor relationship between inputs and
// outputs of distinct nodes being merged, violating the topological property.
// Should a fused node have a successor which has yet to be selected,
// our legality checks would be incorrect. To avoid this we mark all unselected
// successor nodes, i.e. id != -1, as invalid for pruning by bit-negating (x =>
// (-(x+1))) the ids and modify our pruning check to ignore negative Ids of M.
// We use bit-negation to more clearly enforce that node id -1 can only be
// achieved by selected nodes. As the conversion is reversable to the original
// Id, topological pruning can still be leveraged when looking for unselected
// nodes. This method is called internally in all ISel replacement related
// functions.
void SelectionDAGISel::EnforceNodeIdInvariant(SDNode *Node) {
  SmallVector<SDNode *, 4> Nodes;
  Nodes.push_back(Node);

  while (!Nodes.empty()) {
    SDNode *N = Nodes.pop_back_val();
    for (auto *U : N->uses()) {
      auto UId = U->getNodeId();
      if (UId > 0) {
        InvalidateNodeId(U);
        Nodes.push_back(U);
      }
    }
  }
}

// InvalidateNodeId - As explained in EnforceNodeIdInvariant, mark a
// NodeId with the equivalent node id which is invalid for topological
// pruning.
void SelectionDAGISel::InvalidateNodeId(SDNode *N) {
  int InvalidId = -(N->getNodeId() + 1);
  N->setNodeId(InvalidId);
}

// getUninvalidatedNodeId - get original uninvalidated node id.
int SelectionDAGISel::getUninvalidatedNodeId(SDNode *N) {
  int Id = N->getNodeId();
  if (Id < -1)
    return -(Id + 1);
  return Id;
}

void SelectionDAGISel::DoInstructionSelection() {
  LLVM_DEBUG(dbgs() << "===== Instruction selection begins: "
                    << printMBBReference(*FuncInfo->MBB) << " '"
                    << FuncInfo->MBB->getName() << "'\n");

  PreprocessISelDAG();

  // Select target instructions for the DAG.
  {
    // Number all nodes with a topological order and set DAGSize.
    DAGSize = CurDAG->AssignTopologicalOrder();

    // Create a dummy node (which is not added to allnodes), that adds
    // a reference to the root node, preventing it from being deleted,
    // and tracking any changes of the root.
    HandleSDNode Dummy(CurDAG->getRoot());
    SelectionDAG::allnodes_iterator ISelPosition (CurDAG->getRoot().getNode());
    ++ISelPosition;

    // Make sure that ISelPosition gets properly updated when nodes are deleted
    // in calls made from this function. New nodes inherit relevant metadata.
    ISelUpdater ISU(*CurDAG, ISelPosition);

    // The AllNodes list is now topological-sorted. Visit the
    // nodes by starting at the end of the list (the root of the
    // graph) and preceding back toward the beginning (the entry
    // node).
    while (ISelPosition != CurDAG->allnodes_begin()) {
      SDNode *Node = &*--ISelPosition;
      // Skip dead nodes. DAGCombiner is expected to eliminate all dead nodes,
      // but there are currently some corner cases that it misses. Also, this
      // makes it theoretically possible to disable the DAGCombiner.
      if (Node->use_empty())
        continue;

#ifndef NDEBUG
      SmallVector<SDNode *, 4> Nodes;
      Nodes.push_back(Node);

      while (!Nodes.empty()) {
        auto N = Nodes.pop_back_val();
        if (N->getOpcode() == ISD::TokenFactor || N->getNodeId() < 0)
          continue;
        for (const SDValue &Op : N->op_values()) {
          if (Op->getOpcode() == ISD::TokenFactor)
            Nodes.push_back(Op.getNode());
          else {
            // We rely on topological ordering of node ids for checking for
            // cycles when fusing nodes during selection. All unselected nodes
            // successors of an already selected node should have a negative id.
            // This assertion will catch such cases. If this assertion triggers
            // it is likely you using DAG-level Value/Node replacement functions
            // (versus equivalent ISEL replacement) in backend-specific
            // selections. See comment in EnforceNodeIdInvariant for more
            // details.
            assert(Op->getNodeId() != -1 &&
                   "Node has already selected predecessor node");
          }
        }
      }
#endif

      // When we are using non-default rounding modes or FP exception behavior
      // FP operations are represented by StrictFP pseudo-operations.  For
      // targets that do not (yet) understand strict FP operations directly,
      // we convert them to normal FP opcodes instead at this point.  This
      // will allow them to be handled by existing target-specific instruction
      // selectors.
      if (!TLI->isStrictFPEnabled() && Node->isStrictFPOpcode()) {
        // For some opcodes, we need to call TLI->getOperationAction using
        // the first operand type instead of the result type.  Note that this
        // must match what SelectionDAGLegalize::LegalizeOp is doing.
        EVT ActionVT;
        switch (Node->getOpcode()) {
        case ISD::STRICT_SINT_TO_FP:
        case ISD::STRICT_UINT_TO_FP:
        case ISD::STRICT_LRINT:
        case ISD::STRICT_LLRINT:
        case ISD::STRICT_LROUND:
        case ISD::STRICT_LLROUND:
        case ISD::STRICT_FSETCC:
        case ISD::STRICT_FSETCCS:
          ActionVT = Node->getOperand(1).getValueType();
          break;
        default:
          ActionVT = Node->getValueType(0);
          break;
        }
        if (TLI->getOperationAction(Node->getOpcode(), ActionVT)
            == TargetLowering::Expand)
          Node = CurDAG->mutateStrictFPToFP(Node);
      }

      LLVM_DEBUG(dbgs() << "\nISEL: Starting selection on root node: ";
                 Node->dump(CurDAG));

      Select(Node);
    }

    CurDAG->setRoot(Dummy.getValue());
  }

  LLVM_DEBUG(dbgs() << "\n===== Instruction selection ends:\n");

  PostprocessISelDAG();
}

static bool hasExceptionPointerOrCodeUser(const CatchPadInst *CPI) {
  for (const User *U : CPI->users()) {
    if (const IntrinsicInst *EHPtrCall = dyn_cast<IntrinsicInst>(U)) {
      Intrinsic::ID IID = EHPtrCall->getIntrinsicID();
      if (IID == Intrinsic::eh_exceptionpointer ||
          IID == Intrinsic::eh_exceptioncode)
        return true;
    }
  }
  return false;
}

// wasm.landingpad.index intrinsic is for associating a landing pad index number
// with a catchpad instruction. Retrieve the landing pad index in the intrinsic
// and store the mapping in the function.
static void mapWasmLandingPadIndex(MachineBasicBlock *MBB,
                                   const CatchPadInst *CPI) {
  MachineFunction *MF = MBB->getParent();
  // In case of single catch (...), we don't emit LSDA, so we don't need
  // this information.
  bool IsSingleCatchAllClause =
      CPI->arg_size() == 1 &&
      cast<Constant>(CPI->getArgOperand(0))->isNullValue();
  // cathchpads for longjmp use an empty type list, e.g. catchpad within %0 []
  // and they don't need LSDA info
  bool IsCatchLongjmp = CPI->arg_size() == 0;
  if (!IsSingleCatchAllClause && !IsCatchLongjmp) {
    // Create a mapping from landing pad label to landing pad index.
    bool IntrFound = false;
    for (const User *U : CPI->users()) {
      if (const auto *Call = dyn_cast<IntrinsicInst>(U)) {
        Intrinsic::ID IID = Call->getIntrinsicID();
        if (IID == Intrinsic::wasm_landingpad_index) {
          Value *IndexArg = Call->getArgOperand(1);
          int Index = cast<ConstantInt>(IndexArg)->getZExtValue();
          MF->setWasmLandingPadIndex(MBB, Index);
          IntrFound = true;
          break;
        }
      }
    }
    assert(IntrFound && "wasm.landingpad.index intrinsic not found!");
    (void)IntrFound;
  }
}

/// PrepareEHLandingPad - Emit an EH_LABEL, set up live-in registers, and
/// do other setup for EH landing-pad blocks.
bool SelectionDAGISel::PrepareEHLandingPad() {
  MachineBasicBlock *MBB = FuncInfo->MBB;
  const Constant *PersonalityFn = FuncInfo->Fn->getPersonalityFn();
  const BasicBlock *LLVMBB = MBB->getBasicBlock();
  const TargetRegisterClass *PtrRC =
      TLI->getRegClassFor(TLI->getPointerTy(CurDAG->getDataLayout()));

  auto Pers = classifyEHPersonality(PersonalityFn);

  // Catchpads have one live-in register, which typically holds the exception
  // pointer or code.
  if (isFuncletEHPersonality(Pers)) {
    if (const auto *CPI = dyn_cast<CatchPadInst>(LLVMBB->getFirstNonPHI())) {
      if (hasExceptionPointerOrCodeUser(CPI)) {
        // Get or create the virtual register to hold the pointer or code.  Mark
        // the live in physreg and copy into the vreg.
        MCPhysReg EHPhysReg = TLI->getExceptionPointerRegister(PersonalityFn);
        assert(EHPhysReg && "target lacks exception pointer register");
        MBB->addLiveIn(EHPhysReg);
        unsigned VReg = FuncInfo->getCatchPadExceptionPointerVReg(CPI, PtrRC);
        BuildMI(*MBB, FuncInfo->InsertPt, SDB->getCurDebugLoc(),
                TII->get(TargetOpcode::COPY), VReg)
            .addReg(EHPhysReg, RegState::Kill);
      }
    }
    return true;
  }

  // Add a label to mark the beginning of the landing pad.  Deletion of the
  // landing pad can thus be detected via the MachineModuleInfo.
  MCSymbol *Label = MF->addLandingPad(MBB);

  const MCInstrDesc &II = TII->get(TargetOpcode::EH_LABEL);
  BuildMI(*MBB, FuncInfo->InsertPt, SDB->getCurDebugLoc(), II)
    .addSym(Label);

  // If the unwinder does not preserve all registers, ensure that the
  // function marks the clobbered registers as used.
  const TargetRegisterInfo &TRI = *MF->getSubtarget().getRegisterInfo();
  if (auto *RegMask = TRI.getCustomEHPadPreservedMask(*MF))
    MF->getRegInfo().addPhysRegsUsedFromRegMask(RegMask);

  if (Pers == EHPersonality::Wasm_CXX) {
    if (const auto *CPI = dyn_cast<CatchPadInst>(LLVMBB->getFirstNonPHI()))
      mapWasmLandingPadIndex(MBB, CPI);
  } else {
    // Assign the call site to the landing pad's begin label.
    MF->setCallSiteLandingPad(Label, SDB->LPadToCallSiteMap[MBB]);
    // Mark exception register as live in.
    if (unsigned Reg = TLI->getExceptionPointerRegister(PersonalityFn))
      FuncInfo->ExceptionPointerVirtReg = MBB->addLiveIn(Reg, PtrRC);
    // Mark exception selector register as live in.
    if (unsigned Reg = TLI->getExceptionSelectorRegister(PersonalityFn))
      FuncInfo->ExceptionSelectorVirtReg = MBB->addLiveIn(Reg, PtrRC);
  }

  return true;
}

// Mark and Report IPToState for each Block under IsEHa
void SelectionDAGISel::reportIPToStateForBlocks(MachineFunction *MF) {
  llvm::WinEHFuncInfo *EHInfo = MF->getWinEHFuncInfo();
  if (!EHInfo)
    return;
  for (MachineBasicBlock &MBB : *MF) {
    const BasicBlock *BB = MBB.getBasicBlock();
    int State = EHInfo->BlockToStateMap[BB];
    if (BB->getFirstMayFaultInst()) {
      // Report IP range only for blocks with Faulty inst
      auto MBBb = MBB.getFirstNonPHI();
      MachineInstr *MIb = &*MBBb;
      if (MIb->isTerminator())
        continue;

      // Insert EH Labels
      MCSymbol *BeginLabel = MF->getContext().createTempSymbol();
      MCSymbol *EndLabel = MF->getContext().createTempSymbol();
      EHInfo->addIPToStateRange(State, BeginLabel, EndLabel);
      BuildMI(MBB, MBBb, SDB->getCurDebugLoc(),
              TII->get(TargetOpcode::EH_LABEL))
          .addSym(BeginLabel);
      auto MBBe = MBB.instr_end();
      MachineInstr *MIe = &*(--MBBe);
      // insert before (possible multiple) terminators
      while (MIe->isTerminator())
        MIe = &*(--MBBe);
      ++MBBe;
      BuildMI(MBB, MBBe, SDB->getCurDebugLoc(),
              TII->get(TargetOpcode::EH_LABEL))
          .addSym(EndLabel);
    }
  }
}

/// isFoldedOrDeadInstruction - Return true if the specified instruction is
/// side-effect free and is either dead or folded into a generated instruction.
/// Return false if it needs to be emitted.
static bool isFoldedOrDeadInstruction(const Instruction *I,
                                      const FunctionLoweringInfo &FuncInfo) {
  return !I->mayWriteToMemory() && // Side-effecting instructions aren't folded.
         !I->isTerminator() &&     // Terminators aren't folded.
         !isa<DbgInfoIntrinsic>(I) && // Debug instructions aren't folded.
         !I->isEHPad() &&             // EH pad instructions aren't folded.
         !FuncInfo.isExportedInst(I); // Exported instrs must be computed.
}

static bool processIfEntryValueDbgDeclare(FunctionLoweringInfo &FuncInfo,
                                          const Value *Arg, DIExpression *Expr,
                                          DILocalVariable *Var,
                                          DebugLoc DbgLoc) {
  if (!Expr->isEntryValue() || !isa<Argument>(Arg))
    return false;

  auto ArgIt = FuncInfo.ValueMap.find(Arg);
  if (ArgIt == FuncInfo.ValueMap.end())
    return false;
  Register ArgVReg = ArgIt->getSecond();

  // Find the corresponding livein physical register to this argument.
  for (auto [PhysReg, VirtReg] : FuncInfo.RegInfo->liveins())
    if (VirtReg == ArgVReg) {
      // Append an op deref to account for the fact that this is a dbg_declare.
      Expr = DIExpression::append(Expr, dwarf::DW_OP_deref);
      FuncInfo.MF->setVariableDbgInfo(Var, Expr, PhysReg, DbgLoc);
      LLVM_DEBUG(dbgs() << "processDbgDeclare: setVariableDbgInfo Var=" << *Var
                        << ", Expr=" << *Expr << ",  MCRegister=" << PhysReg
                        << ", DbgLoc=" << DbgLoc << "\n");
      return true;
    }
  return false;
}

static bool processDbgDeclare(FunctionLoweringInfo &FuncInfo,
                              const Value *Address, DIExpression *Expr,
                              DILocalVariable *Var, DebugLoc DbgLoc) {
  if (!Address) {
    LLVM_DEBUG(dbgs() << "processDbgDeclares skipping " << *Var
                      << " (bad address)\n");
    return false;
  }

  if (processIfEntryValueDbgDeclare(FuncInfo, Address, Expr, Var, DbgLoc))
    return true;

  MachineFunction *MF = FuncInfo.MF;
  const DataLayout &DL = MF->getDataLayout();

  assert(Var && "Missing variable");
  assert(DbgLoc && "Missing location");

  // Look through casts and constant offset GEPs. These mostly come from
  // inalloca.
  APInt Offset(DL.getTypeSizeInBits(Address->getType()), 0);
  Address = Address->stripAndAccumulateInBoundsConstantOffsets(DL, Offset);

  // Check if the variable is a static alloca or a byval or inalloca
  // argument passed in memory. If it is not, then we will ignore this
  // intrinsic and handle this during isel like dbg.value.
  int FI = std::numeric_limits<int>::max();
  if (const auto *AI = dyn_cast<AllocaInst>(Address)) {
    auto SI = FuncInfo.StaticAllocaMap.find(AI);
    if (SI != FuncInfo.StaticAllocaMap.end())
      FI = SI->second;
  } else if (const auto *Arg = dyn_cast<Argument>(Address))
    FI = FuncInfo.getArgumentFrameIndex(Arg);

  if (FI == std::numeric_limits<int>::max())
    return false;

  if (Offset.getBoolValue())
    Expr = DIExpression::prepend(Expr, DIExpression::ApplyOffset,
                                 Offset.getZExtValue());

  LLVM_DEBUG(dbgs() << "processDbgDeclare: setVariableDbgInfo Var=" << *Var
                    << ", Expr=" << *Expr << ",  FI=" << FI
                    << ", DbgLoc=" << DbgLoc << "\n");
  MF->setVariableDbgInfo(Var, Expr, FI, DbgLoc);
  return true;
}

/// Collect llvm.dbg.declare information. This is done after argument lowering
/// in case the declarations refer to arguments.
static void processDbgDeclares(FunctionLoweringInfo &FuncInfo) {
  for (const auto &I : instructions(*FuncInfo.Fn)) {
    const auto *DI = dyn_cast<DbgDeclareInst>(&I);
    if (DI && processDbgDeclare(FuncInfo, DI->getAddress(), DI->getExpression(),
                                DI->getVariable(), DI->getDebugLoc()))
      FuncInfo.PreprocessedDbgDeclares.insert(DI);
    for (const DbgVariableRecord &DVR : filterDbgVars(I.getDbgRecordRange())) {
      if (DVR.Type == DbgVariableRecord::LocationType::Declare &&
          processDbgDeclare(FuncInfo, DVR.getVariableLocationOp(0),
                            DVR.getExpression(), DVR.getVariable(),
                            DVR.getDebugLoc()))
        FuncInfo.PreprocessedDVRDeclares.insert(&DVR);
    }
  }
}

/// Collect single location variable information generated with assignment
/// tracking. This is done after argument lowering in case the declarations
/// refer to arguments.
static void processSingleLocVars(FunctionLoweringInfo &FuncInfo,
                                 FunctionVarLocs const *FnVarLocs) {
  for (auto It = FnVarLocs->single_locs_begin(),
            End = FnVarLocs->single_locs_end();
       It != End; ++It) {
    assert(!It->Values.hasArgList() && "Single loc variadic ops not supported");
    processDbgDeclare(FuncInfo, It->Values.getVariableLocationOp(0), It->Expr,
                      FnVarLocs->getDILocalVariable(It->VariableID), It->DL);
  }
}

void SelectionDAGISel::SelectAllBasicBlocks(const Function &Fn) {
  FastISelFailed = false;
  // Initialize the Fast-ISel state, if needed.
  FastISel *FastIS = nullptr;
  if (TM.Options.EnableFastISel) {
    LLVM_DEBUG(dbgs() << "Enabling fast-isel\n");
    FastIS = TLI->createFastISel(*FuncInfo, LibInfo);
  }

  ReversePostOrderTraversal<const Function*> RPOT(&Fn);

  // Lower arguments up front. An RPO iteration always visits the entry block
  // first.
  assert(*RPOT.begin() == &Fn.getEntryBlock());
  ++NumEntryBlocks;

  // Set up FuncInfo for ISel. Entry blocks never have PHIs.
  FuncInfo->MBB = FuncInfo->MBBMap[&Fn.getEntryBlock()];
  FuncInfo->InsertPt = FuncInfo->MBB->begin();

  CurDAG->setFunctionLoweringInfo(FuncInfo.get());

  if (!FastIS) {
    LowerArguments(Fn);
  } else {
    // See if fast isel can lower the arguments.
    FastIS->startNewBlock();
    if (!FastIS->lowerArguments()) {
      FastISelFailed = true;
      // Fast isel failed to lower these arguments
      ++NumFastIselFailLowerArguments;

      OptimizationRemarkMissed R("sdagisel", "FastISelFailure",
                                 Fn.getSubprogram(),
                                 &Fn.getEntryBlock());
      R << "FastISel didn't lower all arguments: "
        << ore::NV("Prototype", Fn.getFunctionType());
      reportFastISelFailure(*MF, *ORE, R, EnableFastISelAbort > 1);

      // Use SelectionDAG argument lowering
      LowerArguments(Fn);
      CurDAG->setRoot(SDB->getControlRoot());
      SDB->clear();
      CodeGenAndEmitDAG();
    }

    // If we inserted any instructions at the beginning, make a note of
    // where they are, so we can be sure to emit subsequent instructions
    // after them.
    if (FuncInfo->InsertPt != FuncInfo->MBB->begin())
      FastIS->setLastLocalValue(&*std::prev(FuncInfo->InsertPt));
    else
      FastIS->setLastLocalValue(nullptr);
  }

  bool Inserted = SwiftError->createEntriesInEntryBlock(SDB->getCurDebugLoc());

  if (FastIS && Inserted)
    FastIS->setLastLocalValue(&*std::prev(FuncInfo->InsertPt));

  if (isAssignmentTrackingEnabled(*Fn.getParent())) {
    assert(CurDAG->getFunctionVarLocs() &&
           "expected AssignmentTrackingAnalysis pass results");
    processSingleLocVars(*FuncInfo, CurDAG->getFunctionVarLocs());
  } else {
    processDbgDeclares(*FuncInfo);
  }

  // Iterate over all basic blocks in the function.
  for (const BasicBlock *LLVMBB : RPOT) {
    if (OptLevel != CodeGenOptLevel::None) {
      bool AllPredsVisited = true;
      for (const BasicBlock *Pred : predecessors(LLVMBB)) {
        if (!FuncInfo->VisitedBBs.count(Pred)) {
          AllPredsVisited = false;
          break;
        }
      }

      if (AllPredsVisited) {
        for (const PHINode &PN : LLVMBB->phis())
          FuncInfo->ComputePHILiveOutRegInfo(&PN);
      } else {
        for (const PHINode &PN : LLVMBB->phis())
          FuncInfo->InvalidatePHILiveOutRegInfo(&PN);
      }

      FuncInfo->VisitedBBs.insert(LLVMBB);
    }

    BasicBlock::const_iterator const Begin =
        LLVMBB->getFirstNonPHI()->getIterator();
    BasicBlock::const_iterator const End = LLVMBB->end();
    BasicBlock::const_iterator BI = End;

    FuncInfo->MBB = FuncInfo->MBBMap[LLVMBB];
    if (!FuncInfo->MBB)
      continue; // Some blocks like catchpads have no code or MBB.

    // Insert new instructions after any phi or argument setup code.
    FuncInfo->InsertPt = FuncInfo->MBB->end();

    // Setup an EH landing-pad block.
    FuncInfo->ExceptionPointerVirtReg = 0;
    FuncInfo->ExceptionSelectorVirtReg = 0;
    if (LLVMBB->isEHPad())
      if (!PrepareEHLandingPad())
        continue;

    // Before doing SelectionDAG ISel, see if FastISel has been requested.
    if (FastIS) {
      if (LLVMBB != &Fn.getEntryBlock())
        FastIS->startNewBlock();

      unsigned NumFastIselRemaining = std::distance(Begin, End);

      // Pre-assign swifterror vregs.
      SwiftError->preassignVRegs(FuncInfo->MBB, Begin, End);

      // Do FastISel on as many instructions as possible.
      for (; BI != Begin; --BI) {
        const Instruction *Inst = &*std::prev(BI);

        // If we no longer require this instruction, skip it.
        if (isFoldedOrDeadInstruction(Inst, *FuncInfo) ||
            ElidedArgCopyInstrs.count(Inst)) {
          --NumFastIselRemaining;
          FastIS->handleDbgInfo(Inst);
          continue;
        }

        // Bottom-up: reset the insert pos at the top, after any local-value
        // instructions.
        FastIS->recomputeInsertPt();

        // Try to select the instruction with FastISel.
        if (FastIS->selectInstruction(Inst)) {
          --NumFastIselRemaining;
          ++NumFastIselSuccess;

          FastIS->handleDbgInfo(Inst);
          // If fast isel succeeded, skip over all the folded instructions, and
          // then see if there is a load right before the selected instructions.
          // Try to fold the load if so.
          const Instruction *BeforeInst = Inst;
          while (BeforeInst != &*Begin) {
            BeforeInst = &*std::prev(BasicBlock::const_iterator(BeforeInst));
            if (!isFoldedOrDeadInstruction(BeforeInst, *FuncInfo))
              break;
          }
          if (BeforeInst != Inst && isa<LoadInst>(BeforeInst) &&
              BeforeInst->hasOneUse() &&
              FastIS->tryToFoldLoad(cast<LoadInst>(BeforeInst), Inst)) {
            // If we succeeded, don't re-select the load.
            LLVM_DEBUG(dbgs()
                       << "FastISel folded load: " << *BeforeInst << "\n");
            FastIS->handleDbgInfo(BeforeInst);
            BI = std::next(BasicBlock::const_iterator(BeforeInst));
            --NumFastIselRemaining;
            ++NumFastIselSuccess;
          }
          continue;
        }

        FastISelFailed = true;

        // Then handle certain instructions as single-LLVM-Instruction blocks.
        // We cannot separate out GCrelocates to their own blocks since we need
        // to keep track of gc-relocates for a particular gc-statepoint. This is
        // done by SelectionDAGBuilder::LowerAsSTATEPOINT, called before
        // visitGCRelocate.
        if (isa<CallInst>(Inst) && !isa<GCStatepointInst>(Inst) &&
            !isa<GCRelocateInst>(Inst) && !isa<GCResultInst>(Inst)) {
          OptimizationRemarkMissed R("sdagisel", "FastISelFailure",
                                     Inst->getDebugLoc(), LLVMBB);

          R << "FastISel missed call";

          if (R.isEnabled() || EnableFastISelAbort) {
            std::string InstStrStorage;
            raw_string_ostream InstStr(InstStrStorage);
            InstStr << *Inst;

            R << ": " << InstStrStorage;
          }

          reportFastISelFailure(*MF, *ORE, R, EnableFastISelAbort > 2);

          if (!Inst->getType()->isVoidTy() && !Inst->getType()->isTokenTy() &&
              !Inst->use_empty()) {
            Register &R = FuncInfo->ValueMap[Inst];
            if (!R)
              R = FuncInfo->CreateRegs(Inst);
          }

          bool HadTailCall = false;
          MachineBasicBlock::iterator SavedInsertPt = FuncInfo->InsertPt;
          SelectBasicBlock(Inst->getIterator(), BI, HadTailCall);

          // If the call was emitted as a tail call, we're done with the block.
          // We also need to delete any previously emitted instructions.
          if (HadTailCall) {
            FastIS->removeDeadCode(SavedInsertPt, FuncInfo->MBB->end());
            --BI;
            break;
          }

          // Recompute NumFastIselRemaining as Selection DAG instruction
          // selection may have handled the call, input args, etc.
          unsigned RemainingNow = std::distance(Begin, BI);
          NumFastIselFailures += NumFastIselRemaining - RemainingNow;
          NumFastIselRemaining = RemainingNow;
          continue;
        }

        OptimizationRemarkMissed R("sdagisel", "FastISelFailure",
                                   Inst->getDebugLoc(), LLVMBB);

        bool ShouldAbort = EnableFastISelAbort;
        if (Inst->isTerminator()) {
          // Use a different message for terminator misses.
          R << "FastISel missed terminator";
          // Don't abort for terminator unless the level is really high
          ShouldAbort = (EnableFastISelAbort > 2);
        } else {
          R << "FastISel missed";
        }

        if (R.isEnabled() || EnableFastISelAbort) {
          std::string InstStrStorage;
          raw_string_ostream InstStr(InstStrStorage);
          InstStr << *Inst;
          R << ": " << InstStrStorage;
        }

        reportFastISelFailure(*MF, *ORE, R, ShouldAbort);

        NumFastIselFailures += NumFastIselRemaining;
        break;
      }

      FastIS->recomputeInsertPt();
    }

    if (SP->shouldEmitSDCheck(*LLVMBB)) {
      bool FunctionBasedInstrumentation =
          TLI->getSSPStackGuardCheck(*Fn.getParent());
      SDB->SPDescriptor.initialize(LLVMBB, FuncInfo->MBBMap[LLVMBB],
                                   FunctionBasedInstrumentation);
    }

    if (Begin != BI)
      ++NumDAGBlocks;
    else
      ++NumFastIselBlocks;

    if (Begin != BI) {
      // Run SelectionDAG instruction selection on the remainder of the block
      // not handled by FastISel. If FastISel is not run, this is the entire
      // block.
      bool HadTailCall;
      SelectBasicBlock(Begin, BI, HadTailCall);

      // But if FastISel was run, we already selected some of the block.
      // If we emitted a tail-call, we need to delete any previously emitted
      // instruction that follows it.
      if (FastIS && HadTailCall && FuncInfo->InsertPt != FuncInfo->MBB->end())
        FastIS->removeDeadCode(FuncInfo->InsertPt, FuncInfo->MBB->end());
    }

    if (FastIS)
      FastIS->finishBasicBlock();
    FinishBasicBlock();
    FuncInfo->PHINodesToUpdate.clear();
    ElidedArgCopyInstrs.clear();
  }

  // AsynchEH: Report Block State under -AsynchEH
  if (Fn.getParent()->getModuleFlag("eh-asynch"))
    reportIPToStateForBlocks(MF);

  SP->copyToMachineFrameInfo(MF->getFrameInfo());

  SwiftError->propagateVRegs();

  delete FastIS;
  SDB->clearDanglingDebugInfo();
  SDB->SPDescriptor.resetPerFunctionState();
}

void
SelectionDAGISel::FinishBasicBlock() {
  LLVM_DEBUG(dbgs() << "Total amount of phi nodes to update: "
                    << FuncInfo->PHINodesToUpdate.size() << "\n";
             for (unsigned i = 0, e = FuncInfo->PHINodesToUpdate.size(); i != e;
                  ++i) dbgs()
             << "Node " << i << " : (" << FuncInfo->PHINodesToUpdate[i].first
             << ", " << FuncInfo->PHINodesToUpdate[i].second << ")\n");

  // Next, now that we know what the last MBB the LLVM BB expanded is, update
  // PHI nodes in successors.
  for (unsigned i = 0, e = FuncInfo->PHINodesToUpdate.size(); i != e; ++i) {
    MachineInstrBuilder PHI(*MF, FuncInfo->PHINodesToUpdate[i].first);
    assert(PHI->isPHI() &&
           "This is not a machine PHI node that we are updating!");
    if (!FuncInfo->MBB->isSuccessor(PHI->getParent()))
      continue;
    PHI.addReg(FuncInfo->PHINodesToUpdate[i].second).addMBB(FuncInfo->MBB);
  }

  // Handle stack protector.
  if (SDB->SPDescriptor.shouldEmitFunctionBasedCheckStackProtector()) {
    // The target provides a guard check function. There is no need to
    // generate error handling code or to split current basic block.
    MachineBasicBlock *ParentMBB = SDB->SPDescriptor.getParentMBB();

    // Add load and check to the basicblock.
    FuncInfo->MBB = ParentMBB;
    FuncInfo->InsertPt =
        findSplitPointForStackProtector(ParentMBB, *TII);
    SDB->visitSPDescriptorParent(SDB->SPDescriptor, ParentMBB);
    CurDAG->setRoot(SDB->getRoot());
    SDB->clear();
    CodeGenAndEmitDAG();

    // Clear the Per-BB State.
    SDB->SPDescriptor.resetPerBBState();
  } else if (SDB->SPDescriptor.shouldEmitStackProtector()) {
    MachineBasicBlock *ParentMBB = SDB->SPDescriptor.getParentMBB();
    MachineBasicBlock *SuccessMBB = SDB->SPDescriptor.getSuccessMBB();

    // Find the split point to split the parent mbb. At the same time copy all
    // physical registers used in the tail of parent mbb into virtual registers
    // before the split point and back into physical registers after the split
    // point. This prevents us needing to deal with Live-ins and many other
    // register allocation issues caused by us splitting the parent mbb. The
    // register allocator will clean up said virtual copies later on.
    MachineBasicBlock::iterator SplitPoint =
        findSplitPointForStackProtector(ParentMBB, *TII);

    // Splice the terminator of ParentMBB into SuccessMBB.
    SuccessMBB->splice(SuccessMBB->end(), ParentMBB,
                       SplitPoint,
                       ParentMBB->end());

    // Add compare/jump on neq/jump to the parent BB.
    FuncInfo->MBB = ParentMBB;
    FuncInfo->InsertPt = ParentMBB->end();
    SDB->visitSPDescriptorParent(SDB->SPDescriptor, ParentMBB);
    CurDAG->setRoot(SDB->getRoot());
    SDB->clear();
    CodeGenAndEmitDAG();

    // CodeGen Failure MBB if we have not codegened it yet.
    MachineBasicBlock *FailureMBB = SDB->SPDescriptor.getFailureMBB();
    if (FailureMBB->empty()) {
      FuncInfo->MBB = FailureMBB;
      FuncInfo->InsertPt = FailureMBB->end();
      SDB->visitSPDescriptorFailure(SDB->SPDescriptor);
      CurDAG->setRoot(SDB->getRoot());
      SDB->clear();
      CodeGenAndEmitDAG();
    }

    // Clear the Per-BB State.
    SDB->SPDescriptor.resetPerBBState();
  }

  // Lower each BitTestBlock.
  for (auto &BTB : SDB->SL->BitTestCases) {
    // Lower header first, if it wasn't already lowered
    if (!BTB.Emitted) {
      // Set the current basic block to the mbb we wish to insert the code into
      FuncInfo->MBB = BTB.Parent;
      FuncInfo->InsertPt = FuncInfo->MBB->end();
      // Emit the code
      SDB->visitBitTestHeader(BTB, FuncInfo->MBB);
      CurDAG->setRoot(SDB->getRoot());
      SDB->clear();
      CodeGenAndEmitDAG();
    }

    BranchProbability UnhandledProb = BTB.Prob;
    for (unsigned j = 0, ej = BTB.Cases.size(); j != ej; ++j) {
      UnhandledProb -= BTB.Cases[j].ExtraProb;
      // Set the current basic block to the mbb we wish to insert the code into
      FuncInfo->MBB = BTB.Cases[j].ThisBB;
      FuncInfo->InsertPt = FuncInfo->MBB->end();
      // Emit the code

      // If all cases cover a contiguous range, it is not necessary to jump to
      // the default block after the last bit test fails. This is because the
      // range check during bit test header creation has guaranteed that every
      // case here doesn't go outside the range. In this case, there is no need
      // to perform the last bit test, as it will always be true. Instead, make
      // the second-to-last bit-test fall through to the target of the last bit
      // test, and delete the last bit test.

      MachineBasicBlock *NextMBB;
      if ((BTB.ContiguousRange || BTB.FallthroughUnreachable) && j + 2 == ej) {
        // Second-to-last bit-test with contiguous range or omitted range
        // check: fall through to the target of the final bit test.
        NextMBB = BTB.Cases[j + 1].TargetBB;
      } else if (j + 1 == ej) {
        // For the last bit test, fall through to Default.
        NextMBB = BTB.Default;
      } else {
        // Otherwise, fall through to the next bit test.
        NextMBB = BTB.Cases[j + 1].ThisBB;
      }

      SDB->visitBitTestCase(BTB, NextMBB, UnhandledProb, BTB.Reg, BTB.Cases[j],
                            FuncInfo->MBB);

      CurDAG->setRoot(SDB->getRoot());
      SDB->clear();
      CodeGenAndEmitDAG();

      if ((BTB.ContiguousRange || BTB.FallthroughUnreachable) && j + 2 == ej) {
        // Since we're not going to use the final bit test, remove it.
        BTB.Cases.pop_back();
        break;
      }
    }

    // Update PHI Nodes
    for (const std::pair<MachineInstr *, unsigned> &P :
         FuncInfo->PHINodesToUpdate) {
      MachineInstrBuilder PHI(*MF, P.first);
      MachineBasicBlock *PHIBB = PHI->getParent();
      assert(PHI->isPHI() &&
             "This is not a machine PHI node that we are updating!");
      // This is "default" BB. We have two jumps to it. From "header" BB and
      // from last "case" BB, unless the latter was skipped.
      if (PHIBB == BTB.Default) {
        PHI.addReg(P.second).addMBB(BTB.Parent);
        if (!BTB.ContiguousRange) {
          PHI.addReg(P.second).addMBB(BTB.Cases.back().ThisBB);
         }
      }
      // One of "cases" BB.
      for (const SwitchCG::BitTestCase &BT : BTB.Cases) {
        MachineBasicBlock* cBB = BT.ThisBB;
        if (cBB->isSuccessor(PHIBB))
          PHI.addReg(P.second).addMBB(cBB);
      }
    }
  }
  SDB->SL->BitTestCases.clear();

  // If the JumpTable record is filled in, then we need to emit a jump table.
  // Updating the PHI nodes is tricky in this case, since we need to determine
  // whether the PHI is a successor of the range check MBB or the jump table MBB
  for (unsigned i = 0, e = SDB->SL->JTCases.size(); i != e; ++i) {
    // Lower header first, if it wasn't already lowered
    if (!SDB->SL->JTCases[i].first.Emitted) {
      // Set the current basic block to the mbb we wish to insert the code into
      FuncInfo->MBB = SDB->SL->JTCases[i].first.HeaderBB;
      FuncInfo->InsertPt = FuncInfo->MBB->end();
      // Emit the code
      SDB->visitJumpTableHeader(SDB->SL->JTCases[i].second,
                                SDB->SL->JTCases[i].first, FuncInfo->MBB);
      CurDAG->setRoot(SDB->getRoot());
      SDB->clear();
      CodeGenAndEmitDAG();
    }

    // Set the current basic block to the mbb we wish to insert the code into
    FuncInfo->MBB = SDB->SL->JTCases[i].second.MBB;
    FuncInfo->InsertPt = FuncInfo->MBB->end();
    // Emit the code
    SDB->visitJumpTable(SDB->SL->JTCases[i].second);
    CurDAG->setRoot(SDB->getRoot());
    SDB->clear();
    CodeGenAndEmitDAG();

    // Update PHI Nodes
    for (unsigned pi = 0, pe = FuncInfo->PHINodesToUpdate.size();
         pi != pe; ++pi) {
      MachineInstrBuilder PHI(*MF, FuncInfo->PHINodesToUpdate[pi].first);
      MachineBasicBlock *PHIBB = PHI->getParent();
      assert(PHI->isPHI() &&
             "This is not a machine PHI node that we are updating!");
      // "default" BB. We can go there only from header BB.
      if (PHIBB == SDB->SL->JTCases[i].second.Default)
        PHI.addReg(FuncInfo->PHINodesToUpdate[pi].second)
           .addMBB(SDB->SL->JTCases[i].first.HeaderBB);
      // JT BB. Just iterate over successors here
      if (FuncInfo->MBB->isSuccessor(PHIBB))
        PHI.addReg(FuncInfo->PHINodesToUpdate[pi].second).addMBB(FuncInfo->MBB);
    }
  }
  SDB->SL->JTCases.clear();

  // If we generated any switch lowering information, build and codegen any
  // additional DAGs necessary.
  for (unsigned i = 0, e = SDB->SL->SwitchCases.size(); i != e; ++i) {
    // Set the current basic block to the mbb we wish to insert the code into
    FuncInfo->MBB = SDB->SL->SwitchCases[i].ThisBB;
    FuncInfo->InsertPt = FuncInfo->MBB->end();

    // Determine the unique successors.
    SmallVector<MachineBasicBlock *, 2> Succs;
    Succs.push_back(SDB->SL->SwitchCases[i].TrueBB);
    if (SDB->SL->SwitchCases[i].TrueBB != SDB->SL->SwitchCases[i].FalseBB)
      Succs.push_back(SDB->SL->SwitchCases[i].FalseBB);

    // Emit the code. Note that this could result in FuncInfo->MBB being split.
    SDB->visitSwitchCase(SDB->SL->SwitchCases[i], FuncInfo->MBB);
    CurDAG->setRoot(SDB->getRoot());
    SDB->clear();
    CodeGenAndEmitDAG();

    // Remember the last block, now that any splitting is done, for use in
    // populating PHI nodes in successors.
    MachineBasicBlock *ThisBB = FuncInfo->MBB;

    // Handle any PHI nodes in successors of this chunk, as if we were coming
    // from the original BB before switch expansion.  Note that PHI nodes can
    // occur multiple times in PHINodesToUpdate.  We have to be very careful to
    // handle them the right number of times.
    for (MachineBasicBlock *Succ : Succs) {
      FuncInfo->MBB = Succ;
      FuncInfo->InsertPt = FuncInfo->MBB->end();
      // FuncInfo->MBB may have been removed from the CFG if a branch was
      // constant folded.
      if (ThisBB->isSuccessor(FuncInfo->MBB)) {
        for (MachineBasicBlock::iterator
             MBBI = FuncInfo->MBB->begin(), MBBE = FuncInfo->MBB->end();
             MBBI != MBBE && MBBI->isPHI(); ++MBBI) {
          MachineInstrBuilder PHI(*MF, MBBI);
          // This value for this PHI node is recorded in PHINodesToUpdate.
          for (unsigned pn = 0; ; ++pn) {
            assert(pn != FuncInfo->PHINodesToUpdate.size() &&
                   "Didn't find PHI entry!");
            if (FuncInfo->PHINodesToUpdate[pn].first == PHI) {
              PHI.addReg(FuncInfo->PHINodesToUpdate[pn].second).addMBB(ThisBB);
              break;
            }
          }
        }
      }
    }
  }
  SDB->SL->SwitchCases.clear();
}

/// Create the scheduler. If a specific scheduler was specified
/// via the SchedulerRegistry, use it, otherwise select the
/// one preferred by the target.
///
ScheduleDAGSDNodes *SelectionDAGISel::CreateScheduler() {
  return ISHeuristic(this, OptLevel);
}

//===----------------------------------------------------------------------===//
// Helper functions used by the generated instruction selector.
//===----------------------------------------------------------------------===//
// Calls to these methods are generated by tblgen.

/// CheckAndMask - The isel is trying to match something like (and X, 255).  If
/// the dag combiner simplified the 255, we still want to match.  RHS is the
/// actual value in the DAG on the RHS of an AND, and DesiredMaskS is the value
/// specified in the .td file (e.g. 255).
bool SelectionDAGISel::CheckAndMask(SDValue LHS, ConstantSDNode *RHS,
                                    int64_t DesiredMaskS) const {
  const APInt &ActualMask = RHS->getAPIntValue();
  const APInt &DesiredMask = APInt(LHS.getValueSizeInBits(), DesiredMaskS);

  // If the actual mask exactly matches, success!
  if (ActualMask == DesiredMask)
    return true;

  // If the actual AND mask is allowing unallowed bits, this doesn't match.
  if (!ActualMask.isSubsetOf(DesiredMask))
    return false;

  // Otherwise, the DAG Combiner may have proven that the value coming in is
  // either already zero or is not demanded.  Check for known zero input bits.
  APInt NeededMask = DesiredMask & ~ActualMask;
  if (CurDAG->MaskedValueIsZero(LHS, NeededMask))
    return true;

  // TODO: check to see if missing bits are just not demanded.

  // Otherwise, this pattern doesn't match.
  return false;
}

/// CheckOrMask - The isel is trying to match something like (or X, 255).  If
/// the dag combiner simplified the 255, we still want to match.  RHS is the
/// actual value in the DAG on the RHS of an OR, and DesiredMaskS is the value
/// specified in the .td file (e.g. 255).
bool SelectionDAGISel::CheckOrMask(SDValue LHS, ConstantSDNode *RHS,
                                   int64_t DesiredMaskS) const {
  const APInt &ActualMask = RHS->getAPIntValue();
  const APInt &DesiredMask = APInt(LHS.getValueSizeInBits(), DesiredMaskS);

  // If the actual mask exactly matches, success!
  if (ActualMask == DesiredMask)
    return true;

  // If the actual AND mask is allowing unallowed bits, this doesn't match.
  if (!ActualMask.isSubsetOf(DesiredMask))
    return false;

  // Otherwise, the DAG Combiner may have proven that the value coming in is
  // either already zero or is not demanded.  Check for known zero input bits.
  APInt NeededMask = DesiredMask & ~ActualMask;
  KnownBits Known = CurDAG->computeKnownBits(LHS);

  // If all the missing bits in the or are already known to be set, match!
  if (NeededMask.isSubsetOf(Known.One))
    return true;

  // TODO: check to see if missing bits are just not demanded.

  // Otherwise, this pattern doesn't match.
  return false;
}

/// SelectInlineAsmMemoryOperands - Calls to this are automatically generated
/// by tblgen.  Others should not call it.
void SelectionDAGISel::SelectInlineAsmMemoryOperands(std::vector<SDValue> &Ops,
                                                     const SDLoc &DL) {
  // Change the vector of SDValue into a list of SDNodeHandle for x86 might call
  // replaceAllUses when matching address.
<<<<<<< HEAD

  std::list<HandleSDNode> Handles;

  Handles.emplace_back(Ops[InlineAsm::Op_InputChain]); // 0
  Handles.emplace_back(Ops[InlineAsm::Op_AsmString]);  // 1
  Handles.emplace_back(Ops[InlineAsm::Op_MDNode]);     // 2, !srcloc
  Handles.emplace_back(
      Ops[InlineAsm::Op_ExtraInfo]); // 3 (SideEffect, AlignStack)

=======

  std::list<HandleSDNode> Handles;

  Handles.emplace_back(Ops[InlineAsm::Op_InputChain]); // 0
  Handles.emplace_back(Ops[InlineAsm::Op_AsmString]);  // 1
  Handles.emplace_back(Ops[InlineAsm::Op_MDNode]);     // 2, !srcloc
  Handles.emplace_back(
      Ops[InlineAsm::Op_ExtraInfo]); // 3 (SideEffect, AlignStack)

>>>>>>> 9c4aab8c
  unsigned i = InlineAsm::Op_FirstOperand, e = Ops.size();
  if (Ops[e - 1].getValueType() == MVT::Glue)
    --e;  // Don't process a glue operand if it is here.

  while (i != e) {
    InlineAsm::Flag Flags(Ops[i]->getAsZExtVal());
    if (!Flags.isMemKind() && !Flags.isFuncKind()) {
      // Just skip over this operand, copying the operands verbatim.
      Handles.insert(Handles.end(), Ops.begin() + i,
                     Ops.begin() + i + Flags.getNumOperandRegisters() + 1);
      i += Flags.getNumOperandRegisters() + 1;
    } else {
      assert(Flags.getNumOperandRegisters() == 1 &&
             "Memory operand with multiple values?");

      unsigned TiedToOperand;
      if (Flags.isUseOperandTiedToDef(TiedToOperand)) {
        // We need the constraint ID from the operand this is tied to.
        unsigned CurOp = InlineAsm::Op_FirstOperand;
        Flags = InlineAsm::Flag(Ops[CurOp]->getAsZExtVal());
        for (; TiedToOperand; --TiedToOperand) {
          CurOp += Flags.getNumOperandRegisters() + 1;
          Flags = InlineAsm::Flag(Ops[CurOp]->getAsZExtVal());
        }
      }

      // Otherwise, this is a memory operand.  Ask the target to select it.
      std::vector<SDValue> SelOps;
      const InlineAsm::ConstraintCode ConstraintID =
          Flags.getMemoryConstraintID();
      if (SelectInlineAsmMemoryOperand(Ops[i + 1], ConstraintID, SelOps))
        report_fatal_error("Could not match memory address.  Inline asm"
                           " failure!");

      // Add this to the output node.
      Flags = InlineAsm::Flag(Flags.isMemKind() ? InlineAsm::Kind::Mem
                                                : InlineAsm::Kind::Func,
                              SelOps.size());
      Flags.setMemConstraint(ConstraintID);
      Handles.emplace_back(CurDAG->getTargetConstant(Flags, DL, MVT::i32));
      Handles.insert(Handles.end(), SelOps.begin(), SelOps.end());
      i += 2;
    }
  }

  // Add the glue input back if present.
  if (e != Ops.size())
    Handles.emplace_back(Ops.back());

  Ops.clear();
  for (auto &handle : Handles)
    Ops.push_back(handle.getValue());
}

/// findGlueUse - Return use of MVT::Glue value produced by the specified
/// SDNode.
///
static SDNode *findGlueUse(SDNode *N) {
  unsigned FlagResNo = N->getNumValues()-1;
  for (SDNode::use_iterator I = N->use_begin(), E = N->use_end(); I != E; ++I) {
    SDUse &Use = I.getUse();
    if (Use.getResNo() == FlagResNo)
      return Use.getUser();
  }
  return nullptr;
}

/// findNonImmUse - Return true if "Def" is a predecessor of "Root" via a path
/// beyond "ImmedUse".  We may ignore chains as they are checked separately.
static bool findNonImmUse(SDNode *Root, SDNode *Def, SDNode *ImmedUse,
                          bool IgnoreChains) {
  SmallPtrSet<const SDNode *, 16> Visited;
  SmallVector<const SDNode *, 16> WorkList;
  // Only check if we have non-immediate uses of Def.
  if (ImmedUse->isOnlyUserOf(Def))
    return false;

  // We don't care about paths to Def that go through ImmedUse so mark it
  // visited and mark non-def operands as used.
  Visited.insert(ImmedUse);
  for (const SDValue &Op : ImmedUse->op_values()) {
    SDNode *N = Op.getNode();
    // Ignore chain deps (they are validated by
    // HandleMergeInputChains) and immediate uses
    if ((Op.getValueType() == MVT::Other && IgnoreChains) || N == Def)
      continue;
    if (!Visited.insert(N).second)
      continue;
    WorkList.push_back(N);
  }

  // Initialize worklist to operands of Root.
  if (Root != ImmedUse) {
    for (const SDValue &Op : Root->op_values()) {
      SDNode *N = Op.getNode();
      // Ignore chains (they are validated by HandleMergeInputChains)
      if ((Op.getValueType() == MVT::Other && IgnoreChains) || N == Def)
        continue;
      if (!Visited.insert(N).second)
        continue;
      WorkList.push_back(N);
    }
  }

  return SDNode::hasPredecessorHelper(Def, Visited, WorkList, 0, true);
}

/// IsProfitableToFold - Returns true if it's profitable to fold the specific
/// operand node N of U during instruction selection that starts at Root.
bool SelectionDAGISel::IsProfitableToFold(SDValue N, SDNode *U,
                                          SDNode *Root) const {
  if (OptLevel == CodeGenOptLevel::None)
    return false;
  return N.hasOneUse();
}

/// IsLegalToFold - Returns true if the specific operand node N of
/// U can be folded during instruction selection that starts at Root.
bool SelectionDAGISel::IsLegalToFold(SDValue N, SDNode *U, SDNode *Root,
                                     CodeGenOptLevel OptLevel,
                                     bool IgnoreChains) {
  if (OptLevel == CodeGenOptLevel::None)
    return false;

  // If Root use can somehow reach N through a path that doesn't contain
  // U then folding N would create a cycle. e.g. In the following
  // diagram, Root can reach N through X. If N is folded into Root, then
  // X is both a predecessor and a successor of U.
  //
  //          [N*]           //
  //         ^   ^           //
  //        /     \          //
  //      [U*]    [X]?       //
  //        ^     ^          //
  //         \   /           //
  //          \ /            //
  //         [Root*]         //
  //
  // * indicates nodes to be folded together.
  //
  // If Root produces glue, then it gets (even more) interesting. Since it
  // will be "glued" together with its glue use in the scheduler, we need to
  // check if it might reach N.
  //
  //          [N*]           //
  //         ^   ^           //
  //        /     \          //
  //      [U*]    [X]?       //
  //        ^       ^        //
  //         \       \       //
  //          \      |       //
  //         [Root*] |       //
  //          ^      |       //
  //          f      |       //
  //          |      /       //
  //         [Y]    /        //
  //           ^   /         //
  //           f  /          //
  //           | /           //
  //          [GU]           //
  //
  // If GU (glue use) indirectly reaches N (the load), and Root folds N
  // (call it Fold), then X is a predecessor of GU and a successor of
  // Fold. But since Fold and GU are glued together, this will create
  // a cycle in the scheduling graph.

  // If the node has glue, walk down the graph to the "lowest" node in the
  // glueged set.
  EVT VT = Root->getValueType(Root->getNumValues()-1);
  while (VT == MVT::Glue) {
    SDNode *GU = findGlueUse(Root);
    if (!GU)
      break;
    Root = GU;
    VT = Root->getValueType(Root->getNumValues()-1);

    // If our query node has a glue result with a use, we've walked up it.  If
    // the user (which has already been selected) has a chain or indirectly uses
    // the chain, HandleMergeInputChains will not consider it.  Because of
    // this, we cannot ignore chains in this predicate.
    IgnoreChains = false;
  }

  return !findNonImmUse(Root, N.getNode(), U, IgnoreChains);
}

void SelectionDAGISel::Select_INLINEASM(SDNode *N) {
  SDLoc DL(N);

  std::vector<SDValue> Ops(N->op_begin(), N->op_end());
  SelectInlineAsmMemoryOperands(Ops, DL);

  const EVT VTs[] = {MVT::Other, MVT::Glue};
  SDValue New = CurDAG->getNode(N->getOpcode(), DL, VTs, Ops);
  New->setNodeId(-1);
  ReplaceUses(N, New.getNode());
  CurDAG->RemoveDeadNode(N);
}

void SelectionDAGISel::Select_READ_REGISTER(SDNode *Op) {
  SDLoc dl(Op);
  MDNodeSDNode *MD = cast<MDNodeSDNode>(Op->getOperand(1));
  const MDString *RegStr = cast<MDString>(MD->getMD()->getOperand(0));

  EVT VT = Op->getValueType(0);
  LLT Ty = VT.isSimple() ? getLLTForMVT(VT.getSimpleVT()) : LLT();
  Register Reg =
      TLI->getRegisterByName(RegStr->getString().data(), Ty,
                             CurDAG->getMachineFunction());
  SDValue New = CurDAG->getCopyFromReg(
                        Op->getOperand(0), dl, Reg, Op->getValueType(0));
  New->setNodeId(-1);
  ReplaceUses(Op, New.getNode());
  CurDAG->RemoveDeadNode(Op);
}

void SelectionDAGISel::Select_WRITE_REGISTER(SDNode *Op) {
  SDLoc dl(Op);
  MDNodeSDNode *MD = cast<MDNodeSDNode>(Op->getOperand(1));
  const MDString *RegStr = cast<MDString>(MD->getMD()->getOperand(0));

  EVT VT = Op->getOperand(2).getValueType();
  LLT Ty = VT.isSimple() ? getLLTForMVT(VT.getSimpleVT()) : LLT();

  Register Reg = TLI->getRegisterByName(RegStr->getString().data(), Ty,
                                        CurDAG->getMachineFunction());
  SDValue New = CurDAG->getCopyToReg(
                        Op->getOperand(0), dl, Reg, Op->getOperand(2));
  New->setNodeId(-1);
  ReplaceUses(Op, New.getNode());
  CurDAG->RemoveDeadNode(Op);
}

void SelectionDAGISel::Select_UNDEF(SDNode *N) {
  CurDAG->SelectNodeTo(N, TargetOpcode::IMPLICIT_DEF, N->getValueType(0));
}

void SelectionDAGISel::Select_FREEZE(SDNode *N) {
  // TODO: We don't have FREEZE pseudo-instruction in MachineInstr-level now.
  // If FREEZE instruction is added later, the code below must be changed as
  // well.
  CurDAG->SelectNodeTo(N, TargetOpcode::COPY, N->getValueType(0),
                       N->getOperand(0));
}

void SelectionDAGISel::Select_ARITH_FENCE(SDNode *N) {
  CurDAG->SelectNodeTo(N, TargetOpcode::ARITH_FENCE, N->getValueType(0),
                       N->getOperand(0));
}

void SelectionDAGISel::Select_MEMBARRIER(SDNode *N) {
  CurDAG->SelectNodeTo(N, TargetOpcode::MEMBARRIER, N->getValueType(0),
                       N->getOperand(0));
}

void SelectionDAGISel::Select_CONVERGENCECTRL_ANCHOR(SDNode *N) {
  CurDAG->SelectNodeTo(N, TargetOpcode::CONVERGENCECTRL_ANCHOR,
                       N->getValueType(0));
}

void SelectionDAGISel::Select_CONVERGENCECTRL_ENTRY(SDNode *N) {
  CurDAG->SelectNodeTo(N, TargetOpcode::CONVERGENCECTRL_ENTRY,
                       N->getValueType(0));
}

void SelectionDAGISel::Select_CONVERGENCECTRL_LOOP(SDNode *N) {
  CurDAG->SelectNodeTo(N, TargetOpcode::CONVERGENCECTRL_LOOP,
                       N->getValueType(0), N->getOperand(0));
}

void SelectionDAGISel::pushStackMapLiveVariable(SmallVectorImpl<SDValue> &Ops,
                                                SDValue OpVal, SDLoc DL) {
  SDNode *OpNode = OpVal.getNode();

  // FrameIndex nodes should have been directly emitted to TargetFrameIndex
  // nodes at DAG-construction time.
  assert(OpNode->getOpcode() != ISD::FrameIndex);

  if (OpNode->getOpcode() == ISD::Constant) {
    Ops.push_back(
        CurDAG->getTargetConstant(StackMaps::ConstantOp, DL, MVT::i64));
    Ops.push_back(CurDAG->getTargetConstant(OpNode->getAsZExtVal(), DL,
                                            OpVal.getValueType()));
  } else {
    Ops.push_back(OpVal);
  }
}

void SelectionDAGISel::Select_STACKMAP(SDNode *N) {
  SmallVector<SDValue, 32> Ops;
  auto *It = N->op_begin();
  SDLoc DL(N);

  // Stash the chain and glue operands so we can move them to the end.
  SDValue Chain = *It++;
  SDValue InGlue = *It++;

  // <id> operand.
  SDValue ID = *It++;
  assert(ID.getValueType() == MVT::i64);
  Ops.push_back(ID);

  // <numShadowBytes> operand.
  SDValue Shad = *It++;
  assert(Shad.getValueType() == MVT::i32);
  Ops.push_back(Shad);

  // Live variable operands.
  for (; It != N->op_end(); It++)
    pushStackMapLiveVariable(Ops, *It, DL);

  Ops.push_back(Chain);
  Ops.push_back(InGlue);

  SDVTList NodeTys = CurDAG->getVTList(MVT::Other, MVT::Glue);
  CurDAG->SelectNodeTo(N, TargetOpcode::STACKMAP, NodeTys, Ops);
}

void SelectionDAGISel::Select_PATCHPOINT(SDNode *N) {
  SmallVector<SDValue, 32> Ops;
  auto *It = N->op_begin();
  SDLoc DL(N);

  // Cache arguments that will be moved to the end in the target node.
  SDValue Chain = *It++;
  std::optional<SDValue> Glue;
  if (It->getValueType() == MVT::Glue)
    Glue = *It++;
  SDValue RegMask = *It++;

  // <id> operand.
  SDValue ID = *It++;
  assert(ID.getValueType() == MVT::i64);
  Ops.push_back(ID);

  // <numShadowBytes> operand.
  SDValue Shad = *It++;
  assert(Shad.getValueType() == MVT::i32);
  Ops.push_back(Shad);

  // Add the callee.
  Ops.push_back(*It++);

  // Add <numArgs>.
  SDValue NumArgs = *It++;
  assert(NumArgs.getValueType() == MVT::i32);
  Ops.push_back(NumArgs);

  // Calling convention.
  Ops.push_back(*It++);

  // Push the args for the call.
  for (uint64_t I = NumArgs->getAsZExtVal(); I != 0; I--)
    Ops.push_back(*It++);

  // Now push the live variables.
  for (; It != N->op_end(); It++)
    pushStackMapLiveVariable(Ops, *It, DL);

  // Finally, the regmask, chain and (if present) glue are moved to the end.
  Ops.push_back(RegMask);
  Ops.push_back(Chain);
  if (Glue.has_value())
    Ops.push_back(*Glue);

  SDVTList NodeTys = N->getVTList();
  CurDAG->SelectNodeTo(N, TargetOpcode::PATCHPOINT, NodeTys, Ops);
}

/// GetVBR - decode a vbr encoding whose top bit is set.
LLVM_ATTRIBUTE_ALWAYS_INLINE static uint64_t
GetVBR(uint64_t Val, const unsigned char *MatcherTable, unsigned &Idx) {
  assert(Val >= 128 && "Not a VBR");
  Val &= 127;  // Remove first vbr bit.

  unsigned Shift = 7;
  uint64_t NextBits;
  do {
    NextBits = MatcherTable[Idx++];
    Val |= (NextBits&127) << Shift;
    Shift += 7;
  } while (NextBits & 128);

  return Val;
}

/// getSimpleVT - Decode a value in MatcherTable, if it's a VBR encoded value,
/// use GetVBR to decode it.
LLVM_ATTRIBUTE_ALWAYS_INLINE static MVT::SimpleValueType
getSimpleVT(const unsigned char *MatcherTable, unsigned &MatcherIndex) {
  unsigned SimpleVT = MatcherTable[MatcherIndex++];
  if (SimpleVT & 128)
    SimpleVT = GetVBR(SimpleVT, MatcherTable, MatcherIndex);

  return static_cast<MVT::SimpleValueType>(SimpleVT);
}

void SelectionDAGISel::Select_JUMP_TABLE_DEBUG_INFO(SDNode *N) {
  SDLoc dl(N);
  CurDAG->SelectNodeTo(N, TargetOpcode::JUMP_TABLE_DEBUG_INFO, MVT::Glue,
                       CurDAG->getTargetConstant(N->getConstantOperandVal(1),
                                                 dl, MVT::i64, true));
}

/// When a match is complete, this method updates uses of interior chain results
/// to use the new results.
void SelectionDAGISel::UpdateChains(
    SDNode *NodeToMatch, SDValue InputChain,
    SmallVectorImpl<SDNode *> &ChainNodesMatched, bool isMorphNodeTo) {
  SmallVector<SDNode*, 4> NowDeadNodes;

  // Now that all the normal results are replaced, we replace the chain and
  // glue results if present.
  if (!ChainNodesMatched.empty()) {
    assert(InputChain.getNode() &&
           "Matched input chains but didn't produce a chain");
    // Loop over all of the nodes we matched that produced a chain result.
    // Replace all the chain results with the final chain we ended up with.
    for (unsigned i = 0, e = ChainNodesMatched.size(); i != e; ++i) {
      SDNode *ChainNode = ChainNodesMatched[i];
      // If ChainNode is null, it's because we replaced it on a previous
      // iteration and we cleared it out of the map. Just skip it.
      if (!ChainNode)
        continue;

      assert(ChainNode->getOpcode() != ISD::DELETED_NODE &&
             "Deleted node left in chain");

      // Don't replace the results of the root node if we're doing a
      // MorphNodeTo.
      if (ChainNode == NodeToMatch && isMorphNodeTo)
        continue;

      SDValue ChainVal = SDValue(ChainNode, ChainNode->getNumValues()-1);
      if (ChainVal.getValueType() == MVT::Glue)
        ChainVal = ChainVal.getValue(ChainVal->getNumValues()-2);
      assert(ChainVal.getValueType() == MVT::Other && "Not a chain?");
      SelectionDAG::DAGNodeDeletedListener NDL(
          *CurDAG, [&](SDNode *N, SDNode *E) {
            std::replace(ChainNodesMatched.begin(), ChainNodesMatched.end(), N,
                         static_cast<SDNode *>(nullptr));
          });
      if (ChainNode->getOpcode() != ISD::TokenFactor)
        ReplaceUses(ChainVal, InputChain);

      // If the node became dead and we haven't already seen it, delete it.
      if (ChainNode != NodeToMatch && ChainNode->use_empty() &&
          !llvm::is_contained(NowDeadNodes, ChainNode))
        NowDeadNodes.push_back(ChainNode);
    }
  }

  if (!NowDeadNodes.empty())
    CurDAG->RemoveDeadNodes(NowDeadNodes);

  LLVM_DEBUG(dbgs() << "ISEL: Match complete!\n");
}

/// HandleMergeInputChains - This implements the OPC_EmitMergeInputChains
/// operation for when the pattern matched at least one node with a chains.  The
/// input vector contains a list of all of the chained nodes that we match.  We
/// must determine if this is a valid thing to cover (i.e. matching it won't
/// induce cycles in the DAG) and if so, creating a TokenFactor node. that will
/// be used as the input node chain for the generated nodes.
static SDValue
HandleMergeInputChains(SmallVectorImpl<SDNode*> &ChainNodesMatched,
                       SelectionDAG *CurDAG) {

  SmallPtrSet<const SDNode *, 16> Visited;
  SmallVector<const SDNode *, 8> Worklist;
  SmallVector<SDValue, 3> InputChains;
  unsigned int Max = 8192;

  // Quick exit on trivial merge.
  if (ChainNodesMatched.size() == 1)
    return ChainNodesMatched[0]->getOperand(0);

  // Add chains that aren't already added (internal). Peek through
  // token factors.
  std::function<void(const SDValue)> AddChains = [&](const SDValue V) {
    if (V.getValueType() != MVT::Other)
      return;
    if (V->getOpcode() == ISD::EntryToken)
      return;
    if (!Visited.insert(V.getNode()).second)
      return;
    if (V->getOpcode() == ISD::TokenFactor) {
      for (const SDValue &Op : V->op_values())
        AddChains(Op);
    } else
      InputChains.push_back(V);
  };

  for (auto *N : ChainNodesMatched) {
    Worklist.push_back(N);
    Visited.insert(N);
  }

  while (!Worklist.empty())
    AddChains(Worklist.pop_back_val()->getOperand(0));

  // Skip the search if there are no chain dependencies.
  if (InputChains.size() == 0)
    return CurDAG->getEntryNode();

  // If one of these chains is a successor of input, we must have a
  // node that is both the predecessor and successor of the
  // to-be-merged nodes. Fail.
  Visited.clear();
  for (SDValue V : InputChains)
    Worklist.push_back(V.getNode());

  for (auto *N : ChainNodesMatched)
    if (SDNode::hasPredecessorHelper(N, Visited, Worklist, Max, true))
      return SDValue();

  // Return merged chain.
  if (InputChains.size() == 1)
    return InputChains[0];
  return CurDAG->getNode(ISD::TokenFactor, SDLoc(ChainNodesMatched[0]),
                         MVT::Other, InputChains);
}

/// MorphNode - Handle morphing a node in place for the selector.
SDNode *SelectionDAGISel::
MorphNode(SDNode *Node, unsigned TargetOpc, SDVTList VTList,
          ArrayRef<SDValue> Ops, unsigned EmitNodeInfo) {
  // It is possible we're using MorphNodeTo to replace a node with no
  // normal results with one that has a normal result (or we could be
  // adding a chain) and the input could have glue and chains as well.
  // In this case we need to shift the operands down.
  // FIXME: This is a horrible hack and broken in obscure cases, no worse
  // than the old isel though.
  int OldGlueResultNo = -1, OldChainResultNo = -1;

  unsigned NTMNumResults = Node->getNumValues();
  if (Node->getValueType(NTMNumResults-1) == MVT::Glue) {
    OldGlueResultNo = NTMNumResults-1;
    if (NTMNumResults != 1 &&
        Node->getValueType(NTMNumResults-2) == MVT::Other)
      OldChainResultNo = NTMNumResults-2;
  } else if (Node->getValueType(NTMNumResults-1) == MVT::Other)
    OldChainResultNo = NTMNumResults-1;

  // Call the underlying SelectionDAG routine to do the transmogrification. Note
  // that this deletes operands of the old node that become dead.
  SDNode *Res = CurDAG->MorphNodeTo(Node, ~TargetOpc, VTList, Ops);

  // MorphNodeTo can operate in two ways: if an existing node with the
  // specified operands exists, it can just return it.  Otherwise, it
  // updates the node in place to have the requested operands.
  if (Res == Node) {
    // If we updated the node in place, reset the node ID.  To the isel,
    // this should be just like a newly allocated machine node.
    Res->setNodeId(-1);
  }

  unsigned ResNumResults = Res->getNumValues();
  // Move the glue if needed.
  if ((EmitNodeInfo & OPFL_GlueOutput) && OldGlueResultNo != -1 &&
      static_cast<unsigned>(OldGlueResultNo) != ResNumResults - 1)
    ReplaceUses(SDValue(Node, OldGlueResultNo),
                SDValue(Res, ResNumResults - 1));

  if ((EmitNodeInfo & OPFL_GlueOutput) != 0)
    --ResNumResults;

  // Move the chain reference if needed.
  if ((EmitNodeInfo & OPFL_Chain) && OldChainResultNo != -1 &&
      static_cast<unsigned>(OldChainResultNo) != ResNumResults - 1)
    ReplaceUses(SDValue(Node, OldChainResultNo),
                SDValue(Res, ResNumResults - 1));

  // Otherwise, no replacement happened because the node already exists. Replace
  // Uses of the old node with the new one.
  if (Res != Node) {
    ReplaceNode(Node, Res);
  } else {
    EnforceNodeIdInvariant(Res);
  }

  return Res;
}

/// CheckSame - Implements OP_CheckSame.
LLVM_ATTRIBUTE_ALWAYS_INLINE static bool
CheckSame(const unsigned char *MatcherTable, unsigned &MatcherIndex, SDValue N,
          const SmallVectorImpl<std::pair<SDValue, SDNode *>> &RecordedNodes) {
  // Accept if it is exactly the same as a previously recorded node.
  unsigned RecNo = MatcherTable[MatcherIndex++];
  assert(RecNo < RecordedNodes.size() && "Invalid CheckSame");
  return N == RecordedNodes[RecNo].first;
}

/// CheckChildSame - Implements OP_CheckChildXSame.
LLVM_ATTRIBUTE_ALWAYS_INLINE static bool CheckChildSame(
    const unsigned char *MatcherTable, unsigned &MatcherIndex, SDValue N,
    const SmallVectorImpl<std::pair<SDValue, SDNode *>> &RecordedNodes,
    unsigned ChildNo) {
  if (ChildNo >= N.getNumOperands())
    return false;  // Match fails if out of range child #.
  return ::CheckSame(MatcherTable, MatcherIndex, N.getOperand(ChildNo),
                     RecordedNodes);
}

/// CheckPatternPredicate - Implements OP_CheckPatternPredicate.
LLVM_ATTRIBUTE_ALWAYS_INLINE static bool
CheckPatternPredicate(unsigned Opcode, const unsigned char *MatcherTable,
                      unsigned &MatcherIndex, const SelectionDAGISel &SDISel) {
  bool TwoBytePredNo =
      Opcode == SelectionDAGISel::OPC_CheckPatternPredicateTwoByte;
  unsigned PredNo =
      TwoBytePredNo || Opcode == SelectionDAGISel::OPC_CheckPatternPredicate
          ? MatcherTable[MatcherIndex++]
          : Opcode - SelectionDAGISel::OPC_CheckPatternPredicate0;
  if (TwoBytePredNo)
    PredNo |= MatcherTable[MatcherIndex++] << 8;
  return SDISel.CheckPatternPredicate(PredNo);
}

/// CheckNodePredicate - Implements OP_CheckNodePredicate.
LLVM_ATTRIBUTE_ALWAYS_INLINE static bool
CheckNodePredicate(unsigned Opcode, const unsigned char *MatcherTable,
                   unsigned &MatcherIndex, const SelectionDAGISel &SDISel,
                   SDNode *N) {
  unsigned PredNo = Opcode == SelectionDAGISel::OPC_CheckPredicate
                        ? MatcherTable[MatcherIndex++]
                        : Opcode - SelectionDAGISel::OPC_CheckPredicate0;
  return SDISel.CheckNodePredicate(N, PredNo);
}

LLVM_ATTRIBUTE_ALWAYS_INLINE static bool
CheckOpcode(const unsigned char *MatcherTable, unsigned &MatcherIndex,
            SDNode *N) {
  uint16_t Opc = MatcherTable[MatcherIndex++];
  Opc |= static_cast<uint16_t>(MatcherTable[MatcherIndex++]) << 8;
  return N->getOpcode() == Opc;
}

LLVM_ATTRIBUTE_ALWAYS_INLINE static bool CheckType(MVT::SimpleValueType VT,
                                                   SDValue N,
                                                   const TargetLowering *TLI,
                                                   const DataLayout &DL) {
  if (N.getValueType() == VT)
    return true;

  // Handle the case when VT is iPTR.
  return VT == MVT::iPTR && N.getValueType() == TLI->getPointerTy(DL);
}

LLVM_ATTRIBUTE_ALWAYS_INLINE static bool
CheckChildType(MVT::SimpleValueType VT, SDValue N, const TargetLowering *TLI,
               const DataLayout &DL, unsigned ChildNo) {
  if (ChildNo >= N.getNumOperands())
    return false; // Match fails if out of range child #.
  return ::CheckType(VT, N.getOperand(ChildNo), TLI, DL);
}

LLVM_ATTRIBUTE_ALWAYS_INLINE static bool
CheckCondCode(const unsigned char *MatcherTable, unsigned &MatcherIndex,
              SDValue N) {
  return cast<CondCodeSDNode>(N)->get() ==
         static_cast<ISD::CondCode>(MatcherTable[MatcherIndex++]);
}

LLVM_ATTRIBUTE_ALWAYS_INLINE static bool
CheckChild2CondCode(const unsigned char *MatcherTable, unsigned &MatcherIndex,
                    SDValue N) {
  if (2 >= N.getNumOperands())
    return false;
  return ::CheckCondCode(MatcherTable, MatcherIndex, N.getOperand(2));
}

LLVM_ATTRIBUTE_ALWAYS_INLINE static bool
CheckValueType(const unsigned char *MatcherTable, unsigned &MatcherIndex,
               SDValue N, const TargetLowering *TLI, const DataLayout &DL) {
  MVT::SimpleValueType VT = getSimpleVT(MatcherTable, MatcherIndex);
  if (cast<VTSDNode>(N)->getVT() == VT)
    return true;

  // Handle the case when VT is iPTR.
  return VT == MVT::iPTR && cast<VTSDNode>(N)->getVT() == TLI->getPointerTy(DL);
}

// Bit 0 stores the sign of the immediate. The upper bits contain the magnitude
// shifted left by 1.
static uint64_t decodeSignRotatedValue(uint64_t V) {
  if ((V & 1) == 0)
    return V >> 1;
  if (V != 1)
    return -(V >> 1);
  // There is no such thing as -0 with integers.  "-0" really means MININT.
  return 1ULL << 63;
}

LLVM_ATTRIBUTE_ALWAYS_INLINE static bool
CheckInteger(const unsigned char *MatcherTable, unsigned &MatcherIndex,
             SDValue N) {
  int64_t Val = MatcherTable[MatcherIndex++];
  if (Val & 128)
    Val = GetVBR(Val, MatcherTable, MatcherIndex);

  Val = decodeSignRotatedValue(Val);

  ConstantSDNode *C = dyn_cast<ConstantSDNode>(N);
  return C && C->getAPIntValue().trySExtValue() == Val;
}

LLVM_ATTRIBUTE_ALWAYS_INLINE static bool
CheckChildInteger(const unsigned char *MatcherTable, unsigned &MatcherIndex,
                  SDValue N, unsigned ChildNo) {
  if (ChildNo >= N.getNumOperands())
    return false;  // Match fails if out of range child #.
  return ::CheckInteger(MatcherTable, MatcherIndex, N.getOperand(ChildNo));
}

LLVM_ATTRIBUTE_ALWAYS_INLINE static bool
CheckAndImm(const unsigned char *MatcherTable, unsigned &MatcherIndex,
            SDValue N, const SelectionDAGISel &SDISel) {
  int64_t Val = MatcherTable[MatcherIndex++];
  if (Val & 128)
    Val = GetVBR(Val, MatcherTable, MatcherIndex);

  if (N->getOpcode() != ISD::AND) return false;

  ConstantSDNode *C = dyn_cast<ConstantSDNode>(N->getOperand(1));
  return C && SDISel.CheckAndMask(N.getOperand(0), C, Val);
}

LLVM_ATTRIBUTE_ALWAYS_INLINE static bool
CheckOrImm(const unsigned char *MatcherTable, unsigned &MatcherIndex, SDValue N,
           const SelectionDAGISel &SDISel) {
  int64_t Val = MatcherTable[MatcherIndex++];
  if (Val & 128)
    Val = GetVBR(Val, MatcherTable, MatcherIndex);

  if (N->getOpcode() != ISD::OR) return false;

  ConstantSDNode *C = dyn_cast<ConstantSDNode>(N->getOperand(1));
  return C && SDISel.CheckOrMask(N.getOperand(0), C, Val);
}

/// IsPredicateKnownToFail - If we know how and can do so without pushing a
/// scope, evaluate the current node.  If the current predicate is known to
/// fail, set Result=true and return anything.  If the current predicate is
/// known to pass, set Result=false and return the MatcherIndex to continue
/// with.  If the current predicate is unknown, set Result=false and return the
/// MatcherIndex to continue with.
static unsigned IsPredicateKnownToFail(const unsigned char *Table,
                                       unsigned Index, SDValue N,
                                       bool &Result,
                                       const SelectionDAGISel &SDISel,
                  SmallVectorImpl<std::pair<SDValue, SDNode*>> &RecordedNodes) {
  unsigned Opcode = Table[Index++];
  switch (Opcode) {
  default:
    Result = false;
    return Index-1;  // Could not evaluate this predicate.
  case SelectionDAGISel::OPC_CheckSame:
    Result = !::CheckSame(Table, Index, N, RecordedNodes);
    return Index;
  case SelectionDAGISel::OPC_CheckChild0Same:
  case SelectionDAGISel::OPC_CheckChild1Same:
  case SelectionDAGISel::OPC_CheckChild2Same:
  case SelectionDAGISel::OPC_CheckChild3Same:
    Result = !::CheckChildSame(Table, Index, N, RecordedNodes,
                        Table[Index-1] - SelectionDAGISel::OPC_CheckChild0Same);
    return Index;
  case SelectionDAGISel::OPC_CheckPatternPredicate:
  case SelectionDAGISel::OPC_CheckPatternPredicate0:
  case SelectionDAGISel::OPC_CheckPatternPredicate1:
  case SelectionDAGISel::OPC_CheckPatternPredicate2:
  case SelectionDAGISel::OPC_CheckPatternPredicate3:
  case SelectionDAGISel::OPC_CheckPatternPredicate4:
  case SelectionDAGISel::OPC_CheckPatternPredicate5:
  case SelectionDAGISel::OPC_CheckPatternPredicate6:
  case SelectionDAGISel::OPC_CheckPatternPredicate7:
  case SelectionDAGISel::OPC_CheckPatternPredicateTwoByte:
    Result = !::CheckPatternPredicate(Opcode, Table, Index, SDISel);
    return Index;
  case SelectionDAGISel::OPC_CheckPredicate:
  case SelectionDAGISel::OPC_CheckPredicate0:
  case SelectionDAGISel::OPC_CheckPredicate1:
  case SelectionDAGISel::OPC_CheckPredicate2:
  case SelectionDAGISel::OPC_CheckPredicate3:
  case SelectionDAGISel::OPC_CheckPredicate4:
  case SelectionDAGISel::OPC_CheckPredicate5:
  case SelectionDAGISel::OPC_CheckPredicate6:
  case SelectionDAGISel::OPC_CheckPredicate7:
    Result = !::CheckNodePredicate(Opcode, Table, Index, SDISel, N.getNode());
    return Index;
  case SelectionDAGISel::OPC_CheckOpcode:
    Result = !::CheckOpcode(Table, Index, N.getNode());
    return Index;
  case SelectionDAGISel::OPC_CheckType:
  case SelectionDAGISel::OPC_CheckTypeI32:
  case SelectionDAGISel::OPC_CheckTypeI64: {
    MVT::SimpleValueType VT;
    switch (Opcode) {
    case SelectionDAGISel::OPC_CheckTypeI32:
      VT = MVT::i32;
      break;
    case SelectionDAGISel::OPC_CheckTypeI64:
      VT = MVT::i64;
      break;
    default:
      VT = getSimpleVT(Table, Index);
      break;
    }
    Result = !::CheckType(VT, N, SDISel.TLI, SDISel.CurDAG->getDataLayout());
    return Index;
  }
  case SelectionDAGISel::OPC_CheckTypeRes: {
    unsigned Res = Table[Index++];
    Result = !::CheckType(getSimpleVT(Table, Index), N.getValue(Res),
                          SDISel.TLI, SDISel.CurDAG->getDataLayout());
    return Index;
  }
  case SelectionDAGISel::OPC_CheckChild0Type:
  case SelectionDAGISel::OPC_CheckChild1Type:
  case SelectionDAGISel::OPC_CheckChild2Type:
  case SelectionDAGISel::OPC_CheckChild3Type:
  case SelectionDAGISel::OPC_CheckChild4Type:
  case SelectionDAGISel::OPC_CheckChild5Type:
  case SelectionDAGISel::OPC_CheckChild6Type:
  case SelectionDAGISel::OPC_CheckChild7Type:
  case SelectionDAGISel::OPC_CheckChild0TypeI32:
  case SelectionDAGISel::OPC_CheckChild1TypeI32:
  case SelectionDAGISel::OPC_CheckChild2TypeI32:
  case SelectionDAGISel::OPC_CheckChild3TypeI32:
  case SelectionDAGISel::OPC_CheckChild4TypeI32:
  case SelectionDAGISel::OPC_CheckChild5TypeI32:
  case SelectionDAGISel::OPC_CheckChild6TypeI32:
  case SelectionDAGISel::OPC_CheckChild7TypeI32:
  case SelectionDAGISel::OPC_CheckChild0TypeI64:
  case SelectionDAGISel::OPC_CheckChild1TypeI64:
  case SelectionDAGISel::OPC_CheckChild2TypeI64:
  case SelectionDAGISel::OPC_CheckChild3TypeI64:
  case SelectionDAGISel::OPC_CheckChild4TypeI64:
  case SelectionDAGISel::OPC_CheckChild5TypeI64:
  case SelectionDAGISel::OPC_CheckChild6TypeI64:
  case SelectionDAGISel::OPC_CheckChild7TypeI64: {
    MVT::SimpleValueType VT;
    unsigned ChildNo;
    if (Opcode >= SelectionDAGISel::OPC_CheckChild0TypeI32 &&
        Opcode <= SelectionDAGISel::OPC_CheckChild7TypeI32) {
      VT = MVT::i32;
      ChildNo = Opcode - SelectionDAGISel::OPC_CheckChild0TypeI32;
    } else if (Opcode >= SelectionDAGISel::OPC_CheckChild0TypeI64 &&
               Opcode <= SelectionDAGISel::OPC_CheckChild7TypeI64) {
      VT = MVT::i64;
      ChildNo = Opcode - SelectionDAGISel::OPC_CheckChild0TypeI64;
    } else {
      VT = getSimpleVT(Table, Index);
      ChildNo = Opcode - SelectionDAGISel::OPC_CheckChild0Type;
    }
    Result = !::CheckChildType(VT, N, SDISel.TLI,
                               SDISel.CurDAG->getDataLayout(), ChildNo);
    return Index;
  }
  case SelectionDAGISel::OPC_CheckCondCode:
    Result = !::CheckCondCode(Table, Index, N);
    return Index;
  case SelectionDAGISel::OPC_CheckChild2CondCode:
    Result = !::CheckChild2CondCode(Table, Index, N);
    return Index;
  case SelectionDAGISel::OPC_CheckValueType:
    Result = !::CheckValueType(Table, Index, N, SDISel.TLI,
                               SDISel.CurDAG->getDataLayout());
    return Index;
  case SelectionDAGISel::OPC_CheckInteger:
    Result = !::CheckInteger(Table, Index, N);
    return Index;
  case SelectionDAGISel::OPC_CheckChild0Integer:
  case SelectionDAGISel::OPC_CheckChild1Integer:
  case SelectionDAGISel::OPC_CheckChild2Integer:
  case SelectionDAGISel::OPC_CheckChild3Integer:
  case SelectionDAGISel::OPC_CheckChild4Integer:
    Result = !::CheckChildInteger(Table, Index, N,
                     Table[Index-1] - SelectionDAGISel::OPC_CheckChild0Integer);
    return Index;
  case SelectionDAGISel::OPC_CheckAndImm:
    Result = !::CheckAndImm(Table, Index, N, SDISel);
    return Index;
  case SelectionDAGISel::OPC_CheckOrImm:
    Result = !::CheckOrImm(Table, Index, N, SDISel);
    return Index;
  }
}

namespace {

struct MatchScope {
  /// FailIndex - If this match fails, this is the index to continue with.
  unsigned FailIndex;

  /// NodeStack - The node stack when the scope was formed.
  SmallVector<SDValue, 4> NodeStack;

  /// NumRecordedNodes - The number of recorded nodes when the scope was formed.
  unsigned NumRecordedNodes;

  /// NumMatchedMemRefs - The number of matched memref entries.
  unsigned NumMatchedMemRefs;

  /// InputChain/InputGlue - The current chain/glue
  SDValue InputChain, InputGlue;

  /// HasChainNodesMatched - True if the ChainNodesMatched list is non-empty.
  bool HasChainNodesMatched;
};

/// \A DAG update listener to keep the matching state
/// (i.e. RecordedNodes and MatchScope) uptodate if the target is allowed to
/// change the DAG while matching.  X86 addressing mode matcher is an example
/// for this.
class MatchStateUpdater : public SelectionDAG::DAGUpdateListener
{
  SDNode **NodeToMatch;
  SmallVectorImpl<std::pair<SDValue, SDNode *>> &RecordedNodes;
  SmallVectorImpl<MatchScope> &MatchScopes;

public:
  MatchStateUpdater(SelectionDAG &DAG, SDNode **NodeToMatch,
                    SmallVectorImpl<std::pair<SDValue, SDNode *>> &RN,
                    SmallVectorImpl<MatchScope> &MS)
      : SelectionDAG::DAGUpdateListener(DAG), NodeToMatch(NodeToMatch),
        RecordedNodes(RN), MatchScopes(MS) {}

  void NodeDeleted(SDNode *N, SDNode *E) override {
    // Some early-returns here to avoid the search if we deleted the node or
    // if the update comes from MorphNodeTo (MorphNodeTo is the last thing we
    // do, so it's unnecessary to update matching state at that point).
    // Neither of these can occur currently because we only install this
    // update listener during matching a complex patterns.
    if (!E || E->isMachineOpcode())
      return;
    // Check if NodeToMatch was updated.
    if (N == *NodeToMatch)
      *NodeToMatch = E;
    // Performing linear search here does not matter because we almost never
    // run this code.  You'd have to have a CSE during complex pattern
    // matching.
    for (auto &I : RecordedNodes)
      if (I.first.getNode() == N)
        I.first.setNode(E);

    for (auto &I : MatchScopes)
      for (auto &J : I.NodeStack)
        if (J.getNode() == N)
          J.setNode(E);
  }
};

} // end anonymous namespace

void SelectionDAGISel::SelectCodeCommon(SDNode *NodeToMatch,
                                        const unsigned char *MatcherTable,
                                        unsigned TableSize) {
  // FIXME: Should these even be selected?  Handle these cases in the caller?
  switch (NodeToMatch->getOpcode()) {
  default:
    break;
  case ISD::EntryToken:       // These nodes remain the same.
  case ISD::BasicBlock:
  case ISD::Register:
  case ISD::RegisterMask:
  case ISD::HANDLENODE:
  case ISD::MDNODE_SDNODE:
  case ISD::TargetConstant:
  case ISD::TargetConstantFP:
  case ISD::TargetConstantPool:
  case ISD::TargetFrameIndex:
  case ISD::TargetExternalSymbol:
  case ISD::MCSymbol:
  case ISD::TargetBlockAddress:
  case ISD::TargetJumpTable:
  case ISD::TargetGlobalTLSAddress:
  case ISD::TargetGlobalAddress:
  case ISD::TokenFactor:
  case ISD::CopyFromReg:
  case ISD::CopyToReg:
  case ISD::EH_LABEL:
  case ISD::ANNOTATION_LABEL:
  case ISD::LIFETIME_START:
  case ISD::LIFETIME_END:
  case ISD::PSEUDO_PROBE:
    NodeToMatch->setNodeId(-1); // Mark selected.
    return;
  case ISD::AssertSext:
  case ISD::AssertZext:
  case ISD::AssertAlign:
    ReplaceUses(SDValue(NodeToMatch, 0), NodeToMatch->getOperand(0));
    CurDAG->RemoveDeadNode(NodeToMatch);
    return;
  case ISD::INLINEASM:
  case ISD::INLINEASM_BR:
    Select_INLINEASM(NodeToMatch);
    return;
  case ISD::READ_REGISTER:
    Select_READ_REGISTER(NodeToMatch);
    return;
  case ISD::WRITE_REGISTER:
    Select_WRITE_REGISTER(NodeToMatch);
    return;
  case ISD::UNDEF:
    Select_UNDEF(NodeToMatch);
    return;
  case ISD::FREEZE:
    Select_FREEZE(NodeToMatch);
    return;
  case ISD::ARITH_FENCE:
    Select_ARITH_FENCE(NodeToMatch);
    return;
  case ISD::MEMBARRIER:
    Select_MEMBARRIER(NodeToMatch);
    return;
  case ISD::STACKMAP:
    Select_STACKMAP(NodeToMatch);
    return;
  case ISD::PATCHPOINT:
    Select_PATCHPOINT(NodeToMatch);
    return;
  case ISD::JUMP_TABLE_DEBUG_INFO:
    Select_JUMP_TABLE_DEBUG_INFO(NodeToMatch);
    return;
  case ISD::CONVERGENCECTRL_ANCHOR:
    Select_CONVERGENCECTRL_ANCHOR(NodeToMatch);
    return;
  case ISD::CONVERGENCECTRL_ENTRY:
    Select_CONVERGENCECTRL_ENTRY(NodeToMatch);
    return;
  case ISD::CONVERGENCECTRL_LOOP:
    Select_CONVERGENCECTRL_LOOP(NodeToMatch);
    return;
  }

  assert(!NodeToMatch->isMachineOpcode() && "Node already selected!");

  // Set up the node stack with NodeToMatch as the only node on the stack.
  SmallVector<SDValue, 8> NodeStack;
  SDValue N = SDValue(NodeToMatch, 0);
  NodeStack.push_back(N);

  // MatchScopes - Scopes used when matching, if a match failure happens, this
  // indicates where to continue checking.
  SmallVector<MatchScope, 8> MatchScopes;

  // RecordedNodes - This is the set of nodes that have been recorded by the
  // state machine.  The second value is the parent of the node, or null if the
  // root is recorded.
  SmallVector<std::pair<SDValue, SDNode*>, 8> RecordedNodes;

  // MatchedMemRefs - This is the set of MemRef's we've seen in the input
  // pattern.
  SmallVector<MachineMemOperand*, 2> MatchedMemRefs;

  // These are the current input chain and glue for use when generating nodes.
  // Various Emit operations change these.  For example, emitting a copytoreg
  // uses and updates these.
  SDValue InputChain, InputGlue;

  // ChainNodesMatched - If a pattern matches nodes that have input/output
  // chains, the OPC_EmitMergeInputChains operation is emitted which indicates
  // which ones they are.  The result is captured into this list so that we can
  // update the chain results when the pattern is complete.
  SmallVector<SDNode*, 3> ChainNodesMatched;

  LLVM_DEBUG(dbgs() << "ISEL: Starting pattern match\n");

  // Determine where to start the interpreter.  Normally we start at opcode #0,
  // but if the state machine starts with an OPC_SwitchOpcode, then we
  // accelerate the first lookup (which is guaranteed to be hot) with the
  // OpcodeOffset table.
  unsigned MatcherIndex = 0;

  if (!OpcodeOffset.empty()) {
    // Already computed the OpcodeOffset table, just index into it.
    if (N.getOpcode() < OpcodeOffset.size())
      MatcherIndex = OpcodeOffset[N.getOpcode()];
    LLVM_DEBUG(dbgs() << "  Initial Opcode index to " << MatcherIndex << "\n");

  } else if (MatcherTable[0] == OPC_SwitchOpcode) {
    // Otherwise, the table isn't computed, but the state machine does start
    // with an OPC_SwitchOpcode instruction.  Populate the table now, since this
    // is the first time we're selecting an instruction.
    unsigned Idx = 1;
    while (true) {
      // Get the size of this case.
      unsigned CaseSize = MatcherTable[Idx++];
      if (CaseSize & 128)
        CaseSize = GetVBR(CaseSize, MatcherTable, Idx);
      if (CaseSize == 0) break;

      // Get the opcode, add the index to the table.
      uint16_t Opc = MatcherTable[Idx++];
      Opc |= static_cast<uint16_t>(MatcherTable[Idx++]) << 8;
      if (Opc >= OpcodeOffset.size())
        OpcodeOffset.resize((Opc+1)*2);
      OpcodeOffset[Opc] = Idx;
      Idx += CaseSize;
    }

    // Okay, do the lookup for the first opcode.
    if (N.getOpcode() < OpcodeOffset.size())
      MatcherIndex = OpcodeOffset[N.getOpcode()];
  }

  while (true) {
    assert(MatcherIndex < TableSize && "Invalid index");
#ifndef NDEBUG
    unsigned CurrentOpcodeIndex = MatcherIndex;
#endif
    BuiltinOpcodes Opcode =
        static_cast<BuiltinOpcodes>(MatcherTable[MatcherIndex++]);
    switch (Opcode) {
    case OPC_Scope: {
      // Okay, the semantics of this operation are that we should push a scope
      // then evaluate the first child.  However, pushing a scope only to have
      // the first check fail (which then pops it) is inefficient.  If we can
      // determine immediately that the first check (or first several) will
      // immediately fail, don't even bother pushing a scope for them.
      unsigned FailIndex;

      while (true) {
        unsigned NumToSkip = MatcherTable[MatcherIndex++];
        if (NumToSkip & 128)
          NumToSkip = GetVBR(NumToSkip, MatcherTable, MatcherIndex);
        // Found the end of the scope with no match.
        if (NumToSkip == 0) {
          FailIndex = 0;
          break;
        }

        FailIndex = MatcherIndex+NumToSkip;

        unsigned MatcherIndexOfPredicate = MatcherIndex;
        (void)MatcherIndexOfPredicate; // silence warning.

        // If we can't evaluate this predicate without pushing a scope (e.g. if
        // it is a 'MoveParent') or if the predicate succeeds on this node, we
        // push the scope and evaluate the full predicate chain.
        bool Result;
        MatcherIndex = IsPredicateKnownToFail(MatcherTable, MatcherIndex, N,
                                              Result, *this, RecordedNodes);
        if (!Result)
          break;

        LLVM_DEBUG(
            dbgs() << "  Skipped scope entry (due to false predicate) at "
                   << "index " << MatcherIndexOfPredicate << ", continuing at "
                   << FailIndex << "\n");
        ++NumDAGIselRetries;

        // Otherwise, we know that this case of the Scope is guaranteed to fail,
        // move to the next case.
        MatcherIndex = FailIndex;
      }

      // If the whole scope failed to match, bail.
      if (FailIndex == 0) break;

      // Push a MatchScope which indicates where to go if the first child fails
      // to match.
      MatchScope NewEntry;
      NewEntry.FailIndex = FailIndex;
      NewEntry.NodeStack.append(NodeStack.begin(), NodeStack.end());
      NewEntry.NumRecordedNodes = RecordedNodes.size();
      NewEntry.NumMatchedMemRefs = MatchedMemRefs.size();
      NewEntry.InputChain = InputChain;
      NewEntry.InputGlue = InputGlue;
      NewEntry.HasChainNodesMatched = !ChainNodesMatched.empty();
      MatchScopes.push_back(NewEntry);
      continue;
    }
    case OPC_RecordNode: {
      // Remember this node, it may end up being an operand in the pattern.
      SDNode *Parent = nullptr;
      if (NodeStack.size() > 1)
        Parent = NodeStack[NodeStack.size()-2].getNode();
      RecordedNodes.push_back(std::make_pair(N, Parent));
      continue;
    }

    case OPC_RecordChild0: case OPC_RecordChild1:
    case OPC_RecordChild2: case OPC_RecordChild3:
    case OPC_RecordChild4: case OPC_RecordChild5:
    case OPC_RecordChild6: case OPC_RecordChild7: {
      unsigned ChildNo = Opcode-OPC_RecordChild0;
      if (ChildNo >= N.getNumOperands())
        break;  // Match fails if out of range child #.

      RecordedNodes.push_back(std::make_pair(N->getOperand(ChildNo),
                                             N.getNode()));
      continue;
    }
    case OPC_RecordMemRef:
      if (auto *MN = dyn_cast<MemSDNode>(N))
        MatchedMemRefs.push_back(MN->getMemOperand());
      else {
        LLVM_DEBUG(dbgs() << "Expected MemSDNode "; N->dump(CurDAG);
                   dbgs() << '\n');
      }

      continue;

    case OPC_CaptureGlueInput:
      // If the current node has an input glue, capture it in InputGlue.
      if (N->getNumOperands() != 0 &&
          N->getOperand(N->getNumOperands()-1).getValueType() == MVT::Glue)
        InputGlue = N->getOperand(N->getNumOperands()-1);
      continue;

    case OPC_MoveChild: {
      unsigned ChildNo = MatcherTable[MatcherIndex++];
      if (ChildNo >= N.getNumOperands())
        break;  // Match fails if out of range child #.
      N = N.getOperand(ChildNo);
      NodeStack.push_back(N);
      continue;
    }

    case OPC_MoveChild0: case OPC_MoveChild1:
    case OPC_MoveChild2: case OPC_MoveChild3:
    case OPC_MoveChild4: case OPC_MoveChild5:
    case OPC_MoveChild6: case OPC_MoveChild7: {
      unsigned ChildNo = Opcode-OPC_MoveChild0;
      if (ChildNo >= N.getNumOperands())
        break;  // Match fails if out of range child #.
      N = N.getOperand(ChildNo);
      NodeStack.push_back(N);
      continue;
    }

    case OPC_MoveSibling:
    case OPC_MoveSibling0:
    case OPC_MoveSibling1:
    case OPC_MoveSibling2:
    case OPC_MoveSibling3:
    case OPC_MoveSibling4:
    case OPC_MoveSibling5:
    case OPC_MoveSibling6:
    case OPC_MoveSibling7: {
      // Pop the current node off the NodeStack.
      NodeStack.pop_back();
      assert(!NodeStack.empty() && "Node stack imbalance!");
      N = NodeStack.back();

      unsigned SiblingNo = Opcode == OPC_MoveSibling
                               ? MatcherTable[MatcherIndex++]
                               : Opcode - OPC_MoveSibling0;
      if (SiblingNo >= N.getNumOperands())
        break; // Match fails if out of range sibling #.
      N = N.getOperand(SiblingNo);
      NodeStack.push_back(N);
      continue;
    }
    case OPC_MoveParent:
      // Pop the current node off the NodeStack.
      NodeStack.pop_back();
      assert(!NodeStack.empty() && "Node stack imbalance!");
      N = NodeStack.back();
      continue;

    case OPC_CheckSame:
      if (!::CheckSame(MatcherTable, MatcherIndex, N, RecordedNodes)) break;
      continue;

    case OPC_CheckChild0Same: case OPC_CheckChild1Same:
    case OPC_CheckChild2Same: case OPC_CheckChild3Same:
      if (!::CheckChildSame(MatcherTable, MatcherIndex, N, RecordedNodes,
                            Opcode-OPC_CheckChild0Same))
        break;
      continue;

    case OPC_CheckPatternPredicate:
    case OPC_CheckPatternPredicate0:
    case OPC_CheckPatternPredicate1:
    case OPC_CheckPatternPredicate2:
    case OPC_CheckPatternPredicate3:
    case OPC_CheckPatternPredicate4:
    case OPC_CheckPatternPredicate5:
    case OPC_CheckPatternPredicate6:
    case OPC_CheckPatternPredicate7:
    case OPC_CheckPatternPredicateTwoByte:
      if (!::CheckPatternPredicate(Opcode, MatcherTable, MatcherIndex, *this))
        break;
      continue;
    case SelectionDAGISel::OPC_CheckPredicate0:
    case SelectionDAGISel::OPC_CheckPredicate1:
    case SelectionDAGISel::OPC_CheckPredicate2:
    case SelectionDAGISel::OPC_CheckPredicate3:
    case SelectionDAGISel::OPC_CheckPredicate4:
    case SelectionDAGISel::OPC_CheckPredicate5:
    case SelectionDAGISel::OPC_CheckPredicate6:
    case SelectionDAGISel::OPC_CheckPredicate7:
    case OPC_CheckPredicate:
      if (!::CheckNodePredicate(Opcode, MatcherTable, MatcherIndex, *this,
                                N.getNode()))
        break;
      continue;
    case OPC_CheckPredicateWithOperands: {
      unsigned OpNum = MatcherTable[MatcherIndex++];
      SmallVector<SDValue, 8> Operands;

      for (unsigned i = 0; i < OpNum; ++i)
        Operands.push_back(RecordedNodes[MatcherTable[MatcherIndex++]].first);

      unsigned PredNo = MatcherTable[MatcherIndex++];
      if (!CheckNodePredicateWithOperands(N.getNode(), PredNo, Operands))
        break;
      continue;
    }
    case OPC_CheckComplexPat:
    case OPC_CheckComplexPat0:
    case OPC_CheckComplexPat1:
    case OPC_CheckComplexPat2:
    case OPC_CheckComplexPat3:
    case OPC_CheckComplexPat4:
    case OPC_CheckComplexPat5:
    case OPC_CheckComplexPat6:
    case OPC_CheckComplexPat7: {
      unsigned CPNum = Opcode == OPC_CheckComplexPat
                           ? MatcherTable[MatcherIndex++]
                           : Opcode - OPC_CheckComplexPat0;
      unsigned RecNo = MatcherTable[MatcherIndex++];
      assert(RecNo < RecordedNodes.size() && "Invalid CheckComplexPat");

      // If target can modify DAG during matching, keep the matching state
      // consistent.
      std::unique_ptr<MatchStateUpdater> MSU;
      if (ComplexPatternFuncMutatesDAG())
        MSU.reset(new MatchStateUpdater(*CurDAG, &NodeToMatch, RecordedNodes,
                                        MatchScopes));

      if (!CheckComplexPattern(NodeToMatch, RecordedNodes[RecNo].second,
                               RecordedNodes[RecNo].first, CPNum,
                               RecordedNodes))
        break;
      continue;
    }
    case OPC_CheckOpcode:
      if (!::CheckOpcode(MatcherTable, MatcherIndex, N.getNode())) break;
      continue;

    case OPC_CheckType:
    case OPC_CheckTypeI32:
    case OPC_CheckTypeI64:
      MVT::SimpleValueType VT;
      switch (Opcode) {
      case OPC_CheckTypeI32:
        VT = MVT::i32;
        break;
      case OPC_CheckTypeI64:
        VT = MVT::i64;
        break;
      default:
        VT = getSimpleVT(MatcherTable, MatcherIndex);
        break;
      }
      if (!::CheckType(VT, N, TLI, CurDAG->getDataLayout()))
        break;
      continue;

    case OPC_CheckTypeRes: {
      unsigned Res = MatcherTable[MatcherIndex++];
      if (!::CheckType(getSimpleVT(MatcherTable, MatcherIndex), N.getValue(Res),
                       TLI, CurDAG->getDataLayout()))
        break;
      continue;
    }

    case OPC_SwitchOpcode: {
      unsigned CurNodeOpcode = N.getOpcode();
      unsigned SwitchStart = MatcherIndex-1; (void)SwitchStart;
      unsigned CaseSize;
      while (true) {
        // Get the size of this case.
        CaseSize = MatcherTable[MatcherIndex++];
        if (CaseSize & 128)
          CaseSize = GetVBR(CaseSize, MatcherTable, MatcherIndex);
        if (CaseSize == 0) break;

        uint16_t Opc = MatcherTable[MatcherIndex++];
        Opc |= static_cast<uint16_t>(MatcherTable[MatcherIndex++]) << 8;

        // If the opcode matches, then we will execute this case.
        if (CurNodeOpcode == Opc)
          break;

        // Otherwise, skip over this case.
        MatcherIndex += CaseSize;
      }

      // If no cases matched, bail out.
      if (CaseSize == 0) break;

      // Otherwise, execute the case we found.
      LLVM_DEBUG(dbgs() << "  OpcodeSwitch from " << SwitchStart << " to "
                        << MatcherIndex << "\n");
      continue;
    }

    case OPC_SwitchType: {
      MVT CurNodeVT = N.getSimpleValueType();
      unsigned SwitchStart = MatcherIndex-1; (void)SwitchStart;
      unsigned CaseSize;
      while (true) {
        // Get the size of this case.
        CaseSize = MatcherTable[MatcherIndex++];
        if (CaseSize & 128)
          CaseSize = GetVBR(CaseSize, MatcherTable, MatcherIndex);
        if (CaseSize == 0) break;

        MVT CaseVT = getSimpleVT(MatcherTable, MatcherIndex);
        if (CaseVT == MVT::iPTR)
          CaseVT = TLI->getPointerTy(CurDAG->getDataLayout());

        // If the VT matches, then we will execute this case.
        if (CurNodeVT == CaseVT)
          break;

        // Otherwise, skip over this case.
        MatcherIndex += CaseSize;
      }

      // If no cases matched, bail out.
      if (CaseSize == 0) break;

      // Otherwise, execute the case we found.
      LLVM_DEBUG(dbgs() << "  TypeSwitch[" << CurNodeVT
                        << "] from " << SwitchStart << " to " << MatcherIndex
                        << '\n');
      continue;
    }
    case OPC_CheckChild0Type:
    case OPC_CheckChild1Type:
    case OPC_CheckChild2Type:
    case OPC_CheckChild3Type:
    case OPC_CheckChild4Type:
    case OPC_CheckChild5Type:
    case OPC_CheckChild6Type:
    case OPC_CheckChild7Type:
    case OPC_CheckChild0TypeI32:
    case OPC_CheckChild1TypeI32:
    case OPC_CheckChild2TypeI32:
    case OPC_CheckChild3TypeI32:
    case OPC_CheckChild4TypeI32:
    case OPC_CheckChild5TypeI32:
    case OPC_CheckChild6TypeI32:
    case OPC_CheckChild7TypeI32:
    case OPC_CheckChild0TypeI64:
    case OPC_CheckChild1TypeI64:
    case OPC_CheckChild2TypeI64:
    case OPC_CheckChild3TypeI64:
    case OPC_CheckChild4TypeI64:
    case OPC_CheckChild5TypeI64:
    case OPC_CheckChild6TypeI64:
    case OPC_CheckChild7TypeI64: {
      MVT::SimpleValueType VT;
      unsigned ChildNo;
      if (Opcode >= SelectionDAGISel::OPC_CheckChild0TypeI32 &&
          Opcode <= SelectionDAGISel::OPC_CheckChild7TypeI32) {
        VT = MVT::i32;
        ChildNo = Opcode - SelectionDAGISel::OPC_CheckChild0TypeI32;
      } else if (Opcode >= SelectionDAGISel::OPC_CheckChild0TypeI64 &&
                 Opcode <= SelectionDAGISel::OPC_CheckChild7TypeI64) {
        VT = MVT::i64;
        ChildNo = Opcode - SelectionDAGISel::OPC_CheckChild0TypeI64;
      } else {
        VT = getSimpleVT(MatcherTable, MatcherIndex);
        ChildNo = Opcode - SelectionDAGISel::OPC_CheckChild0Type;
      }
      if (!::CheckChildType(VT, N, TLI, CurDAG->getDataLayout(), ChildNo))
        break;
      continue;
    }
    case OPC_CheckCondCode:
      if (!::CheckCondCode(MatcherTable, MatcherIndex, N)) break;
      continue;
    case OPC_CheckChild2CondCode:
      if (!::CheckChild2CondCode(MatcherTable, MatcherIndex, N)) break;
      continue;
    case OPC_CheckValueType:
      if (!::CheckValueType(MatcherTable, MatcherIndex, N, TLI,
                            CurDAG->getDataLayout()))
        break;
      continue;
    case OPC_CheckInteger:
      if (!::CheckInteger(MatcherTable, MatcherIndex, N)) break;
      continue;
    case OPC_CheckChild0Integer: case OPC_CheckChild1Integer:
    case OPC_CheckChild2Integer: case OPC_CheckChild3Integer:
    case OPC_CheckChild4Integer:
      if (!::CheckChildInteger(MatcherTable, MatcherIndex, N,
                               Opcode-OPC_CheckChild0Integer)) break;
      continue;
    case OPC_CheckAndImm:
      if (!::CheckAndImm(MatcherTable, MatcherIndex, N, *this)) break;
      continue;
    case OPC_CheckOrImm:
      if (!::CheckOrImm(MatcherTable, MatcherIndex, N, *this)) break;
      continue;
    case OPC_CheckImmAllOnesV:
      if (!ISD::isConstantSplatVectorAllOnes(N.getNode()))
        break;
      continue;
    case OPC_CheckImmAllZerosV:
      if (!ISD::isConstantSplatVectorAllZeros(N.getNode()))
        break;
      continue;

    case OPC_CheckFoldableChainNode: {
      assert(NodeStack.size() != 1 && "No parent node");
      // Verify that all intermediate nodes between the root and this one have
      // a single use (ignoring chains, which are handled in UpdateChains).
      bool HasMultipleUses = false;
      for (unsigned i = 1, e = NodeStack.size()-1; i != e; ++i) {
        unsigned NNonChainUses = 0;
        SDNode *NS = NodeStack[i].getNode();
        for (auto UI = NS->use_begin(), UE = NS->use_end(); UI != UE; ++UI)
          if (UI.getUse().getValueType() != MVT::Other)
            if (++NNonChainUses > 1) {
              HasMultipleUses = true;
              break;
            }
        if (HasMultipleUses) break;
      }
      if (HasMultipleUses) break;

      // Check to see that the target thinks this is profitable to fold and that
      // we can fold it without inducing cycles in the graph.
      if (!IsProfitableToFold(N, NodeStack[NodeStack.size()-2].getNode(),
                              NodeToMatch) ||
          !IsLegalToFold(N, NodeStack[NodeStack.size()-2].getNode(),
                         NodeToMatch, OptLevel,
                         true/*We validate our own chains*/))
        break;

      continue;
    }
    case OPC_EmitInteger:
    case OPC_EmitInteger8:
    case OPC_EmitInteger16:
    case OPC_EmitInteger32:
    case OPC_EmitInteger64:
    case OPC_EmitStringInteger:
    case OPC_EmitStringInteger32: {
      MVT::SimpleValueType VT;
      switch (Opcode) {
      case OPC_EmitInteger8:
        VT = MVT::i8;
        break;
      case OPC_EmitInteger16:
        VT = MVT::i16;
        break;
      case OPC_EmitInteger32:
      case OPC_EmitStringInteger32:
        VT = MVT::i32;
        break;
      case OPC_EmitInteger64:
        VT = MVT::i64;
        break;
      default:
        VT = getSimpleVT(MatcherTable, MatcherIndex);
        break;
      }
      int64_t Val = MatcherTable[MatcherIndex++];
      if (Val & 128)
        Val = GetVBR(Val, MatcherTable, MatcherIndex);
      if (Opcode >= OPC_EmitInteger && Opcode <= OPC_EmitInteger64)
        Val = decodeSignRotatedValue(Val);
      RecordedNodes.push_back(std::pair<SDValue, SDNode *>(
          CurDAG->getTargetConstant(Val, SDLoc(NodeToMatch), VT), nullptr));
      continue;
    }
    case OPC_EmitRegister:
    case OPC_EmitRegisterI32:
    case OPC_EmitRegisterI64: {
      MVT::SimpleValueType VT;
      switch (Opcode) {
      case OPC_EmitRegisterI32:
        VT = MVT::i32;
        break;
      case OPC_EmitRegisterI64:
        VT = MVT::i64;
        break;
      default:
        VT = getSimpleVT(MatcherTable, MatcherIndex);
        break;
      }
      unsigned RegNo = MatcherTable[MatcherIndex++];
      RecordedNodes.push_back(std::pair<SDValue, SDNode *>(
          CurDAG->getRegister(RegNo, VT), nullptr));
      continue;
    }
    case OPC_EmitRegister2: {
      // For targets w/ more than 256 register names, the register enum
      // values are stored in two bytes in the matcher table (just like
      // opcodes).
      MVT::SimpleValueType VT = getSimpleVT(MatcherTable, MatcherIndex);
      unsigned RegNo = MatcherTable[MatcherIndex++];
      RegNo |= MatcherTable[MatcherIndex++] << 8;
      RecordedNodes.push_back(std::pair<SDValue, SDNode*>(
                              CurDAG->getRegister(RegNo, VT), nullptr));
      continue;
    }

    case OPC_EmitConvertToTarget:
    case OPC_EmitConvertToTarget0:
    case OPC_EmitConvertToTarget1:
    case OPC_EmitConvertToTarget2:
    case OPC_EmitConvertToTarget3:
    case OPC_EmitConvertToTarget4:
    case OPC_EmitConvertToTarget5:
    case OPC_EmitConvertToTarget6:
    case OPC_EmitConvertToTarget7: {
      // Convert from IMM/FPIMM to target version.
      unsigned RecNo = Opcode == OPC_EmitConvertToTarget
                           ? MatcherTable[MatcherIndex++]
                           : Opcode - OPC_EmitConvertToTarget0;
      assert(RecNo < RecordedNodes.size() && "Invalid EmitConvertToTarget");
      SDValue Imm = RecordedNodes[RecNo].first;

      if (Imm->getOpcode() == ISD::Constant) {
        const ConstantInt *Val=cast<ConstantSDNode>(Imm)->getConstantIntValue();
        Imm = CurDAG->getTargetConstant(*Val, SDLoc(NodeToMatch),
                                        Imm.getValueType());
      } else if (Imm->getOpcode() == ISD::ConstantFP) {
        const ConstantFP *Val=cast<ConstantFPSDNode>(Imm)->getConstantFPValue();
        Imm = CurDAG->getTargetConstantFP(*Val, SDLoc(NodeToMatch),
                                          Imm.getValueType());
      }

      RecordedNodes.push_back(std::make_pair(Imm, RecordedNodes[RecNo].second));
      continue;
    }

    case OPC_EmitMergeInputChains1_0:    // OPC_EmitMergeInputChains, 1, 0
    case OPC_EmitMergeInputChains1_1:    // OPC_EmitMergeInputChains, 1, 1
    case OPC_EmitMergeInputChains1_2: {  // OPC_EmitMergeInputChains, 1, 2
      // These are space-optimized forms of OPC_EmitMergeInputChains.
      assert(!InputChain.getNode() &&
             "EmitMergeInputChains should be the first chain producing node");
      assert(ChainNodesMatched.empty() &&
             "Should only have one EmitMergeInputChains per match");

      // Read all of the chained nodes.
      unsigned RecNo = Opcode - OPC_EmitMergeInputChains1_0;
      assert(RecNo < RecordedNodes.size() && "Invalid EmitMergeInputChains");
      ChainNodesMatched.push_back(RecordedNodes[RecNo].first.getNode());

      // If the chained node is not the root, we can't fold it if it has
      // multiple uses.
      // FIXME: What if other value results of the node have uses not matched
      // by this pattern?
      if (ChainNodesMatched.back() != NodeToMatch &&
          !RecordedNodes[RecNo].first.hasOneUse()) {
        ChainNodesMatched.clear();
        break;
      }

      // Merge the input chains if they are not intra-pattern references.
      InputChain = HandleMergeInputChains(ChainNodesMatched, CurDAG);

      if (!InputChain.getNode())
        break;  // Failed to merge.
      continue;
    }

    case OPC_EmitMergeInputChains: {
      assert(!InputChain.getNode() &&
             "EmitMergeInputChains should be the first chain producing node");
      // This node gets a list of nodes we matched in the input that have
      // chains.  We want to token factor all of the input chains to these nodes
      // together.  However, if any of the input chains is actually one of the
      // nodes matched in this pattern, then we have an intra-match reference.
      // Ignore these because the newly token factored chain should not refer to
      // the old nodes.
      unsigned NumChains = MatcherTable[MatcherIndex++];
      assert(NumChains != 0 && "Can't TF zero chains");

      assert(ChainNodesMatched.empty() &&
             "Should only have one EmitMergeInputChains per match");

      // Read all of the chained nodes.
      for (unsigned i = 0; i != NumChains; ++i) {
        unsigned RecNo = MatcherTable[MatcherIndex++];
        assert(RecNo < RecordedNodes.size() && "Invalid EmitMergeInputChains");
        ChainNodesMatched.push_back(RecordedNodes[RecNo].first.getNode());

        // If the chained node is not the root, we can't fold it if it has
        // multiple uses.
        // FIXME: What if other value results of the node have uses not matched
        // by this pattern?
        if (ChainNodesMatched.back() != NodeToMatch &&
            !RecordedNodes[RecNo].first.hasOneUse()) {
          ChainNodesMatched.clear();
          break;
        }
      }

      // If the inner loop broke out, the match fails.
      if (ChainNodesMatched.empty())
        break;

      // Merge the input chains if they are not intra-pattern references.
      InputChain = HandleMergeInputChains(ChainNodesMatched, CurDAG);

      if (!InputChain.getNode())
        break;  // Failed to merge.

      continue;
    }

    case OPC_EmitCopyToReg:
    case OPC_EmitCopyToReg0:
    case OPC_EmitCopyToReg1:
    case OPC_EmitCopyToReg2:
    case OPC_EmitCopyToReg3:
    case OPC_EmitCopyToReg4:
    case OPC_EmitCopyToReg5:
    case OPC_EmitCopyToReg6:
    case OPC_EmitCopyToReg7:
    case OPC_EmitCopyToRegTwoByte: {
      unsigned RecNo =
          Opcode >= OPC_EmitCopyToReg0 && Opcode <= OPC_EmitCopyToReg7
              ? Opcode - OPC_EmitCopyToReg0
              : MatcherTable[MatcherIndex++];
      assert(RecNo < RecordedNodes.size() && "Invalid EmitCopyToReg");
      unsigned DestPhysReg = MatcherTable[MatcherIndex++];
      if (Opcode == OPC_EmitCopyToRegTwoByte)
        DestPhysReg |= MatcherTable[MatcherIndex++] << 8;

      if (!InputChain.getNode())
        InputChain = CurDAG->getEntryNode();

      InputChain = CurDAG->getCopyToReg(InputChain, SDLoc(NodeToMatch),
                                        DestPhysReg, RecordedNodes[RecNo].first,
                                        InputGlue);

      InputGlue = InputChain.getValue(1);
      continue;
    }

    case OPC_EmitNodeXForm: {
      unsigned XFormNo = MatcherTable[MatcherIndex++];
      unsigned RecNo = MatcherTable[MatcherIndex++];
      assert(RecNo < RecordedNodes.size() && "Invalid EmitNodeXForm");
      SDValue Res = RunSDNodeXForm(RecordedNodes[RecNo].first, XFormNo);
      RecordedNodes.push_back(std::pair<SDValue,SDNode*>(Res, nullptr));
      continue;
    }
    case OPC_Coverage: {
      // This is emitted right before MorphNode/EmitNode.
      // So it should be safe to assume that this node has been selected
      unsigned index = MatcherTable[MatcherIndex++];
      index |= (MatcherTable[MatcherIndex++] << 8);
      dbgs() << "COVERED: " << getPatternForIndex(index) << "\n";
      dbgs() << "INCLUDED: " << getIncludePathForIndex(index) << "\n";
      continue;
    }

    case OPC_EmitNode:
    case OPC_EmitNode0:
    case OPC_EmitNode1:
    case OPC_EmitNode2:
    case OPC_EmitNode0None:
    case OPC_EmitNode1None:
    case OPC_EmitNode2None:
    case OPC_EmitNode0Chain:
    case OPC_EmitNode1Chain:
    case OPC_EmitNode2Chain:
    case OPC_MorphNodeTo:
    case OPC_MorphNodeTo0:
    case OPC_MorphNodeTo1:
    case OPC_MorphNodeTo2:
    case OPC_MorphNodeTo0None:
    case OPC_MorphNodeTo1None:
    case OPC_MorphNodeTo2None:
    case OPC_MorphNodeTo0Chain:
    case OPC_MorphNodeTo1Chain:
    case OPC_MorphNodeTo2Chain:
    case OPC_MorphNodeTo0GlueInput:
    case OPC_MorphNodeTo1GlueInput:
    case OPC_MorphNodeTo2GlueInput:
    case OPC_MorphNodeTo0GlueOutput:
    case OPC_MorphNodeTo1GlueOutput:
    case OPC_MorphNodeTo2GlueOutput: {
      uint16_t TargetOpc = MatcherTable[MatcherIndex++];
      TargetOpc |= static_cast<uint16_t>(MatcherTable[MatcherIndex++]) << 8;
      unsigned EmitNodeInfo;
      if (Opcode >= OPC_EmitNode0None && Opcode <= OPC_EmitNode2Chain) {
        if (Opcode >= OPC_EmitNode0Chain && Opcode <= OPC_EmitNode2Chain)
          EmitNodeInfo = OPFL_Chain;
        else
          EmitNodeInfo = OPFL_None;
      } else if (Opcode >= OPC_MorphNodeTo0None &&
                 Opcode <= OPC_MorphNodeTo2GlueOutput) {
        if (Opcode >= OPC_MorphNodeTo0Chain && Opcode <= OPC_MorphNodeTo2Chain)
          EmitNodeInfo = OPFL_Chain;
        else if (Opcode >= OPC_MorphNodeTo0GlueInput &&
                 Opcode <= OPC_MorphNodeTo2GlueInput)
          EmitNodeInfo = OPFL_GlueInput;
        else if (Opcode >= OPC_MorphNodeTo0GlueOutput &&
                 Opcode <= OPC_MorphNodeTo2GlueOutput)
          EmitNodeInfo = OPFL_GlueOutput;
        else
          EmitNodeInfo = OPFL_None;
      } else
        EmitNodeInfo = MatcherTable[MatcherIndex++];
      // Get the result VT list.
      unsigned NumVTs;
      // If this is one of the compressed forms, get the number of VTs based
      // on the Opcode. Otherwise read the next byte from the table.
      if (Opcode >= OPC_MorphNodeTo0 && Opcode <= OPC_MorphNodeTo2)
        NumVTs = Opcode - OPC_MorphNodeTo0;
      else if (Opcode >= OPC_MorphNodeTo0None && Opcode <= OPC_MorphNodeTo2None)
        NumVTs = Opcode - OPC_MorphNodeTo0None;
      else if (Opcode >= OPC_MorphNodeTo0Chain &&
               Opcode <= OPC_MorphNodeTo2Chain)
        NumVTs = Opcode - OPC_MorphNodeTo0Chain;
      else if (Opcode >= OPC_MorphNodeTo0GlueInput &&
               Opcode <= OPC_MorphNodeTo2GlueInput)
        NumVTs = Opcode - OPC_MorphNodeTo0GlueInput;
      else if (Opcode >= OPC_MorphNodeTo0GlueOutput &&
               Opcode <= OPC_MorphNodeTo2GlueOutput)
        NumVTs = Opcode - OPC_MorphNodeTo0GlueOutput;
      else if (Opcode >= OPC_EmitNode0 && Opcode <= OPC_EmitNode2)
        NumVTs = Opcode - OPC_EmitNode0;
      else if (Opcode >= OPC_EmitNode0None && Opcode <= OPC_EmitNode2None)
        NumVTs = Opcode - OPC_EmitNode0None;
      else if (Opcode >= OPC_EmitNode0Chain && Opcode <= OPC_EmitNode2Chain)
        NumVTs = Opcode - OPC_EmitNode0Chain;
      else
        NumVTs = MatcherTable[MatcherIndex++];
      SmallVector<EVT, 4> VTs;
      for (unsigned i = 0; i != NumVTs; ++i) {
        MVT::SimpleValueType VT = getSimpleVT(MatcherTable, MatcherIndex);
        if (VT == MVT::iPTR)
          VT = TLI->getPointerTy(CurDAG->getDataLayout()).SimpleTy;
        VTs.push_back(VT);
      }

      if (EmitNodeInfo & OPFL_Chain)
        VTs.push_back(MVT::Other);
      if (EmitNodeInfo & OPFL_GlueOutput)
        VTs.push_back(MVT::Glue);

      // This is hot code, so optimize the two most common cases of 1 and 2
      // results.
      SDVTList VTList;
      if (VTs.size() == 1)
        VTList = CurDAG->getVTList(VTs[0]);
      else if (VTs.size() == 2)
        VTList = CurDAG->getVTList(VTs[0], VTs[1]);
      else
        VTList = CurDAG->getVTList(VTs);

      // Get the operand list.
      unsigned NumOps = MatcherTable[MatcherIndex++];
      SmallVector<SDValue, 8> Ops;
      for (unsigned i = 0; i != NumOps; ++i) {
        unsigned RecNo = MatcherTable[MatcherIndex++];
        if (RecNo & 128)
          RecNo = GetVBR(RecNo, MatcherTable, MatcherIndex);

        assert(RecNo < RecordedNodes.size() && "Invalid EmitNode");
        Ops.push_back(RecordedNodes[RecNo].first);
      }

      // If there are variadic operands to add, handle them now.
      if (EmitNodeInfo & OPFL_VariadicInfo) {
        // Determine the start index to copy from.
        unsigned FirstOpToCopy = getNumFixedFromVariadicInfo(EmitNodeInfo);
        FirstOpToCopy += (EmitNodeInfo & OPFL_Chain) ? 1 : 0;
        assert(NodeToMatch->getNumOperands() >= FirstOpToCopy &&
               "Invalid variadic node");
        // Copy all of the variadic operands, not including a potential glue
        // input.
        for (unsigned i = FirstOpToCopy, e = NodeToMatch->getNumOperands();
             i != e; ++i) {
          SDValue V = NodeToMatch->getOperand(i);
          if (V.getValueType() == MVT::Glue) break;
          Ops.push_back(V);
        }
      }

      // If this has chain/glue inputs, add them.
      if (EmitNodeInfo & OPFL_Chain)
        Ops.push_back(InputChain);
      if ((EmitNodeInfo & OPFL_GlueInput) && InputGlue.getNode() != nullptr)
        Ops.push_back(InputGlue);

      // Check whether any matched node could raise an FP exception.  Since all
      // such nodes must have a chain, it suffices to check ChainNodesMatched.
      // We need to perform this check before potentially modifying one of the
      // nodes via MorphNode.
      bool MayRaiseFPException =
          llvm::any_of(ChainNodesMatched, [this](SDNode *N) {
            return mayRaiseFPException(N) && !N->getFlags().hasNoFPExcept();
          });

      // Create the node.
      MachineSDNode *Res = nullptr;
      bool IsMorphNodeTo =
          Opcode == OPC_MorphNodeTo ||
          (Opcode >= OPC_MorphNodeTo0 && Opcode <= OPC_MorphNodeTo2GlueOutput);
      if (!IsMorphNodeTo) {
        // If this is a normal EmitNode command, just create the new node and
        // add the results to the RecordedNodes list.
        Res = CurDAG->getMachineNode(TargetOpc, SDLoc(NodeToMatch),
                                     VTList, Ops);

        // Add all the non-glue/non-chain results to the RecordedNodes list.
        for (unsigned i = 0, e = VTs.size(); i != e; ++i) {
          if (VTs[i] == MVT::Other || VTs[i] == MVT::Glue) break;
          RecordedNodes.push_back(std::pair<SDValue,SDNode*>(SDValue(Res, i),
                                                             nullptr));
        }
      } else {
        assert(NodeToMatch->getOpcode() != ISD::DELETED_NODE &&
               "NodeToMatch was removed partway through selection");
        SelectionDAG::DAGNodeDeletedListener NDL(*CurDAG, [&](SDNode *N,
                                                              SDNode *E) {
          CurDAG->salvageDebugInfo(*N);
          auto &Chain = ChainNodesMatched;
          assert((!E || !is_contained(Chain, N)) &&
                 "Chain node replaced during MorphNode");
          llvm::erase(Chain, N);
        });
        Res = cast<MachineSDNode>(MorphNode(NodeToMatch, TargetOpc, VTList,
                                            Ops, EmitNodeInfo));
      }

      // Set the NoFPExcept flag when no original matched node could
      // raise an FP exception, but the new node potentially might.
      if (!MayRaiseFPException && mayRaiseFPException(Res)) {
        SDNodeFlags Flags = Res->getFlags();
        Flags.setNoFPExcept(true);
        Res->setFlags(Flags);
      }

      // If the node had chain/glue results, update our notion of the current
      // chain and glue.
      if (EmitNodeInfo & OPFL_GlueOutput) {
        InputGlue = SDValue(Res, VTs.size()-1);
        if (EmitNodeInfo & OPFL_Chain)
          InputChain = SDValue(Res, VTs.size()-2);
      } else if (EmitNodeInfo & OPFL_Chain)
        InputChain = SDValue(Res, VTs.size()-1);

      // If the OPFL_MemRefs glue is set on this node, slap all of the
      // accumulated memrefs onto it.
      //
      // FIXME: This is vastly incorrect for patterns with multiple outputs
      // instructions that access memory and for ComplexPatterns that match
      // loads.
      if (EmitNodeInfo & OPFL_MemRefs) {
        // Only attach load or store memory operands if the generated
        // instruction may load or store.
        const MCInstrDesc &MCID = TII->get(TargetOpc);
        bool mayLoad = MCID.mayLoad();
        bool mayStore = MCID.mayStore();

        // We expect to have relatively few of these so just filter them into a
        // temporary buffer so that we can easily add them to the instruction.
        SmallVector<MachineMemOperand *, 4> FilteredMemRefs;
        for (MachineMemOperand *MMO : MatchedMemRefs) {
          if (MMO->isLoad()) {
            if (mayLoad)
              FilteredMemRefs.push_back(MMO);
          } else if (MMO->isStore()) {
            if (mayStore)
              FilteredMemRefs.push_back(MMO);
          } else {
            FilteredMemRefs.push_back(MMO);
          }
        }

        CurDAG->setNodeMemRefs(Res, FilteredMemRefs);
      }

      LLVM_DEBUG(if (!MatchedMemRefs.empty() && Res->memoperands_empty()) dbgs()
                     << "  Dropping mem operands\n";
                 dbgs() << "  " << (IsMorphNodeTo ? "Morphed" : "Created")
                        << " node: ";
                 Res->dump(CurDAG););

      // If this was a MorphNodeTo then we're completely done!
      if (IsMorphNodeTo) {
        // Update chain uses.
        UpdateChains(Res, InputChain, ChainNodesMatched, true);
        return;
      }
      continue;
    }

    case OPC_CompleteMatch: {
      // The match has been completed, and any new nodes (if any) have been
      // created.  Patch up references to the matched dag to use the newly
      // created nodes.
      unsigned NumResults = MatcherTable[MatcherIndex++];

      for (unsigned i = 0; i != NumResults; ++i) {
        unsigned ResSlot = MatcherTable[MatcherIndex++];
        if (ResSlot & 128)
          ResSlot = GetVBR(ResSlot, MatcherTable, MatcherIndex);

        assert(ResSlot < RecordedNodes.size() && "Invalid CompleteMatch");
        SDValue Res = RecordedNodes[ResSlot].first;

        assert(i < NodeToMatch->getNumValues() &&
               NodeToMatch->getValueType(i) != MVT::Other &&
               NodeToMatch->getValueType(i) != MVT::Glue &&
               "Invalid number of results to complete!");
        assert((NodeToMatch->getValueType(i) == Res.getValueType() ||
                NodeToMatch->getValueType(i) == MVT::iPTR ||
                Res.getValueType() == MVT::iPTR ||
                NodeToMatch->getValueType(i).getSizeInBits() ==
                    Res.getValueSizeInBits()) &&
               "invalid replacement");
        ReplaceUses(SDValue(NodeToMatch, i), Res);
      }

      // Update chain uses.
      UpdateChains(NodeToMatch, InputChain, ChainNodesMatched, false);

      // If the root node defines glue, we need to update it to the glue result.
      // TODO: This never happens in our tests and I think it can be removed /
      // replaced with an assert, but if we do it this the way the change is
      // NFC.
      if (NodeToMatch->getValueType(NodeToMatch->getNumValues() - 1) ==
              MVT::Glue &&
          InputGlue.getNode())
        ReplaceUses(SDValue(NodeToMatch, NodeToMatch->getNumValues() - 1),
                    InputGlue);

      assert(NodeToMatch->use_empty() &&
             "Didn't replace all uses of the node?");
      CurDAG->RemoveDeadNode(NodeToMatch);

      return;
    }
    }

    // If the code reached this point, then the match failed.  See if there is
    // another child to try in the current 'Scope', otherwise pop it until we
    // find a case to check.
    LLVM_DEBUG(dbgs() << "  Match failed at index " << CurrentOpcodeIndex
                      << "\n");
    ++NumDAGIselRetries;
    while (true) {
      if (MatchScopes.empty()) {
        CannotYetSelect(NodeToMatch);
        return;
      }

      // Restore the interpreter state back to the point where the scope was
      // formed.
      MatchScope &LastScope = MatchScopes.back();
      RecordedNodes.resize(LastScope.NumRecordedNodes);
      NodeStack.clear();
      NodeStack.append(LastScope.NodeStack.begin(), LastScope.NodeStack.end());
      N = NodeStack.back();

      if (LastScope.NumMatchedMemRefs != MatchedMemRefs.size())
        MatchedMemRefs.resize(LastScope.NumMatchedMemRefs);
      MatcherIndex = LastScope.FailIndex;

      LLVM_DEBUG(dbgs() << "  Continuing at " << MatcherIndex << "\n");

      InputChain = LastScope.InputChain;
      InputGlue = LastScope.InputGlue;
      if (!LastScope.HasChainNodesMatched)
        ChainNodesMatched.clear();

      // Check to see what the offset is at the new MatcherIndex.  If it is zero
      // we have reached the end of this scope, otherwise we have another child
      // in the current scope to try.
      unsigned NumToSkip = MatcherTable[MatcherIndex++];
      if (NumToSkip & 128)
        NumToSkip = GetVBR(NumToSkip, MatcherTable, MatcherIndex);

      // If we have another child in this scope to match, update FailIndex and
      // try it.
      if (NumToSkip != 0) {
        LastScope.FailIndex = MatcherIndex+NumToSkip;
        break;
      }

      // End of this scope, pop it and try the next child in the containing
      // scope.
      MatchScopes.pop_back();
    }
  }
}

/// Return whether the node may raise an FP exception.
bool SelectionDAGISel::mayRaiseFPException(SDNode *N) const {
  // For machine opcodes, consult the MCID flag.
  if (N->isMachineOpcode()) {
    const MCInstrDesc &MCID = TII->get(N->getMachineOpcode());
    return MCID.mayRaiseFPException();
  }

  // For ISD opcodes, only StrictFP opcodes may raise an FP
  // exception.
  if (N->isTargetOpcode())
    return N->isTargetStrictFPOpcode();
  return N->isStrictFPOpcode();
}

bool SelectionDAGISel::isOrEquivalentToAdd(const SDNode *N) const {
  assert(N->getOpcode() == ISD::OR && "Unexpected opcode");
  auto *C = dyn_cast<ConstantSDNode>(N->getOperand(1));
  if (!C)
    return false;

  // Detect when "or" is used to add an offset to a stack object.
  if (auto *FN = dyn_cast<FrameIndexSDNode>(N->getOperand(0))) {
    MachineFrameInfo &MFI = MF->getFrameInfo();
    Align A = MFI.getObjectAlign(FN->getIndex());
    int32_t Off = C->getSExtValue();
    // If the alleged offset fits in the zero bits guaranteed by
    // the alignment, then this or is really an add.
    return (Off >= 0) && (((A.value() - 1) & Off) == unsigned(Off));
  }
  return false;
}

void SelectionDAGISel::CannotYetSelect(SDNode *N) {
  std::string msg;
  raw_string_ostream Msg(msg);
  Msg << "Cannot select: ";

  if (N->getOpcode() != ISD::INTRINSIC_W_CHAIN &&
      N->getOpcode() != ISD::INTRINSIC_WO_CHAIN &&
      N->getOpcode() != ISD::INTRINSIC_VOID) {
    N->printrFull(Msg, CurDAG);
    Msg << "\nIn function: " << MF->getName();
  } else {
    bool HasInputChain = N->getOperand(0).getValueType() == MVT::Other;
    unsigned iid = N->getConstantOperandVal(HasInputChain);
    if (iid < Intrinsic::num_intrinsics)
      Msg << "intrinsic %" << Intrinsic::getBaseName((Intrinsic::ID)iid);
    else if (const TargetIntrinsicInfo *TII = TM.getIntrinsicInfo())
      Msg << "target intrinsic %" << TII->getName(iid);
    else
      Msg << "unknown intrinsic #" << iid;
  }
  report_fatal_error(Twine(msg));
}<|MERGE_RESOLUTION|>--- conflicted
+++ resolved
@@ -2201,7 +2201,6 @@
                                                      const SDLoc &DL) {
   // Change the vector of SDValue into a list of SDNodeHandle for x86 might call
   // replaceAllUses when matching address.
-<<<<<<< HEAD
 
   std::list<HandleSDNode> Handles;
 
@@ -2211,17 +2210,6 @@
   Handles.emplace_back(
       Ops[InlineAsm::Op_ExtraInfo]); // 3 (SideEffect, AlignStack)
 
-=======
-
-  std::list<HandleSDNode> Handles;
-
-  Handles.emplace_back(Ops[InlineAsm::Op_InputChain]); // 0
-  Handles.emplace_back(Ops[InlineAsm::Op_AsmString]);  // 1
-  Handles.emplace_back(Ops[InlineAsm::Op_MDNode]);     // 2, !srcloc
-  Handles.emplace_back(
-      Ops[InlineAsm::Op_ExtraInfo]); // 3 (SideEffect, AlignStack)
-
->>>>>>> 9c4aab8c
   unsigned i = InlineAsm::Op_FirstOperand, e = Ops.size();
   if (Ops[e - 1].getValueType() == MVT::Glue)
     --e;  // Don't process a glue operand if it is here.
