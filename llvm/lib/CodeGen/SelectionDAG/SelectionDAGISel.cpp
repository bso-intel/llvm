--- conflicted
+++ resolved
@@ -1707,8 +1707,6 @@
       }
 
       FuncInfo->VisitedBBs[LLVMBB->getNumber()] = true;
-<<<<<<< HEAD
-=======
     }
 
     // Fake uses that follow tail calls are dropped. To avoid this, move
@@ -1719,7 +1717,6 @@
           const_cast<BasicBlock *>(LLVMBB)->getFirstNonPHI()->getIterator();
       BasicBlock::iterator BBEnd = const_cast<BasicBlock *>(LLVMBB)->end();
       preserveFakeUses(BBStart, BBEnd);
->>>>>>> 1d22c955
     }
 
     BasicBlock::const_iterator const Begin =
