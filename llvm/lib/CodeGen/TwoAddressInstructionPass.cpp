--- conflicted
+++ resolved
@@ -252,19 +252,11 @@
   PA.preserveSet<CFGAnalyses>();
   return PA;
 }
-<<<<<<< HEAD
 
 char TwoAddressInstructionLegacyPass::ID = 0;
 
 char &llvm::TwoAddressInstructionPassID = TwoAddressInstructionLegacyPass::ID;
 
-=======
-
-char TwoAddressInstructionLegacyPass::ID = 0;
-
-char &llvm::TwoAddressInstructionPassID = TwoAddressInstructionLegacyPass::ID;
-
->>>>>>> 9c4aab8c
 INITIALIZE_PASS_BEGIN(TwoAddressInstructionLegacyPass, DEBUG_TYPE,
                       "Two-Address instruction pass", false, false)
 INITIALIZE_PASS_DEPENDENCY(AAResultsWrapperPass)
