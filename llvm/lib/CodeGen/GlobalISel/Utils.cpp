--- conflicted
+++ resolved
@@ -1080,8 +1080,6 @@
          llvm::shouldOptimizeForSize(MBB.getBasicBlock(), PSI, BFI);
 }
 
-<<<<<<< HEAD
-=======
 /// These artifacts generally don't have any debug users because they don't
 /// directly originate from IR instructions, but instead usually from
 /// legalization. Avoiding checking for debug users improves compile time.
@@ -1101,7 +1099,6 @@
   }
 }
 
->>>>>>> 3e87a12c
 void llvm::saveUsesAndErase(MachineInstr &MI, MachineRegisterInfo &MRI,
                             LostDebugLocObserver *LocObserver,
                             SmallInstListTy &DeadInstChain) {
@@ -1111,14 +1108,10 @@
   }
   LLVM_DEBUG(dbgs() << MI << "Is dead; erasing.\n");
   DeadInstChain.remove(&MI);
-<<<<<<< HEAD
-  MI.eraseFromParentAndMarkDBGValuesForRemoval();
-=======
   if (shouldSkipDbgValueFor(MI))
     MI.eraseFromParent();
   else
     MI.eraseFromParentAndMarkDBGValuesForRemoval();
->>>>>>> 3e87a12c
   if (LocObserver)
     LocObserver->checkpoint(false);
 }
