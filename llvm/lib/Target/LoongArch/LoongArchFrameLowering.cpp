//===-- LoongArchFrameLowering.cpp - LoongArch Frame Information -*- C++ -*-==//
//
// Part of the LLVM Project, under the Apache License v2.0 with LLVM Exceptions.
// See https://llvm.org/LICENSE.txt for license information.
// SPDX-License-Identifier: Apache-2.0 WITH LLVM-exception
//
//===----------------------------------------------------------------------===//
//
// This file contains the LoongArch implementation of TargetFrameLowering class.
//
//===----------------------------------------------------------------------===//

#include "LoongArchFrameLowering.h"
#include "LoongArchMachineFunctionInfo.h"
#include "LoongArchSubtarget.h"
#include "MCTargetDesc/LoongArchBaseInfo.h"
#include "llvm/CodeGen/MachineFrameInfo.h"
#include "llvm/CodeGen/MachineFunction.h"
#include "llvm/CodeGen/MachineInstrBuilder.h"
#include "llvm/CodeGen/MachineRegisterInfo.h"
#include "llvm/CodeGen/RegisterScavenging.h"
#include "llvm/IR/DiagnosticInfo.h"
#include "llvm/MC/MCDwarf.h"

using namespace llvm;

#define DEBUG_TYPE "loongarch-frame-lowering"

// Return true if the specified function should have a dedicated frame
// pointer register.  This is true if frame pointer elimination is
// disabled, if it needs dynamic stack realignment, if the function has
// variable sized allocas, or if the frame address is taken.
bool LoongArchFrameLowering::hasFP(const MachineFunction &MF) const {
  const TargetRegisterInfo *RegInfo = MF.getSubtarget().getRegisterInfo();

  const MachineFrameInfo &MFI = MF.getFrameInfo();
  return MF.getTarget().Options.DisableFramePointerElim(MF) ||
         RegInfo->hasStackRealignment(MF) || MFI.hasVarSizedObjects() ||
         MFI.isFrameAddressTaken();
}

bool LoongArchFrameLowering::hasBP(const MachineFunction &MF) const {
  const MachineFrameInfo &MFI = MF.getFrameInfo();
  const TargetRegisterInfo *TRI = STI.getRegisterInfo();

  return MFI.hasVarSizedObjects() && TRI->hasStackRealignment(MF);
}

void LoongArchFrameLowering::adjustReg(MachineBasicBlock &MBB,
                                       MachineBasicBlock::iterator MBBI,
                                       const DebugLoc &DL, Register DestReg,
                                       Register SrcReg, int64_t Val,
                                       MachineInstr::MIFlag Flag) const {
  const LoongArchInstrInfo *TII = STI.getInstrInfo();
  bool IsLA64 = STI.is64Bit();
  unsigned Addi = IsLA64 ? LoongArch::ADDI_D : LoongArch::ADDI_W;

  if (DestReg == SrcReg && Val == 0)
    return;

  if (isInt<12>(Val)) {
    // addi.w/d $DstReg, $SrcReg, Val
    BuildMI(MBB, MBBI, DL, TII->get(Addi), DestReg)
        .addReg(SrcReg)
        .addImm(Val)
        .setMIFlag(Flag);
    return;
  }

  // Try to split the offset across two ADDIs. We need to keep the stack pointer
  // aligned after each ADDI. We need to determine the maximum value we can put
  // in each ADDI. In the negative direction, we can use -2048 which is always
  // sufficiently aligned. In the positive direction, we need to find the
  // largest 12-bit immediate that is aligned. Exclude -4096 since it can be
  // created with LU12I.W.
  assert(getStackAlign().value() < 2048 && "Stack alignment too large");
  int64_t MaxPosAdjStep = 2048 - getStackAlign().value();
  if (Val > -4096 && Val <= (2 * MaxPosAdjStep)) {
    int64_t FirstAdj = Val < 0 ? -2048 : MaxPosAdjStep;
    Val -= FirstAdj;
    BuildMI(MBB, MBBI, DL, TII->get(Addi), DestReg)
        .addReg(SrcReg)
        .addImm(FirstAdj)
        .setMIFlag(Flag);
    BuildMI(MBB, MBBI, DL, TII->get(Addi), DestReg)
        .addReg(DestReg, RegState::Kill)
        .addImm(Val)
        .setMIFlag(Flag);
    return;
  }

  unsigned Opc = IsLA64 ? LoongArch::ADD_D : LoongArch::ADD_W;
  if (Val < 0) {
    Val = -Val;
    Opc = IsLA64 ? LoongArch::SUB_D : LoongArch::SUB_W;
  }

  MachineRegisterInfo &MRI = MBB.getParent()->getRegInfo();
  Register ScratchReg = MRI.createVirtualRegister(&LoongArch::GPRRegClass);
  TII->movImm(MBB, MBBI, DL, ScratchReg, Val, Flag);
  BuildMI(MBB, MBBI, DL, TII->get(Opc), DestReg)
      .addReg(SrcReg)
      .addReg(ScratchReg, RegState::Kill)
      .setMIFlag(Flag);
}

// Determine the size of the frame and maximum call frame size.
void LoongArchFrameLowering::determineFrameLayout(MachineFunction &MF) const {
  MachineFrameInfo &MFI = MF.getFrameInfo();

  // Get the number of bytes to allocate from the FrameInfo.
  uint64_t FrameSize = MFI.getStackSize();

  // Make sure the frame is aligned.
  FrameSize = alignTo(FrameSize, getStackAlign());

  // Update frame info.
  MFI.setStackSize(FrameSize);
}

void LoongArchFrameLowering::processFunctionBeforeFrameFinalized(
    MachineFunction &MF, RegScavenger *RS) const {
  const LoongArchRegisterInfo *RI = STI.getRegisterInfo();
  const TargetRegisterClass &RC = LoongArch::GPRRegClass;
  MachineFrameInfo &MFI = MF.getFrameInfo();

  // estimateStackSize has been observed to under-estimate the final stack
  // size, so give ourselves wiggle-room by checking for stack size
  // representable an 11-bit signed field rather than 12-bits.
  if (isInt<11>(MFI.estimateStackSize(MF)))
    return;

  // Create an emergency spill slot.
  int FI =
      MFI.CreateStackObject(RI->getSpillSize(RC), RI->getSpillAlign(RC), false);
  RS->addScavengingFrameIndex(FI);
  LLVM_DEBUG(dbgs() << "Allocated FI(" << FI
                    << ") as the emergency spill slot.\n");
}

void LoongArchFrameLowering::emitPrologue(MachineFunction &MF,
                                          MachineBasicBlock &MBB) const {
  MachineFrameInfo &MFI = MF.getFrameInfo();
  auto *LoongArchFI = MF.getInfo<LoongArchMachineFunctionInfo>();
  const LoongArchRegisterInfo *RI = STI.getRegisterInfo();
  const LoongArchInstrInfo *TII = STI.getInstrInfo();
  MachineBasicBlock::iterator MBBI = MBB.begin();
  bool IsLA64 = STI.is64Bit();

  Register SPReg = LoongArch::R3;
  Register FPReg = LoongArch::R22;

  // Debug location must be unknown since the first debug location is used
  // to determine the end of the prologue.
  DebugLoc DL;

  // Determine the correct frame layout
  determineFrameLayout(MF);

  // First, compute final stack size.
  uint64_t StackSize = MFI.getStackSize();
  uint64_t RealStackSize = StackSize;

  // Early exit if there is no need to allocate space in the stack.
  if (StackSize == 0 && !MFI.adjustsStack())
    return;

  uint64_t FirstSPAdjustAmount = getFirstSPAdjustAmount(MF, true);
  uint64_t SecondSPAdjustAmount = RealStackSize - FirstSPAdjustAmount;
  // Split the SP adjustment to reduce the offsets of callee saved spill.
  if (FirstSPAdjustAmount)
    StackSize = FirstSPAdjustAmount;

  // Adjust stack.
  adjustReg(MBB, MBBI, DL, SPReg, SPReg, -StackSize, MachineInstr::FrameSetup);
  if (FirstSPAdjustAmount != 2048 || SecondSPAdjustAmount == 0) {
    // Emit ".cfi_def_cfa_offset StackSize".
    unsigned CFIIndex =
        MF.addFrameInst(MCCFIInstruction::cfiDefCfaOffset(nullptr, StackSize));
    BuildMI(MBB, MBBI, DL, TII->get(TargetOpcode::CFI_INSTRUCTION))
        .addCFIIndex(CFIIndex)
        .setMIFlag(MachineInstr::FrameSetup);
  }

  const auto &CSI = MFI.getCalleeSavedInfo();

  // The frame pointer is callee-saved, and code has been generated for us to
  // save it to the stack. We need to skip over the storing of callee-saved
  // registers as the frame pointer must be modified after it has been saved
  // to the stack, not before.
  std::advance(MBBI, CSI.size());

  // Iterate over list of callee-saved registers and emit .cfi_offset
  // directives.
  for (const auto &Entry : CSI) {
    int64_t Offset = MFI.getObjectOffset(Entry.getFrameIdx());
    unsigned CFIIndex = MF.addFrameInst(MCCFIInstruction::createOffset(
        nullptr, RI->getDwarfRegNum(Entry.getReg(), true), Offset));
    BuildMI(MBB, MBBI, DL, TII->get(TargetOpcode::CFI_INSTRUCTION))
        .addCFIIndex(CFIIndex)
        .setMIFlag(MachineInstr::FrameSetup);
  }

  // Generate new FP.
  if (hasFP(MF)) {
    adjustReg(MBB, MBBI, DL, FPReg, SPReg,
              StackSize - LoongArchFI->getVarArgsSaveSize(),
              MachineInstr::FrameSetup);

    // Emit ".cfi_def_cfa $fp, LoongArchFI->getVarArgsSaveSize()"
    unsigned CFIIndex = MF.addFrameInst(
        MCCFIInstruction::cfiDefCfa(nullptr, RI->getDwarfRegNum(FPReg, true),
                                    LoongArchFI->getVarArgsSaveSize()));
    BuildMI(MBB, MBBI, DL, TII->get(TargetOpcode::CFI_INSTRUCTION))
        .addCFIIndex(CFIIndex)
        .setMIFlag(MachineInstr::FrameSetup);

    // Realign stack.
    if (RI->hasStackRealignment(MF)) {
      unsigned ShiftAmount = Log2(MFI.getMaxAlign());
      Register VR =
          MF.getRegInfo().createVirtualRegister(&LoongArch::GPRRegClass);
      BuildMI(MBB, MBBI, DL,
              TII->get(STI.is64Bit() ? LoongArch::SRLI_D : LoongArch::SRLI_W),
              VR)
          .addReg(SPReg)
          .addImm(ShiftAmount)
          .setMIFlag(MachineInstr::FrameSetup);
      BuildMI(MBB, MBBI, DL,
              TII->get(STI.is64Bit() ? LoongArch::SLLI_D : LoongArch::SLLI_W),
              SPReg)
          .addReg(VR)
          .addImm(ShiftAmount)
          .setMIFlag(MachineInstr::FrameSetup);
      // FP will be used to restore the frame in the epilogue, so we need
      // another base register BP to record SP after re-alignment. SP will
      // track the current stack after allocating variable sized objects.
      if (hasBP(MF)) {
        // move BP, $sp
        BuildMI(MBB, MBBI, DL, TII->get(LoongArch::OR),
                LoongArchABI::getBPReg())
            .addReg(SPReg)
            .addReg(LoongArch::R0)
            .setMIFlag(MachineInstr::FrameSetup);
      }
    }
  }

  // Emit the second SP adjustment after saving callee saved registers.
  if (FirstSPAdjustAmount && SecondSPAdjustAmount) {
    if (hasFP(MF)) {
      assert(SecondSPAdjustAmount > 0 &&
             "SecondSPAdjustAmount should be greater than zero");
      adjustReg(MBB, MBBI, DL, SPReg, SPReg, -SecondSPAdjustAmount,
                MachineInstr::FrameSetup);
    } else {
      // FIXME: RegScavenger will place the spill instruction before the
      // prologue if a VReg is created in the prologue. This will pollute the
      // caller's stack data. Therefore, until there is better way, we just use
      // the `addi.w/d` instruction for stack adjustment to ensure that VReg
      // will not be created.
      for (int Val = SecondSPAdjustAmount; Val > 0; Val -= 2048)
        BuildMI(MBB, MBBI, DL,
                TII->get(IsLA64 ? LoongArch::ADDI_D : LoongArch::ADDI_W), SPReg)
            .addReg(SPReg)
            .addImm(Val < 2048 ? -Val : -2048)
            .setMIFlag(MachineInstr::FrameSetup);

      // If we are using a frame-pointer, and thus emitted ".cfi_def_cfa fp, 0",
      // don't emit an sp-based .cfi_def_cfa_offset
      // Emit ".cfi_def_cfa_offset RealStackSize"
      unsigned CFIIndex = MF.addFrameInst(
          MCCFIInstruction::cfiDefCfaOffset(nullptr, RealStackSize));
      BuildMI(MBB, MBBI, DL, TII->get(TargetOpcode::CFI_INSTRUCTION))
          .addCFIIndex(CFIIndex)
          .setMIFlag(MachineInstr::FrameSetup);
    }
  }

  if (hasFP(MF)) {
    // Realign stack.
    if (RI->hasStackRealignment(MF)) {
      unsigned ShiftAmount = Log2(MFI.getMaxAlign());
      Register VR =
          MF.getRegInfo().createVirtualRegister(&LoongArch::GPRRegClass);
      BuildMI(MBB, MBBI, DL,
              TII->get(IsLA64 ? LoongArch::SRLI_D : LoongArch::SRLI_W), VR)
          .addReg(SPReg)
          .addImm(ShiftAmount)
          .setMIFlag(MachineInstr::FrameSetup);
      BuildMI(MBB, MBBI, DL,
              TII->get(IsLA64 ? LoongArch::SLLI_D : LoongArch::SLLI_W), SPReg)
          .addReg(VR)
          .addImm(ShiftAmount)
          .setMIFlag(MachineInstr::FrameSetup);
      // FP will be used to restore the frame in the epilogue, so we need
      // another base register BP to record SP after re-alignment. SP will
      // track the current stack after allocating variable sized objects.
      if (hasBP(MF)) {
        // move BP, $sp
        BuildMI(MBB, MBBI, DL, TII->get(LoongArch::OR),
                LoongArchABI::getBPReg())
            .addReg(SPReg)
            .addReg(LoongArch::R0)
            .setMIFlag(MachineInstr::FrameSetup);
      }
    }
  }
}

void LoongArchFrameLowering::emitEpilogue(MachineFunction &MF,
                                          MachineBasicBlock &MBB) const {
  const LoongArchRegisterInfo *RI = STI.getRegisterInfo();
  MachineFrameInfo &MFI = MF.getFrameInfo();
  auto *LoongArchFI = MF.getInfo<LoongArchMachineFunctionInfo>();
  Register SPReg = LoongArch::R3;

  MachineBasicBlock::iterator MBBI = MBB.getFirstTerminator();
  DebugLoc DL = MBBI != MBB.end() ? MBBI->getDebugLoc() : DebugLoc();

  const auto &CSI = MFI.getCalleeSavedInfo();
  // Skip to before the restores of callee-saved registers.
  auto LastFrameDestroy = MBBI;
  if (!CSI.empty())
    LastFrameDestroy = std::prev(MBBI, CSI.size());

  // Get the number of bytes from FrameInfo.
  uint64_t StackSize = MFI.getStackSize();

  // Restore the stack pointer.
  if (RI->hasStackRealignment(MF) || MFI.hasVarSizedObjects()) {
    assert(hasFP(MF) && "frame pointer should not have been eliminated");
    adjustReg(MBB, LastFrameDestroy, DL, SPReg, LoongArch::R22,
              -StackSize + LoongArchFI->getVarArgsSaveSize(),
              MachineInstr::FrameDestroy);
  }

  uint64_t FirstSPAdjustAmount = getFirstSPAdjustAmount(MF);
  if (FirstSPAdjustAmount) {
    uint64_t SecondSPAdjustAmount = StackSize - FirstSPAdjustAmount;
    assert(SecondSPAdjustAmount > 0 &&
           "SecondSPAdjustAmount should be greater than zero");

    adjustReg(MBB, LastFrameDestroy, DL, SPReg, SPReg, SecondSPAdjustAmount,
              MachineInstr::FrameDestroy);
    StackSize = FirstSPAdjustAmount;
  }

  // Deallocate stack
  adjustReg(MBB, MBBI, DL, SPReg, SPReg, StackSize, MachineInstr::FrameDestroy);
}

// We would like to split the SP adjustment to reduce prologue/epilogue
// as following instructions. In this way, the offset of the callee saved
// register could fit in a single store.
// e.g.
//   addi.d  $sp, $sp, -2032
//   st.d    $ra, $sp,  2024
//   st.d    $fp, $sp,  2016
//   addi.d  $sp, $sp,   -16
uint64_t
LoongArchFrameLowering::getFirstSPAdjustAmount(const MachineFunction &MF,
                                               bool IsPrologue) const {
  const MachineFrameInfo &MFI = MF.getFrameInfo();
  const std::vector<CalleeSavedInfo> &CSI = MFI.getCalleeSavedInfo();

  // Return the FirstSPAdjustAmount if the StackSize can not fit in a signed
  // 12-bit and there exists a callee-saved register needing to be pushed.
  if (!isInt<12>(MFI.getStackSize())) {
    // FirstSPAdjustAmount is chosen as (2048 - StackAlign) because 2048 will
    // cause sp = sp + 2048 in the epilogue to be split into multiple
    // instructions. Offsets smaller than 2048 can fit in a single load/store
    // instruction, and we have to stick with the stack alignment.
    // So (2048 - StackAlign) will satisfy the stack alignment.
    //
    // FIXME: This place may seem odd. When using multiple ADDI instructions to
    // adjust the stack in Prologue, and there are no callee-saved registers, we
    // can take advantage of the logic of split sp ajustment to reduce code
    // changes.
    return CSI.size() > 0 ? 2048 - getStackAlign().value()
                          : (IsPrologue ? 2048 : 0);
  }
  return 0;
}

void LoongArchFrameLowering::determineCalleeSaves(MachineFunction &MF,
                                                  BitVector &SavedRegs,
                                                  RegScavenger *RS) const {
  TargetFrameLowering::determineCalleeSaves(MF, SavedRegs, RS);
  // Unconditionally spill RA and FP only if the function uses a frame
  // pointer.
  if (hasFP(MF)) {
    SavedRegs.set(LoongArch::R1);
    SavedRegs.set(LoongArch::R22);
  }
  // Mark BP as used if function has dedicated base pointer.
  if (hasBP(MF))
    SavedRegs.set(LoongArchABI::getBPReg());
}

// Do not preserve stack space within prologue for outgoing variables if the
// function contains variable size objects.
// Let eliminateCallFramePseudoInstr preserve stack space for it.
bool LoongArchFrameLowering::hasReservedCallFrame(
    const MachineFunction &MF) const {
  return !MF.getFrameInfo().hasVarSizedObjects();
}

// Eliminate ADJCALLSTACKDOWN, ADJCALLSTACKUP pseudo instructions.
MachineBasicBlock::iterator
LoongArchFrameLowering::eliminateCallFramePseudoInstr(
    MachineFunction &MF, MachineBasicBlock &MBB,
    MachineBasicBlock::iterator MI) const {
  Register SPReg = LoongArch::R3;
  DebugLoc DL = MI->getDebugLoc();

  if (!hasReservedCallFrame(MF)) {
    // If space has not been reserved for a call frame, ADJCALLSTACKDOWN and
    // ADJCALLSTACKUP must be converted to instructions manipulating the stack
    // pointer. This is necessary when there is a variable length stack
    // allocation (e.g. alloca), which means it's not possible to allocate
    // space for outgoing arguments from within the function prologue.
    int64_t Amount = MI->getOperand(0).getImm();

    if (Amount != 0) {
      // Ensure the stack remains aligned after adjustment.
      Amount = alignSPAdjust(Amount);

      if (MI->getOpcode() == LoongArch::ADJCALLSTACKDOWN)
        Amount = -Amount;

      adjustReg(MBB, MI, DL, SPReg, SPReg, Amount, MachineInstr::NoFlags);
    }
  }

  return MBB.erase(MI);
}

StackOffset LoongArchFrameLowering::getFrameIndexReference(
    const MachineFunction &MF, int FI, Register &FrameReg) const {
  const MachineFrameInfo &MFI = MF.getFrameInfo();
  const TargetRegisterInfo *RI = MF.getSubtarget().getRegisterInfo();
  auto *LoongArchFI = MF.getInfo<LoongArchMachineFunctionInfo>();
  uint64_t StackSize = MFI.getStackSize();
<<<<<<< HEAD
=======
  uint64_t FirstSPAdjustAmount = getFirstSPAdjustAmount(MF);
>>>>>>> e7aa6127

  // Callee-saved registers should be referenced relative to the stack
  // pointer (positive offset), otherwise use the frame pointer (negative
  // offset).
  const auto &CSI = MFI.getCalleeSavedInfo();
  int MinCSFI = 0;
  int MaxCSFI = -1;
  StackOffset Offset =
      StackOffset::getFixed(MFI.getObjectOffset(FI) - getOffsetOfLocalArea() +
                            MFI.getOffsetAdjustment());

  if (CSI.size()) {
    MinCSFI = CSI[0].getFrameIdx();
    MaxCSFI = CSI[CSI.size() - 1].getFrameIdx();
  }

  if (FI >= MinCSFI && FI <= MaxCSFI) {
    FrameReg = LoongArch::R3;
<<<<<<< HEAD
    Offset += StackOffset::getFixed(StackSize);
=======
    if (FirstSPAdjustAmount)
      Offset += StackOffset::getFixed(FirstSPAdjustAmount);
    else
      Offset += StackOffset::getFixed(StackSize);
>>>>>>> e7aa6127
  } else if (RI->hasStackRealignment(MF) && !MFI.isFixedObjectIndex(FI)) {
    // If the stack was realigned, the frame pointer is set in order to allow
    // SP to be restored, so we need another base register to record the stack
    // after realignment.
    FrameReg = hasBP(MF) ? LoongArchABI::getBPReg() : LoongArch::R3;
    Offset += StackOffset::getFixed(StackSize);
  } else {
    FrameReg = RI->getFrameRegister(MF);
    if (hasFP(MF))
      Offset += StackOffset::getFixed(LoongArchFI->getVarArgsSaveSize());
    else
      Offset += StackOffset::getFixed(StackSize);
  }

  return Offset;
}<|MERGE_RESOLUTION|>--- conflicted
+++ resolved
@@ -214,36 +214,6 @@
     BuildMI(MBB, MBBI, DL, TII->get(TargetOpcode::CFI_INSTRUCTION))
         .addCFIIndex(CFIIndex)
         .setMIFlag(MachineInstr::FrameSetup);
-
-    // Realign stack.
-    if (RI->hasStackRealignment(MF)) {
-      unsigned ShiftAmount = Log2(MFI.getMaxAlign());
-      Register VR =
-          MF.getRegInfo().createVirtualRegister(&LoongArch::GPRRegClass);
-      BuildMI(MBB, MBBI, DL,
-              TII->get(STI.is64Bit() ? LoongArch::SRLI_D : LoongArch::SRLI_W),
-              VR)
-          .addReg(SPReg)
-          .addImm(ShiftAmount)
-          .setMIFlag(MachineInstr::FrameSetup);
-      BuildMI(MBB, MBBI, DL,
-              TII->get(STI.is64Bit() ? LoongArch::SLLI_D : LoongArch::SLLI_W),
-              SPReg)
-          .addReg(VR)
-          .addImm(ShiftAmount)
-          .setMIFlag(MachineInstr::FrameSetup);
-      // FP will be used to restore the frame in the epilogue, so we need
-      // another base register BP to record SP after re-alignment. SP will
-      // track the current stack after allocating variable sized objects.
-      if (hasBP(MF)) {
-        // move BP, $sp
-        BuildMI(MBB, MBBI, DL, TII->get(LoongArch::OR),
-                LoongArchABI::getBPReg())
-            .addReg(SPReg)
-            .addReg(LoongArch::R0)
-            .setMIFlag(MachineInstr::FrameSetup);
-      }
-    }
   }
 
   // Emit the second SP adjustment after saving callee saved registers.
@@ -442,10 +412,7 @@
   const TargetRegisterInfo *RI = MF.getSubtarget().getRegisterInfo();
   auto *LoongArchFI = MF.getInfo<LoongArchMachineFunctionInfo>();
   uint64_t StackSize = MFI.getStackSize();
-<<<<<<< HEAD
-=======
   uint64_t FirstSPAdjustAmount = getFirstSPAdjustAmount(MF);
->>>>>>> e7aa6127
 
   // Callee-saved registers should be referenced relative to the stack
   // pointer (positive offset), otherwise use the frame pointer (negative
@@ -464,14 +431,10 @@
 
   if (FI >= MinCSFI && FI <= MaxCSFI) {
     FrameReg = LoongArch::R3;
-<<<<<<< HEAD
-    Offset += StackOffset::getFixed(StackSize);
-=======
     if (FirstSPAdjustAmount)
       Offset += StackOffset::getFixed(FirstSPAdjustAmount);
     else
       Offset += StackOffset::getFixed(StackSize);
->>>>>>> e7aa6127
   } else if (RI->hasStackRealignment(MF) && !MFI.isFixedObjectIndex(FI)) {
     // If the stack was realigned, the frame pointer is set in order to allow
     // SP to be restored, so we need another base register to record the stack
