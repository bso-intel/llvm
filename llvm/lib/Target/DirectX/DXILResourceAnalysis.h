//===- DXILResourceAnalysis.h   - DXIL Resource analysis-------------------===//
//
// Part of the LLVM Project, under the Apache License v2.0 with LLVM Exceptions.
// See https://llvm.org/LICENSE.txt for license information.
// SPDX-License-Identifier: Apache-2.0 WITH LLVM-exception
//
//===----------------------------------------------------------------------===//
///
/// \file This file contains Analysis for information about DXIL resources.
///
//===----------------------------------------------------------------------===//

#ifndef LLVM_TARGET_DIRECTX_DXILRESOURCEANALYSIS_H
#define LLVM_TARGET_DIRECTX_DXILRESOURCEANALYSIS_H

#include "DXILResource.h"
#include "llvm/IR/PassManager.h"
#include "llvm/Pass.h"
#include <memory>

namespace llvm {
/// Analysis pass that exposes the \c DXILResource for a module.
class DXILResourceMDAnalysis
    : public AnalysisInfoMixin<DXILResourceMDAnalysis> {
  friend AnalysisInfoMixin<DXILResourceMDAnalysis>;
  static AnalysisKey Key;

public:
  typedef dxil::Resources Result;
  dxil::Resources run(Module &M, ModuleAnalysisManager &AM);
};

/// The legacy pass manager's analysis pass to compute DXIL resource
/// information.
class DXILResourceMDWrapper : public ModulePass {
  dxil::Resources Resources;

public:
  static char ID; // Pass identification, replacement for typeid

  DXILResourceMDWrapper();

  dxil::Resources &getDXILResource() { return Resources; }
  const dxil::Resources &getDXILResource() const { return Resources; }

  /// Calculate the DXILResource for the module.
  bool runOnModule(Module &M) override;

  void getAnalysisUsage(AnalysisUsage &AU) const override {
    AU.setPreservesAll();
  }
<<<<<<< HEAD

  void print(raw_ostream &O, const Module *M = nullptr) const override;
=======
>>>>>>> 1d22c955
};
} // namespace llvm

#endif // LLVM_TARGET_DIRECTX_DXILRESOURCEANALYSIS_H<|MERGE_RESOLUTION|>--- conflicted
+++ resolved
@@ -49,11 +49,6 @@
   void getAnalysisUsage(AnalysisUsage &AU) const override {
     AU.setPreservesAll();
   }
-<<<<<<< HEAD
-
-  void print(raw_ostream &O, const Module *M = nullptr) const override;
-=======
->>>>>>> 1d22c955
 };
 } // namespace llvm
 
