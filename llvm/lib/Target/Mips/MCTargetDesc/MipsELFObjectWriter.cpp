//===-- MipsELFObjectWriter.cpp - Mips ELF Writer -------------------------===//
//
// Part of the LLVM Project, under the Apache License v2.0 with LLVM Exceptions.
// See https://llvm.org/LICENSE.txt for license information.
// SPDX-License-Identifier: Apache-2.0 WITH LLVM-exception
//
//===----------------------------------------------------------------------===//

#include "MCTargetDesc/MipsFixupKinds.h"
#include "MCTargetDesc/MipsMCTargetDesc.h"
#include "llvm/ADT/STLExtras.h"
#include "llvm/BinaryFormat/ELF.h"
#include "llvm/MC/MCContext.h"
#include "llvm/MC/MCELFObjectWriter.h"
#include "llvm/MC/MCFixup.h"
#include "llvm/MC/MCObjectWriter.h"
#include "llvm/MC/MCSymbolELF.h"
#include "llvm/Support/Casting.h"
#include "llvm/Support/Compiler.h"
#include "llvm/Support/Debug.h"
#include "llvm/Support/ErrorHandling.h"
#include "llvm/Support/MathExtras.h"
#include "llvm/Support/raw_ostream.h"
#include <algorithm>
#include <cassert>
#include <cstdint>
#include <iterator>
#include <list>
#include <utility>

#define DEBUG_TYPE "mips-elf-object-writer"

using namespace llvm;

namespace {

/// Holds additional information needed by the relocation ordering algorithm.
struct MipsRelocationEntry {
  const ELFRelocationEntry R; ///< The relocation.
  bool Matched = false;       ///< Is this relocation part of a match.

  MipsRelocationEntry(const ELFRelocationEntry &R) : R(R) {}
};

class MipsELFObjectWriter : public MCELFObjectTargetWriter {
public:
  MipsELFObjectWriter(uint8_t OSABI, bool HasRelocationAddend, bool Is64);

  ~MipsELFObjectWriter() override = default;

  unsigned getRelocType(MCContext &Ctx, const MCValue &Target,
                        const MCFixup &Fixup, bool IsPCRel) const override;
  bool needsRelocateWithSymbol(const MCValue &Val, const MCSymbol &Sym,
                               unsigned Type) const override;
  void sortRelocs(const MCAssembler &Asm,
                  std::vector<ELFRelocationEntry> &Relocs) override;
};

/// The possible results of the Predicate function used by find_best.
enum FindBestPredicateResult {
  FindBest_NoMatch = 0,  ///< The current element is not a match.
  FindBest_Match,        ///< The current element is a match but better ones are
                         ///  possible.
  FindBest_PerfectMatch, ///< The current element is an unbeatable match.
};

} // end anonymous namespace

/// Copy elements in the range [First, Last) to d1 when the predicate is true or
/// d2 when the predicate is false. This is essentially both std::copy_if and
/// std::remove_copy_if combined into a single pass.
template <class InputIt, class OutputIt1, class OutputIt2, class UnaryPredicate>
static std::pair<OutputIt1, OutputIt2> copy_if_else(InputIt First, InputIt Last,
                                                    OutputIt1 d1, OutputIt2 d2,
                                                    UnaryPredicate Predicate) {
  for (InputIt I = First; I != Last; ++I) {
    if (Predicate(*I)) {
      *d1 = *I;
      d1++;
    } else {
      *d2 = *I;
      d2++;
    }
  }

  return std::make_pair(d1, d2);
}

/// Find the best match in the range [First, Last).
///
/// An element matches when Predicate(X) returns FindBest_Match or
/// FindBest_PerfectMatch. A value of FindBest_PerfectMatch also terminates
/// the search. BetterThan(A, B) is a comparator that returns true when A is a
/// better match than B. The return value is the position of the best match.
///
/// This is similar to std::find_if but finds the best of multiple possible
/// matches.
template <class InputIt, class UnaryPredicate, class Comparator>
static InputIt find_best(InputIt First, InputIt Last, UnaryPredicate Predicate,
                         Comparator BetterThan) {
  InputIt Best = Last;

  for (InputIt I = First; I != Last; ++I) {
    unsigned Matched = Predicate(*I);
    if (Matched != FindBest_NoMatch) {
      if (Best == Last || BetterThan(*I, *Best))
        Best = I;
    }
    if (Matched == FindBest_PerfectMatch)
      break;
  }

  return Best;
}

/// Determine the low relocation that matches the given relocation.
/// If the relocation does not need a low relocation then the return value
/// is ELF::R_MIPS_NONE.
///
/// The relocations that need a matching low part are
/// R_(MIPS|MICROMIPS|MIPS16)_HI16 for all symbols and
/// R_(MIPS|MICROMIPS|MIPS16)_GOT16 for local symbols only.
static unsigned getMatchingLoType(const ELFRelocationEntry &Reloc) {
  unsigned Type = Reloc.Type;
  if (Type == ELF::R_MIPS_HI16)
    return ELF::R_MIPS_LO16;
  if (Type == ELF::R_MICROMIPS_HI16)
    return ELF::R_MICROMIPS_LO16;
  if (Type == ELF::R_MIPS16_HI16)
    return ELF::R_MIPS16_LO16;

  if (Reloc.Symbol && Reloc.Symbol->getBinding() != ELF::STB_LOCAL)
    return ELF::R_MIPS_NONE;

  if (Type == ELF::R_MIPS_GOT16)
    return ELF::R_MIPS_LO16;
  if (Type == ELF::R_MICROMIPS_GOT16)
    return ELF::R_MICROMIPS_LO16;
  if (Type == ELF::R_MIPS16_GOT16)
    return ELF::R_MIPS16_LO16;

  return ELF::R_MIPS_NONE;
}

<<<<<<< HEAD
/// Determine whether a relocation (X) matches the one given in R.
///
/// A relocation matches if:
/// - It's type matches that of a corresponding low part. This is provided in
///   MatchingType for efficiency.
/// - It's based on the same symbol.
/// - It's offset of greater or equal to that of the one given in R.
///   It should be noted that this rule assumes the programmer does not use
///   offsets that exceed the alignment of the symbol. The carry-bit will be
///   incorrect if this is not true.
///
/// A matching relocation is unbeatable if:
/// - It is not already involved in a match.
/// - It's offset is exactly that of the one given in R.
static FindBestPredicateResult isMatchingReloc(const MipsRelocationEntry &X,
                                               const ELFRelocationEntry &R,
                                               unsigned MatchingType) {
  if (X.R.Type == MatchingType && X.R.OriginalSymbol == R.OriginalSymbol) {
    if (!X.Matched &&
        X.R.OriginalAddend == R.OriginalAddend)
      return FindBest_PerfectMatch;
    else if (X.R.OriginalAddend >= R.OriginalAddend)
      return FindBest_Match;
  }
  return FindBest_NoMatch;
}

/// Determine whether Candidate or PreviousBest is the better match.
/// The return value is true if Candidate is the better match.
///
/// A matching relocation is a better match if:
/// - It has a smaller addend.
/// - It is not already involved in a match.
static bool compareMatchingRelocs(const MipsRelocationEntry &Candidate,
                                  const MipsRelocationEntry &PreviousBest) {
  if (Candidate.R.OriginalAddend != PreviousBest.R.OriginalAddend)
    return Candidate.R.OriginalAddend < PreviousBest.R.OriginalAddend;
  return PreviousBest.Matched && !Candidate.Matched;
=======
// Determine whether a relocation X is a low-part and matches the high-part R
// perfectly by symbol and addend.
static bool isMatchingReloc(unsigned MatchingType, const ELFRelocationEntry &R,
                            const ELFRelocationEntry &X) {
  return X.Type == MatchingType && X.Symbol == R.Symbol && X.Addend == R.Addend;
>>>>>>> 1d22c955
}

MipsELFObjectWriter::MipsELFObjectWriter(uint8_t OSABI,
                                         bool HasRelocationAddend, bool Is64)
    : MCELFObjectTargetWriter(Is64, OSABI, ELF::EM_MIPS, HasRelocationAddend) {}

unsigned MipsELFObjectWriter::getRelocType(MCContext &Ctx,
                                           const MCValue &Target,
                                           const MCFixup &Fixup,
                                           bool IsPCRel) const {
  // Determine the type of the relocation.
  unsigned Kind = Fixup.getTargetKind();
  if (Kind >= FirstLiteralRelocationKind)
    return Kind - FirstLiteralRelocationKind;

  switch (Kind) {
  case FK_NONE:
    return ELF::R_MIPS_NONE;
  case FK_Data_1:
    Ctx.reportError(Fixup.getLoc(),
                    "MIPS does not support one byte relocations");
    return ELF::R_MIPS_NONE;
  case Mips::fixup_Mips_16:
  case FK_Data_2:
    return IsPCRel ? ELF::R_MIPS_PC16 : ELF::R_MIPS_16;
  case Mips::fixup_Mips_32:
  case FK_Data_4:
    return IsPCRel ? ELF::R_MIPS_PC32 : ELF::R_MIPS_32;
  case Mips::fixup_Mips_64:
  case FK_Data_8:
    return IsPCRel
               ? setRTypes(ELF::R_MIPS_PC32, ELF::R_MIPS_64, ELF::R_MIPS_NONE)
               : (unsigned)ELF::R_MIPS_64;
  }

  if (IsPCRel) {
    switch (Kind) {
    case Mips::fixup_Mips_Branch_PCRel:
    case Mips::fixup_Mips_PC16:
      return ELF::R_MIPS_PC16;
    case Mips::fixup_MICROMIPS_PC7_S1:
      return ELF::R_MICROMIPS_PC7_S1;
    case Mips::fixup_MICROMIPS_PC10_S1:
      return ELF::R_MICROMIPS_PC10_S1;
    case Mips::fixup_MICROMIPS_PC16_S1:
      return ELF::R_MICROMIPS_PC16_S1;
    case Mips::fixup_MICROMIPS_PC26_S1:
      return ELF::R_MICROMIPS_PC26_S1;
    case Mips::fixup_MICROMIPS_PC19_S2:
      return ELF::R_MICROMIPS_PC19_S2;
    case Mips::fixup_MICROMIPS_PC18_S3:
      return ELF::R_MICROMIPS_PC18_S3;
    case Mips::fixup_MICROMIPS_PC21_S1:
      return ELF::R_MICROMIPS_PC21_S1;
    case Mips::fixup_MIPS_PC19_S2:
      return ELF::R_MIPS_PC19_S2;
    case Mips::fixup_MIPS_PC18_S3:
      return ELF::R_MIPS_PC18_S3;
    case Mips::fixup_MIPS_PC21_S2:
      return ELF::R_MIPS_PC21_S2;
    case Mips::fixup_MIPS_PC26_S2:
      return ELF::R_MIPS_PC26_S2;
    case Mips::fixup_MIPS_PCHI16:
      return ELF::R_MIPS_PCHI16;
    case Mips::fixup_MIPS_PCLO16:
      return ELF::R_MIPS_PCLO16;
    }

    llvm_unreachable("invalid PC-relative fixup kind!");
  }

  switch (Kind) {
  case FK_DTPRel_4:
    return ELF::R_MIPS_TLS_DTPREL32;
  case FK_DTPRel_8:
    return ELF::R_MIPS_TLS_DTPREL64;
  case FK_TPRel_4:
    return ELF::R_MIPS_TLS_TPREL32;
  case FK_TPRel_8:
    return ELF::R_MIPS_TLS_TPREL64;
  case FK_GPRel_4:
    return setRTypes(ELF::R_MIPS_GPREL32,
                     is64Bit() ? ELF::R_MIPS_64 : ELF::R_MIPS_NONE,
                     ELF::R_MIPS_NONE);
  case Mips::fixup_Mips_GPREL16:
    return ELF::R_MIPS_GPREL16;
  case Mips::fixup_Mips_26:
    return ELF::R_MIPS_26;
  case Mips::fixup_Mips_CALL16:
    return ELF::R_MIPS_CALL16;
  case Mips::fixup_Mips_GOT:
    return ELF::R_MIPS_GOT16;
  case Mips::fixup_Mips_HI16:
    return ELF::R_MIPS_HI16;
  case Mips::fixup_Mips_LO16:
    return ELF::R_MIPS_LO16;
  case Mips::fixup_Mips_TLSGD:
    return ELF::R_MIPS_TLS_GD;
  case Mips::fixup_Mips_GOTTPREL:
    return ELF::R_MIPS_TLS_GOTTPREL;
  case Mips::fixup_Mips_TPREL_HI:
    return ELF::R_MIPS_TLS_TPREL_HI16;
  case Mips::fixup_Mips_TPREL_LO:
    return ELF::R_MIPS_TLS_TPREL_LO16;
  case Mips::fixup_Mips_TLSLDM:
    return ELF::R_MIPS_TLS_LDM;
  case Mips::fixup_Mips_DTPREL_HI:
    return ELF::R_MIPS_TLS_DTPREL_HI16;
  case Mips::fixup_Mips_DTPREL_LO:
    return ELF::R_MIPS_TLS_DTPREL_LO16;
  case Mips::fixup_Mips_GOT_PAGE:
    return ELF::R_MIPS_GOT_PAGE;
  case Mips::fixup_Mips_GOT_OFST:
    return ELF::R_MIPS_GOT_OFST;
  case Mips::fixup_Mips_GOT_DISP:
    return ELF::R_MIPS_GOT_DISP;
  case Mips::fixup_Mips_GPOFF_HI:
    return setRTypes(ELF::R_MIPS_GPREL16, ELF::R_MIPS_SUB, ELF::R_MIPS_HI16);
  case Mips::fixup_MICROMIPS_GPOFF_HI:
    return setRTypes(ELF::R_MICROMIPS_GPREL16, ELF::R_MICROMIPS_SUB,
                     ELF::R_MICROMIPS_HI16);
  case Mips::fixup_Mips_GPOFF_LO:
    return setRTypes(ELF::R_MIPS_GPREL16, ELF::R_MIPS_SUB, ELF::R_MIPS_LO16);
  case Mips::fixup_MICROMIPS_GPOFF_LO:
    return setRTypes(ELF::R_MICROMIPS_GPREL16, ELF::R_MICROMIPS_SUB,
                     ELF::R_MICROMIPS_LO16);
  case Mips::fixup_Mips_HIGHER:
    return ELF::R_MIPS_HIGHER;
  case Mips::fixup_Mips_HIGHEST:
    return ELF::R_MIPS_HIGHEST;
  case Mips::fixup_Mips_SUB:
    return ELF::R_MIPS_SUB;
  case Mips::fixup_Mips_GOT_HI16:
    return ELF::R_MIPS_GOT_HI16;
  case Mips::fixup_Mips_GOT_LO16:
    return ELF::R_MIPS_GOT_LO16;
  case Mips::fixup_Mips_CALL_HI16:
    return ELF::R_MIPS_CALL_HI16;
  case Mips::fixup_Mips_CALL_LO16:
    return ELF::R_MIPS_CALL_LO16;
  case Mips::fixup_MICROMIPS_26_S1:
    return ELF::R_MICROMIPS_26_S1;
  case Mips::fixup_MICROMIPS_HI16:
    return ELF::R_MICROMIPS_HI16;
  case Mips::fixup_MICROMIPS_LO16:
    return ELF::R_MICROMIPS_LO16;
  case Mips::fixup_MICROMIPS_GOT16:
    return ELF::R_MICROMIPS_GOT16;
  case Mips::fixup_MICROMIPS_CALL16:
    return ELF::R_MICROMIPS_CALL16;
  case Mips::fixup_MICROMIPS_GOT_DISP:
    return ELF::R_MICROMIPS_GOT_DISP;
  case Mips::fixup_MICROMIPS_GOT_PAGE:
    return ELF::R_MICROMIPS_GOT_PAGE;
  case Mips::fixup_MICROMIPS_GOT_OFST:
    return ELF::R_MICROMIPS_GOT_OFST;
  case Mips::fixup_MICROMIPS_TLS_GD:
    return ELF::R_MICROMIPS_TLS_GD;
  case Mips::fixup_MICROMIPS_TLS_LDM:
    return ELF::R_MICROMIPS_TLS_LDM;
  case Mips::fixup_MICROMIPS_TLS_DTPREL_HI16:
    return ELF::R_MICROMIPS_TLS_DTPREL_HI16;
  case Mips::fixup_MICROMIPS_TLS_DTPREL_LO16:
    return ELF::R_MICROMIPS_TLS_DTPREL_LO16;
  case Mips::fixup_MICROMIPS_GOTTPREL:
    return ELF::R_MICROMIPS_TLS_GOTTPREL;
  case Mips::fixup_MICROMIPS_TLS_TPREL_HI16:
    return ELF::R_MICROMIPS_TLS_TPREL_HI16;
  case Mips::fixup_MICROMIPS_TLS_TPREL_LO16:
    return ELF::R_MICROMIPS_TLS_TPREL_LO16;
  case Mips::fixup_MICROMIPS_SUB:
    return ELF::R_MICROMIPS_SUB;
  case Mips::fixup_MICROMIPS_HIGHER:
    return ELF::R_MICROMIPS_HIGHER;
  case Mips::fixup_MICROMIPS_HIGHEST:
    return ELF::R_MICROMIPS_HIGHEST;
  case Mips::fixup_Mips_JALR:
    return ELF::R_MIPS_JALR;
  case Mips::fixup_MICROMIPS_JALR:
    return ELF::R_MICROMIPS_JALR;
  }

  llvm_unreachable("invalid fixup kind!");
}

/// Sort relocation table entries by offset except where another order is
/// required by the MIPS ABI.
///
/// MIPS has a few relocations that have an AHL component in the expression used
/// to evaluate them. This AHL component is an addend with the same number of
/// bits as a symbol value but not all of our ABI's are able to supply a
/// sufficiently sized addend in a single relocation.
///
/// The O32 ABI for example, uses REL relocations which store the addend in the
/// section data. All the relocations with AHL components affect 16-bit fields
/// so the addend for a single relocation is limited to 16-bit. This ABI
/// resolves the limitation by linking relocations (e.g. R_MIPS_HI16 and
/// R_MIPS_LO16) and distributing the addend between the linked relocations. The
/// ABI mandates that such relocations must be next to each other in a
/// particular order (e.g. R_MIPS_HI16 must be immediately followed by a
/// matching R_MIPS_LO16) but the rule is less strict in practice.
///
/// The de facto standard is lenient in the following ways:
/// - 'Immediately following' does not refer to the next relocation entry but
///   the next matching relocation.
/// - There may be multiple high parts relocations for one low part relocation.
/// - There may be multiple low part relocations for one high part relocation.
/// - The AHL addend in each part does not have to be exactly equal as long as
///   the difference does not affect the carry bit from bit 15 into 16. This is
///   to allow, for example, the use of %lo(foo) and %lo(foo+4) when loading
///   both halves of a long long.
///
/// See getMatchingLoType() for a description of which high part relocations
/// match which low part relocations. One particular thing to note is that
/// R_MIPS_GOT16 and similar only have AHL addends if they refer to local
/// symbols.
///
/// It should also be noted that this function is not affected by whether
/// the symbol was kept or rewritten into a section-relative equivalent. We
/// always match using the expressions from the source.
void MipsELFObjectWriter::sortRelocs(const MCAssembler &Asm,
                                     std::vector<ELFRelocationEntry> &Relocs) {
  // We do not need to sort the relocation table for RELA relocations which
  // N32/N64 uses as the relocation addend contains the value we require,
  // rather than it being split across a pair of relocations.
  if (hasRelocationAddend())
    return;

  // Sort relocations by the address they are applied to.
  llvm::sort(Relocs,
             [](const ELFRelocationEntry &A, const ELFRelocationEntry &B) {
               return A.Offset < B.Offset;
             });

  // Place relocations in a list for reorder convenience. Hi16 contains the
  // iterators of high-part relocations.
  std::list<MipsRelocationEntry> Sorted;
<<<<<<< HEAD
  std::list<ELFRelocationEntry> Remainder;

  // Separate the movable relocations (AHL relocations using the high bits) from
  // the immobile relocations (everything else). This does not preserve high/low
  // matches that already existed in the input.
  copy_if_else(Relocs.begin(), Relocs.end(), std::back_inserter(Remainder),
               std::back_inserter(Sorted), [](const ELFRelocationEntry &Reloc) {
                 return getMatchingLoType(Reloc) != ELF::R_MIPS_NONE;
               });

  for (auto &R : Remainder) {
=======
  SmallVector<std::list<MipsRelocationEntry>::iterator, 0> Hi16;
  for (auto &R : Relocs) {
    Sorted.push_back(R);
    if (getMatchingLoType(R) != ELF::R_MIPS_NONE)
      Hi16.push_back(std::prev(Sorted.end()));
  }

  for (auto I : Hi16) {
    auto &R = I->R;
>>>>>>> 1d22c955
    unsigned MatchingType = getMatchingLoType(R);
    // If the next relocation is a perfect match, continue;
    if (std::next(I) != Sorted.end() &&
        isMatchingReloc(MatchingType, R, std::next(I)->R))
      continue;
    // Otherwise, find the best matching low-part relocation with the following
    // criteria. It must have the same symbol and its addend is no lower than
    // that of the current high-part.
    //
    // (1) %lo with a smaller offset is preferred.
    // (2) %lo with the same offset that is unmatched is preferred.
    // (3) later %lo is preferred.
    auto Best = Sorted.end();
    for (auto J = Sorted.begin(); J != Sorted.end(); ++J) {
      auto &R1 = J->R;
      if (R1.Type == MatchingType && R.Symbol == R1.Symbol &&
          R.Addend <= R1.Addend &&
          (Best == Sorted.end() || R1.Addend < Best->R.Addend ||
           (!Best->Matched && R1.Addend == Best->R.Addend)))
        Best = J;
    }
    if (Best != Sorted.end() && R.Addend == Best->R.Addend)
      Best->Matched = true;

<<<<<<< HEAD
=======
    // Move the high-part before the low-part, or if not found, the end of the
    // list. The unmatched high-part will lead to a linker warning/error.
    Sorted.splice(Best, Sorted, I);
  }

>>>>>>> 1d22c955
  assert(Relocs.size() == Sorted.size() && "Some relocs were not consumed");

  // Overwrite the original vector with the sorted elements.
  unsigned CopyTo = 0;
  for (const auto &R : Sorted)
    Relocs[CopyTo++] = R.R;
}

bool MipsELFObjectWriter::needsRelocateWithSymbol(const MCValue &Val,
                                                  const MCSymbol &Sym,
                                                  unsigned Type) const {
  // If it's a compound relocation for N64 then we need the relocation if any
  // sub-relocation needs it.
  if (!isUInt<8>(Type))
    return needsRelocateWithSymbol(Val, Sym, Type & 0xff) ||
           needsRelocateWithSymbol(Val, Sym, (Type >> 8) & 0xff) ||
           needsRelocateWithSymbol(Val, Sym, (Type >> 16) & 0xff);

  switch (Type) {
  default:
    errs() << Type << "\n";
    llvm_unreachable("Unexpected relocation");
    return true;

  // This relocation doesn't affect the section data.
  case ELF::R_MIPS_NONE:
    return false;

  // On REL ABI's (e.g. O32), these relocations form pairs. The pairing is done
  // by the static linker by matching the symbol and offset.
  // We only see one relocation at a time but it's still safe to relocate with
  // the section so long as both relocations make the same decision.
  //
  // Some older linkers may require the symbol for particular cases. Such cases
  // are not supported yet but can be added as required.
  case ELF::R_MIPS_GOT16:
  case ELF::R_MIPS16_GOT16:
  case ELF::R_MICROMIPS_GOT16:
  case ELF::R_MIPS_HIGHER:
  case ELF::R_MIPS_HIGHEST:
  case ELF::R_MIPS_HI16:
  case ELF::R_MIPS16_HI16:
  case ELF::R_MICROMIPS_HI16:
  case ELF::R_MIPS_LO16:
  case ELF::R_MIPS16_LO16:
  case ELF::R_MICROMIPS_LO16:
    // FIXME: It should be safe to return false for the STO_MIPS_MICROMIPS but
    //        we neglect to handle the adjustment to the LSB of the addend that
    //        it causes in applyFixup() and similar.
    if (cast<MCSymbolELF>(Sym).getOther() & ELF::STO_MIPS_MICROMIPS)
      return true;
    return false;

  case ELF::R_MIPS_GOT_PAGE:
  case ELF::R_MICROMIPS_GOT_PAGE:
  case ELF::R_MIPS_GOT_OFST:
  case ELF::R_MICROMIPS_GOT_OFST:
  case ELF::R_MIPS_16:
  case ELF::R_MIPS_32:
  case ELF::R_MIPS_GPREL32:
    if (cast<MCSymbolELF>(Sym).getOther() & ELF::STO_MIPS_MICROMIPS)
      return true;
    [[fallthrough]];
  case ELF::R_MIPS_26:
  case ELF::R_MIPS_64:
  case ELF::R_MIPS_GPREL16:
  case ELF::R_MIPS_PC16:
  case ELF::R_MIPS_SUB:
    return false;

  // FIXME: Many of these relocations should probably return false but this
  //        hasn't been confirmed to be safe yet.
  case ELF::R_MIPS_REL32:
  case ELF::R_MIPS_LITERAL:
  case ELF::R_MIPS_CALL16:
  case ELF::R_MIPS_SHIFT5:
  case ELF::R_MIPS_SHIFT6:
  case ELF::R_MIPS_GOT_DISP:
  case ELF::R_MIPS_GOT_HI16:
  case ELF::R_MIPS_GOT_LO16:
  case ELF::R_MIPS_INSERT_A:
  case ELF::R_MIPS_INSERT_B:
  case ELF::R_MIPS_DELETE:
  case ELF::R_MIPS_CALL_HI16:
  case ELF::R_MIPS_CALL_LO16:
  case ELF::R_MIPS_SCN_DISP:
  case ELF::R_MIPS_REL16:
  case ELF::R_MIPS_ADD_IMMEDIATE:
  case ELF::R_MIPS_PJUMP:
  case ELF::R_MIPS_RELGOT:
  case ELF::R_MIPS_JALR:
  case ELF::R_MIPS_TLS_DTPMOD32:
  case ELF::R_MIPS_TLS_DTPREL32:
  case ELF::R_MIPS_TLS_DTPMOD64:
  case ELF::R_MIPS_TLS_DTPREL64:
  case ELF::R_MIPS_TLS_GD:
  case ELF::R_MIPS_TLS_LDM:
  case ELF::R_MIPS_TLS_DTPREL_HI16:
  case ELF::R_MIPS_TLS_DTPREL_LO16:
  case ELF::R_MIPS_TLS_GOTTPREL:
  case ELF::R_MIPS_TLS_TPREL32:
  case ELF::R_MIPS_TLS_TPREL64:
  case ELF::R_MIPS_TLS_TPREL_HI16:
  case ELF::R_MIPS_TLS_TPREL_LO16:
  case ELF::R_MIPS_GLOB_DAT:
  case ELF::R_MIPS_PC21_S2:
  case ELF::R_MIPS_PC26_S2:
  case ELF::R_MIPS_PC18_S3:
  case ELF::R_MIPS_PC19_S2:
  case ELF::R_MIPS_PCHI16:
  case ELF::R_MIPS_PCLO16:
  case ELF::R_MIPS_COPY:
  case ELF::R_MIPS_JUMP_SLOT:
  case ELF::R_MIPS_NUM:
  case ELF::R_MIPS_PC32:
  case ELF::R_MIPS_EH:
  case ELF::R_MICROMIPS_26_S1:
  case ELF::R_MICROMIPS_GPREL16:
  case ELF::R_MICROMIPS_LITERAL:
  case ELF::R_MICROMIPS_PC7_S1:
  case ELF::R_MICROMIPS_PC10_S1:
  case ELF::R_MICROMIPS_PC16_S1:
  case ELF::R_MICROMIPS_CALL16:
  case ELF::R_MICROMIPS_GOT_DISP:
  case ELF::R_MICROMIPS_GOT_HI16:
  case ELF::R_MICROMIPS_GOT_LO16:
  case ELF::R_MICROMIPS_SUB:
  case ELF::R_MICROMIPS_HIGHER:
  case ELF::R_MICROMIPS_HIGHEST:
  case ELF::R_MICROMIPS_CALL_HI16:
  case ELF::R_MICROMIPS_CALL_LO16:
  case ELF::R_MICROMIPS_SCN_DISP:
  case ELF::R_MICROMIPS_JALR:
  case ELF::R_MICROMIPS_HI0_LO16:
  case ELF::R_MICROMIPS_TLS_GD:
  case ELF::R_MICROMIPS_TLS_LDM:
  case ELF::R_MICROMIPS_TLS_DTPREL_HI16:
  case ELF::R_MICROMIPS_TLS_DTPREL_LO16:
  case ELF::R_MICROMIPS_TLS_GOTTPREL:
  case ELF::R_MICROMIPS_TLS_TPREL_HI16:
  case ELF::R_MICROMIPS_TLS_TPREL_LO16:
  case ELF::R_MICROMIPS_GPREL7_S2:
  case ELF::R_MICROMIPS_PC23_S2:
  case ELF::R_MICROMIPS_PC21_S1:
  case ELF::R_MICROMIPS_PC26_S1:
  case ELF::R_MICROMIPS_PC18_S3:
  case ELF::R_MICROMIPS_PC19_S2:
    return true;

  // FIXME: Many of these should probably return false but MIPS16 isn't
  //        supported by the integrated assembler.
  case ELF::R_MIPS16_26:
  case ELF::R_MIPS16_GPREL:
  case ELF::R_MIPS16_CALL16:
  case ELF::R_MIPS16_TLS_GD:
  case ELF::R_MIPS16_TLS_LDM:
  case ELF::R_MIPS16_TLS_DTPREL_HI16:
  case ELF::R_MIPS16_TLS_DTPREL_LO16:
  case ELF::R_MIPS16_TLS_GOTTPREL:
  case ELF::R_MIPS16_TLS_TPREL_HI16:
  case ELF::R_MIPS16_TLS_TPREL_LO16:
    llvm_unreachable("Unsupported MIPS16 relocation");
    return true;
  }
}

std::unique_ptr<MCObjectTargetWriter>
llvm::createMipsELFObjectWriter(const Triple &TT, bool IsN32) {
  uint8_t OSABI = MCELFObjectTargetWriter::getOSABI(TT.getOS());
  bool IsN64 = TT.isArch64Bit() && !IsN32;
  bool HasRelocationAddend = TT.isArch64Bit();
  return std::make_unique<MipsELFObjectWriter>(OSABI, HasRelocationAddend,
                                                IsN64);
}<|MERGE_RESOLUTION|>--- conflicted
+++ resolved
@@ -142,52 +142,11 @@
   return ELF::R_MIPS_NONE;
 }
 
-<<<<<<< HEAD
-/// Determine whether a relocation (X) matches the one given in R.
-///
-/// A relocation matches if:
-/// - It's type matches that of a corresponding low part. This is provided in
-///   MatchingType for efficiency.
-/// - It's based on the same symbol.
-/// - It's offset of greater or equal to that of the one given in R.
-///   It should be noted that this rule assumes the programmer does not use
-///   offsets that exceed the alignment of the symbol. The carry-bit will be
-///   incorrect if this is not true.
-///
-/// A matching relocation is unbeatable if:
-/// - It is not already involved in a match.
-/// - It's offset is exactly that of the one given in R.
-static FindBestPredicateResult isMatchingReloc(const MipsRelocationEntry &X,
-                                               const ELFRelocationEntry &R,
-                                               unsigned MatchingType) {
-  if (X.R.Type == MatchingType && X.R.OriginalSymbol == R.OriginalSymbol) {
-    if (!X.Matched &&
-        X.R.OriginalAddend == R.OriginalAddend)
-      return FindBest_PerfectMatch;
-    else if (X.R.OriginalAddend >= R.OriginalAddend)
-      return FindBest_Match;
-  }
-  return FindBest_NoMatch;
-}
-
-/// Determine whether Candidate or PreviousBest is the better match.
-/// The return value is true if Candidate is the better match.
-///
-/// A matching relocation is a better match if:
-/// - It has a smaller addend.
-/// - It is not already involved in a match.
-static bool compareMatchingRelocs(const MipsRelocationEntry &Candidate,
-                                  const MipsRelocationEntry &PreviousBest) {
-  if (Candidate.R.OriginalAddend != PreviousBest.R.OriginalAddend)
-    return Candidate.R.OriginalAddend < PreviousBest.R.OriginalAddend;
-  return PreviousBest.Matched && !Candidate.Matched;
-=======
 // Determine whether a relocation X is a low-part and matches the high-part R
 // perfectly by symbol and addend.
 static bool isMatchingReloc(unsigned MatchingType, const ELFRelocationEntry &R,
                             const ELFRelocationEntry &X) {
   return X.Type == MatchingType && X.Symbol == R.Symbol && X.Addend == R.Addend;
->>>>>>> 1d22c955
 }
 
 MipsELFObjectWriter::MipsELFObjectWriter(uint8_t OSABI,
@@ -425,19 +384,6 @@
   // Place relocations in a list for reorder convenience. Hi16 contains the
   // iterators of high-part relocations.
   std::list<MipsRelocationEntry> Sorted;
-<<<<<<< HEAD
-  std::list<ELFRelocationEntry> Remainder;
-
-  // Separate the movable relocations (AHL relocations using the high bits) from
-  // the immobile relocations (everything else). This does not preserve high/low
-  // matches that already existed in the input.
-  copy_if_else(Relocs.begin(), Relocs.end(), std::back_inserter(Remainder),
-               std::back_inserter(Sorted), [](const ELFRelocationEntry &Reloc) {
-                 return getMatchingLoType(Reloc) != ELF::R_MIPS_NONE;
-               });
-
-  for (auto &R : Remainder) {
-=======
   SmallVector<std::list<MipsRelocationEntry>::iterator, 0> Hi16;
   for (auto &R : Relocs) {
     Sorted.push_back(R);
@@ -447,7 +393,6 @@
 
   for (auto I : Hi16) {
     auto &R = I->R;
->>>>>>> 1d22c955
     unsigned MatchingType = getMatchingLoType(R);
     // If the next relocation is a perfect match, continue;
     if (std::next(I) != Sorted.end() &&
@@ -472,14 +417,11 @@
     if (Best != Sorted.end() && R.Addend == Best->R.Addend)
       Best->Matched = true;
 
-<<<<<<< HEAD
-=======
     // Move the high-part before the low-part, or if not found, the end of the
     // list. The unmatched high-part will lead to a linker warning/error.
     Sorted.splice(Best, Sorted, I);
   }
 
->>>>>>> 1d22c955
   assert(Relocs.size() == Sorted.size() && "Some relocs were not consumed");
 
   // Overwrite the original vector with the sorted elements.
