//===- AArch64FrameLowering.cpp - AArch64 Frame Lowering -------*- C++ -*-====//
//
// Part of the LLVM Project, under the Apache License v2.0 with LLVM Exceptions.
// See https://llvm.org/LICENSE.txt for license information.
// SPDX-License-Identifier: Apache-2.0 WITH LLVM-exception
//
//===----------------------------------------------------------------------===//
//
// This file contains the AArch64 implementation of TargetFrameLowering class.
//
// On AArch64, stack frames are structured as follows:
//
// The stack grows downward.
//
// All of the individual frame areas on the frame below are optional, i.e. it's
// possible to create a function so that the particular area isn't present
// in the frame.
//
// At function entry, the "frame" looks as follows:
//
// |                                   | Higher address
// |-----------------------------------|
// |                                   |
// | arguments passed on the stack     |
// |                                   |
// |-----------------------------------| <- sp
// |                                   | Lower address
//
//
// After the prologue has run, the frame has the following general structure.
// Note that this doesn't depict the case where a red-zone is used. Also,
// technically the last frame area (VLAs) doesn't get created until in the
// main function body, after the prologue is run. However, it's depicted here
// for completeness.
//
// |                                   | Higher address
// |-----------------------------------|
// |                                   |
// | arguments passed on the stack     |
// |                                   |
// |-----------------------------------|
// |                                   |
// | (Win64 only) varargs from reg     |
// |                                   |
// |-----------------------------------|
// |                                   |
// | callee-saved gpr registers        | <--.
// |                                   |    | On Darwin platforms these
// |- - - - - - - - - - - - - - - - - -|    | callee saves are swapped,
// | prev_lr                           |    | (frame record first)
// | prev_fp                           | <--'
// | async context if needed           |
// | (a.k.a. "frame record")           |
// |-----------------------------------| <- fp(=x29)
// |   <hazard padding>                |
// |-----------------------------------|
// |                                   |
// | callee-saved fp/simd/SVE regs     |
// |                                   |
// |-----------------------------------|
// |                                   |
// |        SVE stack objects          |
// |                                   |
// |-----------------------------------|
// |.empty.space.to.make.part.below....|
// |.aligned.in.case.it.needs.more.than| (size of this area is unknown at
// |.the.standard.16-byte.alignment....|  compile time; if present)
// |-----------------------------------|
// | local variables of fixed size     |
// | including spill slots             |
// |   <FPR>                           |
// |   <hazard padding>                |
// |   <GPR>                           |
// |-----------------------------------| <- bp(not defined by ABI,
// |.variable-sized.local.variables....|       LLVM chooses X19)
// |.(VLAs)............................| (size of this area is unknown at
// |...................................|  compile time)
// |-----------------------------------| <- sp
// |                                   | Lower address
//
//
// To access the data in a frame, at-compile time, a constant offset must be
// computable from one of the pointers (fp, bp, sp) to access it. The size
// of the areas with a dotted background cannot be computed at compile-time
// if they are present, making it required to have all three of fp, bp and
// sp to be set up to be able to access all contents in the frame areas,
// assuming all of the frame areas are non-empty.
//
// For most functions, some of the frame areas are empty. For those functions,
// it may not be necessary to set up fp or bp:
// * A base pointer is definitely needed when there are both VLAs and local
//   variables with more-than-default alignment requirements.
// * A frame pointer is definitely needed when there are local variables with
//   more-than-default alignment requirements.
//
// For Darwin platforms the frame-record (fp, lr) is stored at the top of the
// callee-saved area, since the unwind encoding does not allow for encoding
// this dynamically and existing tools depend on this layout. For other
// platforms, the frame-record is stored at the bottom of the (gpr) callee-saved
// area to allow SVE stack objects (allocated directly below the callee-saves,
// if available) to be accessed directly from the framepointer.
// The SVE spill/fill instructions have VL-scaled addressing modes such
// as:
//    ldr z8, [fp, #-7 mul vl]
// For SVE the size of the vector length (VL) is not known at compile-time, so
// '#-7 mul vl' is an offset that can only be evaluated at runtime. With this
// layout, we don't need to add an unscaled offset to the framepointer before
// accessing the SVE object in the frame.
//
// In some cases when a base pointer is not strictly needed, it is generated
// anyway when offsets from the frame pointer to access local variables become
// so large that the offset can't be encoded in the immediate fields of loads
// or stores.
//
// Outgoing function arguments must be at the bottom of the stack frame when
// calling another function. If we do not have variable-sized stack objects, we
// can allocate a "reserved call frame" area at the bottom of the local
// variable area, large enough for all outgoing calls. If we do have VLAs, then
// the stack pointer must be decremented and incremented around each call to
// make space for the arguments below the VLAs.
//
// FIXME: also explain the redzone concept.
//
// About stack hazards: Under some SME contexts, a coprocessor with its own
// separate cache can used for FP operations. This can create hazards if the CPU
// and the SME unit try to access the same area of memory, including if the
// access is to an area of the stack. To try to alleviate this we attempt to
// introduce extra padding into the stack frame between FP and GPR accesses,
// controlled by the StackHazardSize option. Without changing the layout of the
// stack frame in the diagram above, a stack object of size StackHazardSize is
// added between GPR and FPR CSRs. Another is added to the stack objects
// section, and stack objects are sorted so that FPR > Hazard padding slot >
// GPRs (where possible). Unfortunately some things are not handled well (VLA
// area, arguments on the stack, object with both GPR and FPR accesses), but if
// those are controlled by the user then the entire stack frame becomes GPR at
// the start/end with FPR in the middle, surrounded by Hazard padding.
//
// An example of the prologue:
//
//     .globl __foo
//     .align 2
//  __foo:
// Ltmp0:
//     .cfi_startproc
//     .cfi_personality 155, ___gxx_personality_v0
// Leh_func_begin:
//     .cfi_lsda 16, Lexception33
//
//     stp  xa,bx, [sp, -#offset]!
//     ...
//     stp  x28, x27, [sp, #offset-32]
//     stp  fp, lr, [sp, #offset-16]
//     add  fp, sp, #offset - 16
//     sub  sp, sp, #1360
//
// The Stack:
//       +-------------------------------------------+
// 10000 | ........ | ........ | ........ | ........ |
// 10004 | ........ | ........ | ........ | ........ |
//       +-------------------------------------------+
// 10008 | ........ | ........ | ........ | ........ |
// 1000c | ........ | ........ | ........ | ........ |
//       +===========================================+
// 10010 |                X28 Register               |
// 10014 |                X28 Register               |
//       +-------------------------------------------+
// 10018 |                X27 Register               |
// 1001c |                X27 Register               |
//       +===========================================+
// 10020 |                Frame Pointer              |
// 10024 |                Frame Pointer              |
//       +-------------------------------------------+
// 10028 |                Link Register              |
// 1002c |                Link Register              |
//       +===========================================+
// 10030 | ........ | ........ | ........ | ........ |
// 10034 | ........ | ........ | ........ | ........ |
//       +-------------------------------------------+
// 10038 | ........ | ........ | ........ | ........ |
// 1003c | ........ | ........ | ........ | ........ |
//       +-------------------------------------------+
//
//     [sp] = 10030        ::    >>initial value<<
//     sp = 10020          ::  stp fp, lr, [sp, #-16]!
//     fp = sp == 10020    ::  mov fp, sp
//     [sp] == 10020       ::  stp x28, x27, [sp, #-16]!
//     sp == 10010         ::    >>final value<<
//
// The frame pointer (w29) points to address 10020. If we use an offset of
// '16' from 'w29', we get the CFI offsets of -8 for w30, -16 for w29, -24
// for w27, and -32 for w28:
//
//  Ltmp1:
//     .cfi_def_cfa w29, 16
//  Ltmp2:
//     .cfi_offset w30, -8
//  Ltmp3:
//     .cfi_offset w29, -16
//  Ltmp4:
//     .cfi_offset w27, -24
//  Ltmp5:
//     .cfi_offset w28, -32
//
//===----------------------------------------------------------------------===//

#include "AArch64FrameLowering.h"
#include "AArch64InstrInfo.h"
#include "AArch64MachineFunctionInfo.h"
#include "AArch64RegisterInfo.h"
#include "AArch64Subtarget.h"
#include "AArch64TargetMachine.h"
#include "MCTargetDesc/AArch64AddressingModes.h"
#include "MCTargetDesc/AArch64MCTargetDesc.h"
#include "llvm/ADT/ScopeExit.h"
#include "llvm/ADT/SmallVector.h"
#include "llvm/ADT/Statistic.h"
#include "llvm/Analysis/ValueTracking.h"
#include "llvm/CodeGen/LivePhysRegs.h"
#include "llvm/CodeGen/MachineBasicBlock.h"
#include "llvm/CodeGen/MachineFrameInfo.h"
#include "llvm/CodeGen/MachineFunction.h"
#include "llvm/CodeGen/MachineInstr.h"
#include "llvm/CodeGen/MachineInstrBuilder.h"
#include "llvm/CodeGen/MachineMemOperand.h"
#include "llvm/CodeGen/MachineModuleInfo.h"
#include "llvm/CodeGen/MachineOperand.h"
#include "llvm/CodeGen/MachineRegisterInfo.h"
#include "llvm/CodeGen/RegisterScavenging.h"
#include "llvm/CodeGen/TargetInstrInfo.h"
#include "llvm/CodeGen/TargetRegisterInfo.h"
#include "llvm/CodeGen/TargetSubtargetInfo.h"
#include "llvm/CodeGen/WinEHFuncInfo.h"
#include "llvm/IR/Attributes.h"
#include "llvm/IR/CallingConv.h"
#include "llvm/IR/DataLayout.h"
#include "llvm/IR/DebugLoc.h"
#include "llvm/IR/Function.h"
#include "llvm/MC/MCAsmInfo.h"
#include "llvm/MC/MCDwarf.h"
#include "llvm/Support/CommandLine.h"
#include "llvm/Support/Debug.h"
#include "llvm/Support/ErrorHandling.h"
#include "llvm/Support/FormatVariadic.h"
#include "llvm/Support/MathExtras.h"
#include "llvm/Support/raw_ostream.h"
#include "llvm/Target/TargetMachine.h"
#include "llvm/Target/TargetOptions.h"
#include <cassert>
#include <cstdint>
#include <iterator>
#include <optional>
#include <vector>

using namespace llvm;

#define DEBUG_TYPE "frame-info"

static cl::opt<bool> EnableRedZone("aarch64-redzone",
                                   cl::desc("enable use of redzone on AArch64"),
                                   cl::init(false), cl::Hidden);

static cl::opt<bool> StackTaggingMergeSetTag(
    "stack-tagging-merge-settag",
    cl::desc("merge settag instruction in function epilog"), cl::init(true),
    cl::Hidden);

static cl::opt<bool> OrderFrameObjects("aarch64-order-frame-objects",
                                       cl::desc("sort stack allocations"),
                                       cl::init(true), cl::Hidden);

cl::opt<bool> EnableHomogeneousPrologEpilog(
    "homogeneous-prolog-epilog", cl::Hidden,
    cl::desc("Emit homogeneous prologue and epilogue for the size "
             "optimization (default = off)"));

// Stack hazard padding size. 0 = disabled.
static cl::opt<unsigned> StackHazardSize("aarch64-stack-hazard-size",
                                         cl::init(0), cl::Hidden);
// Stack hazard size for analysis remarks. StackHazardSize takes precedence.
static cl::opt<unsigned>
    StackHazardRemarkSize("aarch64-stack-hazard-remark-size", cl::init(0),
                          cl::Hidden);
// Whether to insert padding into non-streaming functions (for testing).
static cl::opt<bool>
    StackHazardInNonStreaming("aarch64-stack-hazard-in-non-streaming",
                              cl::init(false), cl::Hidden);

STATISTIC(NumRedZoneFunctions, "Number of functions using red zone");

/// Returns how much of the incoming argument stack area (in bytes) we should
/// clean up in an epilogue. For the C calling convention this will be 0, for
/// guaranteed tail call conventions it can be positive (a normal return or a
/// tail call to a function that uses less stack space for arguments) or
/// negative (for a tail call to a function that needs more stack space than us
/// for arguments).
static int64_t getArgumentStackToRestore(MachineFunction &MF,
                                         MachineBasicBlock &MBB) {
  MachineBasicBlock::iterator MBBI = MBB.getLastNonDebugInstr();
  AArch64FunctionInfo *AFI = MF.getInfo<AArch64FunctionInfo>();
  bool IsTailCallReturn = (MBB.end() != MBBI)
                              ? AArch64InstrInfo::isTailCallReturnInst(*MBBI)
                              : false;

  int64_t ArgumentPopSize = 0;
  if (IsTailCallReturn) {
    MachineOperand &StackAdjust = MBBI->getOperand(1);

    // For a tail-call in a callee-pops-arguments environment, some or all of
    // the stack may actually be in use for the call's arguments, this is
    // calculated during LowerCall and consumed here...
    ArgumentPopSize = StackAdjust.getImm();
  } else {
    // ... otherwise the amount to pop is *all* of the argument space,
    // conveniently stored in the MachineFunctionInfo by
    // LowerFormalArguments. This will, of course, be zero for the C calling
    // convention.
    ArgumentPopSize = AFI->getArgumentStackToRestore();
  }

  return ArgumentPopSize;
}

static bool produceCompactUnwindFrame(MachineFunction &MF);
static bool needsWinCFI(const MachineFunction &MF);
static StackOffset getSVEStackSize(const MachineFunction &MF);
static Register findScratchNonCalleeSaveRegister(MachineBasicBlock *MBB);

/// Returns true if a homogeneous prolog or epilog code can be emitted
/// for the size optimization. If possible, a frame helper call is injected.
/// When Exit block is given, this check is for epilog.
bool AArch64FrameLowering::homogeneousPrologEpilog(
    MachineFunction &MF, MachineBasicBlock *Exit) const {
  if (!MF.getFunction().hasMinSize())
    return false;
  if (!EnableHomogeneousPrologEpilog)
    return false;
  if (EnableRedZone)
    return false;

  // TODO: Window is supported yet.
  if (needsWinCFI(MF))
    return false;
  // TODO: SVE is not supported yet.
  if (getSVEStackSize(MF))
    return false;

  // Bail on stack adjustment needed on return for simplicity.
  const MachineFrameInfo &MFI = MF.getFrameInfo();
  const TargetRegisterInfo *RegInfo = MF.getSubtarget().getRegisterInfo();
  if (MFI.hasVarSizedObjects() || RegInfo->hasStackRealignment(MF))
    return false;
  if (Exit && getArgumentStackToRestore(MF, *Exit))
    return false;

  auto *AFI = MF.getInfo<AArch64FunctionInfo>();
  if (AFI->hasSwiftAsyncContext() || AFI->hasStreamingModeChanges())
    return false;

  // If there are an odd number of GPRs before LR and FP in the CSRs list,
  // they will not be paired into one RegPairInfo, which is incompatible with
  // the assumption made by the homogeneous prolog epilog pass.
  const MCPhysReg *CSRegs = MF.getRegInfo().getCalleeSavedRegs();
  unsigned NumGPRs = 0;
  for (unsigned I = 0; CSRegs[I]; ++I) {
    Register Reg = CSRegs[I];
    if (Reg == AArch64::LR) {
      assert(CSRegs[I + 1] == AArch64::FP);
      if (NumGPRs % 2 != 0)
        return false;
      break;
    }
    if (AArch64::GPR64RegClass.contains(Reg))
      ++NumGPRs;
  }

  return true;
}

/// Returns true if CSRs should be paired.
bool AArch64FrameLowering::producePairRegisters(MachineFunction &MF) const {
  return produceCompactUnwindFrame(MF) || homogeneousPrologEpilog(MF);
}

/// This is the biggest offset to the stack pointer we can encode in aarch64
/// instructions (without using a separate calculation and a temp register).
/// Note that the exception here are vector stores/loads which cannot encode any
/// displacements (see estimateRSStackSizeLimit(), isAArch64FrameOffsetLegal()).
static const unsigned DefaultSafeSPDisplacement = 255;

/// Look at each instruction that references stack frames and return the stack
/// size limit beyond which some of these instructions will require a scratch
/// register during their expansion later.
static unsigned estimateRSStackSizeLimit(MachineFunction &MF) {
  // FIXME: For now, just conservatively guestimate based on unscaled indexing
  // range. We'll end up allocating an unnecessary spill slot a lot, but
  // realistically that's not a big deal at this stage of the game.
  for (MachineBasicBlock &MBB : MF) {
    for (MachineInstr &MI : MBB) {
      if (MI.isDebugInstr() || MI.isPseudo() ||
          MI.getOpcode() == AArch64::ADDXri ||
          MI.getOpcode() == AArch64::ADDSXri)
        continue;

      for (const MachineOperand &MO : MI.operands()) {
        if (!MO.isFI())
          continue;

        StackOffset Offset;
        if (isAArch64FrameOffsetLegal(MI, Offset, nullptr, nullptr, nullptr) ==
            AArch64FrameOffsetCannotUpdate)
          return 0;
      }
    }
  }
  return DefaultSafeSPDisplacement;
}

TargetStackID::Value
AArch64FrameLowering::getStackIDForScalableVectors() const {
  return TargetStackID::ScalableVector;
}

/// Returns the size of the fixed object area (allocated next to sp on entry)
/// On Win64 this may include a var args area and an UnwindHelp object for EH.
static unsigned getFixedObjectSize(const MachineFunction &MF,
                                   const AArch64FunctionInfo *AFI, bool IsWin64,
                                   bool IsFunclet) {
  if (!IsWin64 || IsFunclet) {
    return AFI->getTailCallReservedStack();
  } else {
    if (AFI->getTailCallReservedStack() != 0 &&
        !MF.getFunction().getAttributes().hasAttrSomewhere(
            Attribute::SwiftAsync))
      report_fatal_error("cannot generate ABI-changing tail call for Win64");
    // Var args are stored here in the primary function.
    const unsigned VarArgsArea = AFI->getVarArgsGPRSize();
    // To support EH funclets we allocate an UnwindHelp object
    const unsigned UnwindHelpObject = (MF.hasEHFunclets() ? 8 : 0);
    return AFI->getTailCallReservedStack() +
           alignTo(VarArgsArea + UnwindHelpObject, 16);
  }
}

/// Returns the size of the entire SVE stackframe (calleesaves + spills).
static StackOffset getSVEStackSize(const MachineFunction &MF) {
  const AArch64FunctionInfo *AFI = MF.getInfo<AArch64FunctionInfo>();
  return StackOffset::getScalable((int64_t)AFI->getStackSizeSVE());
}

bool AArch64FrameLowering::canUseRedZone(const MachineFunction &MF) const {
  if (!EnableRedZone)
    return false;

  // Don't use the red zone if the function explicitly asks us not to.
  // This is typically used for kernel code.
  const AArch64Subtarget &Subtarget = MF.getSubtarget<AArch64Subtarget>();
  const unsigned RedZoneSize =
      Subtarget.getTargetLowering()->getRedZoneSize(MF.getFunction());
  if (!RedZoneSize)
    return false;

  const MachineFrameInfo &MFI = MF.getFrameInfo();
  const AArch64FunctionInfo *AFI = MF.getInfo<AArch64FunctionInfo>();
  uint64_t NumBytes = AFI->getLocalStackSize();

  // If neither NEON or SVE are available, a COPY from one Q-reg to
  // another requires a spill -> reload sequence. We can do that
  // using a pre-decrementing store/post-decrementing load, but
  // if we do so, we can't use the Red Zone.
  bool LowerQRegCopyThroughMem = Subtarget.hasFPARMv8() &&
                                 !Subtarget.isNeonAvailable() &&
                                 !Subtarget.hasSVE();

  return !(MFI.hasCalls() || hasFP(MF) || NumBytes > RedZoneSize ||
           getSVEStackSize(MF) || LowerQRegCopyThroughMem);
}

/// hasFP - Return true if the specified function should have a dedicated frame
/// pointer register.
bool AArch64FrameLowering::hasFP(const MachineFunction &MF) const {
  const MachineFrameInfo &MFI = MF.getFrameInfo();
  const TargetRegisterInfo *RegInfo = MF.getSubtarget().getRegisterInfo();

  // Win64 EH requires a frame pointer if funclets are present, as the locals
  // are accessed off the frame pointer in both the parent function and the
  // funclets.
  if (MF.hasEHFunclets())
    return true;
  // Retain behavior of always omitting the FP for leaf functions when possible.
  if (MF.getTarget().Options.DisableFramePointerElim(MF))
    return true;
  if (MFI.hasVarSizedObjects() || MFI.isFrameAddressTaken() ||
      MFI.hasStackMap() || MFI.hasPatchPoint() ||
      RegInfo->hasStackRealignment(MF))
    return true;
  // With large callframes around we may need to use FP to access the scavenging
  // emergency spillslot.
  //
  // Unfortunately some calls to hasFP() like machine verifier ->
  // getReservedReg() -> hasFP in the middle of global isel are too early
  // to know the max call frame size. Hopefully conservatively returning "true"
  // in those cases is fine.
  // DefaultSafeSPDisplacement is fine as we only emergency spill GP regs.
  if (!MFI.isMaxCallFrameSizeComputed() ||
      MFI.getMaxCallFrameSize() > DefaultSafeSPDisplacement)
    return true;

  return false;
}

/// hasReservedCallFrame - Under normal circumstances, when a frame pointer is
/// not required, we reserve argument space for call sites in the function
/// immediately on entry to the current function.  This eliminates the need for
/// add/sub sp brackets around call sites.  Returns true if the call frame is
/// included as part of the stack frame.
bool AArch64FrameLowering::hasReservedCallFrame(
    const MachineFunction &MF) const {
  // The stack probing code for the dynamically allocated outgoing arguments
  // area assumes that the stack is probed at the top - either by the prologue
  // code, which issues a probe if `hasVarSizedObjects` return true, or by the
  // most recent variable-sized object allocation. Changing the condition here
  // may need to be followed up by changes to the probe issuing logic.
  return !MF.getFrameInfo().hasVarSizedObjects();
}

MachineBasicBlock::iterator AArch64FrameLowering::eliminateCallFramePseudoInstr(
    MachineFunction &MF, MachineBasicBlock &MBB,
    MachineBasicBlock::iterator I) const {
  const AArch64InstrInfo *TII =
      static_cast<const AArch64InstrInfo *>(MF.getSubtarget().getInstrInfo());
  const AArch64TargetLowering *TLI =
      MF.getSubtarget<AArch64Subtarget>().getTargetLowering();
  [[maybe_unused]] MachineFrameInfo &MFI = MF.getFrameInfo();
  DebugLoc DL = I->getDebugLoc();
  unsigned Opc = I->getOpcode();
  bool IsDestroy = Opc == TII->getCallFrameDestroyOpcode();
  uint64_t CalleePopAmount = IsDestroy ? I->getOperand(1).getImm() : 0;

  if (!hasReservedCallFrame(MF)) {
    int64_t Amount = I->getOperand(0).getImm();
    Amount = alignTo(Amount, getStackAlign());
    if (!IsDestroy)
      Amount = -Amount;

    // N.b. if CalleePopAmount is valid but zero (i.e. callee would pop, but it
    // doesn't have to pop anything), then the first operand will be zero too so
    // this adjustment is a no-op.
    if (CalleePopAmount == 0) {
      // FIXME: in-function stack adjustment for calls is limited to 24-bits
      // because there's no guaranteed temporary register available.
      //
      // ADD/SUB (immediate) has only LSL #0 and LSL #12 available.
      // 1) For offset <= 12-bit, we use LSL #0
      // 2) For 12-bit <= offset <= 24-bit, we use two instructions. One uses
      // LSL #0, and the other uses LSL #12.
      //
      // Most call frames will be allocated at the start of a function so
      // this is OK, but it is a limitation that needs dealing with.
      assert(Amount > -0xffffff && Amount < 0xffffff && "call frame too large");

      if (TLI->hasInlineStackProbe(MF) &&
          -Amount >= AArch64::StackProbeMaxUnprobedStack) {
        // When stack probing is enabled, the decrement of SP may need to be
        // probed. We only need to do this if the call site needs 1024 bytes of
        // space or more, because a region smaller than that is allowed to be
        // unprobed at an ABI boundary. We rely on the fact that SP has been
        // probed exactly at this point, either by the prologue or most recent
        // dynamic allocation.
        assert(MFI.hasVarSizedObjects() &&
               "non-reserved call frame without var sized objects?");
        Register ScratchReg =
            MF.getRegInfo().createVirtualRegister(&AArch64::GPR64RegClass);
        inlineStackProbeFixed(I, ScratchReg, -Amount, StackOffset::get(0, 0));
      } else {
        emitFrameOffset(MBB, I, DL, AArch64::SP, AArch64::SP,
                        StackOffset::getFixed(Amount), TII);
      }
    }
  } else if (CalleePopAmount != 0) {
    // If the calling convention demands that the callee pops arguments from the
    // stack, we want to add it back if we have a reserved call frame.
    assert(CalleePopAmount < 0xffffff && "call frame too large");
    emitFrameOffset(MBB, I, DL, AArch64::SP, AArch64::SP,
                    StackOffset::getFixed(-(int64_t)CalleePopAmount), TII);
  }
  return MBB.erase(I);
}

void AArch64FrameLowering::emitCalleeSavedGPRLocations(
    MachineBasicBlock &MBB, MachineBasicBlock::iterator MBBI) const {
  MachineFunction &MF = *MBB.getParent();
  MachineFrameInfo &MFI = MF.getFrameInfo();
  AArch64FunctionInfo *AFI = MF.getInfo<AArch64FunctionInfo>();
  SMEAttrs Attrs(MF.getFunction());
  bool LocallyStreaming =
      Attrs.hasStreamingBody() && !Attrs.hasStreamingInterface();

  const std::vector<CalleeSavedInfo> &CSI = MFI.getCalleeSavedInfo();
  if (CSI.empty())
    return;

  const TargetSubtargetInfo &STI = MF.getSubtarget();
  const TargetRegisterInfo &TRI = *STI.getRegisterInfo();
  const TargetInstrInfo &TII = *STI.getInstrInfo();
  DebugLoc DL = MBB.findDebugLoc(MBBI);

  for (const auto &Info : CSI) {
    unsigned FrameIdx = Info.getFrameIdx();
    if (MFI.getStackID(FrameIdx) == TargetStackID::ScalableVector)
      continue;

    assert(!Info.isSpilledToReg() && "Spilling to registers not implemented");
    int64_t DwarfReg = TRI.getDwarfRegNum(Info.getReg(), true);
    int64_t Offset = MFI.getObjectOffset(FrameIdx) - getOffsetOfLocalArea();

    // The location of VG will be emitted before each streaming-mode change in
    // the function. Only locally-streaming functions require emitting the
    // non-streaming VG location here.
    if ((LocallyStreaming && FrameIdx == AFI->getStreamingVGIdx()) ||
        (!LocallyStreaming &&
         DwarfReg == TRI.getDwarfRegNum(AArch64::VG, true)))
      continue;

    unsigned CFIIndex = MF.addFrameInst(
        MCCFIInstruction::createOffset(nullptr, DwarfReg, Offset));
    BuildMI(MBB, MBBI, DL, TII.get(TargetOpcode::CFI_INSTRUCTION))
        .addCFIIndex(CFIIndex)
        .setMIFlags(MachineInstr::FrameSetup);
  }
}

void AArch64FrameLowering::emitCalleeSavedSVELocations(
    MachineBasicBlock &MBB, MachineBasicBlock::iterator MBBI) const {
  MachineFunction &MF = *MBB.getParent();
  MachineFrameInfo &MFI = MF.getFrameInfo();

  // Add callee saved registers to move list.
  const std::vector<CalleeSavedInfo> &CSI = MFI.getCalleeSavedInfo();
  if (CSI.empty())
    return;

  const TargetSubtargetInfo &STI = MF.getSubtarget();
  const TargetRegisterInfo &TRI = *STI.getRegisterInfo();
  const TargetInstrInfo &TII = *STI.getInstrInfo();
  DebugLoc DL = MBB.findDebugLoc(MBBI);
  AArch64FunctionInfo &AFI = *MF.getInfo<AArch64FunctionInfo>();

  for (const auto &Info : CSI) {
    if (!(MFI.getStackID(Info.getFrameIdx()) == TargetStackID::ScalableVector))
      continue;

    // Not all unwinders may know about SVE registers, so assume the lowest
    // common demoninator.
    assert(!Info.isSpilledToReg() && "Spilling to registers not implemented");
    unsigned Reg = Info.getReg();
    if (!static_cast<const AArch64RegisterInfo &>(TRI).regNeedsCFI(Reg, Reg))
      continue;

    StackOffset Offset =
        StackOffset::getScalable(MFI.getObjectOffset(Info.getFrameIdx())) -
        StackOffset::getFixed(AFI.getCalleeSavedStackSize(MFI));

    unsigned CFIIndex = MF.addFrameInst(createCFAOffset(TRI, Reg, Offset));
    BuildMI(MBB, MBBI, DL, TII.get(TargetOpcode::CFI_INSTRUCTION))
        .addCFIIndex(CFIIndex)
        .setMIFlags(MachineInstr::FrameSetup);
  }
}

static void insertCFISameValue(const MCInstrDesc &Desc, MachineFunction &MF,
                               MachineBasicBlock &MBB,
                               MachineBasicBlock::iterator InsertPt,
                               unsigned DwarfReg) {
  unsigned CFIIndex =
      MF.addFrameInst(MCCFIInstruction::createSameValue(nullptr, DwarfReg));
  BuildMI(MBB, InsertPt, DebugLoc(), Desc).addCFIIndex(CFIIndex);
}

void AArch64FrameLowering::resetCFIToInitialState(
    MachineBasicBlock &MBB) const {

  MachineFunction &MF = *MBB.getParent();
  const auto &Subtarget = MF.getSubtarget<AArch64Subtarget>();
  const TargetInstrInfo &TII = *Subtarget.getInstrInfo();
  const auto &TRI =
      static_cast<const AArch64RegisterInfo &>(*Subtarget.getRegisterInfo());
  const auto &MFI = *MF.getInfo<AArch64FunctionInfo>();

  const MCInstrDesc &CFIDesc = TII.get(TargetOpcode::CFI_INSTRUCTION);
  DebugLoc DL;

  // Reset the CFA to `SP + 0`.
  MachineBasicBlock::iterator InsertPt = MBB.begin();
  unsigned CFIIndex = MF.addFrameInst(MCCFIInstruction::cfiDefCfa(
      nullptr, TRI.getDwarfRegNum(AArch64::SP, true), 0));
  BuildMI(MBB, InsertPt, DL, CFIDesc).addCFIIndex(CFIIndex);

  // Flip the RA sign state.
  if (MFI.shouldSignReturnAddress(MF)) {
    CFIIndex = MF.addFrameInst(MCCFIInstruction::createNegateRAState(nullptr));
    BuildMI(MBB, InsertPt, DL, CFIDesc).addCFIIndex(CFIIndex);
  }

  // Shadow call stack uses X18, reset it.
  if (MFI.needsShadowCallStackPrologueEpilogue(MF))
    insertCFISameValue(CFIDesc, MF, MBB, InsertPt,
                       TRI.getDwarfRegNum(AArch64::X18, true));

  // Emit .cfi_same_value for callee-saved registers.
  const std::vector<CalleeSavedInfo> &CSI =
      MF.getFrameInfo().getCalleeSavedInfo();
  for (const auto &Info : CSI) {
    unsigned Reg = Info.getReg();
    if (!TRI.regNeedsCFI(Reg, Reg))
      continue;
    insertCFISameValue(CFIDesc, MF, MBB, InsertPt,
                       TRI.getDwarfRegNum(Reg, true));
  }
}

static void emitCalleeSavedRestores(MachineBasicBlock &MBB,
                                    MachineBasicBlock::iterator MBBI,
                                    bool SVE) {
  MachineFunction &MF = *MBB.getParent();
  MachineFrameInfo &MFI = MF.getFrameInfo();

  const std::vector<CalleeSavedInfo> &CSI = MFI.getCalleeSavedInfo();
  if (CSI.empty())
    return;

  const TargetSubtargetInfo &STI = MF.getSubtarget();
  const TargetRegisterInfo &TRI = *STI.getRegisterInfo();
  const TargetInstrInfo &TII = *STI.getInstrInfo();
  DebugLoc DL = MBB.findDebugLoc(MBBI);

  for (const auto &Info : CSI) {
    if (SVE !=
        (MFI.getStackID(Info.getFrameIdx()) == TargetStackID::ScalableVector))
      continue;

    unsigned Reg = Info.getReg();
    if (SVE &&
        !static_cast<const AArch64RegisterInfo &>(TRI).regNeedsCFI(Reg, Reg))
      continue;

    if (!Info.isRestored())
      continue;

    unsigned CFIIndex = MF.addFrameInst(MCCFIInstruction::createRestore(
        nullptr, TRI.getDwarfRegNum(Info.getReg(), true)));
    BuildMI(MBB, MBBI, DL, TII.get(TargetOpcode::CFI_INSTRUCTION))
        .addCFIIndex(CFIIndex)
        .setMIFlags(MachineInstr::FrameDestroy);
  }
}

void AArch64FrameLowering::emitCalleeSavedGPRRestores(
    MachineBasicBlock &MBB, MachineBasicBlock::iterator MBBI) const {
  emitCalleeSavedRestores(MBB, MBBI, false);
}

void AArch64FrameLowering::emitCalleeSavedSVERestores(
    MachineBasicBlock &MBB, MachineBasicBlock::iterator MBBI) const {
  emitCalleeSavedRestores(MBB, MBBI, true);
}

// Return the maximum possible number of bytes for `Size` due to the
// architectural limit on the size of a SVE register.
static int64_t upperBound(StackOffset Size) {
  static const int64_t MAX_BYTES_PER_SCALABLE_BYTE = 16;
  return Size.getScalable() * MAX_BYTES_PER_SCALABLE_BYTE + Size.getFixed();
}

void AArch64FrameLowering::allocateStackSpace(
    MachineBasicBlock &MBB, MachineBasicBlock::iterator MBBI,
    int64_t RealignmentPadding, StackOffset AllocSize, bool NeedsWinCFI,
    bool *HasWinCFI, bool EmitCFI, StackOffset InitialOffset,
    bool FollowupAllocs) const {

  if (!AllocSize)
    return;

  DebugLoc DL;
  MachineFunction &MF = *MBB.getParent();
  const AArch64Subtarget &Subtarget = MF.getSubtarget<AArch64Subtarget>();
  const TargetInstrInfo &TII = *Subtarget.getInstrInfo();
  AArch64FunctionInfo &AFI = *MF.getInfo<AArch64FunctionInfo>();
  const MachineFrameInfo &MFI = MF.getFrameInfo();

  const int64_t MaxAlign = MFI.getMaxAlign().value();
  const uint64_t AndMask = ~(MaxAlign - 1);

  if (!Subtarget.getTargetLowering()->hasInlineStackProbe(MF)) {
    Register TargetReg = RealignmentPadding
                             ? findScratchNonCalleeSaveRegister(&MBB)
                             : AArch64::SP;
    // SUB Xd/SP, SP, AllocSize
    emitFrameOffset(MBB, MBBI, DL, TargetReg, AArch64::SP, -AllocSize, &TII,
                    MachineInstr::FrameSetup, false, NeedsWinCFI, HasWinCFI,
                    EmitCFI, InitialOffset);

    if (RealignmentPadding) {
      // AND SP, X9, 0b11111...0000
      BuildMI(MBB, MBBI, DL, TII.get(AArch64::ANDXri), AArch64::SP)
          .addReg(TargetReg, RegState::Kill)
          .addImm(AArch64_AM::encodeLogicalImmediate(AndMask, 64))
          .setMIFlags(MachineInstr::FrameSetup);
      AFI.setStackRealigned(true);

      // No need for SEH instructions here; if we're realigning the stack,
      // we've set a frame pointer and already finished the SEH prologue.
      assert(!NeedsWinCFI);
    }
    return;
  }

  //
  // Stack probing allocation.
  //

  // Fixed length allocation. If we don't need to re-align the stack and don't
  // have SVE objects, we can use a more efficient sequence for stack probing.
  if (AllocSize.getScalable() == 0 && RealignmentPadding == 0) {
    Register ScratchReg = findScratchNonCalleeSaveRegister(&MBB);
    assert(ScratchReg != AArch64::NoRegister);
    BuildMI(MBB, MBBI, DL, TII.get(AArch64::PROBED_STACKALLOC))
        .addDef(ScratchReg)
        .addImm(AllocSize.getFixed())
        .addImm(InitialOffset.getFixed())
        .addImm(InitialOffset.getScalable());
    // The fixed allocation may leave unprobed bytes at the top of the
    // stack. If we have subsequent alocation (e.g. if we have variable-sized
    // objects), we need to issue an extra probe, so these allocations start in
    // a known state.
    if (FollowupAllocs) {
      // STR XZR, [SP]
      BuildMI(MBB, MBBI, DL, TII.get(AArch64::STRXui))
          .addReg(AArch64::XZR)
          .addReg(AArch64::SP)
          .addImm(0)
          .setMIFlags(MachineInstr::FrameSetup);
    }

    return;
  }

  // Variable length allocation.

  // If the (unknown) allocation size cannot exceed the probe size, decrement
  // the stack pointer right away.
  int64_t ProbeSize = AFI.getStackProbeSize();
  if (upperBound(AllocSize) + RealignmentPadding <= ProbeSize) {
    Register ScratchReg = RealignmentPadding
                              ? findScratchNonCalleeSaveRegister(&MBB)
                              : AArch64::SP;
    assert(ScratchReg != AArch64::NoRegister);
    // SUB Xd, SP, AllocSize
    emitFrameOffset(MBB, MBBI, DL, ScratchReg, AArch64::SP, -AllocSize, &TII,
                    MachineInstr::FrameSetup, false, NeedsWinCFI, HasWinCFI,
                    EmitCFI, InitialOffset);
    if (RealignmentPadding) {
      // AND SP, Xn, 0b11111...0000
      BuildMI(MBB, MBBI, DL, TII.get(AArch64::ANDXri), AArch64::SP)
          .addReg(ScratchReg, RegState::Kill)
          .addImm(AArch64_AM::encodeLogicalImmediate(AndMask, 64))
          .setMIFlags(MachineInstr::FrameSetup);
      AFI.setStackRealigned(true);
    }
    if (FollowupAllocs || upperBound(AllocSize) + RealignmentPadding >
                              AArch64::StackProbeMaxUnprobedStack) {
      // STR XZR, [SP]
      BuildMI(MBB, MBBI, DL, TII.get(AArch64::STRXui))
          .addReg(AArch64::XZR)
          .addReg(AArch64::SP)
          .addImm(0)
          .setMIFlags(MachineInstr::FrameSetup);
    }
    return;
  }

  // Emit a variable-length allocation probing loop.
  // TODO: As an optimisation, the loop can be "unrolled" into a few parts,
  // each of them guaranteed to adjust the stack by less than the probe size.
  Register TargetReg = findScratchNonCalleeSaveRegister(&MBB);
  assert(TargetReg != AArch64::NoRegister);
  // SUB Xd, SP, AllocSize
  emitFrameOffset(MBB, MBBI, DL, TargetReg, AArch64::SP, -AllocSize, &TII,
                  MachineInstr::FrameSetup, false, NeedsWinCFI, HasWinCFI,
                  EmitCFI, InitialOffset);
  if (RealignmentPadding) {
    // AND Xn, Xn, 0b11111...0000
    BuildMI(MBB, MBBI, DL, TII.get(AArch64::ANDXri), TargetReg)
        .addReg(TargetReg, RegState::Kill)
        .addImm(AArch64_AM::encodeLogicalImmediate(AndMask, 64))
        .setMIFlags(MachineInstr::FrameSetup);
  }

  BuildMI(MBB, MBBI, DL, TII.get(AArch64::PROBED_STACKALLOC_VAR))
      .addReg(TargetReg);
  if (EmitCFI) {
    // Set the CFA register back to SP.
    unsigned Reg =
        Subtarget.getRegisterInfo()->getDwarfRegNum(AArch64::SP, true);
    unsigned CFIIndex =
        MF.addFrameInst(MCCFIInstruction::createDefCfaRegister(nullptr, Reg));
    BuildMI(MBB, MBBI, DL, TII.get(TargetOpcode::CFI_INSTRUCTION))
        .addCFIIndex(CFIIndex)
        .setMIFlags(MachineInstr::FrameSetup);
  }
  if (RealignmentPadding)
    AFI.setStackRealigned(true);
}

static MCRegister getRegisterOrZero(MCRegister Reg, bool HasSVE) {
  switch (Reg.id()) {
  default:
    // The called routine is expected to preserve r19-r28
    // r29 and r30 are used as frame pointer and link register resp.
    return 0;

    // GPRs
#define CASE(n)                                                                \
  case AArch64::W##n:                                                          \
  case AArch64::X##n:                                                          \
    return AArch64::X##n
  CASE(0);
  CASE(1);
  CASE(2);
  CASE(3);
  CASE(4);
  CASE(5);
  CASE(6);
  CASE(7);
  CASE(8);
  CASE(9);
  CASE(10);
  CASE(11);
  CASE(12);
  CASE(13);
  CASE(14);
  CASE(15);
  CASE(16);
  CASE(17);
  CASE(18);
#undef CASE

    // FPRs
#define CASE(n)                                                                \
  case AArch64::B##n:                                                          \
  case AArch64::H##n:                                                          \
  case AArch64::S##n:                                                          \
  case AArch64::D##n:                                                          \
  case AArch64::Q##n:                                                          \
    return HasSVE ? AArch64::Z##n : AArch64::Q##n
  CASE(0);
  CASE(1);
  CASE(2);
  CASE(3);
  CASE(4);
  CASE(5);
  CASE(6);
  CASE(7);
  CASE(8);
  CASE(9);
  CASE(10);
  CASE(11);
  CASE(12);
  CASE(13);
  CASE(14);
  CASE(15);
  CASE(16);
  CASE(17);
  CASE(18);
  CASE(19);
  CASE(20);
  CASE(21);
  CASE(22);
  CASE(23);
  CASE(24);
  CASE(25);
  CASE(26);
  CASE(27);
  CASE(28);
  CASE(29);
  CASE(30);
  CASE(31);
#undef CASE
  }
}

void AArch64FrameLowering::emitZeroCallUsedRegs(BitVector RegsToZero,
                                                MachineBasicBlock &MBB) const {
  // Insertion point.
  MachineBasicBlock::iterator MBBI = MBB.getFirstTerminator();

  // Fake a debug loc.
  DebugLoc DL;
  if (MBBI != MBB.end())
    DL = MBBI->getDebugLoc();

  const MachineFunction &MF = *MBB.getParent();
  const AArch64Subtarget &STI = MF.getSubtarget<AArch64Subtarget>();
  const AArch64RegisterInfo &TRI = *STI.getRegisterInfo();

  BitVector GPRsToZero(TRI.getNumRegs());
  BitVector FPRsToZero(TRI.getNumRegs());
  bool HasSVE = STI.hasSVE();
  for (MCRegister Reg : RegsToZero.set_bits()) {
    if (TRI.isGeneralPurposeRegister(MF, Reg)) {
      // For GPRs, we only care to clear out the 64-bit register.
      if (MCRegister XReg = getRegisterOrZero(Reg, HasSVE))
        GPRsToZero.set(XReg);
    } else if (AArch64InstrInfo::isFpOrNEON(Reg)) {
      // For FPRs,
      if (MCRegister XReg = getRegisterOrZero(Reg, HasSVE))
        FPRsToZero.set(XReg);
    }
  }

  const AArch64InstrInfo &TII = *STI.getInstrInfo();

  // Zero out GPRs.
  for (MCRegister Reg : GPRsToZero.set_bits())
    TII.buildClearRegister(Reg, MBB, MBBI, DL);

  // Zero out FP/vector registers.
  for (MCRegister Reg : FPRsToZero.set_bits())
    TII.buildClearRegister(Reg, MBB, MBBI, DL);

  if (HasSVE) {
    for (MCRegister PReg :
         {AArch64::P0, AArch64::P1, AArch64::P2, AArch64::P3, AArch64::P4,
          AArch64::P5, AArch64::P6, AArch64::P7, AArch64::P8, AArch64::P9,
          AArch64::P10, AArch64::P11, AArch64::P12, AArch64::P13, AArch64::P14,
          AArch64::P15}) {
      if (RegsToZero[PReg])
        BuildMI(MBB, MBBI, DL, TII.get(AArch64::PFALSE), PReg);
    }
  }
}

static void getLiveRegsForEntryMBB(LivePhysRegs &LiveRegs,
                                   const MachineBasicBlock &MBB) {
  const MachineFunction *MF = MBB.getParent();
  LiveRegs.addLiveIns(MBB);
  // Mark callee saved registers as used so we will not choose them.
  const MCPhysReg *CSRegs = MF->getRegInfo().getCalleeSavedRegs();
  for (unsigned i = 0; CSRegs[i]; ++i)
    LiveRegs.addReg(CSRegs[i]);
}

// Find a scratch register that we can use at the start of the prologue to
// re-align the stack pointer.  We avoid using callee-save registers since they
// may appear to be free when this is called from canUseAsPrologue (during
// shrink wrapping), but then no longer be free when this is called from
// emitPrologue.
//
// FIXME: This is a bit conservative, since in the above case we could use one
// of the callee-save registers as a scratch temp to re-align the stack pointer,
// but we would then have to make sure that we were in fact saving at least one
// callee-save register in the prologue, which is additional complexity that
// doesn't seem worth the benefit.
static Register findScratchNonCalleeSaveRegister(MachineBasicBlock *MBB) {
  MachineFunction *MF = MBB->getParent();

  // If MBB is an entry block, use X9 as the scratch register
  // preserve_none functions may be using X9 to pass arguments,
  // so prefer to pick an available register below.
  if (&MF->front() == MBB &&
      MF->getFunction().getCallingConv() != CallingConv::PreserveNone)
    return AArch64::X9;

  const AArch64Subtarget &Subtarget = MF->getSubtarget<AArch64Subtarget>();
  const AArch64RegisterInfo &TRI = *Subtarget.getRegisterInfo();
  LivePhysRegs LiveRegs(TRI);
  getLiveRegsForEntryMBB(LiveRegs, *MBB);

  // Prefer X9 since it was historically used for the prologue scratch reg.
  const MachineRegisterInfo &MRI = MF->getRegInfo();
  if (LiveRegs.available(MRI, AArch64::X9))
    return AArch64::X9;

  for (unsigned Reg : AArch64::GPR64RegClass) {
    if (LiveRegs.available(MRI, Reg))
      return Reg;
  }
  return AArch64::NoRegister;
}

bool AArch64FrameLowering::canUseAsPrologue(
    const MachineBasicBlock &MBB) const {
  const MachineFunction *MF = MBB.getParent();
  MachineBasicBlock *TmpMBB = const_cast<MachineBasicBlock *>(&MBB);
  const AArch64Subtarget &Subtarget = MF->getSubtarget<AArch64Subtarget>();
  const AArch64RegisterInfo *RegInfo = Subtarget.getRegisterInfo();
  const AArch64TargetLowering *TLI = Subtarget.getTargetLowering();
  const AArch64FunctionInfo *AFI = MF->getInfo<AArch64FunctionInfo>();

  if (AFI->hasSwiftAsyncContext()) {
    const AArch64RegisterInfo &TRI = *Subtarget.getRegisterInfo();
    const MachineRegisterInfo &MRI = MF->getRegInfo();
    LivePhysRegs LiveRegs(TRI);
    getLiveRegsForEntryMBB(LiveRegs, MBB);
    // The StoreSwiftAsyncContext clobbers X16 and X17. Make sure they are
    // available.
    if (!LiveRegs.available(MRI, AArch64::X16) ||
        !LiveRegs.available(MRI, AArch64::X17))
      return false;
  }

  // Certain stack probing sequences might clobber flags, then we can't use
  // the block as a prologue if the flags register is a live-in.
  if (MF->getInfo<AArch64FunctionInfo>()->hasStackProbing() &&
      MBB.isLiveIn(AArch64::NZCV))
    return false;

  // Don't need a scratch register if we're not going to re-align the stack or
  // emit stack probes.
  if (!RegInfo->hasStackRealignment(*MF) && !TLI->hasInlineStackProbe(*MF))
    return true;
  // Otherwise, we can use any block as long as it has a scratch register
  // available.
  return findScratchNonCalleeSaveRegister(TmpMBB) != AArch64::NoRegister;
}

static bool windowsRequiresStackProbe(MachineFunction &MF,
                                      uint64_t StackSizeInBytes) {
  const AArch64Subtarget &Subtarget = MF.getSubtarget<AArch64Subtarget>();
  const AArch64FunctionInfo &MFI = *MF.getInfo<AArch64FunctionInfo>();
  // TODO: When implementing stack protectors, take that into account
  // for the probe threshold.
  return Subtarget.isTargetWindows() && MFI.hasStackProbing() &&
         StackSizeInBytes >= uint64_t(MFI.getStackProbeSize());
}

static bool needsWinCFI(const MachineFunction &MF) {
  const Function &F = MF.getFunction();
  return MF.getTarget().getMCAsmInfo()->usesWindowsCFI() &&
         F.needsUnwindTableEntry();
}

bool AArch64FrameLowering::shouldCombineCSRLocalStackBump(
    MachineFunction &MF, uint64_t StackBumpBytes) const {
  AArch64FunctionInfo *AFI = MF.getInfo<AArch64FunctionInfo>();
  const MachineFrameInfo &MFI = MF.getFrameInfo();
  const AArch64Subtarget &Subtarget = MF.getSubtarget<AArch64Subtarget>();
  const AArch64RegisterInfo *RegInfo = Subtarget.getRegisterInfo();
  if (homogeneousPrologEpilog(MF))
    return false;

  if (AFI->getLocalStackSize() == 0)
    return false;

  // For WinCFI, if optimizing for size, prefer to not combine the stack bump
  // (to force a stp with predecrement) to match the packed unwind format,
  // provided that there actually are any callee saved registers to merge the
  // decrement with.
  // This is potentially marginally slower, but allows using the packed
  // unwind format for functions that both have a local area and callee saved
  // registers. Using the packed unwind format notably reduces the size of
  // the unwind info.
  if (needsWinCFI(MF) && AFI->getCalleeSavedStackSize() > 0 &&
      MF.getFunction().hasOptSize())
    return false;

  // 512 is the maximum immediate for stp/ldp that will be used for
  // callee-save save/restores
  if (StackBumpBytes >= 512 || windowsRequiresStackProbe(MF, StackBumpBytes))
    return false;

  if (MFI.hasVarSizedObjects())
    return false;

  if (RegInfo->hasStackRealignment(MF))
    return false;

  // This isn't strictly necessary, but it simplifies things a bit since the
  // current RedZone handling code assumes the SP is adjusted by the
  // callee-save save/restore code.
  if (canUseRedZone(MF))
    return false;

  // When there is an SVE area on the stack, always allocate the
  // callee-saves and spills/locals separately.
  if (getSVEStackSize(MF))
    return false;

  return true;
}

bool AArch64FrameLowering::shouldCombineCSRLocalStackBumpInEpilogue(
    MachineBasicBlock &MBB, unsigned StackBumpBytes) const {
  if (!shouldCombineCSRLocalStackBump(*MBB.getParent(), StackBumpBytes))
    return false;

  if (MBB.empty())
    return true;

  // Disable combined SP bump if the last instruction is an MTE tag store. It
  // is almost always better to merge SP adjustment into those instructions.
  MachineBasicBlock::iterator LastI = MBB.getFirstTerminator();
  MachineBasicBlock::iterator Begin = MBB.begin();
  while (LastI != Begin) {
    --LastI;
    if (LastI->isTransient())
      continue;
    if (!LastI->getFlag(MachineInstr::FrameDestroy))
      break;
  }
  switch (LastI->getOpcode()) {
  case AArch64::STGloop:
  case AArch64::STZGloop:
  case AArch64::STGi:
  case AArch64::STZGi:
  case AArch64::ST2Gi:
  case AArch64::STZ2Gi:
    return false;
  default:
    return true;
  }
  llvm_unreachable("unreachable");
}

// Given a load or a store instruction, generate an appropriate unwinding SEH
// code on Windows.
static MachineBasicBlock::iterator InsertSEH(MachineBasicBlock::iterator MBBI,
                                             const TargetInstrInfo &TII,
                                             MachineInstr::MIFlag Flag) {
  unsigned Opc = MBBI->getOpcode();
  MachineBasicBlock *MBB = MBBI->getParent();
  MachineFunction &MF = *MBB->getParent();
  DebugLoc DL = MBBI->getDebugLoc();
  unsigned ImmIdx = MBBI->getNumOperands() - 1;
  int Imm = MBBI->getOperand(ImmIdx).getImm();
  MachineInstrBuilder MIB;
  const AArch64Subtarget &Subtarget = MF.getSubtarget<AArch64Subtarget>();
  const AArch64RegisterInfo *RegInfo = Subtarget.getRegisterInfo();

  switch (Opc) {
  default:
    llvm_unreachable("No SEH Opcode for this instruction");
  case AArch64::LDPDpost:
    Imm = -Imm;
    [[fallthrough]];
  case AArch64::STPDpre: {
    unsigned Reg0 = RegInfo->getSEHRegNum(MBBI->getOperand(1).getReg());
    unsigned Reg1 = RegInfo->getSEHRegNum(MBBI->getOperand(2).getReg());
    MIB = BuildMI(MF, DL, TII.get(AArch64::SEH_SaveFRegP_X))
              .addImm(Reg0)
              .addImm(Reg1)
              .addImm(Imm * 8)
              .setMIFlag(Flag);
    break;
  }
  case AArch64::LDPXpost:
    Imm = -Imm;
    [[fallthrough]];
  case AArch64::STPXpre: {
    Register Reg0 = MBBI->getOperand(1).getReg();
    Register Reg1 = MBBI->getOperand(2).getReg();
    if (Reg0 == AArch64::FP && Reg1 == AArch64::LR)
      MIB = BuildMI(MF, DL, TII.get(AArch64::SEH_SaveFPLR_X))
                .addImm(Imm * 8)
                .setMIFlag(Flag);
    else
      MIB = BuildMI(MF, DL, TII.get(AArch64::SEH_SaveRegP_X))
                .addImm(RegInfo->getSEHRegNum(Reg0))
                .addImm(RegInfo->getSEHRegNum(Reg1))
                .addImm(Imm * 8)
                .setMIFlag(Flag);
    break;
  }
  case AArch64::LDRDpost:
    Imm = -Imm;
    [[fallthrough]];
  case AArch64::STRDpre: {
    unsigned Reg = RegInfo->getSEHRegNum(MBBI->getOperand(1).getReg());
    MIB = BuildMI(MF, DL, TII.get(AArch64::SEH_SaveFReg_X))
              .addImm(Reg)
              .addImm(Imm)
              .setMIFlag(Flag);
    break;
  }
  case AArch64::LDRXpost:
    Imm = -Imm;
    [[fallthrough]];
  case AArch64::STRXpre: {
    unsigned Reg =  RegInfo->getSEHRegNum(MBBI->getOperand(1).getReg());
    MIB = BuildMI(MF, DL, TII.get(AArch64::SEH_SaveReg_X))
              .addImm(Reg)
              .addImm(Imm)
              .setMIFlag(Flag);
    break;
  }
  case AArch64::STPDi:
  case AArch64::LDPDi: {
    unsigned Reg0 =  RegInfo->getSEHRegNum(MBBI->getOperand(0).getReg());
    unsigned Reg1 =  RegInfo->getSEHRegNum(MBBI->getOperand(1).getReg());
    MIB = BuildMI(MF, DL, TII.get(AArch64::SEH_SaveFRegP))
              .addImm(Reg0)
              .addImm(Reg1)
              .addImm(Imm * 8)
              .setMIFlag(Flag);
    break;
  }
  case AArch64::STPXi:
  case AArch64::LDPXi: {
    Register Reg0 = MBBI->getOperand(0).getReg();
    Register Reg1 = MBBI->getOperand(1).getReg();
    if (Reg0 == AArch64::FP && Reg1 == AArch64::LR)
      MIB = BuildMI(MF, DL, TII.get(AArch64::SEH_SaveFPLR))
                .addImm(Imm * 8)
                .setMIFlag(Flag);
    else
      MIB = BuildMI(MF, DL, TII.get(AArch64::SEH_SaveRegP))
                .addImm(RegInfo->getSEHRegNum(Reg0))
                .addImm(RegInfo->getSEHRegNum(Reg1))
                .addImm(Imm * 8)
                .setMIFlag(Flag);
    break;
  }
  case AArch64::STRXui:
  case AArch64::LDRXui: {
    int Reg = RegInfo->getSEHRegNum(MBBI->getOperand(0).getReg());
    MIB = BuildMI(MF, DL, TII.get(AArch64::SEH_SaveReg))
              .addImm(Reg)
              .addImm(Imm * 8)
              .setMIFlag(Flag);
    break;
  }
  case AArch64::STRDui:
  case AArch64::LDRDui: {
    unsigned Reg = RegInfo->getSEHRegNum(MBBI->getOperand(0).getReg());
    MIB = BuildMI(MF, DL, TII.get(AArch64::SEH_SaveFReg))
              .addImm(Reg)
              .addImm(Imm * 8)
              .setMIFlag(Flag);
    break;
  }
  case AArch64::STPQi:
  case AArch64::LDPQi: {
    unsigned Reg0 = RegInfo->getSEHRegNum(MBBI->getOperand(0).getReg());
    unsigned Reg1 = RegInfo->getSEHRegNum(MBBI->getOperand(1).getReg());
    MIB = BuildMI(MF, DL, TII.get(AArch64::SEH_SaveAnyRegQP))
              .addImm(Reg0)
              .addImm(Reg1)
              .addImm(Imm * 16)
              .setMIFlag(Flag);
    break;
  }
  case AArch64::LDPQpost:
    Imm = -Imm;
    [[fallthrough]];
  case AArch64::STPQpre: {
    unsigned Reg0 = RegInfo->getSEHRegNum(MBBI->getOperand(1).getReg());
    unsigned Reg1 = RegInfo->getSEHRegNum(MBBI->getOperand(2).getReg());
    MIB = BuildMI(MF, DL, TII.get(AArch64::SEH_SaveAnyRegQPX))
              .addImm(Reg0)
              .addImm(Reg1)
              .addImm(Imm * 16)
              .setMIFlag(Flag);
    break;
  }
  }
  auto I = MBB->insertAfter(MBBI, MIB);
  return I;
}

// Fix up the SEH opcode associated with the save/restore instruction.
static void fixupSEHOpcode(MachineBasicBlock::iterator MBBI,
                           unsigned LocalStackSize) {
  MachineOperand *ImmOpnd = nullptr;
  unsigned ImmIdx = MBBI->getNumOperands() - 1;
  switch (MBBI->getOpcode()) {
  default:
    llvm_unreachable("Fix the offset in the SEH instruction");
  case AArch64::SEH_SaveFPLR:
  case AArch64::SEH_SaveRegP:
  case AArch64::SEH_SaveReg:
  case AArch64::SEH_SaveFRegP:
  case AArch64::SEH_SaveFReg:
  case AArch64::SEH_SaveAnyRegQP:
  case AArch64::SEH_SaveAnyRegQPX:
    ImmOpnd = &MBBI->getOperand(ImmIdx);
    break;
  }
  if (ImmOpnd)
    ImmOpnd->setImm(ImmOpnd->getImm() + LocalStackSize);
}

bool requiresGetVGCall(MachineFunction &MF) {
  AArch64FunctionInfo *AFI = MF.getInfo<AArch64FunctionInfo>();
  return AFI->hasStreamingModeChanges() &&
         !MF.getSubtarget<AArch64Subtarget>().hasSVE();
}

static bool requiresSaveVG(MachineFunction &MF) {
  AArch64FunctionInfo *AFI = MF.getInfo<AArch64FunctionInfo>();
  // For Darwin platforms we don't save VG for non-SVE functions, even if SME
  // is enabled with streaming mode changes.
  if (!AFI->hasStreamingModeChanges())
    return false;
  auto &ST = MF.getSubtarget<AArch64Subtarget>();
  if (ST.isTargetDarwin())
    return ST.hasSVE();
  return true;
}

bool isVGInstruction(MachineBasicBlock::iterator MBBI) {
  unsigned Opc = MBBI->getOpcode();
  if (Opc == AArch64::CNTD_XPiI || Opc == AArch64::RDSVLI_XI ||
      Opc == AArch64::UBFMXri)
    return true;

  if (requiresGetVGCall(*MBBI->getMF())) {
    if (Opc == AArch64::ORRXrr)
      return true;

    if (Opc == AArch64::BL) {
      auto Op1 = MBBI->getOperand(0);
      return Op1.isSymbol() &&
             (StringRef(Op1.getSymbolName()) == "__arm_get_current_vg");
    }
  }

  return false;
}

// Convert callee-save register save/restore instruction to do stack pointer
// decrement/increment to allocate/deallocate the callee-save stack area by
// converting store/load to use pre/post increment version.
static MachineBasicBlock::iterator convertCalleeSaveRestoreToSPPrePostIncDec(
    MachineBasicBlock &MBB, MachineBasicBlock::iterator MBBI,
    const DebugLoc &DL, const TargetInstrInfo *TII, int CSStackSizeInc,
    bool NeedsWinCFI, bool *HasWinCFI, bool EmitCFI,
    MachineInstr::MIFlag FrameFlag = MachineInstr::FrameSetup,
    int CFAOffset = 0) {
  unsigned NewOpc;

  // If the function contains streaming mode changes, we expect instructions
  // to calculate the value of VG before spilling. For locally-streaming
  // functions, we need to do this for both the streaming and non-streaming
  // vector length. Move past these instructions if necessary.
  MachineFunction &MF = *MBB.getParent();
  if (requiresSaveVG(MF))
    while (isVGInstruction(MBBI))
      ++MBBI;

  switch (MBBI->getOpcode()) {
  default:
    llvm_unreachable("Unexpected callee-save save/restore opcode!");
  case AArch64::STPXi:
    NewOpc = AArch64::STPXpre;
    break;
  case AArch64::STPDi:
    NewOpc = AArch64::STPDpre;
    break;
  case AArch64::STPQi:
    NewOpc = AArch64::STPQpre;
    break;
  case AArch64::STRXui:
    NewOpc = AArch64::STRXpre;
    break;
  case AArch64::STRDui:
    NewOpc = AArch64::STRDpre;
    break;
  case AArch64::STRQui:
    NewOpc = AArch64::STRQpre;
    break;
  case AArch64::LDPXi:
    NewOpc = AArch64::LDPXpost;
    break;
  case AArch64::LDPDi:
    NewOpc = AArch64::LDPDpost;
    break;
  case AArch64::LDPQi:
    NewOpc = AArch64::LDPQpost;
    break;
  case AArch64::LDRXui:
    NewOpc = AArch64::LDRXpost;
    break;
  case AArch64::LDRDui:
    NewOpc = AArch64::LDRDpost;
    break;
  case AArch64::LDRQui:
    NewOpc = AArch64::LDRQpost;
    break;
  }
  // Get rid of the SEH code associated with the old instruction.
  if (NeedsWinCFI) {
    auto SEH = std::next(MBBI);
    if (AArch64InstrInfo::isSEHInstruction(*SEH))
      SEH->eraseFromParent();
  }

  TypeSize Scale = TypeSize::getFixed(1), Width = TypeSize::getFixed(0);
  int64_t MinOffset, MaxOffset;
  bool Success = static_cast<const AArch64InstrInfo *>(TII)->getMemOpInfo(
      NewOpc, Scale, Width, MinOffset, MaxOffset);
  (void)Success;
  assert(Success && "unknown load/store opcode");

  // If the first store isn't right where we want SP then we can't fold the
  // update in so create a normal arithmetic instruction instead.
  if (MBBI->getOperand(MBBI->getNumOperands() - 1).getImm() != 0 ||
      CSStackSizeInc < MinOffset * (int64_t)Scale.getFixedValue() ||
      CSStackSizeInc > MaxOffset * (int64_t)Scale.getFixedValue()) {
    // If we are destroying the frame, make sure we add the increment after the
    // last frame operation.
    if (FrameFlag == MachineInstr::FrameDestroy)
      ++MBBI;
    emitFrameOffset(MBB, MBBI, DL, AArch64::SP, AArch64::SP,
                    StackOffset::getFixed(CSStackSizeInc), TII, FrameFlag,
                    false, false, nullptr, EmitCFI,
                    StackOffset::getFixed(CFAOffset));

    return std::prev(MBBI);
  }

  MachineInstrBuilder MIB = BuildMI(MBB, MBBI, DL, TII->get(NewOpc));
  MIB.addReg(AArch64::SP, RegState::Define);

  // Copy all operands other than the immediate offset.
  unsigned OpndIdx = 0;
  for (unsigned OpndEnd = MBBI->getNumOperands() - 1; OpndIdx < OpndEnd;
       ++OpndIdx)
    MIB.add(MBBI->getOperand(OpndIdx));

  assert(MBBI->getOperand(OpndIdx).getImm() == 0 &&
         "Unexpected immediate offset in first/last callee-save save/restore "
         "instruction!");
  assert(MBBI->getOperand(OpndIdx - 1).getReg() == AArch64::SP &&
         "Unexpected base register in callee-save save/restore instruction!");
  assert(CSStackSizeInc % Scale == 0);
  MIB.addImm(CSStackSizeInc / (int)Scale);

  MIB.setMIFlags(MBBI->getFlags());
  MIB.setMemRefs(MBBI->memoperands());

  // Generate a new SEH code that corresponds to the new instruction.
  if (NeedsWinCFI) {
    *HasWinCFI = true;
    InsertSEH(*MIB, *TII, FrameFlag);
  }

  if (EmitCFI) {
    unsigned CFIIndex = MF.addFrameInst(
        MCCFIInstruction::cfiDefCfaOffset(nullptr, CFAOffset - CSStackSizeInc));
    BuildMI(MBB, MBBI, DL, TII->get(TargetOpcode::CFI_INSTRUCTION))
        .addCFIIndex(CFIIndex)
        .setMIFlags(FrameFlag);
  }

  return std::prev(MBB.erase(MBBI));
}

// Fixup callee-save register save/restore instructions to take into account
// combined SP bump by adding the local stack size to the stack offsets.
static void fixupCalleeSaveRestoreStackOffset(MachineInstr &MI,
                                              uint64_t LocalStackSize,
                                              bool NeedsWinCFI,
                                              bool *HasWinCFI) {
  if (AArch64InstrInfo::isSEHInstruction(MI))
    return;

  unsigned Opc = MI.getOpcode();
  unsigned Scale;
  switch (Opc) {
  case AArch64::STPXi:
  case AArch64::STRXui:
  case AArch64::STPDi:
  case AArch64::STRDui:
  case AArch64::LDPXi:
  case AArch64::LDRXui:
  case AArch64::LDPDi:
  case AArch64::LDRDui:
    Scale = 8;
    break;
  case AArch64::STPQi:
  case AArch64::STRQui:
  case AArch64::LDPQi:
  case AArch64::LDRQui:
    Scale = 16;
    break;
  default:
    llvm_unreachable("Unexpected callee-save save/restore opcode!");
  }

  unsigned OffsetIdx = MI.getNumExplicitOperands() - 1;
  assert(MI.getOperand(OffsetIdx - 1).getReg() == AArch64::SP &&
         "Unexpected base register in callee-save save/restore instruction!");
  // Last operand is immediate offset that needs fixing.
  MachineOperand &OffsetOpnd = MI.getOperand(OffsetIdx);
  // All generated opcodes have scaled offsets.
  assert(LocalStackSize % Scale == 0);
  OffsetOpnd.setImm(OffsetOpnd.getImm() + LocalStackSize / Scale);

  if (NeedsWinCFI) {
    *HasWinCFI = true;
    auto MBBI = std::next(MachineBasicBlock::iterator(MI));
    assert(MBBI != MI.getParent()->end() && "Expecting a valid instruction");
    assert(AArch64InstrInfo::isSEHInstruction(*MBBI) &&
           "Expecting a SEH instruction");
    fixupSEHOpcode(MBBI, LocalStackSize);
  }
}

static bool isTargetWindows(const MachineFunction &MF) {
  return MF.getSubtarget<AArch64Subtarget>().isTargetWindows();
}

// Convenience function to determine whether I is an SVE callee save.
static bool IsSVECalleeSave(MachineBasicBlock::iterator I) {
  switch (I->getOpcode()) {
  default:
    return false;
  case AArch64::PTRUE_C_B:
  case AArch64::LD1B_2Z_IMM:
  case AArch64::ST1B_2Z_IMM:
  case AArch64::STR_ZXI:
  case AArch64::STR_PXI:
  case AArch64::LDR_ZXI:
  case AArch64::LDR_PXI:
    return I->getFlag(MachineInstr::FrameSetup) ||
           I->getFlag(MachineInstr::FrameDestroy);
  }
}

static void emitShadowCallStackPrologue(const TargetInstrInfo &TII,
                                        MachineFunction &MF,
                                        MachineBasicBlock &MBB,
                                        MachineBasicBlock::iterator MBBI,
                                        const DebugLoc &DL, bool NeedsWinCFI,
                                        bool NeedsUnwindInfo) {
  // Shadow call stack prolog: str x30, [x18], #8
  BuildMI(MBB, MBBI, DL, TII.get(AArch64::STRXpost))
      .addReg(AArch64::X18, RegState::Define)
      .addReg(AArch64::LR)
      .addReg(AArch64::X18)
      .addImm(8)
      .setMIFlag(MachineInstr::FrameSetup);

  // This instruction also makes x18 live-in to the entry block.
  MBB.addLiveIn(AArch64::X18);

  if (NeedsWinCFI)
    BuildMI(MBB, MBBI, DL, TII.get(AArch64::SEH_Nop))
        .setMIFlag(MachineInstr::FrameSetup);

  if (NeedsUnwindInfo) {
    // Emit a CFI instruction that causes 8 to be subtracted from the value of
    // x18 when unwinding past this frame.
    static const char CFIInst[] = {
        dwarf::DW_CFA_val_expression,
        18, // register
        2,  // length
        static_cast<char>(unsigned(dwarf::DW_OP_breg18)),
        static_cast<char>(-8) & 0x7f, // addend (sleb128)
    };
    unsigned CFIIndex = MF.addFrameInst(MCCFIInstruction::createEscape(
        nullptr, StringRef(CFIInst, sizeof(CFIInst))));
    BuildMI(MBB, MBBI, DL, TII.get(AArch64::CFI_INSTRUCTION))
        .addCFIIndex(CFIIndex)
        .setMIFlag(MachineInstr::FrameSetup);
  }
}

static void emitShadowCallStackEpilogue(const TargetInstrInfo &TII,
                                        MachineFunction &MF,
                                        MachineBasicBlock &MBB,
                                        MachineBasicBlock::iterator MBBI,
                                        const DebugLoc &DL) {
  // Shadow call stack epilog: ldr x30, [x18, #-8]!
  BuildMI(MBB, MBBI, DL, TII.get(AArch64::LDRXpre))
      .addReg(AArch64::X18, RegState::Define)
      .addReg(AArch64::LR, RegState::Define)
      .addReg(AArch64::X18)
      .addImm(-8)
      .setMIFlag(MachineInstr::FrameDestroy);

  if (MF.getInfo<AArch64FunctionInfo>()->needsAsyncDwarfUnwindInfo(MF)) {
    unsigned CFIIndex =
        MF.addFrameInst(MCCFIInstruction::createRestore(nullptr, 18));
    BuildMI(MBB, MBBI, DL, TII.get(TargetOpcode::CFI_INSTRUCTION))
        .addCFIIndex(CFIIndex)
        .setMIFlags(MachineInstr::FrameDestroy);
  }
}

// Define the current CFA rule to use the provided FP.
static void emitDefineCFAWithFP(MachineFunction &MF, MachineBasicBlock &MBB,
                                MachineBasicBlock::iterator MBBI,
                                const DebugLoc &DL, unsigned FixedObject) {
  const AArch64Subtarget &STI = MF.getSubtarget<AArch64Subtarget>();
  const AArch64RegisterInfo *TRI = STI.getRegisterInfo();
  const TargetInstrInfo *TII = STI.getInstrInfo();
  AArch64FunctionInfo *AFI = MF.getInfo<AArch64FunctionInfo>();

  const int OffsetToFirstCalleeSaveFromFP =
      AFI->getCalleeSaveBaseToFrameRecordOffset() -
      AFI->getCalleeSavedStackSize();
  Register FramePtr = TRI->getFrameRegister(MF);
  unsigned Reg = TRI->getDwarfRegNum(FramePtr, true);
  unsigned CFIIndex = MF.addFrameInst(MCCFIInstruction::cfiDefCfa(
      nullptr, Reg, FixedObject - OffsetToFirstCalleeSaveFromFP));
  BuildMI(MBB, MBBI, DL, TII->get(TargetOpcode::CFI_INSTRUCTION))
      .addCFIIndex(CFIIndex)
      .setMIFlags(MachineInstr::FrameSetup);
}

#ifndef NDEBUG
/// Collect live registers from the end of \p MI's parent up to (including) \p
/// MI in \p LiveRegs.
static void getLivePhysRegsUpTo(MachineInstr &MI, const TargetRegisterInfo &TRI,
                                LivePhysRegs &LiveRegs) {

  MachineBasicBlock &MBB = *MI.getParent();
  LiveRegs.addLiveOuts(MBB);
  for (const MachineInstr &MI :
       reverse(make_range(MI.getIterator(), MBB.instr_end())))
    LiveRegs.stepBackward(MI);
}
#endif

void AArch64FrameLowering::emitPrologue(MachineFunction &MF,
                                        MachineBasicBlock &MBB) const {
  MachineBasicBlock::iterator MBBI = MBB.begin();
  const MachineFrameInfo &MFI = MF.getFrameInfo();
  const Function &F = MF.getFunction();
  const AArch64Subtarget &Subtarget = MF.getSubtarget<AArch64Subtarget>();
  const AArch64RegisterInfo *RegInfo = Subtarget.getRegisterInfo();
  const TargetInstrInfo *TII = Subtarget.getInstrInfo();

  AArch64FunctionInfo *AFI = MF.getInfo<AArch64FunctionInfo>();
  bool EmitCFI = AFI->needsDwarfUnwindInfo(MF);
  bool EmitAsyncCFI = AFI->needsAsyncDwarfUnwindInfo(MF);
  bool HasFP = hasFP(MF);
  bool NeedsWinCFI = needsWinCFI(MF);
  bool HasWinCFI = false;
  auto Cleanup = make_scope_exit([&]() { MF.setHasWinCFI(HasWinCFI); });

  MachineBasicBlock::iterator End = MBB.end();
#ifndef NDEBUG
  const TargetRegisterInfo *TRI = MF.getSubtarget().getRegisterInfo();
  // Collect live register from the end of MBB up to the start of the existing
  // frame setup instructions.
  MachineBasicBlock::iterator NonFrameStart = MBB.begin();
  while (NonFrameStart != End &&
         NonFrameStart->getFlag(MachineInstr::FrameSetup))
    ++NonFrameStart;

  LivePhysRegs LiveRegs(*TRI);
  if (NonFrameStart != MBB.end()) {
    getLivePhysRegsUpTo(*NonFrameStart, *TRI, LiveRegs);
    // Ignore registers used for stack management for now.
    LiveRegs.removeReg(AArch64::SP);
    LiveRegs.removeReg(AArch64::X19);
    LiveRegs.removeReg(AArch64::FP);
    LiveRegs.removeReg(AArch64::LR);

    // X0 will be clobbered by a call to __arm_get_current_vg in the prologue.
    // This is necessary to spill VG if required where SVE is unavailable, but
    // X0 is preserved around this call.
    if (requiresGetVGCall(MF))
      LiveRegs.removeReg(AArch64::X0);
  }

  auto VerifyClobberOnExit = make_scope_exit([&]() {
    if (NonFrameStart == MBB.end())
      return;
    // Check if any of the newly instructions clobber any of the live registers.
    for (MachineInstr &MI :
         make_range(MBB.instr_begin(), NonFrameStart->getIterator())) {
      for (auto &Op : MI.operands())
        if (Op.isReg() && Op.isDef())
          assert(!LiveRegs.contains(Op.getReg()) &&
                 "live register clobbered by inserted prologue instructions");
    }
  });
#endif

  bool IsFunclet = MBB.isEHFuncletEntry();

  // At this point, we're going to decide whether or not the function uses a
  // redzone. In most cases, the function doesn't have a redzone so let's
  // assume that's false and set it to true in the case that there's a redzone.
  AFI->setHasRedZone(false);

  // Debug location must be unknown since the first debug location is used
  // to determine the end of the prologue.
  DebugLoc DL;

  const auto &MFnI = *MF.getInfo<AArch64FunctionInfo>();
  if (MFnI.needsShadowCallStackPrologueEpilogue(MF))
    emitShadowCallStackPrologue(*TII, MF, MBB, MBBI, DL, NeedsWinCFI,
                                MFnI.needsDwarfUnwindInfo(MF));

  if (MFnI.shouldSignReturnAddress(MF)) {
    BuildMI(MBB, MBBI, DL, TII->get(AArch64::PAUTH_PROLOGUE))
        .setMIFlag(MachineInstr::FrameSetup);
    if (NeedsWinCFI)
      HasWinCFI = true; // AArch64PointerAuth pass will insert SEH_PACSignLR
  }

  if (EmitCFI && MFnI.isMTETagged()) {
    BuildMI(MBB, MBBI, DL, TII->get(AArch64::EMITMTETAGGED))
        .setMIFlag(MachineInstr::FrameSetup);
  }

  // We signal the presence of a Swift extended frame to external tools by
  // storing FP with 0b0001 in bits 63:60. In normal userland operation a simple
  // ORR is sufficient, it is assumed a Swift kernel would initialize the TBI
  // bits so that is still true.
  if (HasFP && AFI->hasSwiftAsyncContext()) {
    switch (MF.getTarget().Options.SwiftAsyncFramePointer) {
    case SwiftAsyncFramePointerMode::DeploymentBased:
      if (Subtarget.swiftAsyncContextIsDynamicallySet()) {
        // The special symbol below is absolute and has a *value* that can be
        // combined with the frame pointer to signal an extended frame.
        BuildMI(MBB, MBBI, DL, TII->get(AArch64::LOADgot), AArch64::X16)
            .addExternalSymbol("swift_async_extendedFramePointerFlags",
                               AArch64II::MO_GOT);
        if (NeedsWinCFI) {
          BuildMI(MBB, MBBI, DL, TII->get(AArch64::SEH_Nop))
              .setMIFlags(MachineInstr::FrameSetup);
          HasWinCFI = true;
        }
        BuildMI(MBB, MBBI, DL, TII->get(AArch64::ORRXrs), AArch64::FP)
            .addUse(AArch64::FP)
            .addUse(AArch64::X16)
            .addImm(Subtarget.isTargetILP32() ? 32 : 0);
        if (NeedsWinCFI) {
          BuildMI(MBB, MBBI, DL, TII->get(AArch64::SEH_Nop))
              .setMIFlags(MachineInstr::FrameSetup);
          HasWinCFI = true;
        }
        break;
      }
      [[fallthrough]];

    case SwiftAsyncFramePointerMode::Always:
      // ORR x29, x29, #0x1000_0000_0000_0000
      BuildMI(MBB, MBBI, DL, TII->get(AArch64::ORRXri), AArch64::FP)
          .addUse(AArch64::FP)
          .addImm(0x1100)
          .setMIFlag(MachineInstr::FrameSetup);
      if (NeedsWinCFI) {
        BuildMI(MBB, MBBI, DL, TII->get(AArch64::SEH_Nop))
            .setMIFlags(MachineInstr::FrameSetup);
        HasWinCFI = true;
      }
      break;

    case SwiftAsyncFramePointerMode::Never:
      break;
    }
  }

  // All calls are tail calls in GHC calling conv, and functions have no
  // prologue/epilogue.
  if (MF.getFunction().getCallingConv() == CallingConv::GHC)
    return;

  // Set tagged base pointer to the requested stack slot.
  // Ideally it should match SP value after prologue.
  std::optional<int> TBPI = AFI->getTaggedBasePointerIndex();
  if (TBPI)
    AFI->setTaggedBasePointerOffset(-MFI.getObjectOffset(*TBPI));
  else
    AFI->setTaggedBasePointerOffset(MFI.getStackSize());

  const StackOffset &SVEStackSize = getSVEStackSize(MF);

  // getStackSize() includes all the locals in its size calculation. We don't
  // include these locals when computing the stack size of a funclet, as they
  // are allocated in the parent's stack frame and accessed via the frame
  // pointer from the funclet.  We only save the callee saved registers in the
  // funclet, which are really the callee saved registers of the parent
  // function, including the funclet.
  int64_t NumBytes =
      IsFunclet ? getWinEHFuncletFrameSize(MF) : MFI.getStackSize();
  if (!AFI->hasStackFrame() && !windowsRequiresStackProbe(MF, NumBytes)) {
    assert(!HasFP && "unexpected function without stack frame but with FP");
    assert(!SVEStackSize &&
           "unexpected function without stack frame but with SVE objects");
    // All of the stack allocation is for locals.
    AFI->setLocalStackSize(NumBytes);
    if (!NumBytes)
      return;
    // REDZONE: If the stack size is less than 128 bytes, we don't need
    // to actually allocate.
    if (canUseRedZone(MF)) {
      AFI->setHasRedZone(true);
      ++NumRedZoneFunctions;
    } else {
      emitFrameOffset(MBB, MBBI, DL, AArch64::SP, AArch64::SP,
                      StackOffset::getFixed(-NumBytes), TII,
                      MachineInstr::FrameSetup, false, NeedsWinCFI, &HasWinCFI);
      if (EmitCFI) {
        // Label used to tie together the PROLOG_LABEL and the MachineMoves.
        MCSymbol *FrameLabel = MF.getContext().createTempSymbol();
        // Encode the stack size of the leaf function.
        unsigned CFIIndex = MF.addFrameInst(
            MCCFIInstruction::cfiDefCfaOffset(FrameLabel, NumBytes));
        BuildMI(MBB, MBBI, DL, TII->get(TargetOpcode::CFI_INSTRUCTION))
            .addCFIIndex(CFIIndex)
            .setMIFlags(MachineInstr::FrameSetup);
      }
    }

    if (NeedsWinCFI) {
      HasWinCFI = true;
      BuildMI(MBB, MBBI, DL, TII->get(AArch64::SEH_PrologEnd))
          .setMIFlag(MachineInstr::FrameSetup);
    }

    return;
  }

  bool IsWin64 = Subtarget.isCallingConvWin64(F.getCallingConv(), F.isVarArg());
  unsigned FixedObject = getFixedObjectSize(MF, AFI, IsWin64, IsFunclet);

  auto PrologueSaveSize = AFI->getCalleeSavedStackSize() + FixedObject;
  // All of the remaining stack allocations are for locals.
  AFI->setLocalStackSize(NumBytes - PrologueSaveSize);
  bool CombineSPBump = shouldCombineCSRLocalStackBump(MF, NumBytes);
  bool HomPrologEpilog = homogeneousPrologEpilog(MF);
  if (CombineSPBump) {
    assert(!SVEStackSize && "Cannot combine SP bump with SVE");
    emitFrameOffset(MBB, MBBI, DL, AArch64::SP, AArch64::SP,
                    StackOffset::getFixed(-NumBytes), TII,
                    MachineInstr::FrameSetup, false, NeedsWinCFI, &HasWinCFI,
                    EmitAsyncCFI);
    NumBytes = 0;
  } else if (HomPrologEpilog) {
    // Stack has been already adjusted.
    NumBytes -= PrologueSaveSize;
  } else if (PrologueSaveSize != 0) {
    MBBI = convertCalleeSaveRestoreToSPPrePostIncDec(
        MBB, MBBI, DL, TII, -PrologueSaveSize, NeedsWinCFI, &HasWinCFI,
        EmitAsyncCFI);
    NumBytes -= PrologueSaveSize;
  }
  assert(NumBytes >= 0 && "Negative stack allocation size!?");

  // Move past the saves of the callee-saved registers, fixing up the offsets
  // and pre-inc if we decided to combine the callee-save and local stack
  // pointer bump above.
  while (MBBI != End && MBBI->getFlag(MachineInstr::FrameSetup) &&
         !IsSVECalleeSave(MBBI)) {
    // Move past instructions generated to calculate VG
    if (requiresSaveVG(MF))
      while (isVGInstruction(MBBI))
        ++MBBI;

    if (CombineSPBump)
      fixupCalleeSaveRestoreStackOffset(*MBBI, AFI->getLocalStackSize(),
                                        NeedsWinCFI, &HasWinCFI);
    ++MBBI;
  }

  // For funclets the FP belongs to the containing function.
  if (!IsFunclet && HasFP) {
    // Only set up FP if we actually need to.
    int64_t FPOffset = AFI->getCalleeSaveBaseToFrameRecordOffset();

    if (CombineSPBump)
      FPOffset += AFI->getLocalStackSize();

    if (AFI->hasSwiftAsyncContext()) {
      // Before we update the live FP we have to ensure there's a valid (or
      // null) asynchronous context in its slot just before FP in the frame
      // record, so store it now.
      const auto &Attrs = MF.getFunction().getAttributes();
      bool HaveInitialContext = Attrs.hasAttrSomewhere(Attribute::SwiftAsync);
      if (HaveInitialContext)
        MBB.addLiveIn(AArch64::X22);
      Register Reg = HaveInitialContext ? AArch64::X22 : AArch64::XZR;
      BuildMI(MBB, MBBI, DL, TII->get(AArch64::StoreSwiftAsyncContext))
          .addUse(Reg)
          .addUse(AArch64::SP)
          .addImm(FPOffset - 8)
          .setMIFlags(MachineInstr::FrameSetup);
      if (NeedsWinCFI) {
        // WinCFI and arm64e, where StoreSwiftAsyncContext is expanded
        // to multiple instructions, should be mutually-exclusive.
        assert(Subtarget.getTargetTriple().getArchName() != "arm64e");
        BuildMI(MBB, MBBI, DL, TII->get(AArch64::SEH_Nop))
            .setMIFlags(MachineInstr::FrameSetup);
        HasWinCFI = true;
      }
    }

    if (HomPrologEpilog) {
      auto Prolog = MBBI;
      --Prolog;
      assert(Prolog->getOpcode() == AArch64::HOM_Prolog);
      Prolog->addOperand(MachineOperand::CreateImm(FPOffset));
    } else {
      // Issue    sub fp, sp, FPOffset or
      //          mov fp,sp          when FPOffset is zero.
      // Note: All stores of callee-saved registers are marked as "FrameSetup".
      // This code marks the instruction(s) that set the FP also.
      emitFrameOffset(MBB, MBBI, DL, AArch64::FP, AArch64::SP,
                      StackOffset::getFixed(FPOffset), TII,
                      MachineInstr::FrameSetup, false, NeedsWinCFI, &HasWinCFI);
      if (NeedsWinCFI && HasWinCFI) {
        BuildMI(MBB, MBBI, DL, TII->get(AArch64::SEH_PrologEnd))
            .setMIFlag(MachineInstr::FrameSetup);
        // After setting up the FP, the rest of the prolog doesn't need to be
        // included in the SEH unwind info.
        NeedsWinCFI = false;
      }
    }
    if (EmitAsyncCFI)
      emitDefineCFAWithFP(MF, MBB, MBBI, DL, FixedObject);
  }

  // Now emit the moves for whatever callee saved regs we have (including FP,
  // LR if those are saved). Frame instructions for SVE register are emitted
  // later, after the instruction which actually save SVE regs.
  if (EmitAsyncCFI)
    emitCalleeSavedGPRLocations(MBB, MBBI);

  // Alignment is required for the parent frame, not the funclet
  const bool NeedsRealignment =
      NumBytes && !IsFunclet && RegInfo->hasStackRealignment(MF);
  const int64_t RealignmentPadding =
      (NeedsRealignment && MFI.getMaxAlign() > Align(16))
          ? MFI.getMaxAlign().value() - 16
          : 0;

  if (windowsRequiresStackProbe(MF, NumBytes + RealignmentPadding)) {
    uint64_t NumWords = (NumBytes + RealignmentPadding) >> 4;
    if (NeedsWinCFI) {
      HasWinCFI = true;
      // alloc_l can hold at most 256MB, so assume that NumBytes doesn't
      // exceed this amount.  We need to move at most 2^24 - 1 into x15.
      // This is at most two instructions, MOVZ follwed by MOVK.
      // TODO: Fix to use multiple stack alloc unwind codes for stacks
      // exceeding 256MB in size.
      if (NumBytes >= (1 << 28))
        report_fatal_error("Stack size cannot exceed 256MB for stack "
                           "unwinding purposes");

      uint32_t LowNumWords = NumWords & 0xFFFF;
      BuildMI(MBB, MBBI, DL, TII->get(AArch64::MOVZXi), AArch64::X15)
          .addImm(LowNumWords)
          .addImm(AArch64_AM::getShifterImm(AArch64_AM::LSL, 0))
          .setMIFlag(MachineInstr::FrameSetup);
      BuildMI(MBB, MBBI, DL, TII->get(AArch64::SEH_Nop))
          .setMIFlag(MachineInstr::FrameSetup);
      if ((NumWords & 0xFFFF0000) != 0) {
        BuildMI(MBB, MBBI, DL, TII->get(AArch64::MOVKXi), AArch64::X15)
            .addReg(AArch64::X15)
            .addImm((NumWords & 0xFFFF0000) >> 16) // High half
            .addImm(AArch64_AM::getShifterImm(AArch64_AM::LSL, 16))
            .setMIFlag(MachineInstr::FrameSetup);
        BuildMI(MBB, MBBI, DL, TII->get(AArch64::SEH_Nop))
            .setMIFlag(MachineInstr::FrameSetup);
      }
    } else {
      BuildMI(MBB, MBBI, DL, TII->get(AArch64::MOVi64imm), AArch64::X15)
          .addImm(NumWords)
          .setMIFlags(MachineInstr::FrameSetup);
    }

    const char *ChkStk = Subtarget.getChkStkName();
    switch (MF.getTarget().getCodeModel()) {
    case CodeModel::Tiny:
    case CodeModel::Small:
    case CodeModel::Medium:
    case CodeModel::Kernel:
      BuildMI(MBB, MBBI, DL, TII->get(AArch64::BL))
          .addExternalSymbol(ChkStk)
          .addReg(AArch64::X15, RegState::Implicit)
          .addReg(AArch64::X16, RegState::Implicit | RegState::Define | RegState::Dead)
          .addReg(AArch64::X17, RegState::Implicit | RegState::Define | RegState::Dead)
          .addReg(AArch64::NZCV, RegState::Implicit | RegState::Define | RegState::Dead)
          .setMIFlags(MachineInstr::FrameSetup);
      if (NeedsWinCFI) {
        HasWinCFI = true;
        BuildMI(MBB, MBBI, DL, TII->get(AArch64::SEH_Nop))
            .setMIFlag(MachineInstr::FrameSetup);
      }
      break;
    case CodeModel::Large:
      BuildMI(MBB, MBBI, DL, TII->get(AArch64::MOVaddrEXT))
          .addReg(AArch64::X16, RegState::Define)
          .addExternalSymbol(ChkStk)
          .addExternalSymbol(ChkStk)
          .setMIFlags(MachineInstr::FrameSetup);
      if (NeedsWinCFI) {
        HasWinCFI = true;
        BuildMI(MBB, MBBI, DL, TII->get(AArch64::SEH_Nop))
            .setMIFlag(MachineInstr::FrameSetup);
      }

      BuildMI(MBB, MBBI, DL, TII->get(getBLRCallOpcode(MF)))
          .addReg(AArch64::X16, RegState::Kill)
          .addReg(AArch64::X15, RegState::Implicit | RegState::Define)
          .addReg(AArch64::X16, RegState::Implicit | RegState::Define | RegState::Dead)
          .addReg(AArch64::X17, RegState::Implicit | RegState::Define | RegState::Dead)
          .addReg(AArch64::NZCV, RegState::Implicit | RegState::Define | RegState::Dead)
          .setMIFlags(MachineInstr::FrameSetup);
      if (NeedsWinCFI) {
        HasWinCFI = true;
        BuildMI(MBB, MBBI, DL, TII->get(AArch64::SEH_Nop))
            .setMIFlag(MachineInstr::FrameSetup);
      }
      break;
    }

    BuildMI(MBB, MBBI, DL, TII->get(AArch64::SUBXrx64), AArch64::SP)
        .addReg(AArch64::SP, RegState::Kill)
        .addReg(AArch64::X15, RegState::Kill)
        .addImm(AArch64_AM::getArithExtendImm(AArch64_AM::UXTX, 4))
        .setMIFlags(MachineInstr::FrameSetup);
    if (NeedsWinCFI) {
      HasWinCFI = true;
      BuildMI(MBB, MBBI, DL, TII->get(AArch64::SEH_StackAlloc))
          .addImm(NumBytes)
          .setMIFlag(MachineInstr::FrameSetup);
    }
    NumBytes = 0;

    if (RealignmentPadding > 0) {
      if (RealignmentPadding >= 4096) {
        BuildMI(MBB, MBBI, DL, TII->get(AArch64::MOVi64imm))
            .addReg(AArch64::X16, RegState::Define)
            .addImm(RealignmentPadding)
            .setMIFlags(MachineInstr::FrameSetup);
        BuildMI(MBB, MBBI, DL, TII->get(AArch64::ADDXrx64), AArch64::X15)
            .addReg(AArch64::SP)
            .addReg(AArch64::X16, RegState::Kill)
            .addImm(AArch64_AM::getArithExtendImm(AArch64_AM::UXTX, 0))
            .setMIFlag(MachineInstr::FrameSetup);
      } else {
        BuildMI(MBB, MBBI, DL, TII->get(AArch64::ADDXri), AArch64::X15)
            .addReg(AArch64::SP)
            .addImm(RealignmentPadding)
            .addImm(0)
            .setMIFlag(MachineInstr::FrameSetup);
      }

      uint64_t AndMask = ~(MFI.getMaxAlign().value() - 1);
      BuildMI(MBB, MBBI, DL, TII->get(AArch64::ANDXri), AArch64::SP)
          .addReg(AArch64::X15, RegState::Kill)
          .addImm(AArch64_AM::encodeLogicalImmediate(AndMask, 64));
      AFI->setStackRealigned(true);

      // No need for SEH instructions here; if we're realigning the stack,
      // we've set a frame pointer and already finished the SEH prologue.
      assert(!NeedsWinCFI);
    }
  }

  StackOffset SVECalleeSavesSize = {}, SVELocalsSize = SVEStackSize;
  MachineBasicBlock::iterator CalleeSavesBegin = MBBI, CalleeSavesEnd = MBBI;

  // Process the SVE callee-saves to determine what space needs to be
  // allocated.
  if (int64_t CalleeSavedSize = AFI->getSVECalleeSavedStackSize()) {
    LLVM_DEBUG(dbgs() << "SVECalleeSavedStackSize = " << CalleeSavedSize
                      << "\n");
    // Find callee save instructions in frame.
    CalleeSavesBegin = MBBI;
    assert(IsSVECalleeSave(CalleeSavesBegin) && "Unexpected instruction");
    while (IsSVECalleeSave(MBBI) && MBBI != MBB.getFirstTerminator())
      ++MBBI;
    CalleeSavesEnd = MBBI;

    SVECalleeSavesSize = StackOffset::getScalable(CalleeSavedSize);
    SVELocalsSize = SVEStackSize - SVECalleeSavesSize;
  }

  // Allocate space for the callee saves (if any).
  StackOffset CFAOffset =
      StackOffset::getFixed((int64_t)MFI.getStackSize() - NumBytes);
  StackOffset LocalsSize = SVELocalsSize + StackOffset::getFixed(NumBytes);
  allocateStackSpace(MBB, CalleeSavesBegin, 0, SVECalleeSavesSize, false,
                     nullptr, EmitAsyncCFI && !HasFP, CFAOffset,
                     MFI.hasVarSizedObjects() || LocalsSize);
  CFAOffset += SVECalleeSavesSize;

  if (EmitAsyncCFI)
    emitCalleeSavedSVELocations(MBB, CalleeSavesEnd);

  // Allocate space for the rest of the frame including SVE locals. Align the
  // stack as necessary.
  assert(!(canUseRedZone(MF) && NeedsRealignment) &&
         "Cannot use redzone with stack realignment");
  if (!canUseRedZone(MF)) {
    // FIXME: in the case of dynamic re-alignment, NumBytes doesn't have
    // the correct value here, as NumBytes also includes padding bytes,
    // which shouldn't be counted here.
    allocateStackSpace(MBB, CalleeSavesEnd, RealignmentPadding,
                       SVELocalsSize + StackOffset::getFixed(NumBytes),
                       NeedsWinCFI, &HasWinCFI, EmitAsyncCFI && !HasFP,
                       CFAOffset, MFI.hasVarSizedObjects());
  }

  // If we need a base pointer, set it up here. It's whatever the value of the
  // stack pointer is at this point. Any variable size objects will be allocated
  // after this, so we can still use the base pointer to reference locals.
  //
  // FIXME: Clarify FrameSetup flags here.
  // Note: Use emitFrameOffset() like above for FP if the FrameSetup flag is
  // needed.
  // For funclets the BP belongs to the containing function.
  if (!IsFunclet && RegInfo->hasBasePointer(MF)) {
    TII->copyPhysReg(MBB, MBBI, DL, RegInfo->getBaseRegister(), AArch64::SP,
                     false);
    if (NeedsWinCFI) {
      HasWinCFI = true;
      BuildMI(MBB, MBBI, DL, TII->get(AArch64::SEH_Nop))
          .setMIFlag(MachineInstr::FrameSetup);
    }
  }

  // The very last FrameSetup instruction indicates the end of prologue. Emit a
  // SEH opcode indicating the prologue end.
  if (NeedsWinCFI && HasWinCFI) {
    BuildMI(MBB, MBBI, DL, TII->get(AArch64::SEH_PrologEnd))
        .setMIFlag(MachineInstr::FrameSetup);
  }

  // SEH funclets are passed the frame pointer in X1.  If the parent
  // function uses the base register, then the base register is used
  // directly, and is not retrieved from X1.
  if (IsFunclet && F.hasPersonalityFn()) {
    EHPersonality Per = classifyEHPersonality(F.getPersonalityFn());
    if (isAsynchronousEHPersonality(Per)) {
      BuildMI(MBB, MBBI, DL, TII->get(TargetOpcode::COPY), AArch64::FP)
          .addReg(AArch64::X1)
          .setMIFlag(MachineInstr::FrameSetup);
      MBB.addLiveIn(AArch64::X1);
    }
  }

  if (EmitCFI && !EmitAsyncCFI) {
    if (HasFP) {
      emitDefineCFAWithFP(MF, MBB, MBBI, DL, FixedObject);
    } else {
      StackOffset TotalSize =
          SVEStackSize + StackOffset::getFixed((int64_t)MFI.getStackSize());
      unsigned CFIIndex = MF.addFrameInst(createDefCFA(
          *RegInfo, /*FrameReg=*/AArch64::SP, /*Reg=*/AArch64::SP, TotalSize,
          /*LastAdjustmentWasScalable=*/false));
      BuildMI(MBB, MBBI, DL, TII->get(TargetOpcode::CFI_INSTRUCTION))
          .addCFIIndex(CFIIndex)
          .setMIFlags(MachineInstr::FrameSetup);
    }
    emitCalleeSavedGPRLocations(MBB, MBBI);
    emitCalleeSavedSVELocations(MBB, MBBI);
  }
}

static bool isFuncletReturnInstr(const MachineInstr &MI) {
  switch (MI.getOpcode()) {
  default:
    return false;
  case AArch64::CATCHRET:
  case AArch64::CLEANUPRET:
    return true;
  }
}

void AArch64FrameLowering::emitEpilogue(MachineFunction &MF,
                                        MachineBasicBlock &MBB) const {
  MachineBasicBlock::iterator MBBI = MBB.getLastNonDebugInstr();
  MachineFrameInfo &MFI = MF.getFrameInfo();
  AArch64FunctionInfo *AFI = MF.getInfo<AArch64FunctionInfo>();
  const AArch64Subtarget &Subtarget = MF.getSubtarget<AArch64Subtarget>();
  const TargetInstrInfo *TII = Subtarget.getInstrInfo();
  DebugLoc DL;
  bool NeedsWinCFI = needsWinCFI(MF);
  bool EmitCFI = AFI->needsAsyncDwarfUnwindInfo(MF);
  bool HasWinCFI = false;
  bool IsFunclet = false;

  if (MBB.end() != MBBI) {
    DL = MBBI->getDebugLoc();
    IsFunclet = isFuncletReturnInstr(*MBBI);
  }

  MachineBasicBlock::iterator EpilogStartI = MBB.end();

  auto FinishingTouches = make_scope_exit([&]() {
    if (AFI->shouldSignReturnAddress(MF)) {
      BuildMI(MBB, MBB.getFirstTerminator(), DL,
              TII->get(AArch64::PAUTH_EPILOGUE))
          .setMIFlag(MachineInstr::FrameDestroy);
      if (NeedsWinCFI)
        HasWinCFI = true; // AArch64PointerAuth pass will insert SEH_PACSignLR
    }
    if (AFI->needsShadowCallStackPrologueEpilogue(MF))
      emitShadowCallStackEpilogue(*TII, MF, MBB, MBB.getFirstTerminator(), DL);
    if (EmitCFI)
      emitCalleeSavedGPRRestores(MBB, MBB.getFirstTerminator());
    if (HasWinCFI) {
      BuildMI(MBB, MBB.getFirstTerminator(), DL,
              TII->get(AArch64::SEH_EpilogEnd))
          .setMIFlag(MachineInstr::FrameDestroy);
      if (!MF.hasWinCFI())
        MF.setHasWinCFI(true);
    }
    if (NeedsWinCFI) {
      assert(EpilogStartI != MBB.end());
      if (!HasWinCFI)
        MBB.erase(EpilogStartI);
    }
  });

  int64_t NumBytes = IsFunclet ? getWinEHFuncletFrameSize(MF)
                               : MFI.getStackSize();

  // All calls are tail calls in GHC calling conv, and functions have no
  // prologue/epilogue.
  if (MF.getFunction().getCallingConv() == CallingConv::GHC)
    return;

  // How much of the stack used by incoming arguments this function is expected
  // to restore in this particular epilogue.
  int64_t ArgumentStackToRestore = getArgumentStackToRestore(MF, MBB);
  bool IsWin64 = Subtarget.isCallingConvWin64(MF.getFunction().getCallingConv(),
                                              MF.getFunction().isVarArg());
  unsigned FixedObject = getFixedObjectSize(MF, AFI, IsWin64, IsFunclet);

  int64_t AfterCSRPopSize = ArgumentStackToRestore;
  auto PrologueSaveSize = AFI->getCalleeSavedStackSize() + FixedObject;
  // We cannot rely on the local stack size set in emitPrologue if the function
  // has funclets, as funclets have different local stack size requirements, and
  // the current value set in emitPrologue may be that of the containing
  // function.
  if (MF.hasEHFunclets())
    AFI->setLocalStackSize(NumBytes - PrologueSaveSize);
  if (homogeneousPrologEpilog(MF, &MBB)) {
    assert(!NeedsWinCFI);
    auto LastPopI = MBB.getFirstTerminator();
    if (LastPopI != MBB.begin()) {
      auto HomogeneousEpilog = std::prev(LastPopI);
      if (HomogeneousEpilog->getOpcode() == AArch64::HOM_Epilog)
        LastPopI = HomogeneousEpilog;
    }

    // Adjust local stack
    emitFrameOffset(MBB, LastPopI, DL, AArch64::SP, AArch64::SP,
                    StackOffset::getFixed(AFI->getLocalStackSize()), TII,
                    MachineInstr::FrameDestroy, false, NeedsWinCFI, &HasWinCFI);

    // SP has been already adjusted while restoring callee save regs.
    // We've bailed-out the case with adjusting SP for arguments.
    assert(AfterCSRPopSize == 0);
    return;
  }
  bool CombineSPBump = shouldCombineCSRLocalStackBumpInEpilogue(MBB, NumBytes);
  // Assume we can't combine the last pop with the sp restore.

  bool CombineAfterCSRBump = false;
  if (!CombineSPBump && PrologueSaveSize != 0) {
    MachineBasicBlock::iterator Pop = std::prev(MBB.getFirstTerminator());
    while (Pop->getOpcode() == TargetOpcode::CFI_INSTRUCTION ||
           AArch64InstrInfo::isSEHInstruction(*Pop))
      Pop = std::prev(Pop);
    // Converting the last ldp to a post-index ldp is valid only if the last
    // ldp's offset is 0.
    const MachineOperand &OffsetOp = Pop->getOperand(Pop->getNumOperands() - 1);
    // If the offset is 0 and the AfterCSR pop is not actually trying to
    // allocate more stack for arguments (in space that an untimely interrupt
    // may clobber), convert it to a post-index ldp.
    if (OffsetOp.getImm() == 0 && AfterCSRPopSize >= 0) {
      convertCalleeSaveRestoreToSPPrePostIncDec(
          MBB, Pop, DL, TII, PrologueSaveSize, NeedsWinCFI, &HasWinCFI, EmitCFI,
          MachineInstr::FrameDestroy, PrologueSaveSize);
    } else {
      // If not, make sure to emit an add after the last ldp.
      // We're doing this by transfering the size to be restored from the
      // adjustment *before* the CSR pops to the adjustment *after* the CSR
      // pops.
      AfterCSRPopSize += PrologueSaveSize;
      CombineAfterCSRBump = true;
    }
  }

  // Move past the restores of the callee-saved registers.
  // If we plan on combining the sp bump of the local stack size and the callee
  // save stack size, we might need to adjust the CSR save and restore offsets.
  MachineBasicBlock::iterator LastPopI = MBB.getFirstTerminator();
  MachineBasicBlock::iterator Begin = MBB.begin();
  while (LastPopI != Begin) {
    --LastPopI;
    if (!LastPopI->getFlag(MachineInstr::FrameDestroy) ||
        IsSVECalleeSave(LastPopI)) {
      ++LastPopI;
      break;
    } else if (CombineSPBump)
      fixupCalleeSaveRestoreStackOffset(*LastPopI, AFI->getLocalStackSize(),
                                        NeedsWinCFI, &HasWinCFI);
  }

  if (NeedsWinCFI) {
    // Note that there are cases where we insert SEH opcodes in the
    // epilogue when we had no SEH opcodes in the prologue. For
    // example, when there is no stack frame but there are stack
    // arguments. Insert the SEH_EpilogStart and remove it later if it
    // we didn't emit any SEH opcodes to avoid generating WinCFI for
    // functions that don't need it.
    BuildMI(MBB, LastPopI, DL, TII->get(AArch64::SEH_EpilogStart))
        .setMIFlag(MachineInstr::FrameDestroy);
    EpilogStartI = LastPopI;
    --EpilogStartI;
  }

  if (hasFP(MF) && AFI->hasSwiftAsyncContext()) {
    switch (MF.getTarget().Options.SwiftAsyncFramePointer) {
    case SwiftAsyncFramePointerMode::DeploymentBased:
      // Avoid the reload as it is GOT relative, and instead fall back to the
      // hardcoded value below.  This allows a mismatch between the OS and
      // application without immediately terminating on the difference.
      [[fallthrough]];
    case SwiftAsyncFramePointerMode::Always:
      // We need to reset FP to its untagged state on return. Bit 60 is
      // currently used to show the presence of an extended frame.

      // BIC x29, x29, #0x1000_0000_0000_0000
      BuildMI(MBB, MBB.getFirstTerminator(), DL, TII->get(AArch64::ANDXri),
              AArch64::FP)
          .addUse(AArch64::FP)
          .addImm(0x10fe)
          .setMIFlag(MachineInstr::FrameDestroy);
      if (NeedsWinCFI) {
        BuildMI(MBB, MBBI, DL, TII->get(AArch64::SEH_Nop))
            .setMIFlags(MachineInstr::FrameDestroy);
        HasWinCFI = true;
      }
      break;

    case SwiftAsyncFramePointerMode::Never:
      break;
    }
  }

  const StackOffset &SVEStackSize = getSVEStackSize(MF);

  // If there is a single SP update, insert it before the ret and we're done.
  if (CombineSPBump) {
    assert(!SVEStackSize && "Cannot combine SP bump with SVE");

    // When we are about to restore the CSRs, the CFA register is SP again.
    if (EmitCFI && hasFP(MF)) {
      const AArch64RegisterInfo &RegInfo = *Subtarget.getRegisterInfo();
      unsigned Reg = RegInfo.getDwarfRegNum(AArch64::SP, true);
      unsigned CFIIndex =
          MF.addFrameInst(MCCFIInstruction::cfiDefCfa(nullptr, Reg, NumBytes));
      BuildMI(MBB, LastPopI, DL, TII->get(TargetOpcode::CFI_INSTRUCTION))
          .addCFIIndex(CFIIndex)
          .setMIFlags(MachineInstr::FrameDestroy);
    }

    emitFrameOffset(MBB, MBB.getFirstTerminator(), DL, AArch64::SP, AArch64::SP,
                    StackOffset::getFixed(NumBytes + (int64_t)AfterCSRPopSize),
                    TII, MachineInstr::FrameDestroy, false, NeedsWinCFI,
                    &HasWinCFI, EmitCFI, StackOffset::getFixed(NumBytes));
    return;
  }

  NumBytes -= PrologueSaveSize;
  assert(NumBytes >= 0 && "Negative stack allocation size!?");

  // Process the SVE callee-saves to determine what space needs to be
  // deallocated.
  StackOffset DeallocateBefore = {}, DeallocateAfter = SVEStackSize;
  MachineBasicBlock::iterator RestoreBegin = LastPopI, RestoreEnd = LastPopI;
  if (int64_t CalleeSavedSize = AFI->getSVECalleeSavedStackSize()) {
    RestoreBegin = std::prev(RestoreEnd);
    while (RestoreBegin != MBB.begin() &&
           IsSVECalleeSave(std::prev(RestoreBegin)))
      --RestoreBegin;

    assert(IsSVECalleeSave(RestoreBegin) &&
           IsSVECalleeSave(std::prev(RestoreEnd)) && "Unexpected instruction");

    StackOffset CalleeSavedSizeAsOffset =
        StackOffset::getScalable(CalleeSavedSize);
    DeallocateBefore = SVEStackSize - CalleeSavedSizeAsOffset;
    DeallocateAfter = CalleeSavedSizeAsOffset;
  }

  // Deallocate the SVE area.
  if (SVEStackSize) {
    // If we have stack realignment or variable sized objects on the stack,
    // restore the stack pointer from the frame pointer prior to SVE CSR
    // restoration.
    if (AFI->isStackRealigned() || MFI.hasVarSizedObjects()) {
      if (int64_t CalleeSavedSize = AFI->getSVECalleeSavedStackSize()) {
        // Set SP to start of SVE callee-save area from which they can
        // be reloaded. The code below will deallocate the stack space
        // space by moving FP -> SP.
        emitFrameOffset(MBB, RestoreBegin, DL, AArch64::SP, AArch64::FP,
                        StackOffset::getScalable(-CalleeSavedSize), TII,
                        MachineInstr::FrameDestroy);
      }
    } else {
      if (AFI->getSVECalleeSavedStackSize()) {
        // Deallocate the non-SVE locals first before we can deallocate (and
        // restore callee saves) from the SVE area.
        emitFrameOffset(
            MBB, RestoreBegin, DL, AArch64::SP, AArch64::SP,
            StackOffset::getFixed(NumBytes), TII, MachineInstr::FrameDestroy,
            false, false, nullptr, EmitCFI && !hasFP(MF),
            SVEStackSize + StackOffset::getFixed(NumBytes + PrologueSaveSize));
        NumBytes = 0;
      }

      emitFrameOffset(MBB, RestoreBegin, DL, AArch64::SP, AArch64::SP,
                      DeallocateBefore, TII, MachineInstr::FrameDestroy, false,
                      false, nullptr, EmitCFI && !hasFP(MF),
                      SVEStackSize +
                          StackOffset::getFixed(NumBytes + PrologueSaveSize));

      emitFrameOffset(MBB, RestoreEnd, DL, AArch64::SP, AArch64::SP,
                      DeallocateAfter, TII, MachineInstr::FrameDestroy, false,
                      false, nullptr, EmitCFI && !hasFP(MF),
                      DeallocateAfter +
                          StackOffset::getFixed(NumBytes + PrologueSaveSize));
    }
    if (EmitCFI)
      emitCalleeSavedSVERestores(MBB, RestoreEnd);
  }

  if (!hasFP(MF)) {
    bool RedZone = canUseRedZone(MF);
    // If this was a redzone leaf function, we don't need to restore the
    // stack pointer (but we may need to pop stack args for fastcc).
    if (RedZone && AfterCSRPopSize == 0)
      return;

    // Pop the local variables off the stack. If there are no callee-saved
    // registers, it means we are actually positioned at the terminator and can
    // combine stack increment for the locals and the stack increment for
    // callee-popped arguments into (possibly) a single instruction and be done.
    bool NoCalleeSaveRestore = PrologueSaveSize == 0;
    int64_t StackRestoreBytes = RedZone ? 0 : NumBytes;
    if (NoCalleeSaveRestore)
      StackRestoreBytes += AfterCSRPopSize;

    emitFrameOffset(
        MBB, LastPopI, DL, AArch64::SP, AArch64::SP,
        StackOffset::getFixed(StackRestoreBytes), TII,
        MachineInstr::FrameDestroy, false, NeedsWinCFI, &HasWinCFI, EmitCFI,
        StackOffset::getFixed((RedZone ? 0 : NumBytes) + PrologueSaveSize));

    // If we were able to combine the local stack pop with the argument pop,
    // then we're done.
    if (NoCalleeSaveRestore || AfterCSRPopSize == 0) {
      return;
    }

    NumBytes = 0;
  }

  // Restore the original stack pointer.
  // FIXME: Rather than doing the math here, we should instead just use
  // non-post-indexed loads for the restores if we aren't actually going to
  // be able to save any instructions.
  if (!IsFunclet && (MFI.hasVarSizedObjects() || AFI->isStackRealigned())) {
    emitFrameOffset(
        MBB, LastPopI, DL, AArch64::SP, AArch64::FP,
        StackOffset::getFixed(-AFI->getCalleeSaveBaseToFrameRecordOffset()),
        TII, MachineInstr::FrameDestroy, false, NeedsWinCFI, &HasWinCFI);
  } else if (NumBytes)
    emitFrameOffset(MBB, LastPopI, DL, AArch64::SP, AArch64::SP,
                    StackOffset::getFixed(NumBytes), TII,
                    MachineInstr::FrameDestroy, false, NeedsWinCFI, &HasWinCFI);

  // When we are about to restore the CSRs, the CFA register is SP again.
  if (EmitCFI && hasFP(MF)) {
    const AArch64RegisterInfo &RegInfo = *Subtarget.getRegisterInfo();
    unsigned Reg = RegInfo.getDwarfRegNum(AArch64::SP, true);
    unsigned CFIIndex = MF.addFrameInst(
        MCCFIInstruction::cfiDefCfa(nullptr, Reg, PrologueSaveSize));
    BuildMI(MBB, LastPopI, DL, TII->get(TargetOpcode::CFI_INSTRUCTION))
        .addCFIIndex(CFIIndex)
        .setMIFlags(MachineInstr::FrameDestroy);
  }

  // This must be placed after the callee-save restore code because that code
  // assumes the SP is at the same location as it was after the callee-save save
  // code in the prologue.
  if (AfterCSRPopSize) {
    assert(AfterCSRPopSize > 0 && "attempting to reallocate arg stack that an "
                                  "interrupt may have clobbered");

    emitFrameOffset(
        MBB, MBB.getFirstTerminator(), DL, AArch64::SP, AArch64::SP,
        StackOffset::getFixed(AfterCSRPopSize), TII, MachineInstr::FrameDestroy,
        false, NeedsWinCFI, &HasWinCFI, EmitCFI,
        StackOffset::getFixed(CombineAfterCSRBump ? PrologueSaveSize : 0));
  }
}

bool AArch64FrameLowering::enableCFIFixup(MachineFunction &MF) const {
  return TargetFrameLowering::enableCFIFixup(MF) &&
         MF.getInfo<AArch64FunctionInfo>()->needsAsyncDwarfUnwindInfo(MF);
}

/// getFrameIndexReference - Provide a base+offset reference to an FI slot for
/// debug info.  It's the same as what we use for resolving the code-gen
/// references for now.  FIXME: This can go wrong when references are
/// SP-relative and simple call frames aren't used.
StackOffset
AArch64FrameLowering::getFrameIndexReference(const MachineFunction &MF, int FI,
                                             Register &FrameReg) const {
  return resolveFrameIndexReference(
      MF, FI, FrameReg,
      /*PreferFP=*/
      MF.getFunction().hasFnAttribute(Attribute::SanitizeHWAddress) ||
          MF.getFunction().hasFnAttribute(Attribute::SanitizeMemTag),
      /*ForSimm=*/false);
}

StackOffset
AArch64FrameLowering::getFrameIndexReferenceFromSP(const MachineFunction &MF,
                                                   int FI) const {
  // This function serves to provide a comparable offset from a single reference
  // point (the value of SP at function entry) that can be used for analysis,
  // e.g. the stack-frame-layout analysis pass. It is not guaranteed to be
  // correct for all objects in the presence of VLA-area objects or dynamic
  // stack re-alignment.

  const auto &MFI = MF.getFrameInfo();

  int64_t ObjectOffset = MFI.getObjectOffset(FI);
<<<<<<< HEAD

  // This is correct in the absence of any SVE stack objects.
  StackOffset SVEStackSize = getSVEStackSize(MF);
=======
  StackOffset SVEStackSize = getSVEStackSize(MF);

  // For VLA-area objects, just emit an offset at the end of the stack frame.
  // Whilst not quite correct, these objects do live at the end of the frame and
  // so it is more useful for analysis for the offset to reflect this.
  if (MFI.isVariableSizedObjectIndex(FI)) {
    return StackOffset::getFixed(-((int64_t)MFI.getStackSize())) - SVEStackSize;
  }

  // This is correct in the absence of any SVE stack objects.
>>>>>>> 98391913
  if (!SVEStackSize)
    return StackOffset::getFixed(ObjectOffset - getOffsetOfLocalArea());

  const auto *AFI = MF.getInfo<AArch64FunctionInfo>();
  if (MFI.getStackID(FI) == TargetStackID::ScalableVector) {
    return StackOffset::get(-((int64_t)AFI->getCalleeSavedStackSize()),
                            ObjectOffset);
  }

  bool IsFixed = MFI.isFixedObjectIndex(FI);
  bool IsCSR =
      !IsFixed && ObjectOffset >= -((int)AFI->getCalleeSavedStackSize(MFI));

  StackOffset ScalableOffset = {};
  if (!IsFixed && !IsCSR)
    ScalableOffset = -SVEStackSize;

  return StackOffset::getFixed(ObjectOffset) + ScalableOffset;
}

StackOffset
AArch64FrameLowering::getNonLocalFrameIndexReference(const MachineFunction &MF,
                                                     int FI) const {
  return StackOffset::getFixed(getSEHFrameIndexOffset(MF, FI));
}

static StackOffset getFPOffset(const MachineFunction &MF,
                               int64_t ObjectOffset) {
  const auto *AFI = MF.getInfo<AArch64FunctionInfo>();
  const auto &Subtarget = MF.getSubtarget<AArch64Subtarget>();
  const Function &F = MF.getFunction();
  bool IsWin64 = Subtarget.isCallingConvWin64(F.getCallingConv(), F.isVarArg());
  unsigned FixedObject =
      getFixedObjectSize(MF, AFI, IsWin64, /*IsFunclet=*/false);
  int64_t CalleeSaveSize = AFI->getCalleeSavedStackSize(MF.getFrameInfo());
  int64_t FPAdjust =
      CalleeSaveSize - AFI->getCalleeSaveBaseToFrameRecordOffset();
  return StackOffset::getFixed(ObjectOffset + FixedObject + FPAdjust);
}

static StackOffset getStackOffset(const MachineFunction &MF,
                                  int64_t ObjectOffset) {
  const auto &MFI = MF.getFrameInfo();
  return StackOffset::getFixed(ObjectOffset + (int64_t)MFI.getStackSize());
}

// TODO: This function currently does not work for scalable vectors.
int AArch64FrameLowering::getSEHFrameIndexOffset(const MachineFunction &MF,
                                                 int FI) const {
  const auto *RegInfo = static_cast<const AArch64RegisterInfo *>(
      MF.getSubtarget().getRegisterInfo());
  int ObjectOffset = MF.getFrameInfo().getObjectOffset(FI);
  return RegInfo->getLocalAddressRegister(MF) == AArch64::FP
             ? getFPOffset(MF, ObjectOffset).getFixed()
             : getStackOffset(MF, ObjectOffset).getFixed();
}

StackOffset AArch64FrameLowering::resolveFrameIndexReference(
    const MachineFunction &MF, int FI, Register &FrameReg, bool PreferFP,
    bool ForSimm) const {
  const auto &MFI = MF.getFrameInfo();
  int64_t ObjectOffset = MFI.getObjectOffset(FI);
  bool isFixed = MFI.isFixedObjectIndex(FI);
  bool isSVE = MFI.getStackID(FI) == TargetStackID::ScalableVector;
  return resolveFrameOffsetReference(MF, ObjectOffset, isFixed, isSVE, FrameReg,
                                     PreferFP, ForSimm);
}

StackOffset AArch64FrameLowering::resolveFrameOffsetReference(
    const MachineFunction &MF, int64_t ObjectOffset, bool isFixed, bool isSVE,
    Register &FrameReg, bool PreferFP, bool ForSimm) const {
  const auto &MFI = MF.getFrameInfo();
  const auto *RegInfo = static_cast<const AArch64RegisterInfo *>(
      MF.getSubtarget().getRegisterInfo());
  const auto *AFI = MF.getInfo<AArch64FunctionInfo>();
  const auto &Subtarget = MF.getSubtarget<AArch64Subtarget>();

  int64_t FPOffset = getFPOffset(MF, ObjectOffset).getFixed();
  int64_t Offset = getStackOffset(MF, ObjectOffset).getFixed();
  bool isCSR =
      !isFixed && ObjectOffset >= -((int)AFI->getCalleeSavedStackSize(MFI));

  const StackOffset &SVEStackSize = getSVEStackSize(MF);

  // Use frame pointer to reference fixed objects. Use it for locals if
  // there are VLAs or a dynamically realigned SP (and thus the SP isn't
  // reliable as a base). Make sure useFPForScavengingIndex() does the
  // right thing for the emergency spill slot.
  bool UseFP = false;
  if (AFI->hasStackFrame() && !isSVE) {
    // We shouldn't prefer using the FP to access fixed-sized stack objects when
    // there are scalable (SVE) objects in between the FP and the fixed-sized
    // objects.
    PreferFP &= !SVEStackSize;

    // Note: Keeping the following as multiple 'if' statements rather than
    // merging to a single expression for readability.
    //
    // Argument access should always use the FP.
    if (isFixed) {
      UseFP = hasFP(MF);
    } else if (isCSR && RegInfo->hasStackRealignment(MF)) {
      // References to the CSR area must use FP if we're re-aligning the stack
      // since the dynamically-sized alignment padding is between the SP/BP and
      // the CSR area.
      assert(hasFP(MF) && "Re-aligned stack must have frame pointer");
      UseFP = true;
    } else if (hasFP(MF) && !RegInfo->hasStackRealignment(MF)) {
      // If the FPOffset is negative and we're producing a signed immediate, we
      // have to keep in mind that the available offset range for negative
      // offsets is smaller than for positive ones. If an offset is available
      // via the FP and the SP, use whichever is closest.
      bool FPOffsetFits = !ForSimm || FPOffset >= -256;
      PreferFP |= Offset > -FPOffset && !SVEStackSize;

      if (MFI.hasVarSizedObjects()) {
        // If we have variable sized objects, we can use either FP or BP, as the
        // SP offset is unknown. We can use the base pointer if we have one and
        // FP is not preferred. If not, we're stuck with using FP.
        bool CanUseBP = RegInfo->hasBasePointer(MF);
        if (FPOffsetFits && CanUseBP) // Both are ok. Pick the best.
          UseFP = PreferFP;
        else if (!CanUseBP) // Can't use BP. Forced to use FP.
          UseFP = true;
        // else we can use BP and FP, but the offset from FP won't fit.
        // That will make us scavenge registers which we can probably avoid by
        // using BP. If it won't fit for BP either, we'll scavenge anyway.
      } else if (FPOffset >= 0) {
        // Use SP or FP, whichever gives us the best chance of the offset
        // being in range for direct access. If the FPOffset is positive,
        // that'll always be best, as the SP will be even further away.
        UseFP = true;
      } else if (MF.hasEHFunclets() && !RegInfo->hasBasePointer(MF)) {
        // Funclets access the locals contained in the parent's stack frame
        // via the frame pointer, so we have to use the FP in the parent
        // function.
        (void) Subtarget;
        assert(Subtarget.isCallingConvWin64(MF.getFunction().getCallingConv(),
                                            MF.getFunction().isVarArg()) &&
               "Funclets should only be present on Win64");
        UseFP = true;
      } else {
        // We have the choice between FP and (SP or BP).
        if (FPOffsetFits && PreferFP) // If FP is the best fit, use it.
          UseFP = true;
      }
    }
  }

  assert(
      ((isFixed || isCSR) || !RegInfo->hasStackRealignment(MF) || !UseFP) &&
      "In the presence of dynamic stack pointer realignment, "
      "non-argument/CSR objects cannot be accessed through the frame pointer");

  if (isSVE) {
    StackOffset FPOffset =
        StackOffset::get(-AFI->getCalleeSaveBaseToFrameRecordOffset(), ObjectOffset);
    StackOffset SPOffset =
        SVEStackSize +
        StackOffset::get(MFI.getStackSize() - AFI->getCalleeSavedStackSize(),
                         ObjectOffset);
    // Always use the FP for SVE spills if available and beneficial.
    if (hasFP(MF) && (SPOffset.getFixed() ||
                      FPOffset.getScalable() < SPOffset.getScalable() ||
                      RegInfo->hasStackRealignment(MF))) {
      FrameReg = RegInfo->getFrameRegister(MF);
      return FPOffset;
    }

    FrameReg = RegInfo->hasBasePointer(MF) ? RegInfo->getBaseRegister()
                                           : (unsigned)AArch64::SP;
    return SPOffset;
  }

  StackOffset ScalableOffset = {};
  if (UseFP && !(isFixed || isCSR))
    ScalableOffset = -SVEStackSize;
  if (!UseFP && (isFixed || isCSR))
    ScalableOffset = SVEStackSize;

  if (UseFP) {
    FrameReg = RegInfo->getFrameRegister(MF);
    return StackOffset::getFixed(FPOffset) + ScalableOffset;
  }

  // Use the base pointer if we have one.
  if (RegInfo->hasBasePointer(MF))
    FrameReg = RegInfo->getBaseRegister();
  else {
    assert(!MFI.hasVarSizedObjects() &&
           "Can't use SP when we have var sized objects.");
    FrameReg = AArch64::SP;
    // If we're using the red zone for this function, the SP won't actually
    // be adjusted, so the offsets will be negative. They're also all
    // within range of the signed 9-bit immediate instructions.
    if (canUseRedZone(MF))
      Offset -= AFI->getLocalStackSize();
  }

  return StackOffset::getFixed(Offset) + ScalableOffset;
}

static unsigned getPrologueDeath(MachineFunction &MF, unsigned Reg) {
  // Do not set a kill flag on values that are also marked as live-in. This
  // happens with the @llvm-returnaddress intrinsic and with arguments passed in
  // callee saved registers.
  // Omitting the kill flags is conservatively correct even if the live-in
  // is not used after all.
  bool IsLiveIn = MF.getRegInfo().isLiveIn(Reg);
  return getKillRegState(!IsLiveIn);
}

static bool produceCompactUnwindFrame(MachineFunction &MF) {
  const AArch64Subtarget &Subtarget = MF.getSubtarget<AArch64Subtarget>();
  AttributeList Attrs = MF.getFunction().getAttributes();
  return Subtarget.isTargetMachO() &&
         !(Subtarget.getTargetLowering()->supportSwiftError() &&
           Attrs.hasAttrSomewhere(Attribute::SwiftError)) &&
         MF.getFunction().getCallingConv() != CallingConv::SwiftTail;
}

static bool invalidateWindowsRegisterPairing(unsigned Reg1, unsigned Reg2,
                                             bool NeedsWinCFI, bool IsFirst,
                                             const TargetRegisterInfo *TRI) {
  // If we are generating register pairs for a Windows function that requires
  // EH support, then pair consecutive registers only.  There are no unwind
  // opcodes for saves/restores of non-consectuve register pairs.
  // The unwind opcodes are save_regp, save_regp_x, save_fregp, save_frepg_x,
  // save_lrpair.
  // https://docs.microsoft.com/en-us/cpp/build/arm64-exception-handling

  if (Reg2 == AArch64::FP)
    return true;
  if (!NeedsWinCFI)
    return false;
  if (TRI->getEncodingValue(Reg2) == TRI->getEncodingValue(Reg1) + 1)
    return false;
  // If pairing a GPR with LR, the pair can be described by the save_lrpair
  // opcode. If this is the first register pair, it would end up with a
  // predecrement, but there's no save_lrpair_x opcode, so we can only do this
  // if LR is paired with something else than the first register.
  // The save_lrpair opcode requires the first register to be an odd one.
  if (Reg1 >= AArch64::X19 && Reg1 <= AArch64::X27 &&
      (Reg1 - AArch64::X19) % 2 == 0 && Reg2 == AArch64::LR && !IsFirst)
    return false;
  return true;
}

/// Returns true if Reg1 and Reg2 cannot be paired using a ldp/stp instruction.
/// WindowsCFI requires that only consecutive registers can be paired.
/// LR and FP need to be allocated together when the frame needs to save
/// the frame-record. This means any other register pairing with LR is invalid.
static bool invalidateRegisterPairing(unsigned Reg1, unsigned Reg2,
                                      bool UsesWinAAPCS, bool NeedsWinCFI,
                                      bool NeedsFrameRecord, bool IsFirst,
                                      const TargetRegisterInfo *TRI) {
  if (UsesWinAAPCS)
    return invalidateWindowsRegisterPairing(Reg1, Reg2, NeedsWinCFI, IsFirst,
                                            TRI);

  // If we need to store the frame record, don't pair any register
  // with LR other than FP.
  if (NeedsFrameRecord)
    return Reg2 == AArch64::LR;

  return false;
}

namespace {

struct RegPairInfo {
  unsigned Reg1 = AArch64::NoRegister;
  unsigned Reg2 = AArch64::NoRegister;
  int FrameIdx;
  int Offset;
  enum RegType { GPR, FPR64, FPR128, PPR, ZPR, VG } Type;

  RegPairInfo() = default;

  bool isPaired() const { return Reg2 != AArch64::NoRegister; }

  unsigned getScale() const {
    switch (Type) {
    case PPR:
      return 2;
    case GPR:
    case FPR64:
    case VG:
      return 8;
    case ZPR:
    case FPR128:
      return 16;
    }
    llvm_unreachable("Unsupported type");
  }

  bool isScalable() const { return Type == PPR || Type == ZPR; }
};

} // end anonymous namespace

unsigned findFreePredicateReg(BitVector &SavedRegs) {
  for (unsigned PReg = AArch64::P8; PReg <= AArch64::P15; ++PReg) {
    if (SavedRegs.test(PReg)) {
      unsigned PNReg = PReg - AArch64::P0 + AArch64::PN0;
      return PNReg;
    }
  }
  return AArch64::NoRegister;
}

static void computeCalleeSaveRegisterPairs(
    MachineFunction &MF, ArrayRef<CalleeSavedInfo> CSI,
    const TargetRegisterInfo *TRI, SmallVectorImpl<RegPairInfo> &RegPairs,
    bool NeedsFrameRecord) {

  if (CSI.empty())
    return;

  bool IsWindows = isTargetWindows(MF);
  bool NeedsWinCFI = needsWinCFI(MF);
  AArch64FunctionInfo *AFI = MF.getInfo<AArch64FunctionInfo>();
  MachineFrameInfo &MFI = MF.getFrameInfo();
  CallingConv::ID CC = MF.getFunction().getCallingConv();
  unsigned Count = CSI.size();
  (void)CC;
  // MachO's compact unwind format relies on all registers being stored in
  // pairs.
  assert((!produceCompactUnwindFrame(MF) || CC == CallingConv::PreserveMost ||
          CC == CallingConv::PreserveAll || CC == CallingConv::CXX_FAST_TLS ||
          CC == CallingConv::Win64 || (Count & 1) == 0) &&
         "Odd number of callee-saved regs to spill!");
  int ByteOffset = AFI->getCalleeSavedStackSize();
  int StackFillDir = -1;
  int RegInc = 1;
  unsigned FirstReg = 0;
  if (NeedsWinCFI) {
    // For WinCFI, fill the stack from the bottom up.
    ByteOffset = 0;
    StackFillDir = 1;
    // As the CSI array is reversed to match PrologEpilogInserter, iterate
    // backwards, to pair up registers starting from lower numbered registers.
    RegInc = -1;
    FirstReg = Count - 1;
  }
  int ScalableByteOffset = AFI->getSVECalleeSavedStackSize();
  bool NeedGapToAlignStack = AFI->hasCalleeSaveStackFreeSpace();
  Register LastReg = 0;

  // When iterating backwards, the loop condition relies on unsigned wraparound.
  for (unsigned i = FirstReg; i < Count; i += RegInc) {
    RegPairInfo RPI;
    RPI.Reg1 = CSI[i].getReg();

    if (AArch64::GPR64RegClass.contains(RPI.Reg1))
      RPI.Type = RegPairInfo::GPR;
    else if (AArch64::FPR64RegClass.contains(RPI.Reg1))
      RPI.Type = RegPairInfo::FPR64;
    else if (AArch64::FPR128RegClass.contains(RPI.Reg1))
      RPI.Type = RegPairInfo::FPR128;
    else if (AArch64::ZPRRegClass.contains(RPI.Reg1))
      RPI.Type = RegPairInfo::ZPR;
    else if (AArch64::PPRRegClass.contains(RPI.Reg1))
      RPI.Type = RegPairInfo::PPR;
    else if (RPI.Reg1 == AArch64::VG)
      RPI.Type = RegPairInfo::VG;
    else
      llvm_unreachable("Unsupported register class.");

    // Add the stack hazard size as we transition from GPR->FPR CSRs.
    if (AFI->hasStackHazardSlotIndex() &&
        (!LastReg || !AArch64InstrInfo::isFpOrNEON(LastReg)) &&
        AArch64InstrInfo::isFpOrNEON(RPI.Reg1))
      ByteOffset += StackFillDir * StackHazardSize;
    LastReg = RPI.Reg1;

    // Add the next reg to the pair if it is in the same register class.
    if (unsigned(i + RegInc) < Count && !AFI->hasStackHazardSlotIndex()) {
      Register NextReg = CSI[i + RegInc].getReg();
      bool IsFirst = i == FirstReg;
      switch (RPI.Type) {
      case RegPairInfo::GPR:
        if (AArch64::GPR64RegClass.contains(NextReg) &&
            !invalidateRegisterPairing(RPI.Reg1, NextReg, IsWindows,
                                       NeedsWinCFI, NeedsFrameRecord, IsFirst,
                                       TRI))
          RPI.Reg2 = NextReg;
        break;
      case RegPairInfo::FPR64:
        if (AArch64::FPR64RegClass.contains(NextReg) &&
            !invalidateWindowsRegisterPairing(RPI.Reg1, NextReg, NeedsWinCFI,
                                              IsFirst, TRI))
          RPI.Reg2 = NextReg;
        break;
      case RegPairInfo::FPR128:
        if (AArch64::FPR128RegClass.contains(NextReg))
          RPI.Reg2 = NextReg;
        break;
      case RegPairInfo::PPR:
        break;
      case RegPairInfo::ZPR:
        if (AFI->getPredicateRegForFillSpill() != 0)
          if (((RPI.Reg1 - AArch64::Z0) & 1) == 0 && (NextReg == RPI.Reg1 + 1))
            RPI.Reg2 = NextReg;
        break;
      case RegPairInfo::VG:
        break;
      }
    }

    // GPRs and FPRs are saved in pairs of 64-bit regs. We expect the CSI
    // list to come in sorted by frame index so that we can issue the store
    // pair instructions directly. Assert if we see anything otherwise.
    //
    // The order of the registers in the list is controlled by
    // getCalleeSavedRegs(), so they will always be in-order, as well.
    assert((!RPI.isPaired() ||
            (CSI[i].getFrameIdx() + RegInc == CSI[i + RegInc].getFrameIdx())) &&
           "Out of order callee saved regs!");

    assert((!RPI.isPaired() || !NeedsFrameRecord || RPI.Reg2 != AArch64::FP ||
            RPI.Reg1 == AArch64::LR) &&
           "FrameRecord must be allocated together with LR");

    // Windows AAPCS has FP and LR reversed.
    assert((!RPI.isPaired() || !NeedsFrameRecord || RPI.Reg1 != AArch64::FP ||
            RPI.Reg2 == AArch64::LR) &&
           "FrameRecord must be allocated together with LR");

    // MachO's compact unwind format relies on all registers being stored in
    // adjacent register pairs.
    assert((!produceCompactUnwindFrame(MF) || CC == CallingConv::PreserveMost ||
            CC == CallingConv::PreserveAll || CC == CallingConv::CXX_FAST_TLS ||
            CC == CallingConv::Win64 ||
            (RPI.isPaired() &&
             ((RPI.Reg1 == AArch64::LR && RPI.Reg2 == AArch64::FP) ||
              RPI.Reg1 + 1 == RPI.Reg2))) &&
           "Callee-save registers not saved as adjacent register pair!");

    RPI.FrameIdx = CSI[i].getFrameIdx();
    if (NeedsWinCFI &&
        RPI.isPaired()) // RPI.FrameIdx must be the lower index of the pair
      RPI.FrameIdx = CSI[i + RegInc].getFrameIdx();
    int Scale = RPI.getScale();

    int OffsetPre = RPI.isScalable() ? ScalableByteOffset : ByteOffset;
    assert(OffsetPre % Scale == 0);

    if (RPI.isScalable())
      ScalableByteOffset += StackFillDir * (RPI.isPaired() ? 2 * Scale : Scale);
    else
      ByteOffset += StackFillDir * (RPI.isPaired() ? 2 * Scale : Scale);

    // Swift's async context is directly before FP, so allocate an extra
    // 8 bytes for it.
    if (NeedsFrameRecord && AFI->hasSwiftAsyncContext() &&
        ((!IsWindows && RPI.Reg2 == AArch64::FP) ||
         (IsWindows && RPI.Reg2 == AArch64::LR)))
      ByteOffset += StackFillDir * 8;

    // Round up size of non-pair to pair size if we need to pad the
    // callee-save area to ensure 16-byte alignment.
    if (NeedGapToAlignStack && !NeedsWinCFI && !RPI.isScalable() &&
        RPI.Type != RegPairInfo::FPR128 && !RPI.isPaired() &&
        ByteOffset % 16 != 0) {
      ByteOffset += 8 * StackFillDir;
      assert(MFI.getObjectAlign(RPI.FrameIdx) <= Align(16));
      // A stack frame with a gap looks like this, bottom up:
      // d9, d8. x21, gap, x20, x19.
      // Set extra alignment on the x21 object to create the gap above it.
      MFI.setObjectAlignment(RPI.FrameIdx, Align(16));
      NeedGapToAlignStack = false;
    }

    int OffsetPost = RPI.isScalable() ? ScalableByteOffset : ByteOffset;
    assert(OffsetPost % Scale == 0);
    // If filling top down (default), we want the offset after incrementing it.
    // If filling bottom up (WinCFI) we need the original offset.
    int Offset = NeedsWinCFI ? OffsetPre : OffsetPost;

    // The FP, LR pair goes 8 bytes into our expanded 24-byte slot so that the
    // Swift context can directly precede FP.
    if (NeedsFrameRecord && AFI->hasSwiftAsyncContext() &&
        ((!IsWindows && RPI.Reg2 == AArch64::FP) ||
         (IsWindows && RPI.Reg2 == AArch64::LR)))
      Offset += 8;
    RPI.Offset = Offset / Scale;

    assert((!RPI.isPaired() ||
            (!RPI.isScalable() && RPI.Offset >= -64 && RPI.Offset <= 63) ||
            (RPI.isScalable() && RPI.Offset >= -256 && RPI.Offset <= 255)) &&
           "Offset out of bounds for LDP/STP immediate");

    // Save the offset to frame record so that the FP register can point to the
    // innermost frame record (spilled FP and LR registers).
    if (NeedsFrameRecord &&
        ((!IsWindows && RPI.Reg1 == AArch64::LR && RPI.Reg2 == AArch64::FP) ||
         (IsWindows && RPI.Reg1 == AArch64::FP && RPI.Reg2 == AArch64::LR)))
      AFI->setCalleeSaveBaseToFrameRecordOffset(Offset);

    RegPairs.push_back(RPI);
    if (RPI.isPaired())
      i += RegInc;
  }
  if (NeedsWinCFI) {
    // If we need an alignment gap in the stack, align the topmost stack
    // object. A stack frame with a gap looks like this, bottom up:
    // x19, d8. d9, gap.
    // Set extra alignment on the topmost stack object (the first element in
    // CSI, which goes top down), to create the gap above it.
    if (AFI->hasCalleeSaveStackFreeSpace())
      MFI.setObjectAlignment(CSI[0].getFrameIdx(), Align(16));
    // We iterated bottom up over the registers; flip RegPairs back to top
    // down order.
    std::reverse(RegPairs.begin(), RegPairs.end());
  }
}

bool AArch64FrameLowering::spillCalleeSavedRegisters(
    MachineBasicBlock &MBB, MachineBasicBlock::iterator MI,
    ArrayRef<CalleeSavedInfo> CSI, const TargetRegisterInfo *TRI) const {
  MachineFunction &MF = *MBB.getParent();
  const TargetInstrInfo &TII = *MF.getSubtarget().getInstrInfo();
  AArch64FunctionInfo *AFI = MF.getInfo<AArch64FunctionInfo>();
  bool NeedsWinCFI = needsWinCFI(MF);
  DebugLoc DL;
  SmallVector<RegPairInfo, 8> RegPairs;

  computeCalleeSaveRegisterPairs(MF, CSI, TRI, RegPairs, hasFP(MF));

  MachineRegisterInfo &MRI = MF.getRegInfo();
  // Refresh the reserved regs in case there are any potential changes since the
  // last freeze.
  MRI.freezeReservedRegs();

  if (homogeneousPrologEpilog(MF)) {
    auto MIB = BuildMI(MBB, MI, DL, TII.get(AArch64::HOM_Prolog))
                   .setMIFlag(MachineInstr::FrameSetup);

    for (auto &RPI : RegPairs) {
      MIB.addReg(RPI.Reg1);
      MIB.addReg(RPI.Reg2);

      // Update register live in.
      if (!MRI.isReserved(RPI.Reg1))
        MBB.addLiveIn(RPI.Reg1);
      if (RPI.isPaired() && !MRI.isReserved(RPI.Reg2))
        MBB.addLiveIn(RPI.Reg2);
    }
    return true;
  }
  bool PTrueCreated = false;
  for (const RegPairInfo &RPI : llvm::reverse(RegPairs)) {
    unsigned Reg1 = RPI.Reg1;
    unsigned Reg2 = RPI.Reg2;
    unsigned StrOpc;

    // Issue sequence of spills for cs regs.  The first spill may be converted
    // to a pre-decrement store later by emitPrologue if the callee-save stack
    // area allocation can't be combined with the local stack area allocation.
    // For example:
    //    stp     x22, x21, [sp, #0]     // addImm(+0)
    //    stp     x20, x19, [sp, #16]    // addImm(+2)
    //    stp     fp, lr, [sp, #32]      // addImm(+4)
    // Rationale: This sequence saves uop updates compared to a sequence of
    // pre-increment spills like stp xi,xj,[sp,#-16]!
    // Note: Similar rationale and sequence for restores in epilog.
    unsigned Size;
    Align Alignment;
    switch (RPI.Type) {
    case RegPairInfo::GPR:
      StrOpc = RPI.isPaired() ? AArch64::STPXi : AArch64::STRXui;
      Size = 8;
      Alignment = Align(8);
      break;
    case RegPairInfo::FPR64:
      StrOpc = RPI.isPaired() ? AArch64::STPDi : AArch64::STRDui;
      Size = 8;
      Alignment = Align(8);
      break;
    case RegPairInfo::FPR128:
      StrOpc = RPI.isPaired() ? AArch64::STPQi : AArch64::STRQui;
      Size = 16;
      Alignment = Align(16);
      break;
    case RegPairInfo::ZPR:
      StrOpc = RPI.isPaired() ? AArch64::ST1B_2Z_IMM : AArch64::STR_ZXI;
      Size = 16;
      Alignment = Align(16);
      break;
    case RegPairInfo::PPR:
      StrOpc = AArch64::STR_PXI;
      Size = 2;
      Alignment = Align(2);
      break;
    case RegPairInfo::VG:
      StrOpc = AArch64::STRXui;
      Size = 8;
      Alignment = Align(8);
      break;
    }

    unsigned X0Scratch = AArch64::NoRegister;
    if (Reg1 == AArch64::VG) {
      // Find an available register to store value of VG to.
      Reg1 = findScratchNonCalleeSaveRegister(&MBB);
      assert(Reg1 != AArch64::NoRegister);
      SMEAttrs Attrs(MF.getFunction());

      if (Attrs.hasStreamingBody() && !Attrs.hasStreamingInterface() &&
          AFI->getStreamingVGIdx() == std::numeric_limits<int>::max()) {
        // For locally-streaming functions, we need to store both the streaming
        // & non-streaming VG. Spill the streaming value first.
        BuildMI(MBB, MI, DL, TII.get(AArch64::RDSVLI_XI), Reg1)
            .addImm(1)
            .setMIFlag(MachineInstr::FrameSetup);
        BuildMI(MBB, MI, DL, TII.get(AArch64::UBFMXri), Reg1)
            .addReg(Reg1)
            .addImm(3)
            .addImm(63)
            .setMIFlag(MachineInstr::FrameSetup);

        AFI->setStreamingVGIdx(RPI.FrameIdx);
      } else if (MF.getSubtarget<AArch64Subtarget>().hasSVE()) {
        BuildMI(MBB, MI, DL, TII.get(AArch64::CNTD_XPiI), Reg1)
            .addImm(31)
            .addImm(1)
            .setMIFlag(MachineInstr::FrameSetup);
        AFI->setVGIdx(RPI.FrameIdx);
      } else {
        const AArch64Subtarget &STI = MF.getSubtarget<AArch64Subtarget>();
        if (llvm::any_of(
                MBB.liveins(),
                [&STI](const MachineBasicBlock::RegisterMaskPair &LiveIn) {
                  return STI.getRegisterInfo()->isSuperOrSubRegisterEq(
                      AArch64::X0, LiveIn.PhysReg);
                }))
          X0Scratch = Reg1;

        if (X0Scratch != AArch64::NoRegister)
          BuildMI(MBB, MI, DL, TII.get(AArch64::ORRXrr), Reg1)
              .addReg(AArch64::XZR)
              .addReg(AArch64::X0, RegState::Undef)
              .addReg(AArch64::X0, RegState::Implicit)
              .setMIFlag(MachineInstr::FrameSetup);

        const uint32_t *RegMask = TRI->getCallPreservedMask(
            MF,
            CallingConv::AArch64_SME_ABI_Support_Routines_PreserveMost_From_X1);
        BuildMI(MBB, MI, DL, TII.get(AArch64::BL))
            .addExternalSymbol("__arm_get_current_vg")
            .addRegMask(RegMask)
            .addReg(AArch64::X0, RegState::ImplicitDefine)
            .setMIFlag(MachineInstr::FrameSetup);
        Reg1 = AArch64::X0;
        AFI->setVGIdx(RPI.FrameIdx);
      }
    }

    LLVM_DEBUG(dbgs() << "CSR spill: (" << printReg(Reg1, TRI);
               if (RPI.isPaired()) dbgs() << ", " << printReg(Reg2, TRI);
               dbgs() << ") -> fi#(" << RPI.FrameIdx;
               if (RPI.isPaired()) dbgs() << ", " << RPI.FrameIdx + 1;
               dbgs() << ")\n");

    assert((!NeedsWinCFI || !(Reg1 == AArch64::LR && Reg2 == AArch64::FP)) &&
           "Windows unwdinding requires a consecutive (FP,LR) pair");
    // Windows unwind codes require consecutive registers if registers are
    // paired.  Make the switch here, so that the code below will save (x,x+1)
    // and not (x+1,x).
    unsigned FrameIdxReg1 = RPI.FrameIdx;
    unsigned FrameIdxReg2 = RPI.FrameIdx + 1;
    if (NeedsWinCFI && RPI.isPaired()) {
      std::swap(Reg1, Reg2);
      std::swap(FrameIdxReg1, FrameIdxReg2);
    }

    if (RPI.isPaired() && RPI.isScalable()) {
      [[maybe_unused]] const AArch64Subtarget &Subtarget =
                              MF.getSubtarget<AArch64Subtarget>();
      AArch64FunctionInfo *AFI = MF.getInfo<AArch64FunctionInfo>();
      unsigned PnReg = AFI->getPredicateRegForFillSpill();
      assert(((Subtarget.hasSVE2p1() || Subtarget.hasSME2()) && PnReg != 0) &&
             "Expects SVE2.1 or SME2 target and a predicate register");
#ifdef EXPENSIVE_CHECKS
      auto IsPPR = [](const RegPairInfo &c) {
        return c.Reg1 == RegPairInfo::PPR;
      };
      auto PPRBegin = std::find_if(RegPairs.begin(), RegPairs.end(), IsPPR);
      auto IsZPR = [](const RegPairInfo &c) {
        return c.Type == RegPairInfo::ZPR;
      };
      auto ZPRBegin = std::find_if(RegPairs.begin(), RegPairs.end(), IsZPR);
      assert(!(PPRBegin < ZPRBegin) &&
             "Expected callee save predicate to be handled first");
#endif
      if (!PTrueCreated) {
        PTrueCreated = true;
        BuildMI(MBB, MI, DL, TII.get(AArch64::PTRUE_C_B), PnReg)
            .setMIFlags(MachineInstr::FrameSetup);
      }
      MachineInstrBuilder MIB = BuildMI(MBB, MI, DL, TII.get(StrOpc));
      if (!MRI.isReserved(Reg1))
        MBB.addLiveIn(Reg1);
      if (!MRI.isReserved(Reg2))
        MBB.addLiveIn(Reg2);
      MIB.addReg(/*PairRegs*/ AArch64::Z0_Z1 + (RPI.Reg1 - AArch64::Z0));
      MIB.addMemOperand(MF.getMachineMemOperand(
          MachinePointerInfo::getFixedStack(MF, FrameIdxReg2),
          MachineMemOperand::MOStore, Size, Alignment));
      MIB.addReg(PnReg);
      MIB.addReg(AArch64::SP)
          .addImm(RPI.Offset) // [sp, #offset*scale],
                              // where factor*scale is implicit
          .setMIFlag(MachineInstr::FrameSetup);
      MIB.addMemOperand(MF.getMachineMemOperand(
          MachinePointerInfo::getFixedStack(MF, FrameIdxReg1),
          MachineMemOperand::MOStore, Size, Alignment));
      if (NeedsWinCFI)
        InsertSEH(MIB, TII, MachineInstr::FrameSetup);
    } else { // The code when the pair of ZReg is not present
      MachineInstrBuilder MIB = BuildMI(MBB, MI, DL, TII.get(StrOpc));
      if (!MRI.isReserved(Reg1))
        MBB.addLiveIn(Reg1);
      if (RPI.isPaired()) {
        if (!MRI.isReserved(Reg2))
          MBB.addLiveIn(Reg2);
        MIB.addReg(Reg2, getPrologueDeath(MF, Reg2));
        MIB.addMemOperand(MF.getMachineMemOperand(
            MachinePointerInfo::getFixedStack(MF, FrameIdxReg2),
            MachineMemOperand::MOStore, Size, Alignment));
      }
      MIB.addReg(Reg1, getPrologueDeath(MF, Reg1))
          .addReg(AArch64::SP)
          .addImm(RPI.Offset) // [sp, #offset*scale],
                              // where factor*scale is implicit
          .setMIFlag(MachineInstr::FrameSetup);
      MIB.addMemOperand(MF.getMachineMemOperand(
          MachinePointerInfo::getFixedStack(MF, FrameIdxReg1),
          MachineMemOperand::MOStore, Size, Alignment));
      if (NeedsWinCFI)
        InsertSEH(MIB, TII, MachineInstr::FrameSetup);
    }
    // Update the StackIDs of the SVE stack slots.
    MachineFrameInfo &MFI = MF.getFrameInfo();
    if (RPI.Type == RegPairInfo::ZPR || RPI.Type == RegPairInfo::PPR) {
      MFI.setStackID(FrameIdxReg1, TargetStackID::ScalableVector);
      if (RPI.isPaired())
        MFI.setStackID(FrameIdxReg2, TargetStackID::ScalableVector);
    }

    if (X0Scratch != AArch64::NoRegister)
      BuildMI(MBB, MI, DL, TII.get(AArch64::ORRXrr), AArch64::X0)
          .addReg(AArch64::XZR)
          .addReg(X0Scratch, RegState::Undef)
          .addReg(X0Scratch, RegState::Implicit)
          .setMIFlag(MachineInstr::FrameSetup);
  }
  return true;
}

bool AArch64FrameLowering::restoreCalleeSavedRegisters(
    MachineBasicBlock &MBB, MachineBasicBlock::iterator MBBI,
    MutableArrayRef<CalleeSavedInfo> CSI, const TargetRegisterInfo *TRI) const {
  MachineFunction &MF = *MBB.getParent();
  const TargetInstrInfo &TII = *MF.getSubtarget().getInstrInfo();
  DebugLoc DL;
  SmallVector<RegPairInfo, 8> RegPairs;
  bool NeedsWinCFI = needsWinCFI(MF);

  if (MBBI != MBB.end())
    DL = MBBI->getDebugLoc();

  computeCalleeSaveRegisterPairs(MF, CSI, TRI, RegPairs, hasFP(MF));
  if (homogeneousPrologEpilog(MF, &MBB)) {
    auto MIB = BuildMI(MBB, MBBI, DL, TII.get(AArch64::HOM_Epilog))
                   .setMIFlag(MachineInstr::FrameDestroy);
    for (auto &RPI : RegPairs) {
      MIB.addReg(RPI.Reg1, RegState::Define);
      MIB.addReg(RPI.Reg2, RegState::Define);
    }
    return true;
  }

  // For performance reasons restore SVE register in increasing order
  auto IsPPR = [](const RegPairInfo &c) { return c.Type == RegPairInfo::PPR; };
  auto PPRBegin = std::find_if(RegPairs.begin(), RegPairs.end(), IsPPR);
  auto PPREnd = std::find_if_not(PPRBegin, RegPairs.end(), IsPPR);
  std::reverse(PPRBegin, PPREnd);
  auto IsZPR = [](const RegPairInfo &c) { return c.Type == RegPairInfo::ZPR; };
  auto ZPRBegin = std::find_if(RegPairs.begin(), RegPairs.end(), IsZPR);
  auto ZPREnd = std::find_if_not(ZPRBegin, RegPairs.end(), IsZPR);
  std::reverse(ZPRBegin, ZPREnd);

  bool PTrueCreated = false;
  for (const RegPairInfo &RPI : RegPairs) {
    unsigned Reg1 = RPI.Reg1;
    unsigned Reg2 = RPI.Reg2;

    // Issue sequence of restores for cs regs. The last restore may be converted
    // to a post-increment load later by emitEpilogue if the callee-save stack
    // area allocation can't be combined with the local stack area allocation.
    // For example:
    //    ldp     fp, lr, [sp, #32]       // addImm(+4)
    //    ldp     x20, x19, [sp, #16]     // addImm(+2)
    //    ldp     x22, x21, [sp, #0]      // addImm(+0)
    // Note: see comment in spillCalleeSavedRegisters()
    unsigned LdrOpc;
    unsigned Size;
    Align Alignment;
    switch (RPI.Type) {
    case RegPairInfo::GPR:
      LdrOpc = RPI.isPaired() ? AArch64::LDPXi : AArch64::LDRXui;
      Size = 8;
      Alignment = Align(8);
      break;
    case RegPairInfo::FPR64:
      LdrOpc = RPI.isPaired() ? AArch64::LDPDi : AArch64::LDRDui;
      Size = 8;
      Alignment = Align(8);
      break;
    case RegPairInfo::FPR128:
      LdrOpc = RPI.isPaired() ? AArch64::LDPQi : AArch64::LDRQui;
      Size = 16;
      Alignment = Align(16);
      break;
    case RegPairInfo::ZPR:
      LdrOpc = RPI.isPaired() ? AArch64::LD1B_2Z_IMM : AArch64::LDR_ZXI;
      Size = 16;
      Alignment = Align(16);
      break;
    case RegPairInfo::PPR:
      LdrOpc = AArch64::LDR_PXI;
      Size = 2;
      Alignment = Align(2);
      break;
    case RegPairInfo::VG:
      continue;
    }
    LLVM_DEBUG(dbgs() << "CSR restore: (" << printReg(Reg1, TRI);
               if (RPI.isPaired()) dbgs() << ", " << printReg(Reg2, TRI);
               dbgs() << ") -> fi#(" << RPI.FrameIdx;
               if (RPI.isPaired()) dbgs() << ", " << RPI.FrameIdx + 1;
               dbgs() << ")\n");

    // Windows unwind codes require consecutive registers if registers are
    // paired.  Make the switch here, so that the code below will save (x,x+1)
    // and not (x+1,x).
    unsigned FrameIdxReg1 = RPI.FrameIdx;
    unsigned FrameIdxReg2 = RPI.FrameIdx + 1;
    if (NeedsWinCFI && RPI.isPaired()) {
      std::swap(Reg1, Reg2);
      std::swap(FrameIdxReg1, FrameIdxReg2);
    }

    AArch64FunctionInfo *AFI = MF.getInfo<AArch64FunctionInfo>();
    if (RPI.isPaired() && RPI.isScalable()) {
      [[maybe_unused]] const AArch64Subtarget &Subtarget =
                              MF.getSubtarget<AArch64Subtarget>();
      unsigned PnReg = AFI->getPredicateRegForFillSpill();
      assert(((Subtarget.hasSVE2p1() || Subtarget.hasSME2()) && PnReg != 0) &&
             "Expects SVE2.1 or SME2 target and a predicate register");
#ifdef EXPENSIVE_CHECKS
      assert(!(PPRBegin < ZPRBegin) &&
             "Expected callee save predicate to be handled first");
#endif
      if (!PTrueCreated) {
        PTrueCreated = true;
        BuildMI(MBB, MBBI, DL, TII.get(AArch64::PTRUE_C_B), PnReg)
            .setMIFlags(MachineInstr::FrameDestroy);
      }
      MachineInstrBuilder MIB = BuildMI(MBB, MBBI, DL, TII.get(LdrOpc));
      MIB.addReg(/*PairRegs*/ AArch64::Z0_Z1 + (RPI.Reg1 - AArch64::Z0),
                 getDefRegState(true));
      MIB.addMemOperand(MF.getMachineMemOperand(
          MachinePointerInfo::getFixedStack(MF, FrameIdxReg2),
          MachineMemOperand::MOLoad, Size, Alignment));
      MIB.addReg(PnReg);
      MIB.addReg(AArch64::SP)
          .addImm(RPI.Offset) // [sp, #offset*scale]
                              // where factor*scale is implicit
          .setMIFlag(MachineInstr::FrameDestroy);
      MIB.addMemOperand(MF.getMachineMemOperand(
          MachinePointerInfo::getFixedStack(MF, FrameIdxReg1),
          MachineMemOperand::MOLoad, Size, Alignment));
      if (NeedsWinCFI)
        InsertSEH(MIB, TII, MachineInstr::FrameDestroy);
    } else {
      MachineInstrBuilder MIB = BuildMI(MBB, MBBI, DL, TII.get(LdrOpc));
      if (RPI.isPaired()) {
        MIB.addReg(Reg2, getDefRegState(true));
        MIB.addMemOperand(MF.getMachineMemOperand(
            MachinePointerInfo::getFixedStack(MF, FrameIdxReg2),
            MachineMemOperand::MOLoad, Size, Alignment));
      }
      MIB.addReg(Reg1, getDefRegState(true));
      MIB.addReg(AArch64::SP)
          .addImm(RPI.Offset) // [sp, #offset*scale]
                              // where factor*scale is implicit
          .setMIFlag(MachineInstr::FrameDestroy);
      MIB.addMemOperand(MF.getMachineMemOperand(
          MachinePointerInfo::getFixedStack(MF, FrameIdxReg1),
          MachineMemOperand::MOLoad, Size, Alignment));
      if (NeedsWinCFI)
        InsertSEH(MIB, TII, MachineInstr::FrameDestroy);
    }
  }
  return true;
}

// Return the FrameID for a MMO.
static std::optional<int> getMMOFrameID(MachineMemOperand *MMO,
                                        const MachineFrameInfo &MFI) {
  auto *PSV =
      dyn_cast_or_null<FixedStackPseudoSourceValue>(MMO->getPseudoValue());
  if (PSV)
    return std::optional<int>(PSV->getFrameIndex());

  if (MMO->getValue()) {
    if (auto *Al = dyn_cast<AllocaInst>(getUnderlyingObject(MMO->getValue()))) {
      for (int FI = MFI.getObjectIndexBegin(); FI < MFI.getObjectIndexEnd();
           FI++)
        if (MFI.getObjectAllocation(FI) == Al)
          return FI;
    }
  }

  return std::nullopt;
}

// Return the FrameID for a Load/Store instruction by looking at the first MMO.
static std::optional<int> getLdStFrameID(const MachineInstr &MI,
                                         const MachineFrameInfo &MFI) {
  if (!MI.mayLoadOrStore() || MI.getNumMemOperands() < 1)
    return std::nullopt;

  return getMMOFrameID(*MI.memoperands_begin(), MFI);
}

// Check if a Hazard slot is needed for the current function, and if so create
// one for it. The index is stored in AArch64FunctionInfo->StackHazardSlotIndex,
// which can be used to determine if any hazard padding is needed.
void AArch64FrameLowering::determineStackHazardSlot(
    MachineFunction &MF, BitVector &SavedRegs) const {
  if (StackHazardSize == 0 || StackHazardSize % 16 != 0 ||
      MF.getInfo<AArch64FunctionInfo>()->hasStackHazardSlotIndex())
    return;

  // Stack hazards are only needed in streaming functions.
  SMEAttrs Attrs(MF.getFunction());
  if (!StackHazardInNonStreaming && Attrs.hasNonStreamingInterfaceAndBody())
    return;

  MachineFrameInfo &MFI = MF.getFrameInfo();

  // Add a hazard slot if there are any CSR FPR registers, or are any fp-only
  // stack objects.
  bool HasFPRCSRs = any_of(SavedRegs.set_bits(), [](unsigned Reg) {
    return AArch64::FPR64RegClass.contains(Reg) ||
           AArch64::FPR128RegClass.contains(Reg) ||
           AArch64::ZPRRegClass.contains(Reg) ||
           AArch64::PPRRegClass.contains(Reg);
  });
  bool HasFPRStackObjects = false;
  if (!HasFPRCSRs) {
    std::vector<unsigned> FrameObjects(MFI.getObjectIndexEnd());
    for (auto &MBB : MF) {
      for (auto &MI : MBB) {
        std::optional<int> FI = getLdStFrameID(MI, MFI);
        if (FI && *FI >= 0 && *FI < (int)FrameObjects.size()) {
          if (MFI.getStackID(*FI) == TargetStackID::ScalableVector ||
              AArch64InstrInfo::isFpOrNEON(MI))
            FrameObjects[*FI] |= 2;
          else
            FrameObjects[*FI] |= 1;
        }
      }
    }
    HasFPRStackObjects =
        any_of(FrameObjects, [](unsigned B) { return (B & 3) == 2; });
  }

  if (HasFPRCSRs || HasFPRStackObjects) {
    int ID = MFI.CreateStackObject(StackHazardSize, Align(16), false);
    LLVM_DEBUG(dbgs() << "Created Hazard slot at " << ID << " size "
                      << StackHazardSize << "\n");
    MF.getInfo<AArch64FunctionInfo>()->setStackHazardSlotIndex(ID);
  }
}

void AArch64FrameLowering::determineCalleeSaves(MachineFunction &MF,
                                                BitVector &SavedRegs,
                                                RegScavenger *RS) const {
  // All calls are tail calls in GHC calling conv, and functions have no
  // prologue/epilogue.
  if (MF.getFunction().getCallingConv() == CallingConv::GHC)
    return;

  TargetFrameLowering::determineCalleeSaves(MF, SavedRegs, RS);
  const AArch64RegisterInfo *RegInfo = static_cast<const AArch64RegisterInfo *>(
      MF.getSubtarget().getRegisterInfo());
  const AArch64Subtarget &Subtarget = MF.getSubtarget<AArch64Subtarget>();
  AArch64FunctionInfo *AFI = MF.getInfo<AArch64FunctionInfo>();
  unsigned UnspilledCSGPR = AArch64::NoRegister;
  unsigned UnspilledCSGPRPaired = AArch64::NoRegister;

  MachineFrameInfo &MFI = MF.getFrameInfo();
  const MCPhysReg *CSRegs = MF.getRegInfo().getCalleeSavedRegs();

  unsigned BasePointerReg = RegInfo->hasBasePointer(MF)
                                ? RegInfo->getBaseRegister()
                                : (unsigned)AArch64::NoRegister;

  unsigned ExtraCSSpill = 0;
  bool HasUnpairedGPR64 = false;
  bool HasPairZReg = false;
  // Figure out which callee-saved registers to save/restore.
  for (unsigned i = 0; CSRegs[i]; ++i) {
    const unsigned Reg = CSRegs[i];

    // Add the base pointer register to SavedRegs if it is callee-save.
    if (Reg == BasePointerReg)
      SavedRegs.set(Reg);

    bool RegUsed = SavedRegs.test(Reg);
    unsigned PairedReg = AArch64::NoRegister;
    const bool RegIsGPR64 = AArch64::GPR64RegClass.contains(Reg);
    if (RegIsGPR64 || AArch64::FPR64RegClass.contains(Reg) ||
        AArch64::FPR128RegClass.contains(Reg)) {
      // Compensate for odd numbers of GP CSRs.
      // For now, all the known cases of odd number of CSRs are of GPRs.
      if (HasUnpairedGPR64)
        PairedReg = CSRegs[i % 2 == 0 ? i - 1 : i + 1];
      else
        PairedReg = CSRegs[i ^ 1];
    }

    // If the function requires all the GP registers to save (SavedRegs),
    // and there are an odd number of GP CSRs at the same time (CSRegs),
    // PairedReg could be in a different register class from Reg, which would
    // lead to a FPR (usually D8) accidentally being marked saved.
    if (RegIsGPR64 && !AArch64::GPR64RegClass.contains(PairedReg)) {
      PairedReg = AArch64::NoRegister;
      HasUnpairedGPR64 = true;
    }
    assert(PairedReg == AArch64::NoRegister ||
           AArch64::GPR64RegClass.contains(Reg, PairedReg) ||
           AArch64::FPR64RegClass.contains(Reg, PairedReg) ||
           AArch64::FPR128RegClass.contains(Reg, PairedReg));

    if (!RegUsed) {
      if (AArch64::GPR64RegClass.contains(Reg) &&
          !RegInfo->isReservedReg(MF, Reg)) {
        UnspilledCSGPR = Reg;
        UnspilledCSGPRPaired = PairedReg;
      }
      continue;
    }

    // MachO's compact unwind format relies on all registers being stored in
    // pairs.
    // FIXME: the usual format is actually better if unwinding isn't needed.
    if (producePairRegisters(MF) && PairedReg != AArch64::NoRegister &&
        !SavedRegs.test(PairedReg)) {
      SavedRegs.set(PairedReg);
      if (AArch64::GPR64RegClass.contains(PairedReg) &&
          !RegInfo->isReservedReg(MF, PairedReg))
        ExtraCSSpill = PairedReg;
    }
    // Check if there is a pair of ZRegs, so it can select PReg for spill/fill
    HasPairZReg |= (AArch64::ZPRRegClass.contains(Reg, CSRegs[i ^ 1]) &&
                    SavedRegs.test(CSRegs[i ^ 1]));
  }

  if (HasPairZReg && (Subtarget.hasSVE2p1() || Subtarget.hasSME2())) {
    AArch64FunctionInfo *AFI = MF.getInfo<AArch64FunctionInfo>();
    // Find a suitable predicate register for the multi-vector spill/fill
    // instructions.
    unsigned PnReg = findFreePredicateReg(SavedRegs);
    if (PnReg != AArch64::NoRegister)
      AFI->setPredicateRegForFillSpill(PnReg);
    // If no free callee-save has been found assign one.
    if (!AFI->getPredicateRegForFillSpill() &&
        MF.getFunction().getCallingConv() ==
            CallingConv::AArch64_SVE_VectorCall) {
      SavedRegs.set(AArch64::P8);
      AFI->setPredicateRegForFillSpill(AArch64::PN8);
    }

    assert(!RegInfo->isReservedReg(MF, AFI->getPredicateRegForFillSpill()) &&
           "Predicate cannot be a reserved register");
  }

  if (MF.getFunction().getCallingConv() == CallingConv::Win64 &&
      !Subtarget.isTargetWindows()) {
    // For Windows calling convention on a non-windows OS, where X18 is treated
    // as reserved, back up X18 when entering non-windows code (marked with the
    // Windows calling convention) and restore when returning regardless of
    // whether the individual function uses it - it might call other functions
    // that clobber it.
    SavedRegs.set(AArch64::X18);
  }

  // Calculates the callee saved stack size.
  unsigned CSStackSize = 0;
  unsigned SVECSStackSize = 0;
  const TargetRegisterInfo *TRI = MF.getSubtarget().getRegisterInfo();
  const MachineRegisterInfo &MRI = MF.getRegInfo();
  for (unsigned Reg : SavedRegs.set_bits()) {
    auto RegSize = TRI->getRegSizeInBits(Reg, MRI) / 8;
    if (AArch64::PPRRegClass.contains(Reg) ||
        AArch64::ZPRRegClass.contains(Reg))
      SVECSStackSize += RegSize;
    else
      CSStackSize += RegSize;
  }

  // Increase the callee-saved stack size if the function has streaming mode
  // changes, as we will need to spill the value of the VG register.
  // For locally streaming functions, we spill both the streaming and
  // non-streaming VG value.
  const Function &F = MF.getFunction();
  SMEAttrs Attrs(F);
  if (requiresSaveVG(MF)) {
    if (Attrs.hasStreamingBody() && !Attrs.hasStreamingInterface())
      CSStackSize += 16;
    else
      CSStackSize += 8;
  }

  // Determine if a Hazard slot should be used, and increase the CSStackSize by
  // StackHazardSize if so.
  determineStackHazardSlot(MF, SavedRegs);
  if (AFI->hasStackHazardSlotIndex())
    CSStackSize += StackHazardSize;

  // Save number of saved regs, so we can easily update CSStackSize later.
  unsigned NumSavedRegs = SavedRegs.count();

  // The frame record needs to be created by saving the appropriate registers
  uint64_t EstimatedStackSize = MFI.estimateStackSize(MF);
  if (hasFP(MF) ||
      windowsRequiresStackProbe(MF, EstimatedStackSize + CSStackSize + 16)) {
    SavedRegs.set(AArch64::FP);
    SavedRegs.set(AArch64::LR);
  }

  LLVM_DEBUG({
    dbgs() << "*** determineCalleeSaves\nSaved CSRs:";
    for (unsigned Reg : SavedRegs.set_bits())
      dbgs() << ' ' << printReg(Reg, RegInfo);
    dbgs() << "\n";
  });

  // If any callee-saved registers are used, the frame cannot be eliminated.
  int64_t SVEStackSize =
      alignTo(SVECSStackSize + estimateSVEStackObjectOffsets(MFI), 16);
  bool CanEliminateFrame = (SavedRegs.count() == 0) && !SVEStackSize;

  // The CSR spill slots have not been allocated yet, so estimateStackSize
  // won't include them.
  unsigned EstimatedStackSizeLimit = estimateRSStackSizeLimit(MF);

  // We may address some of the stack above the canonical frame address, either
  // for our own arguments or during a call. Include that in calculating whether
  // we have complicated addressing concerns.
  int64_t CalleeStackUsed = 0;
  for (int I = MFI.getObjectIndexBegin(); I != 0; ++I) {
    int64_t FixedOff = MFI.getObjectOffset(I);
    if (FixedOff > CalleeStackUsed)
      CalleeStackUsed = FixedOff;
  }

  // Conservatively always assume BigStack when there are SVE spills.
  bool BigStack = SVEStackSize || (EstimatedStackSize + CSStackSize +
                                   CalleeStackUsed) > EstimatedStackSizeLimit;
  if (BigStack || !CanEliminateFrame || RegInfo->cannotEliminateFrame(MF))
    AFI->setHasStackFrame(true);

  // Estimate if we might need to scavenge a register at some point in order
  // to materialize a stack offset. If so, either spill one additional
  // callee-saved register or reserve a special spill slot to facilitate
  // register scavenging. If we already spilled an extra callee-saved register
  // above to keep the number of spills even, we don't need to do anything else
  // here.
  if (BigStack) {
    if (!ExtraCSSpill && UnspilledCSGPR != AArch64::NoRegister) {
      LLVM_DEBUG(dbgs() << "Spilling " << printReg(UnspilledCSGPR, RegInfo)
                        << " to get a scratch register.\n");
      SavedRegs.set(UnspilledCSGPR);
      ExtraCSSpill = UnspilledCSGPR;

      // MachO's compact unwind format relies on all registers being stored in
      // pairs, so if we need to spill one extra for BigStack, then we need to
      // store the pair.
      if (producePairRegisters(MF)) {
        if (UnspilledCSGPRPaired == AArch64::NoRegister) {
          // Failed to make a pair for compact unwind format, revert spilling.
          if (produceCompactUnwindFrame(MF)) {
            SavedRegs.reset(UnspilledCSGPR);
            ExtraCSSpill = AArch64::NoRegister;
          }
        } else
          SavedRegs.set(UnspilledCSGPRPaired);
      }
    }

    // If we didn't find an extra callee-saved register to spill, create
    // an emergency spill slot.
    if (!ExtraCSSpill || MF.getRegInfo().isPhysRegUsed(ExtraCSSpill)) {
      const TargetRegisterInfo *TRI = MF.getSubtarget().getRegisterInfo();
      const TargetRegisterClass &RC = AArch64::GPR64RegClass;
      unsigned Size = TRI->getSpillSize(RC);
      Align Alignment = TRI->getSpillAlign(RC);
      int FI = MFI.CreateStackObject(Size, Alignment, false);
      RS->addScavengingFrameIndex(FI);
      LLVM_DEBUG(dbgs() << "No available CS registers, allocated fi#" << FI
                        << " as the emergency spill slot.\n");
    }
  }

  // Adding the size of additional 64bit GPR saves.
  CSStackSize += 8 * (SavedRegs.count() - NumSavedRegs);

  // A Swift asynchronous context extends the frame record with a pointer
  // directly before FP.
  if (hasFP(MF) && AFI->hasSwiftAsyncContext())
    CSStackSize += 8;

  uint64_t AlignedCSStackSize = alignTo(CSStackSize, 16);
  LLVM_DEBUG(dbgs() << "Estimated stack frame size: "
                    << EstimatedStackSize + AlignedCSStackSize << " bytes.\n");

  assert((!MFI.isCalleeSavedInfoValid() ||
          AFI->getCalleeSavedStackSize() == AlignedCSStackSize) &&
         "Should not invalidate callee saved info");

  // Round up to register pair alignment to avoid additional SP adjustment
  // instructions.
  AFI->setCalleeSavedStackSize(AlignedCSStackSize);
  AFI->setCalleeSaveStackHasFreeSpace(AlignedCSStackSize != CSStackSize);
  AFI->setSVECalleeSavedStackSize(alignTo(SVECSStackSize, 16));
}

bool AArch64FrameLowering::assignCalleeSavedSpillSlots(
    MachineFunction &MF, const TargetRegisterInfo *RegInfo,
    std::vector<CalleeSavedInfo> &CSI, unsigned &MinCSFrameIndex,
    unsigned &MaxCSFrameIndex) const {
  bool NeedsWinCFI = needsWinCFI(MF);
  // To match the canonical windows frame layout, reverse the list of
  // callee saved registers to get them laid out by PrologEpilogInserter
  // in the right order. (PrologEpilogInserter allocates stack objects top
  // down. Windows canonical prologs store higher numbered registers at
  // the top, thus have the CSI array start from the highest registers.)
  if (NeedsWinCFI)
    std::reverse(CSI.begin(), CSI.end());

  if (CSI.empty())
    return true; // Early exit if no callee saved registers are modified!

  // Now that we know which registers need to be saved and restored, allocate
  // stack slots for them.
  MachineFrameInfo &MFI = MF.getFrameInfo();
  auto *AFI = MF.getInfo<AArch64FunctionInfo>();

  bool UsesWinAAPCS = isTargetWindows(MF);
  if (UsesWinAAPCS && hasFP(MF) && AFI->hasSwiftAsyncContext()) {
    int FrameIdx = MFI.CreateStackObject(8, Align(16), true);
    AFI->setSwiftAsyncContextFrameIdx(FrameIdx);
    if ((unsigned)FrameIdx < MinCSFrameIndex)
      MinCSFrameIndex = FrameIdx;
    if ((unsigned)FrameIdx > MaxCSFrameIndex)
      MaxCSFrameIndex = FrameIdx;
  }

  // Insert VG into the list of CSRs, immediately before LR if saved.
  if (requiresSaveVG(MF)) {
    std::vector<CalleeSavedInfo> VGSaves;
    SMEAttrs Attrs(MF.getFunction());

    auto VGInfo = CalleeSavedInfo(AArch64::VG);
    VGInfo.setRestored(false);
    VGSaves.push_back(VGInfo);

    // Add VG again if the function is locally-streaming, as we will spill two
    // values.
    if (Attrs.hasStreamingBody() && !Attrs.hasStreamingInterface())
      VGSaves.push_back(VGInfo);

    bool InsertBeforeLR = false;

    for (unsigned I = 0; I < CSI.size(); I++)
      if (CSI[I].getReg() == AArch64::LR) {
        InsertBeforeLR = true;
        CSI.insert(CSI.begin() + I, VGSaves.begin(), VGSaves.end());
        break;
      }

    if (!InsertBeforeLR)
      CSI.insert(CSI.end(), VGSaves.begin(), VGSaves.end());
  }

  Register LastReg = 0;
  int HazardSlotIndex = std::numeric_limits<int>::max();
  for (auto &CS : CSI) {
    Register Reg = CS.getReg();
    const TargetRegisterClass *RC = RegInfo->getMinimalPhysRegClass(Reg);

    // Create a hazard slot as we switch between GPR and FPR CSRs.
    if (AFI->hasStackHazardSlotIndex() &&
        (!LastReg || !AArch64InstrInfo::isFpOrNEON(LastReg)) &&
        AArch64InstrInfo::isFpOrNEON(Reg)) {
      assert(HazardSlotIndex == std::numeric_limits<int>::max() &&
             "Unexpected register order for hazard slot");
      HazardSlotIndex = MFI.CreateStackObject(StackHazardSize, Align(8), true);
      LLVM_DEBUG(dbgs() << "Created CSR Hazard at slot " << HazardSlotIndex
                        << "\n");
      AFI->setStackHazardCSRSlotIndex(HazardSlotIndex);
      if ((unsigned)HazardSlotIndex < MinCSFrameIndex)
        MinCSFrameIndex = HazardSlotIndex;
      if ((unsigned)HazardSlotIndex > MaxCSFrameIndex)
        MaxCSFrameIndex = HazardSlotIndex;
    }

    unsigned Size = RegInfo->getSpillSize(*RC);
    Align Alignment(RegInfo->getSpillAlign(*RC));
    int FrameIdx = MFI.CreateStackObject(Size, Alignment, true);
    CS.setFrameIdx(FrameIdx);

    if ((unsigned)FrameIdx < MinCSFrameIndex)
      MinCSFrameIndex = FrameIdx;
    if ((unsigned)FrameIdx > MaxCSFrameIndex)
      MaxCSFrameIndex = FrameIdx;

    // Grab 8 bytes below FP for the extended asynchronous frame info.
    if (hasFP(MF) && AFI->hasSwiftAsyncContext() && !UsesWinAAPCS &&
        Reg == AArch64::FP) {
      FrameIdx = MFI.CreateStackObject(8, Alignment, true);
      AFI->setSwiftAsyncContextFrameIdx(FrameIdx);
      if ((unsigned)FrameIdx < MinCSFrameIndex)
        MinCSFrameIndex = FrameIdx;
      if ((unsigned)FrameIdx > MaxCSFrameIndex)
        MaxCSFrameIndex = FrameIdx;
    }
    LastReg = Reg;
  }

  // Add hazard slot in the case where no FPR CSRs are present.
  if (AFI->hasStackHazardSlotIndex() &&
      HazardSlotIndex == std::numeric_limits<int>::max()) {
    HazardSlotIndex = MFI.CreateStackObject(StackHazardSize, Align(8), true);
    LLVM_DEBUG(dbgs() << "Created CSR Hazard at slot " << HazardSlotIndex
                      << "\n");
    AFI->setStackHazardCSRSlotIndex(HazardSlotIndex);
    if ((unsigned)HazardSlotIndex < MinCSFrameIndex)
      MinCSFrameIndex = HazardSlotIndex;
    if ((unsigned)HazardSlotIndex > MaxCSFrameIndex)
      MaxCSFrameIndex = HazardSlotIndex;
  }

  return true;
}

bool AArch64FrameLowering::enableStackSlotScavenging(
    const MachineFunction &MF) const {
  const AArch64FunctionInfo *AFI = MF.getInfo<AArch64FunctionInfo>();
  // If the function has streaming-mode changes, don't scavenge a
  // spillslot in the callee-save area, as that might require an
  // 'addvl' in the streaming-mode-changing call-sequence when the
  // function doesn't use a FP.
  if (AFI->hasStreamingModeChanges() && !hasFP(MF))
    return false;
  // Don't allow register salvaging with hazard slots, in case it moves objects
  // into the wrong place.
  if (AFI->hasStackHazardSlotIndex())
    return false;
  return AFI->hasCalleeSaveStackFreeSpace();
}

/// returns true if there are any SVE callee saves.
static bool getSVECalleeSaveSlotRange(const MachineFrameInfo &MFI,
                                      int &Min, int &Max) {
  Min = std::numeric_limits<int>::max();
  Max = std::numeric_limits<int>::min();

  if (!MFI.isCalleeSavedInfoValid())
    return false;

  const std::vector<CalleeSavedInfo> &CSI = MFI.getCalleeSavedInfo();
  for (auto &CS : CSI) {
    if (AArch64::ZPRRegClass.contains(CS.getReg()) ||
        AArch64::PPRRegClass.contains(CS.getReg())) {
      assert((Max == std::numeric_limits<int>::min() ||
              Max + 1 == CS.getFrameIdx()) &&
             "SVE CalleeSaves are not consecutive");

      Min = std::min(Min, CS.getFrameIdx());
      Max = std::max(Max, CS.getFrameIdx());
    }
  }
  return Min != std::numeric_limits<int>::max();
}

// Process all the SVE stack objects and determine offsets for each
// object. If AssignOffsets is true, the offsets get assigned.
// Fills in the first and last callee-saved frame indices into
// Min/MaxCSFrameIndex, respectively.
// Returns the size of the stack.
static int64_t determineSVEStackObjectOffsets(MachineFrameInfo &MFI,
                                              int &MinCSFrameIndex,
                                              int &MaxCSFrameIndex,
                                              bool AssignOffsets) {
#ifndef NDEBUG
  // First process all fixed stack objects.
  for (int I = MFI.getObjectIndexBegin(); I != 0; ++I)
    assert(MFI.getStackID(I) != TargetStackID::ScalableVector &&
           "SVE vectors should never be passed on the stack by value, only by "
           "reference.");
#endif

  auto Assign = [&MFI](int FI, int64_t Offset) {
    LLVM_DEBUG(dbgs() << "alloc FI(" << FI << ") at SP[" << Offset << "]\n");
    MFI.setObjectOffset(FI, Offset);
  };

  int64_t Offset = 0;

  // Then process all callee saved slots.
  if (getSVECalleeSaveSlotRange(MFI, MinCSFrameIndex, MaxCSFrameIndex)) {
    // Assign offsets to the callee save slots.
    for (int I = MinCSFrameIndex; I <= MaxCSFrameIndex; ++I) {
      Offset += MFI.getObjectSize(I);
      Offset = alignTo(Offset, MFI.getObjectAlign(I));
      if (AssignOffsets)
        Assign(I, -Offset);
    }
  }

  // Ensure that the Callee-save area is aligned to 16bytes.
  Offset = alignTo(Offset, Align(16U));

  // Create a buffer of SVE objects to allocate and sort it.
  SmallVector<int, 8> ObjectsToAllocate;
  // If we have a stack protector, and we've previously decided that we have SVE
  // objects on the stack and thus need it to go in the SVE stack area, then it
  // needs to go first.
  int StackProtectorFI = -1;
  if (MFI.hasStackProtectorIndex()) {
    StackProtectorFI = MFI.getStackProtectorIndex();
    if (MFI.getStackID(StackProtectorFI) == TargetStackID::ScalableVector)
      ObjectsToAllocate.push_back(StackProtectorFI);
  }
  for (int I = 0, E = MFI.getObjectIndexEnd(); I != E; ++I) {
    unsigned StackID = MFI.getStackID(I);
    if (StackID != TargetStackID::ScalableVector)
      continue;
    if (I == StackProtectorFI)
      continue;
    if (MaxCSFrameIndex >= I && I >= MinCSFrameIndex)
      continue;
    if (MFI.isDeadObjectIndex(I))
      continue;

    ObjectsToAllocate.push_back(I);
  }

  // Allocate all SVE locals and spills
  for (unsigned FI : ObjectsToAllocate) {
    Align Alignment = MFI.getObjectAlign(FI);
    // FIXME: Given that the length of SVE vectors is not necessarily a power of
    // two, we'd need to align every object dynamically at runtime if the
    // alignment is larger than 16. This is not yet supported.
    if (Alignment > Align(16))
      report_fatal_error(
          "Alignment of scalable vectors > 16 bytes is not yet supported");

    Offset = alignTo(Offset + MFI.getObjectSize(FI), Alignment);
    if (AssignOffsets)
      Assign(FI, -Offset);
  }

  return Offset;
}

int64_t AArch64FrameLowering::estimateSVEStackObjectOffsets(
    MachineFrameInfo &MFI) const {
  int MinCSFrameIndex, MaxCSFrameIndex;
  return determineSVEStackObjectOffsets(MFI, MinCSFrameIndex, MaxCSFrameIndex, false);
}

int64_t AArch64FrameLowering::assignSVEStackObjectOffsets(
    MachineFrameInfo &MFI, int &MinCSFrameIndex, int &MaxCSFrameIndex) const {
  return determineSVEStackObjectOffsets(MFI, MinCSFrameIndex, MaxCSFrameIndex,
                                        true);
}

void AArch64FrameLowering::processFunctionBeforeFrameFinalized(
    MachineFunction &MF, RegScavenger *RS) const {
  MachineFrameInfo &MFI = MF.getFrameInfo();

  assert(getStackGrowthDirection() == TargetFrameLowering::StackGrowsDown &&
         "Upwards growing stack unsupported");

  int MinCSFrameIndex, MaxCSFrameIndex;
  int64_t SVEStackSize =
      assignSVEStackObjectOffsets(MFI, MinCSFrameIndex, MaxCSFrameIndex);

  AArch64FunctionInfo *AFI = MF.getInfo<AArch64FunctionInfo>();
  AFI->setStackSizeSVE(alignTo(SVEStackSize, 16U));
  AFI->setMinMaxSVECSFrameIndex(MinCSFrameIndex, MaxCSFrameIndex);

  // If this function isn't doing Win64-style C++ EH, we don't need to do
  // anything.
  if (!MF.hasEHFunclets())
    return;
  const TargetInstrInfo &TII = *MF.getSubtarget().getInstrInfo();
  WinEHFuncInfo &EHInfo = *MF.getWinEHFuncInfo();

  MachineBasicBlock &MBB = MF.front();
  auto MBBI = MBB.begin();
  while (MBBI != MBB.end() && MBBI->getFlag(MachineInstr::FrameSetup))
    ++MBBI;

  // Create an UnwindHelp object.
  // The UnwindHelp object is allocated at the start of the fixed object area
  int64_t FixedObject =
      getFixedObjectSize(MF, AFI, /*IsWin64*/ true, /*IsFunclet*/ false);
  int UnwindHelpFI = MFI.CreateFixedObject(/*Size*/ 8,
                                           /*SPOffset*/ -FixedObject,
                                           /*IsImmutable=*/false);
  EHInfo.UnwindHelpFrameIdx = UnwindHelpFI;

  // We need to store -2 into the UnwindHelp object at the start of the
  // function.
  DebugLoc DL;
  RS->enterBasicBlockEnd(MBB);
  RS->backward(MBBI);
  Register DstReg = RS->FindUnusedReg(&AArch64::GPR64commonRegClass);
  assert(DstReg && "There must be a free register after frame setup");
  BuildMI(MBB, MBBI, DL, TII.get(AArch64::MOVi64imm), DstReg).addImm(-2);
  BuildMI(MBB, MBBI, DL, TII.get(AArch64::STURXi))
      .addReg(DstReg, getKillRegState(true))
      .addFrameIndex(UnwindHelpFI)
      .addImm(0);
}

namespace {
struct TagStoreInstr {
  MachineInstr *MI;
  int64_t Offset, Size;
  explicit TagStoreInstr(MachineInstr *MI, int64_t Offset, int64_t Size)
      : MI(MI), Offset(Offset), Size(Size) {}
};

class TagStoreEdit {
  MachineFunction *MF;
  MachineBasicBlock *MBB;
  MachineRegisterInfo *MRI;
  // Tag store instructions that are being replaced.
  SmallVector<TagStoreInstr, 8> TagStores;
  // Combined memref arguments of the above instructions.
  SmallVector<MachineMemOperand *, 8> CombinedMemRefs;

  // Replace allocation tags in [FrameReg + FrameRegOffset, FrameReg +
  // FrameRegOffset + Size) with the address tag of SP.
  Register FrameReg;
  StackOffset FrameRegOffset;
  int64_t Size;
  // If not std::nullopt, move FrameReg to (FrameReg + FrameRegUpdate) at the
  // end.
  std::optional<int64_t> FrameRegUpdate;
  // MIFlags for any FrameReg updating instructions.
  unsigned FrameRegUpdateFlags;

  // Use zeroing instruction variants.
  bool ZeroData;
  DebugLoc DL;

  void emitUnrolled(MachineBasicBlock::iterator InsertI);
  void emitLoop(MachineBasicBlock::iterator InsertI);

public:
  TagStoreEdit(MachineBasicBlock *MBB, bool ZeroData)
      : MBB(MBB), ZeroData(ZeroData) {
    MF = MBB->getParent();
    MRI = &MF->getRegInfo();
  }
  // Add an instruction to be replaced. Instructions must be added in the
  // ascending order of Offset, and have to be adjacent.
  void addInstruction(TagStoreInstr I) {
    assert((TagStores.empty() ||
            TagStores.back().Offset + TagStores.back().Size == I.Offset) &&
           "Non-adjacent tag store instructions.");
    TagStores.push_back(I);
  }
  void clear() { TagStores.clear(); }
  // Emit equivalent code at the given location, and erase the current set of
  // instructions. May skip if the replacement is not profitable. May invalidate
  // the input iterator and replace it with a valid one.
  void emitCode(MachineBasicBlock::iterator &InsertI,
                const AArch64FrameLowering *TFI, bool TryMergeSPUpdate);
};

void TagStoreEdit::emitUnrolled(MachineBasicBlock::iterator InsertI) {
  const AArch64InstrInfo *TII =
      MF->getSubtarget<AArch64Subtarget>().getInstrInfo();

  const int64_t kMinOffset = -256 * 16;
  const int64_t kMaxOffset = 255 * 16;

  Register BaseReg = FrameReg;
  int64_t BaseRegOffsetBytes = FrameRegOffset.getFixed();
  if (BaseRegOffsetBytes < kMinOffset ||
      BaseRegOffsetBytes + (Size - Size % 32) > kMaxOffset ||
      // BaseReg can be FP, which is not necessarily aligned to 16-bytes. In
      // that case, BaseRegOffsetBytes will not be aligned to 16 bytes, which
      // is required for the offset of ST2G.
      BaseRegOffsetBytes % 16 != 0) {
    Register ScratchReg = MRI->createVirtualRegister(&AArch64::GPR64RegClass);
    emitFrameOffset(*MBB, InsertI, DL, ScratchReg, BaseReg,
                    StackOffset::getFixed(BaseRegOffsetBytes), TII);
    BaseReg = ScratchReg;
    BaseRegOffsetBytes = 0;
  }

  MachineInstr *LastI = nullptr;
  while (Size) {
    int64_t InstrSize = (Size > 16) ? 32 : 16;
    unsigned Opcode =
        InstrSize == 16
            ? (ZeroData ? AArch64::STZGi : AArch64::STGi)
            : (ZeroData ? AArch64::STZ2Gi : AArch64::ST2Gi);
    assert(BaseRegOffsetBytes % 16 == 0);
    MachineInstr *I = BuildMI(*MBB, InsertI, DL, TII->get(Opcode))
                          .addReg(AArch64::SP)
                          .addReg(BaseReg)
                          .addImm(BaseRegOffsetBytes / 16)
                          .setMemRefs(CombinedMemRefs);
    // A store to [BaseReg, #0] should go last for an opportunity to fold the
    // final SP adjustment in the epilogue.
    if (BaseRegOffsetBytes == 0)
      LastI = I;
    BaseRegOffsetBytes += InstrSize;
    Size -= InstrSize;
  }

  if (LastI)
    MBB->splice(InsertI, MBB, LastI);
}

void TagStoreEdit::emitLoop(MachineBasicBlock::iterator InsertI) {
  const AArch64InstrInfo *TII =
      MF->getSubtarget<AArch64Subtarget>().getInstrInfo();

  Register BaseReg = FrameRegUpdate
                         ? FrameReg
                         : MRI->createVirtualRegister(&AArch64::GPR64RegClass);
  Register SizeReg = MRI->createVirtualRegister(&AArch64::GPR64RegClass);

  emitFrameOffset(*MBB, InsertI, DL, BaseReg, FrameReg, FrameRegOffset, TII);

  int64_t LoopSize = Size;
  // If the loop size is not a multiple of 32, split off one 16-byte store at
  // the end to fold BaseReg update into.
  if (FrameRegUpdate && *FrameRegUpdate)
    LoopSize -= LoopSize % 32;
  MachineInstr *LoopI = BuildMI(*MBB, InsertI, DL,
                                TII->get(ZeroData ? AArch64::STZGloop_wback
                                                  : AArch64::STGloop_wback))
                            .addDef(SizeReg)
                            .addDef(BaseReg)
                            .addImm(LoopSize)
                            .addReg(BaseReg)
                            .setMemRefs(CombinedMemRefs);
  if (FrameRegUpdate)
    LoopI->setFlags(FrameRegUpdateFlags);

  int64_t ExtraBaseRegUpdate =
      FrameRegUpdate ? (*FrameRegUpdate - FrameRegOffset.getFixed() - Size) : 0;
  if (LoopSize < Size) {
    assert(FrameRegUpdate);
    assert(Size - LoopSize == 16);
    // Tag 16 more bytes at BaseReg and update BaseReg.
    BuildMI(*MBB, InsertI, DL,
            TII->get(ZeroData ? AArch64::STZGPostIndex : AArch64::STGPostIndex))
        .addDef(BaseReg)
        .addReg(BaseReg)
        .addReg(BaseReg)
        .addImm(1 + ExtraBaseRegUpdate / 16)
        .setMemRefs(CombinedMemRefs)
        .setMIFlags(FrameRegUpdateFlags);
  } else if (ExtraBaseRegUpdate) {
    // Update BaseReg.
    BuildMI(
        *MBB, InsertI, DL,
        TII->get(ExtraBaseRegUpdate > 0 ? AArch64::ADDXri : AArch64::SUBXri))
        .addDef(BaseReg)
        .addReg(BaseReg)
        .addImm(std::abs(ExtraBaseRegUpdate))
        .addImm(0)
        .setMIFlags(FrameRegUpdateFlags);
  }
}

// Check if *II is a register update that can be merged into STGloop that ends
// at (Reg + Size). RemainingOffset is the required adjustment to Reg after the
// end of the loop.
bool canMergeRegUpdate(MachineBasicBlock::iterator II, unsigned Reg,
                       int64_t Size, int64_t *TotalOffset) {
  MachineInstr &MI = *II;
  if ((MI.getOpcode() == AArch64::ADDXri ||
       MI.getOpcode() == AArch64::SUBXri) &&
      MI.getOperand(0).getReg() == Reg && MI.getOperand(1).getReg() == Reg) {
    unsigned Shift = AArch64_AM::getShiftValue(MI.getOperand(3).getImm());
    int64_t Offset = MI.getOperand(2).getImm() << Shift;
    if (MI.getOpcode() == AArch64::SUBXri)
      Offset = -Offset;
    int64_t AbsPostOffset = std::abs(Offset - Size);
    const int64_t kMaxOffset =
        0xFFF; // Max encoding for unshifted ADDXri / SUBXri
    if (AbsPostOffset <= kMaxOffset && AbsPostOffset % 16 == 0) {
      *TotalOffset = Offset;
      return true;
    }
  }
  return false;
}

void mergeMemRefs(const SmallVectorImpl<TagStoreInstr> &TSE,
                  SmallVectorImpl<MachineMemOperand *> &MemRefs) {
  MemRefs.clear();
  for (auto &TS : TSE) {
    MachineInstr *MI = TS.MI;
    // An instruction without memory operands may access anything. Be
    // conservative and return an empty list.
    if (MI->memoperands_empty()) {
      MemRefs.clear();
      return;
    }
    MemRefs.append(MI->memoperands_begin(), MI->memoperands_end());
  }
}

void TagStoreEdit::emitCode(MachineBasicBlock::iterator &InsertI,
                            const AArch64FrameLowering *TFI,
                            bool TryMergeSPUpdate) {
  if (TagStores.empty())
    return;
  TagStoreInstr &FirstTagStore = TagStores[0];
  TagStoreInstr &LastTagStore = TagStores[TagStores.size() - 1];
  Size = LastTagStore.Offset - FirstTagStore.Offset + LastTagStore.Size;
  DL = TagStores[0].MI->getDebugLoc();

  Register Reg;
  FrameRegOffset = TFI->resolveFrameOffsetReference(
      *MF, FirstTagStore.Offset, false /*isFixed*/, false /*isSVE*/, Reg,
      /*PreferFP=*/false, /*ForSimm=*/true);
  FrameReg = Reg;
  FrameRegUpdate = std::nullopt;

  mergeMemRefs(TagStores, CombinedMemRefs);

  LLVM_DEBUG({
    dbgs() << "Replacing adjacent STG instructions:\n";
    for (const auto &Instr : TagStores) {
      dbgs() << "  " << *Instr.MI;
    }
  });

  // Size threshold where a loop becomes shorter than a linear sequence of
  // tagging instructions.
  const int kSetTagLoopThreshold = 176;
  if (Size < kSetTagLoopThreshold) {
    if (TagStores.size() < 2)
      return;
    emitUnrolled(InsertI);
  } else {
    MachineInstr *UpdateInstr = nullptr;
    int64_t TotalOffset = 0;
    if (TryMergeSPUpdate) {
      // See if we can merge base register update into the STGloop.
      // This is done in AArch64LoadStoreOptimizer for "normal" stores,
      // but STGloop is way too unusual for that, and also it only
      // realistically happens in function epilogue. Also, STGloop is expanded
      // before that pass.
      if (InsertI != MBB->end() &&
          canMergeRegUpdate(InsertI, FrameReg, FrameRegOffset.getFixed() + Size,
                            &TotalOffset)) {
        UpdateInstr = &*InsertI++;
        LLVM_DEBUG(dbgs() << "Folding SP update into loop:\n  "
                          << *UpdateInstr);
      }
    }

    if (!UpdateInstr && TagStores.size() < 2)
      return;

    if (UpdateInstr) {
      FrameRegUpdate = TotalOffset;
      FrameRegUpdateFlags = UpdateInstr->getFlags();
    }
    emitLoop(InsertI);
    if (UpdateInstr)
      UpdateInstr->eraseFromParent();
  }

  for (auto &TS : TagStores)
    TS.MI->eraseFromParent();
}

bool isMergeableStackTaggingInstruction(MachineInstr &MI, int64_t &Offset,
                                        int64_t &Size, bool &ZeroData) {
  MachineFunction &MF = *MI.getParent()->getParent();
  const MachineFrameInfo &MFI = MF.getFrameInfo();

  unsigned Opcode = MI.getOpcode();
  ZeroData = (Opcode == AArch64::STZGloop || Opcode == AArch64::STZGi ||
              Opcode == AArch64::STZ2Gi);

  if (Opcode == AArch64::STGloop || Opcode == AArch64::STZGloop) {
    if (!MI.getOperand(0).isDead() || !MI.getOperand(1).isDead())
      return false;
    if (!MI.getOperand(2).isImm() || !MI.getOperand(3).isFI())
      return false;
    Offset = MFI.getObjectOffset(MI.getOperand(3).getIndex());
    Size = MI.getOperand(2).getImm();
    return true;
  }

  if (Opcode == AArch64::STGi || Opcode == AArch64::STZGi)
    Size = 16;
  else if (Opcode == AArch64::ST2Gi || Opcode == AArch64::STZ2Gi)
    Size = 32;
  else
    return false;

  if (MI.getOperand(0).getReg() != AArch64::SP || !MI.getOperand(1).isFI())
    return false;

  Offset = MFI.getObjectOffset(MI.getOperand(1).getIndex()) +
           16 * MI.getOperand(2).getImm();
  return true;
}

// Detect a run of memory tagging instructions for adjacent stack frame slots,
// and replace them with a shorter instruction sequence:
// * replace STG + STG with ST2G
// * replace STGloop + STGloop with STGloop
// This code needs to run when stack slot offsets are already known, but before
// FrameIndex operands in STG instructions are eliminated.
MachineBasicBlock::iterator tryMergeAdjacentSTG(MachineBasicBlock::iterator II,
                                                const AArch64FrameLowering *TFI,
                                                RegScavenger *RS) {
  bool FirstZeroData;
  int64_t Size, Offset;
  MachineInstr &MI = *II;
  MachineBasicBlock *MBB = MI.getParent();
  MachineBasicBlock::iterator NextI = ++II;
  if (&MI == &MBB->instr_back())
    return II;
  if (!isMergeableStackTaggingInstruction(MI, Offset, Size, FirstZeroData))
    return II;

  SmallVector<TagStoreInstr, 4> Instrs;
  Instrs.emplace_back(&MI, Offset, Size);

  constexpr int kScanLimit = 10;
  int Count = 0;
  for (MachineBasicBlock::iterator E = MBB->end();
       NextI != E && Count < kScanLimit; ++NextI) {
    MachineInstr &MI = *NextI;
    bool ZeroData;
    int64_t Size, Offset;
    // Collect instructions that update memory tags with a FrameIndex operand
    // and (when applicable) constant size, and whose output registers are dead
    // (the latter is almost always the case in practice). Since these
    // instructions effectively have no inputs or outputs, we are free to skip
    // any non-aliasing instructions in between without tracking used registers.
    if (isMergeableStackTaggingInstruction(MI, Offset, Size, ZeroData)) {
      if (ZeroData != FirstZeroData)
        break;
      Instrs.emplace_back(&MI, Offset, Size);
      continue;
    }

    // Only count non-transient, non-tagging instructions toward the scan
    // limit.
    if (!MI.isTransient())
      ++Count;

    // Just in case, stop before the epilogue code starts.
    if (MI.getFlag(MachineInstr::FrameSetup) ||
        MI.getFlag(MachineInstr::FrameDestroy))
      break;

    // Reject anything that may alias the collected instructions.
    if (MI.mayLoadOrStore() || MI.hasUnmodeledSideEffects())
      break;
  }

  // New code will be inserted after the last tagging instruction we've found.
  MachineBasicBlock::iterator InsertI = Instrs.back().MI;

  // All the gathered stack tag instructions are merged and placed after
  // last tag store in the list. The check should be made if the nzcv
  // flag is live at the point where we are trying to insert. Otherwise
  // the nzcv flag might get clobbered if any stg loops are present.

  // FIXME : This approach of bailing out from merge is conservative in
  // some ways like even if stg loops are not present after merge the
  // insert list, this liveness check is done (which is not needed).
  LivePhysRegs LiveRegs(*(MBB->getParent()->getSubtarget().getRegisterInfo()));
  LiveRegs.addLiveOuts(*MBB);
  for (auto I = MBB->rbegin();; ++I) {
    MachineInstr &MI = *I;
    if (MI == InsertI)
      break;
    LiveRegs.stepBackward(*I);
  }
  InsertI++;
  if (LiveRegs.contains(AArch64::NZCV))
    return InsertI;

  llvm::stable_sort(Instrs,
                    [](const TagStoreInstr &Left, const TagStoreInstr &Right) {
                      return Left.Offset < Right.Offset;
                    });

  // Make sure that we don't have any overlapping stores.
  int64_t CurOffset = Instrs[0].Offset;
  for (auto &Instr : Instrs) {
    if (CurOffset > Instr.Offset)
      return NextI;
    CurOffset = Instr.Offset + Instr.Size;
  }

  // Find contiguous runs of tagged memory and emit shorter instruction
  // sequencies for them when possible.
  TagStoreEdit TSE(MBB, FirstZeroData);
  std::optional<int64_t> EndOffset;
  for (auto &Instr : Instrs) {
    if (EndOffset && *EndOffset != Instr.Offset) {
      // Found a gap.
      TSE.emitCode(InsertI, TFI, /*TryMergeSPUpdate = */ false);
      TSE.clear();
    }

    TSE.addInstruction(Instr);
    EndOffset = Instr.Offset + Instr.Size;
  }

  const MachineFunction *MF = MBB->getParent();
  // Multiple FP/SP updates in a loop cannot be described by CFI instructions.
  TSE.emitCode(
      InsertI, TFI, /*TryMergeSPUpdate = */
      !MF->getInfo<AArch64FunctionInfo>()->needsAsyncDwarfUnwindInfo(*MF));

  return InsertI;
}
} // namespace

MachineBasicBlock::iterator emitVGSaveRestore(MachineBasicBlock::iterator II,
                                              const AArch64FrameLowering *TFI) {
  MachineInstr &MI = *II;
  MachineBasicBlock *MBB = MI.getParent();
  MachineFunction *MF = MBB->getParent();

  if (MI.getOpcode() != AArch64::VGSavePseudo &&
      MI.getOpcode() != AArch64::VGRestorePseudo)
    return II;

  SMEAttrs FuncAttrs(MF->getFunction());
  bool LocallyStreaming =
      FuncAttrs.hasStreamingBody() && !FuncAttrs.hasStreamingInterface();
  const AArch64FunctionInfo *AFI = MF->getInfo<AArch64FunctionInfo>();
  const TargetRegisterInfo *TRI = MF->getSubtarget().getRegisterInfo();
  const AArch64InstrInfo *TII =
      MF->getSubtarget<AArch64Subtarget>().getInstrInfo();

  int64_t VGFrameIdx =
      LocallyStreaming ? AFI->getStreamingVGIdx() : AFI->getVGIdx();
  assert(VGFrameIdx != std::numeric_limits<int>::max() &&
         "Expected FrameIdx for VG");

  unsigned CFIIndex;
  if (MI.getOpcode() == AArch64::VGSavePseudo) {
    const MachineFrameInfo &MFI = MF->getFrameInfo();
    int64_t Offset =
        MFI.getObjectOffset(VGFrameIdx) - TFI->getOffsetOfLocalArea();
    CFIIndex = MF->addFrameInst(MCCFIInstruction::createOffset(
        nullptr, TRI->getDwarfRegNum(AArch64::VG, true), Offset));
  } else
    CFIIndex = MF->addFrameInst(MCCFIInstruction::createRestore(
        nullptr, TRI->getDwarfRegNum(AArch64::VG, true)));

  MachineInstr *UnwindInst = BuildMI(*MBB, II, II->getDebugLoc(),
                                     TII->get(TargetOpcode::CFI_INSTRUCTION))
                                 .addCFIIndex(CFIIndex);

  MI.eraseFromParent();
  return UnwindInst->getIterator();
}

void AArch64FrameLowering::processFunctionBeforeFrameIndicesReplaced(
    MachineFunction &MF, RegScavenger *RS = nullptr) const {
  for (auto &BB : MF)
    for (MachineBasicBlock::iterator II = BB.begin(); II != BB.end();) {
      if (requiresSaveVG(MF))
        II = emitVGSaveRestore(II, this);
      if (StackTaggingMergeSetTag)
        II = tryMergeAdjacentSTG(II, this, RS);
    }
}

/// For Win64 AArch64 EH, the offset to the Unwind object is from the SP
/// before the update.  This is easily retrieved as it is exactly the offset
/// that is set in processFunctionBeforeFrameFinalized.
StackOffset AArch64FrameLowering::getFrameIndexReferencePreferSP(
    const MachineFunction &MF, int FI, Register &FrameReg,
    bool IgnoreSPUpdates) const {
  const MachineFrameInfo &MFI = MF.getFrameInfo();
  if (IgnoreSPUpdates) {
    LLVM_DEBUG(dbgs() << "Offset from the SP for " << FI << " is "
                      << MFI.getObjectOffset(FI) << "\n");
    FrameReg = AArch64::SP;
    return StackOffset::getFixed(MFI.getObjectOffset(FI));
  }

  // Go to common code if we cannot provide sp + offset.
  if (MFI.hasVarSizedObjects() ||
      MF.getInfo<AArch64FunctionInfo>()->getStackSizeSVE() ||
      MF.getSubtarget().getRegisterInfo()->hasStackRealignment(MF))
    return getFrameIndexReference(MF, FI, FrameReg);

  FrameReg = AArch64::SP;
  return getStackOffset(MF, MFI.getObjectOffset(FI));
}

/// The parent frame offset (aka dispFrame) is only used on X86_64 to retrieve
/// the parent's frame pointer
unsigned AArch64FrameLowering::getWinEHParentFrameOffset(
    const MachineFunction &MF) const {
  return 0;
}

/// Funclets only need to account for space for the callee saved registers,
/// as the locals are accounted for in the parent's stack frame.
unsigned AArch64FrameLowering::getWinEHFuncletFrameSize(
    const MachineFunction &MF) const {
  // This is the size of the pushed CSRs.
  unsigned CSSize =
      MF.getInfo<AArch64FunctionInfo>()->getCalleeSavedStackSize();
  // This is the amount of stack a funclet needs to allocate.
  return alignTo(CSSize + MF.getFrameInfo().getMaxCallFrameSize(),
                 getStackAlign());
}

namespace {
struct FrameObject {
  bool IsValid = false;
  // Index of the object in MFI.
  int ObjectIndex = 0;
  // Group ID this object belongs to.
  int GroupIndex = -1;
  // This object should be placed first (closest to SP).
  bool ObjectFirst = false;
  // This object's group (which always contains the object with
  // ObjectFirst==true) should be placed first.
  bool GroupFirst = false;

  // Used to distinguish between FP and GPR accesses. The values are decided so
  // that they sort FPR < Hazard < GPR and they can be or'd together.
  unsigned Accesses = 0;
  enum { AccessFPR = 1, AccessHazard = 2, AccessGPR = 4 };
};

class GroupBuilder {
  SmallVector<int, 8> CurrentMembers;
  int NextGroupIndex = 0;
  std::vector<FrameObject> &Objects;

public:
  GroupBuilder(std::vector<FrameObject> &Objects) : Objects(Objects) {}
  void AddMember(int Index) { CurrentMembers.push_back(Index); }
  void EndCurrentGroup() {
    if (CurrentMembers.size() > 1) {
      // Create a new group with the current member list. This might remove them
      // from their pre-existing groups. That's OK, dealing with overlapping
      // groups is too hard and unlikely to make a difference.
      LLVM_DEBUG(dbgs() << "group:");
      for (int Index : CurrentMembers) {
        Objects[Index].GroupIndex = NextGroupIndex;
        LLVM_DEBUG(dbgs() << " " << Index);
      }
      LLVM_DEBUG(dbgs() << "\n");
      NextGroupIndex++;
    }
    CurrentMembers.clear();
  }
};

bool FrameObjectCompare(const FrameObject &A, const FrameObject &B) {
  // Objects at a lower index are closer to FP; objects at a higher index are
  // closer to SP.
  //
  // For consistency in our comparison, all invalid objects are placed
  // at the end. This also allows us to stop walking when we hit the
  // first invalid item after it's all sorted.
  //
  // If we want to include a stack hazard region, order FPR accesses < the
  // hazard object < GPRs accesses in order to create a separation between the
  // two. For the Accesses field 1 = FPR, 2 = Hazard Object, 4 = GPR.
  //
  // Otherwise the "first" object goes first (closest to SP), followed by the
  // members of the "first" group.
  //
  // The rest are sorted by the group index to keep the groups together.
  // Higher numbered groups are more likely to be around longer (i.e. untagged
  // in the function epilogue and not at some earlier point). Place them closer
  // to SP.
  //
  // If all else equal, sort by the object index to keep the objects in the
  // original order.
  return std::make_tuple(!A.IsValid, A.Accesses, A.ObjectFirst, A.GroupFirst,
                         A.GroupIndex, A.ObjectIndex) <
         std::make_tuple(!B.IsValid, B.Accesses, B.ObjectFirst, B.GroupFirst,
                         B.GroupIndex, B.ObjectIndex);
}
} // namespace

void AArch64FrameLowering::orderFrameObjects(
    const MachineFunction &MF, SmallVectorImpl<int> &ObjectsToAllocate) const {
  if (!OrderFrameObjects || ObjectsToAllocate.empty())
    return;

  const AArch64FunctionInfo &AFI = *MF.getInfo<AArch64FunctionInfo>();
  const MachineFrameInfo &MFI = MF.getFrameInfo();
  std::vector<FrameObject> FrameObjects(MFI.getObjectIndexEnd());
  for (auto &Obj : ObjectsToAllocate) {
    FrameObjects[Obj].IsValid = true;
    FrameObjects[Obj].ObjectIndex = Obj;
  }

  // Identify FPR vs GPR slots for hazards, and stack slots that are tagged at
  // the same time.
  GroupBuilder GB(FrameObjects);
  for (auto &MBB : MF) {
    for (auto &MI : MBB) {
      if (MI.isDebugInstr())
        continue;

      if (AFI.hasStackHazardSlotIndex()) {
        std::optional<int> FI = getLdStFrameID(MI, MFI);
        if (FI && *FI >= 0 && *FI < (int)FrameObjects.size()) {
          if (MFI.getStackID(*FI) == TargetStackID::ScalableVector ||
              AArch64InstrInfo::isFpOrNEON(MI))
            FrameObjects[*FI].Accesses |= FrameObject::AccessFPR;
          else
            FrameObjects[*FI].Accesses |= FrameObject::AccessGPR;
        }
      }

      int OpIndex;
      switch (MI.getOpcode()) {
      case AArch64::STGloop:
      case AArch64::STZGloop:
        OpIndex = 3;
        break;
      case AArch64::STGi:
      case AArch64::STZGi:
      case AArch64::ST2Gi:
      case AArch64::STZ2Gi:
        OpIndex = 1;
        break;
      default:
        OpIndex = -1;
      }

      int TaggedFI = -1;
      if (OpIndex >= 0) {
        const MachineOperand &MO = MI.getOperand(OpIndex);
        if (MO.isFI()) {
          int FI = MO.getIndex();
          if (FI >= 0 && FI < MFI.getObjectIndexEnd() &&
              FrameObjects[FI].IsValid)
            TaggedFI = FI;
        }
      }

      // If this is a stack tagging instruction for a slot that is not part of a
      // group yet, either start a new group or add it to the current one.
      if (TaggedFI >= 0)
        GB.AddMember(TaggedFI);
      else
        GB.EndCurrentGroup();
    }
    // Groups should never span multiple basic blocks.
    GB.EndCurrentGroup();
  }

  if (AFI.hasStackHazardSlotIndex()) {
    FrameObjects[AFI.getStackHazardSlotIndex()].Accesses =
        FrameObject::AccessHazard;
    // If a stack object is unknown or both GPR and FPR, sort it into GPR.
    for (auto &Obj : FrameObjects)
      if (!Obj.Accesses ||
          Obj.Accesses == (FrameObject::AccessGPR | FrameObject::AccessFPR))
        Obj.Accesses = FrameObject::AccessGPR;
  }

  // If the function's tagged base pointer is pinned to a stack slot, we want to
  // put that slot first when possible. This will likely place it at SP + 0,
  // and save one instruction when generating the base pointer because IRG does
  // not allow an immediate offset.
  std::optional<int> TBPI = AFI.getTaggedBasePointerIndex();
  if (TBPI) {
    FrameObjects[*TBPI].ObjectFirst = true;
    FrameObjects[*TBPI].GroupFirst = true;
    int FirstGroupIndex = FrameObjects[*TBPI].GroupIndex;
    if (FirstGroupIndex >= 0)
      for (FrameObject &Object : FrameObjects)
        if (Object.GroupIndex == FirstGroupIndex)
          Object.GroupFirst = true;
  }

  llvm::stable_sort(FrameObjects, FrameObjectCompare);

  int i = 0;
  for (auto &Obj : FrameObjects) {
    // All invalid items are sorted at the end, so it's safe to stop.
    if (!Obj.IsValid)
      break;
    ObjectsToAllocate[i++] = Obj.ObjectIndex;
  }

  LLVM_DEBUG({
    dbgs() << "Final frame order:\n";
    for (auto &Obj : FrameObjects) {
      if (!Obj.IsValid)
        break;
      dbgs() << "  " << Obj.ObjectIndex << ": group " << Obj.GroupIndex;
      if (Obj.ObjectFirst)
        dbgs() << ", first";
      if (Obj.GroupFirst)
        dbgs() << ", group-first";
      dbgs() << "\n";
    }
  });
}

/// Emit a loop to decrement SP until it is equal to TargetReg, with probes at
/// least every ProbeSize bytes. Returns an iterator of the first instruction
/// after the loop. The difference between SP and TargetReg must be an exact
/// multiple of ProbeSize.
MachineBasicBlock::iterator
AArch64FrameLowering::inlineStackProbeLoopExactMultiple(
    MachineBasicBlock::iterator MBBI, int64_t ProbeSize,
    Register TargetReg) const {
  MachineBasicBlock &MBB = *MBBI->getParent();
  MachineFunction &MF = *MBB.getParent();
  const AArch64InstrInfo *TII =
      MF.getSubtarget<AArch64Subtarget>().getInstrInfo();
  DebugLoc DL = MBB.findDebugLoc(MBBI);

  MachineFunction::iterator MBBInsertPoint = std::next(MBB.getIterator());
  MachineBasicBlock *LoopMBB = MF.CreateMachineBasicBlock(MBB.getBasicBlock());
  MF.insert(MBBInsertPoint, LoopMBB);
  MachineBasicBlock *ExitMBB = MF.CreateMachineBasicBlock(MBB.getBasicBlock());
  MF.insert(MBBInsertPoint, ExitMBB);

  // SUB SP, SP, #ProbeSize (or equivalent if ProbeSize is not encodable
  // in SUB).
  emitFrameOffset(*LoopMBB, LoopMBB->end(), DL, AArch64::SP, AArch64::SP,
                  StackOffset::getFixed(-ProbeSize), TII,
                  MachineInstr::FrameSetup);
  // STR XZR, [SP]
  BuildMI(*LoopMBB, LoopMBB->end(), DL, TII->get(AArch64::STRXui))
      .addReg(AArch64::XZR)
      .addReg(AArch64::SP)
      .addImm(0)
      .setMIFlags(MachineInstr::FrameSetup);
  // CMP SP, TargetReg
  BuildMI(*LoopMBB, LoopMBB->end(), DL, TII->get(AArch64::SUBSXrx64),
          AArch64::XZR)
      .addReg(AArch64::SP)
      .addReg(TargetReg)
      .addImm(AArch64_AM::getArithExtendImm(AArch64_AM::UXTX, 0))
      .setMIFlags(MachineInstr::FrameSetup);
  // B.CC Loop
  BuildMI(*LoopMBB, LoopMBB->end(), DL, TII->get(AArch64::Bcc))
      .addImm(AArch64CC::NE)
      .addMBB(LoopMBB)
      .setMIFlags(MachineInstr::FrameSetup);

  LoopMBB->addSuccessor(ExitMBB);
  LoopMBB->addSuccessor(LoopMBB);
  // Synthesize the exit MBB.
  ExitMBB->splice(ExitMBB->end(), &MBB, MBBI, MBB.end());
  ExitMBB->transferSuccessorsAndUpdatePHIs(&MBB);
  MBB.addSuccessor(LoopMBB);
  // Update liveins.
  fullyRecomputeLiveIns({ExitMBB, LoopMBB});

  return ExitMBB->begin();
}

void AArch64FrameLowering::inlineStackProbeFixed(
    MachineBasicBlock::iterator MBBI, Register ScratchReg, int64_t FrameSize,
    StackOffset CFAOffset) const {
  MachineBasicBlock *MBB = MBBI->getParent();
  MachineFunction &MF = *MBB->getParent();
  const AArch64InstrInfo *TII =
      MF.getSubtarget<AArch64Subtarget>().getInstrInfo();
  AArch64FunctionInfo *AFI = MF.getInfo<AArch64FunctionInfo>();
  bool EmitAsyncCFI = AFI->needsAsyncDwarfUnwindInfo(MF);
  bool HasFP = hasFP(MF);

  DebugLoc DL;
  int64_t ProbeSize = MF.getInfo<AArch64FunctionInfo>()->getStackProbeSize();
  int64_t NumBlocks = FrameSize / ProbeSize;
  int64_t ResidualSize = FrameSize % ProbeSize;

  LLVM_DEBUG(dbgs() << "Stack probing: total " << FrameSize << " bytes, "
                    << NumBlocks << " blocks of " << ProbeSize
                    << " bytes, plus " << ResidualSize << " bytes\n");

  // Decrement SP by NumBlock * ProbeSize bytes, with either unrolled or
  // ordinary loop.
  if (NumBlocks <= AArch64::StackProbeMaxLoopUnroll) {
    for (int i = 0; i < NumBlocks; ++i) {
      // SUB SP, SP, #ProbeSize (or equivalent if ProbeSize is not
      // encodable in a SUB).
      emitFrameOffset(*MBB, MBBI, DL, AArch64::SP, AArch64::SP,
                      StackOffset::getFixed(-ProbeSize), TII,
                      MachineInstr::FrameSetup, false, false, nullptr,
                      EmitAsyncCFI && !HasFP, CFAOffset);
      CFAOffset += StackOffset::getFixed(ProbeSize);
      // STR XZR, [SP]
      BuildMI(*MBB, MBBI, DL, TII->get(AArch64::STRXui))
          .addReg(AArch64::XZR)
          .addReg(AArch64::SP)
          .addImm(0)
          .setMIFlags(MachineInstr::FrameSetup);
    }
  } else if (NumBlocks != 0) {
    // SUB ScratchReg, SP, #FrameSize (or equivalent if FrameSize is not
    // encodable in ADD). ScrathReg may temporarily become the CFA register.
    emitFrameOffset(*MBB, MBBI, DL, ScratchReg, AArch64::SP,
                    StackOffset::getFixed(-ProbeSize * NumBlocks), TII,
                    MachineInstr::FrameSetup, false, false, nullptr,
                    EmitAsyncCFI && !HasFP, CFAOffset);
    CFAOffset += StackOffset::getFixed(ProbeSize * NumBlocks);
    MBBI = inlineStackProbeLoopExactMultiple(MBBI, ProbeSize, ScratchReg);
    MBB = MBBI->getParent();
    if (EmitAsyncCFI && !HasFP) {
      // Set the CFA register back to SP.
      const AArch64RegisterInfo &RegInfo =
          *MF.getSubtarget<AArch64Subtarget>().getRegisterInfo();
      unsigned Reg = RegInfo.getDwarfRegNum(AArch64::SP, true);
      unsigned CFIIndex =
          MF.addFrameInst(MCCFIInstruction::createDefCfaRegister(nullptr, Reg));
      BuildMI(*MBB, MBBI, DL, TII->get(TargetOpcode::CFI_INSTRUCTION))
          .addCFIIndex(CFIIndex)
          .setMIFlags(MachineInstr::FrameSetup);
    }
  }

  if (ResidualSize != 0) {
    // SUB SP, SP, #ResidualSize (or equivalent if ResidualSize is not encodable
    // in SUB).
    emitFrameOffset(*MBB, MBBI, DL, AArch64::SP, AArch64::SP,
                    StackOffset::getFixed(-ResidualSize), TII,
                    MachineInstr::FrameSetup, false, false, nullptr,
                    EmitAsyncCFI && !HasFP, CFAOffset);
    if (ResidualSize > AArch64::StackProbeMaxUnprobedStack) {
      // STR XZR, [SP]
      BuildMI(*MBB, MBBI, DL, TII->get(AArch64::STRXui))
          .addReg(AArch64::XZR)
          .addReg(AArch64::SP)
          .addImm(0)
          .setMIFlags(MachineInstr::FrameSetup);
    }
  }
}

void AArch64FrameLowering::inlineStackProbe(MachineFunction &MF,
                                            MachineBasicBlock &MBB) const {
  // Get the instructions that need to be replaced. We emit at most two of
  // these. Remember them in order to avoid complications coming from the need
  // to traverse the block while potentially creating more blocks.
  SmallVector<MachineInstr *, 4> ToReplace;
  for (MachineInstr &MI : MBB)
    if (MI.getOpcode() == AArch64::PROBED_STACKALLOC ||
        MI.getOpcode() == AArch64::PROBED_STACKALLOC_VAR)
      ToReplace.push_back(&MI);

  for (MachineInstr *MI : ToReplace) {
    if (MI->getOpcode() == AArch64::PROBED_STACKALLOC) {
      Register ScratchReg = MI->getOperand(0).getReg();
      int64_t FrameSize = MI->getOperand(1).getImm();
      StackOffset CFAOffset = StackOffset::get(MI->getOperand(2).getImm(),
                                               MI->getOperand(3).getImm());
      inlineStackProbeFixed(MI->getIterator(), ScratchReg, FrameSize,
                            CFAOffset);
    } else {
      assert(MI->getOpcode() == AArch64::PROBED_STACKALLOC_VAR &&
             "Stack probe pseudo-instruction expected");
      const AArch64InstrInfo *TII =
          MI->getMF()->getSubtarget<AArch64Subtarget>().getInstrInfo();
      Register TargetReg = MI->getOperand(0).getReg();
      (void)TII->probedStackAlloc(MI->getIterator(), TargetReg, true);
    }
    MI->eraseFromParent();
  }
}

struct StackAccess {
  enum AccessType {
    NotAccessed = 0, // Stack object not accessed by load/store instructions.
    GPR = 1 << 0,    // A general purpose register.
    PPR = 1 << 1,    // A predicate register.
    FPR = 1 << 2,    // A floating point/Neon/SVE register.
  };

  int Idx;
  StackOffset Offset;
  int64_t Size;
  unsigned AccessTypes;

  StackAccess() : Idx(0), Offset(), Size(0), AccessTypes(NotAccessed) {}

  bool operator<(const StackAccess &Rhs) const {
    return std::make_tuple(start(), Idx) <
           std::make_tuple(Rhs.start(), Rhs.Idx);
  }

  bool isCPU() const {
    // Predicate register load and store instructions execute on the CPU.
    return AccessTypes & (AccessType::GPR | AccessType::PPR);
  }
  bool isSME() const { return AccessTypes & AccessType::FPR; }
  bool isMixed() const { return isCPU() && isSME(); }

  int64_t start() const { return Offset.getFixed() + Offset.getScalable(); }
  int64_t end() const { return start() + Size; }

  std::string getTypeString() const {
    switch (AccessTypes) {
    case AccessType::FPR:
      return "FPR";
    case AccessType::PPR:
      return "PPR";
    case AccessType::GPR:
      return "GPR";
    case AccessType::NotAccessed:
      return "NA";
    default:
      return "Mixed";
    }
  }

  void print(raw_ostream &OS) const {
    OS << getTypeString() << " stack object at [SP"
       << (Offset.getFixed() < 0 ? "" : "+") << Offset.getFixed();
    if (Offset.getScalable())
      OS << (Offset.getScalable() < 0 ? "" : "+") << Offset.getScalable()
         << " * vscale";
    OS << "]";
  }
};

static inline raw_ostream &operator<<(raw_ostream &OS, const StackAccess &SA) {
  SA.print(OS);
  return OS;
}

void AArch64FrameLowering::emitRemarks(
    const MachineFunction &MF, MachineOptimizationRemarkEmitter *ORE) const {

  SMEAttrs Attrs(MF.getFunction());
  if (Attrs.hasNonStreamingInterfaceAndBody())
    return;

  const uint64_t HazardSize =
      (StackHazardSize) ? StackHazardSize : StackHazardRemarkSize;

  if (HazardSize == 0)
    return;

  const MachineFrameInfo &MFI = MF.getFrameInfo();
  // Bail if function has no stack objects.
  if (!MFI.hasStackObjects())
    return;

  std::vector<StackAccess> StackAccesses(MFI.getNumObjects());

  size_t NumFPLdSt = 0;
  size_t NumNonFPLdSt = 0;

  // Collect stack accesses via Load/Store instructions.
  for (const MachineBasicBlock &MBB : MF) {
    for (const MachineInstr &MI : MBB) {
      if (!MI.mayLoadOrStore() || MI.getNumMemOperands() < 1)
        continue;
      for (MachineMemOperand *MMO : MI.memoperands()) {
        std::optional<int> FI = getMMOFrameID(MMO, MFI);
        if (FI && !MFI.isDeadObjectIndex(*FI)) {
          int FrameIdx = *FI;

          size_t ArrIdx = FrameIdx + MFI.getNumFixedObjects();
          if (StackAccesses[ArrIdx].AccessTypes == StackAccess::NotAccessed) {
            StackAccesses[ArrIdx].Idx = FrameIdx;
            StackAccesses[ArrIdx].Offset =
                getFrameIndexReferenceFromSP(MF, FrameIdx);
            StackAccesses[ArrIdx].Size = MFI.getObjectSize(FrameIdx);
          }

          unsigned RegTy = StackAccess::AccessType::GPR;
          if (MFI.getStackID(FrameIdx) == TargetStackID::ScalableVector) {
            if (AArch64::PPRRegClass.contains(MI.getOperand(0).getReg()))
              RegTy = StackAccess::PPR;
            else
              RegTy = StackAccess::FPR;
          } else if (AArch64InstrInfo::isFpOrNEON(MI)) {
            RegTy = StackAccess::FPR;
          }

          StackAccesses[ArrIdx].AccessTypes |= RegTy;

          if (RegTy == StackAccess::FPR)
            ++NumFPLdSt;
          else
            ++NumNonFPLdSt;
        }
      }
    }
  }

  if (NumFPLdSt == 0 || NumNonFPLdSt == 0)
    return;

  llvm::sort(StackAccesses);
  StackAccesses.erase(llvm::remove_if(StackAccesses,
                                      [](const StackAccess &S) {
                                        return S.AccessTypes ==
                                               StackAccess::NotAccessed;
                                      }),
                      StackAccesses.end());

  SmallVector<const StackAccess *> MixedObjects;
  SmallVector<std::pair<const StackAccess *, const StackAccess *>> HazardPairs;

  if (StackAccesses.front().isMixed())
    MixedObjects.push_back(&StackAccesses.front());

  for (auto It = StackAccesses.begin(), End = std::prev(StackAccesses.end());
       It != End; ++It) {
    const auto &First = *It;
    const auto &Second = *(It + 1);

    if (Second.isMixed())
      MixedObjects.push_back(&Second);

    if ((First.isSME() && Second.isCPU()) ||
        (First.isCPU() && Second.isSME())) {
      uint64_t Distance = static_cast<uint64_t>(Second.start() - First.end());
      if (Distance < HazardSize)
        HazardPairs.emplace_back(&First, &Second);
    }
  }

  auto EmitRemark = [&](llvm::StringRef Str) {
    ORE->emit([&]() {
      auto R = MachineOptimizationRemarkAnalysis(
          "sme", "StackHazard", MF.getFunction().getSubprogram(), &MF.front());
      return R << formatv("stack hazard in '{0}': ", MF.getName()).str() << Str;
    });
  };

  for (const auto &P : HazardPairs)
    EmitRemark(formatv("{0} is too close to {1}", *P.first, *P.second).str());

  for (const auto *Obj : MixedObjects)
    EmitRemark(
        formatv("{0} accessed by both GP and FP instructions", *Obj).str());
}<|MERGE_RESOLUTION|>--- conflicted
+++ resolved
@@ -2632,11 +2632,6 @@
   const auto &MFI = MF.getFrameInfo();
 
   int64_t ObjectOffset = MFI.getObjectOffset(FI);
-<<<<<<< HEAD
-
-  // This is correct in the absence of any SVE stack objects.
-  StackOffset SVEStackSize = getSVEStackSize(MF);
-=======
   StackOffset SVEStackSize = getSVEStackSize(MF);
 
   // For VLA-area objects, just emit an offset at the end of the stack frame.
@@ -2647,7 +2642,6 @@
   }
 
   // This is correct in the absence of any SVE stack objects.
->>>>>>> 98391913
   if (!SVEStackSize)
     return StackOffset::getFixed(ObjectOffset - getOffsetOfLocalArea());
 
