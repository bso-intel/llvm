//===-- X86TargetTransformInfo.h - X86 specific TTI -------------*- C++ -*-===//
//
// Part of the LLVM Project, under the Apache License v2.0 with LLVM Exceptions.
// See https://llvm.org/LICENSE.txt for license information.
// SPDX-License-Identifier: Apache-2.0 WITH LLVM-exception
//
//===----------------------------------------------------------------------===//
/// \file
/// This file a TargetTransformInfo::Concept conforming object specific to the
/// X86 target machine. It uses the target's detailed information to
/// provide more precise answers to certain TTI queries, while letting the
/// target independent and default TTI implementations handle the rest.
///
//===----------------------------------------------------------------------===//

#ifndef LLVM_LIB_TARGET_X86_X86TARGETTRANSFORMINFO_H
#define LLVM_LIB_TARGET_X86_X86TARGETTRANSFORMINFO_H

#include "X86TargetMachine.h"
#include "llvm/Analysis/TargetTransformInfo.h"
#include "llvm/CodeGen/BasicTTIImpl.h"

namespace llvm {

class X86TTIImpl : public BasicTTIImplBase<X86TTIImpl> {
  typedef BasicTTIImplBase<X86TTIImpl> BaseT;
  typedef TargetTransformInfo TTI;
  friend BaseT;

  const X86Subtarget *ST;
  const X86TargetLowering *TLI;

  const X86Subtarget *getST() const { return ST; }
  const X86TargetLowering *getTLI() const { return TLI; }

  const FeatureBitset InlineFeatureIgnoreList = {
      // This indicates the CPU is 64 bit capable not that we are in 64-bit
      // mode.
      X86::Feature64Bit,

      // These features don't have any intrinsics or ABI effect.
      X86::FeatureNOPL,
      X86::FeatureCMPXCHG16B,
      X86::FeatureLAHFSAHF,

      // Codegen control options.
      X86::FeatureFast11ByteNOP,
      X86::FeatureFast15ByteNOP,
      X86::FeatureFastBEXTR,
      X86::FeatureFastHorizontalOps,
      X86::FeatureFastLZCNT,
      X86::FeatureFastScalarFSQRT,
      X86::FeatureFastSHLDRotate,
      X86::FeatureFastScalarShiftMasks,
      X86::FeatureFastVectorShiftMasks,
      X86::FeatureFastVariableShuffle,
      X86::FeatureFastVectorFSQRT,
      X86::FeatureLEAForSP,
      X86::FeatureLEAUsesAG,
      X86::FeatureLZCNTFalseDeps,
      X86::FeatureBranchFusion,
      X86::FeatureMacroFusion,
      X86::FeatureMergeToThreeWayBranch,
      X86::FeaturePadShortFunctions,
      X86::FeaturePOPCNTFalseDeps,
      X86::FeatureSSEUnalignedMem,
      X86::FeatureSlow3OpsLEA,
      X86::FeatureSlowDivide32,
      X86::FeatureSlowDivide64,
      X86::FeatureSlowIncDec,
      X86::FeatureSlowLEA,
      X86::FeatureSlowPMADDWD,
      X86::FeatureSlowPMULLD,
      X86::FeatureSlowSHLD,
      X86::FeatureSlowTwoMemOps,
      X86::FeatureSlowUAMem16,
      X86::FeaturePreferMaskRegisters,
      X86::FeatureInsertVZEROUPPER,
      X86::FeatureUseGLMDivSqrtCosts,

      // Perf-tuning flags.
      X86::FeatureHasFastGather,
      X86::FeatureSlowUAMem32,

      // Based on whether user set the -mprefer-vector-width command line.
      X86::FeaturePrefer128Bit,
      X86::FeaturePrefer256Bit,

      // CPU name enums. These just follow CPU string.
      X86::ProcIntelAtom,
      X86::ProcIntelSLM,
  };

public:
  explicit X86TTIImpl(const X86TargetMachine *TM, const Function &F)
      : BaseT(TM, F.getParent()->getDataLayout()), ST(TM->getSubtargetImpl(F)),
        TLI(ST->getTargetLowering()) {}

  /// \name Scalar TTI Implementations
  /// @{
  TTI::PopcntSupportKind getPopcntSupport(unsigned TyWidth);

  /// @}

  /// \name Cache TTI Implementation
  /// @{
  llvm::Optional<unsigned> getCacheSize(
    TargetTransformInfo::CacheLevel Level) const;
  llvm::Optional<unsigned> getCacheAssociativity(
    TargetTransformInfo::CacheLevel Level) const;
  /// @}

  /// \name Vector TTI Implementations
  /// @{

  unsigned getNumberOfRegisters(unsigned ClassID) const;
  unsigned getRegisterBitWidth(bool Vector) const;
  unsigned getLoadStoreVecRegBitWidth(unsigned AS) const;
  unsigned getMaxInterleaveFactor(unsigned VF);
  int getArithmeticInstrCost(
      unsigned Opcode, Type *Ty,
      TTI::OperandValueKind Opd1Info = TTI::OK_AnyValue,
      TTI::OperandValueKind Opd2Info = TTI::OK_AnyValue,
      TTI::OperandValueProperties Opd1PropInfo = TTI::OP_None,
      TTI::OperandValueProperties Opd2PropInfo = TTI::OP_None,
      ArrayRef<const Value *> Args = ArrayRef<const Value *>(),
      const Instruction *CxtI = nullptr);
  int getShuffleCost(TTI::ShuffleKind Kind, VectorType *Tp, int Index,
                     VectorType *SubTp);
  int getCastInstrCost(unsigned Opcode, Type *Dst, Type *Src,
                       const Instruction *I = nullptr);
  int getCmpSelInstrCost(unsigned Opcode, Type *ValTy, Type *CondTy,
                         const Instruction *I = nullptr);
  int getVectorInstrCost(unsigned Opcode, Type *Val, unsigned Index);
  unsigned getScalarizationOverhead(Type *Ty, bool Insert, bool Extract);
  int getMemoryOpCost(unsigned Opcode, Type *Src, MaybeAlign Alignment,
                      unsigned AddressSpace, const Instruction *I = nullptr);
  int getMaskedMemoryOpCost(unsigned Opcode, Type *Src, unsigned Alignment,
                            unsigned AddressSpace);
  int getGatherScatterOpCost(unsigned Opcode, Type *DataTy, Value *Ptr,
                             bool VariableMask, unsigned Alignment,
                             const Instruction *I);
  int getAddressComputationCost(Type *PtrTy, ScalarEvolution *SE,
                                const SCEV *Ptr);

  unsigned getAtomicMemIntrinsicMaxElementSize() const;

  int getIntrinsicInstrCost(Intrinsic::ID IID, Type *RetTy,
                            ArrayRef<Type *> Tys, FastMathFlags FMF,
                            unsigned ScalarizationCostPassed = UINT_MAX,
                            const Instruction *I = nullptr);
  int getIntrinsicInstrCost(Intrinsic::ID IID, Type *RetTy,
                            ArrayRef<Value *> Args, FastMathFlags FMF,
                            unsigned VF = 1, const Instruction *I = nullptr);

  int getArithmeticReductionCost(unsigned Opcode, VectorType *Ty,
                                 bool IsPairwiseForm);

  int getMinMaxCost(Type *Ty, Type *CondTy, bool IsUnsigned);

<<<<<<< HEAD
  int getMinMaxReductionCost(Type *Ty, Type *CondTy, bool IsPairwiseForm,
                             bool IsUnsigned);
=======
  int getMinMaxReductionCost(VectorType *Ty, VectorType *CondTy,
                             bool IsPairwiseForm, bool IsUnsigned);
>>>>>>> a34309b7

  int getInterleavedMemoryOpCost(unsigned Opcode, Type *VecTy,
                                 unsigned Factor, ArrayRef<unsigned> Indices,
                                 unsigned Alignment, unsigned AddressSpace,
                                 bool UseMaskForCond = false,
                                 bool UseMaskForGaps = false);
  int getInterleavedMemoryOpCostAVX512(unsigned Opcode, Type *VecTy,
                                 unsigned Factor, ArrayRef<unsigned> Indices,
                                 unsigned Alignment, unsigned AddressSpace,
                                 bool UseMaskForCond = false,
                                 bool UseMaskForGaps = false);
  int getInterleavedMemoryOpCostAVX2(unsigned Opcode, Type *VecTy,
                                 unsigned Factor, ArrayRef<unsigned> Indices,
                                 unsigned Alignment, unsigned AddressSpace,
                                 bool UseMaskForCond = false,
                                 bool UseMaskForGaps = false);

  int getIntImmCost(int64_t);

  int getIntImmCost(const APInt &Imm, Type *Ty);

  unsigned getUserCost(const User *U, ArrayRef<const Value *> Operands);

  int getIntImmCostInst(unsigned Opcode, unsigned Idx, const APInt &Imm, Type *Ty);
  int getIntImmCostIntrin(Intrinsic::ID IID, unsigned Idx, const APInt &Imm,
                          Type *Ty);
  bool isLSRCostLess(TargetTransformInfo::LSRCost &C1,
                     TargetTransformInfo::LSRCost &C2);
  bool canMacroFuseCmp();
  bool isLegalMaskedLoad(Type *DataType, MaybeAlign Alignment);
  bool isLegalMaskedStore(Type *DataType, MaybeAlign Alignment);
  bool isLegalNTLoad(Type *DataType, Align Alignment);
  bool isLegalNTStore(Type *DataType, Align Alignment);
  bool isLegalMaskedGather(Type *DataType, MaybeAlign Alignment);
  bool isLegalMaskedScatter(Type *DataType, MaybeAlign Alignment);
  bool isLegalMaskedExpandLoad(Type *DataType);
  bool isLegalMaskedCompressStore(Type *DataType);
  bool hasDivRemOp(Type *DataType, bool IsSigned);
  bool isFCmpOrdCheaperThanFCmpZero(Type *Ty);
  bool areInlineCompatible(const Function *Caller,
                           const Function *Callee) const;
  bool areFunctionArgsABICompatible(const Function *Caller,
                                    const Function *Callee,
                                    SmallPtrSetImpl<Argument *> &Args) const;
  TTI::MemCmpExpansionOptions enableMemCmpExpansion(bool OptSize,
                                                    bool IsZeroCmp) const;
  bool enableInterleavedAccessVectorization();
private:
  int getGSScalarCost(unsigned Opcode, Type *DataTy, bool VariableMask,
                      unsigned Alignment, unsigned AddressSpace);
  int getGSVectorCost(unsigned Opcode, Type *DataTy, Value *Ptr,
                      unsigned Alignment, unsigned AddressSpace);

  /// @}
};

} // end namespace llvm

#endif<|MERGE_RESOLUTION|>--- conflicted
+++ resolved
@@ -158,13 +158,8 @@
 
   int getMinMaxCost(Type *Ty, Type *CondTy, bool IsUnsigned);
 
-<<<<<<< HEAD
-  int getMinMaxReductionCost(Type *Ty, Type *CondTy, bool IsPairwiseForm,
-                             bool IsUnsigned);
-=======
   int getMinMaxReductionCost(VectorType *Ty, VectorType *CondTy,
                              bool IsPairwiseForm, bool IsUnsigned);
->>>>>>> a34309b7
 
   int getInterleavedMemoryOpCost(unsigned Opcode, Type *VecTy,
                                  unsigned Factor, ArrayRef<unsigned> Indices,
