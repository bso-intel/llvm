--- conflicted
+++ resolved
@@ -243,11 +243,7 @@
 defm : Zn2WriteResPair<WriteIDiv64, [Zn2ALU2, Zn2Divider], 41, [1,41], 2>;
 
 // IMULH
-<<<<<<< HEAD
-def  : WriteRes<WriteIMulH, [Zn2Multiplier]>{
-=======
 def Zn2WriteIMulH : WriteRes<WriteIMulH, [Zn2Multiplier]>{
->>>>>>> ac168fe6
   let Latency = 3;
   let NumMicroOps = 0;
 }
