//===-- SIRegisterInfo.cpp - SI Register Information ---------------------===//
//
// Part of the LLVM Project, under the Apache License v2.0 with LLVM Exceptions.
// See https://llvm.org/LICENSE.txt for license information.
// SPDX-License-Identifier: Apache-2.0 WITH LLVM-exception
//
//===----------------------------------------------------------------------===//
//
/// \file
/// SI implementation of the TargetRegisterInfo class.
//
//===----------------------------------------------------------------------===//

#include "SIRegisterInfo.h"
#include "AMDGPURegisterBankInfo.h"
#include "AMDGPUSubtarget.h"
#include "SIInstrInfo.h"
#include "SIMachineFunctionInfo.h"
#include "MCTargetDesc/AMDGPUInstPrinter.h"
#include "MCTargetDesc/AMDGPUMCTargetDesc.h"
#include "llvm/CodeGen/LiveIntervals.h"
#include "llvm/CodeGen/MachineDominators.h"
#include "llvm/CodeGen/MachineFrameInfo.h"
#include "llvm/CodeGen/MachineInstrBuilder.h"
#include "llvm/CodeGen/RegisterScavenging.h"
#include "llvm/CodeGen/SlotIndexes.h"
#include "llvm/IR/Function.h"
#include "llvm/IR/LLVMContext.h"

using namespace llvm;

#define GET_REGINFO_TARGET_DESC
#include "AMDGPUGenRegisterInfo.inc"

static cl::opt<bool> EnableSpillSGPRToVGPR(
  "amdgpu-spill-sgpr-to-vgpr",
  cl::desc("Enable spilling VGPRs to SGPRs"),
  cl::ReallyHidden,
  cl::init(true));

SIRegisterInfo::SIRegisterInfo(const GCNSubtarget &ST)
    : AMDGPUGenRegisterInfo(AMDGPU::PC_REG, ST.getAMDGPUDwarfFlavour()), ST(ST),
      SpillSGPRToVGPR(EnableSpillSGPRToVGPR), isWave32(ST.isWave32()) {

  assert(getSubRegIndexLaneMask(AMDGPU::sub0).getAsInteger() == 3 &&
         getSubRegIndexLaneMask(AMDGPU::sub31).getAsInteger() == (3ULL << 62) &&
         (getSubRegIndexLaneMask(AMDGPU::lo16) |
          getSubRegIndexLaneMask(AMDGPU::hi16)).getAsInteger() ==
           getSubRegIndexLaneMask(AMDGPU::sub0).getAsInteger() &&
         "getNumCoveredRegs() will not work with generated subreg masks!");

  RegPressureIgnoredUnits.resize(getNumRegUnits());
  RegPressureIgnoredUnits.set(*MCRegUnitIterator(AMDGPU::M0, this));
  for (auto Reg : AMDGPU::VGPR_HI16RegClass)
    RegPressureIgnoredUnits.set(*MCRegUnitIterator(Reg, this));
}

void SIRegisterInfo::reserveRegisterTuples(BitVector &Reserved,
                                           MCRegister Reg) const {
  MCRegAliasIterator R(Reg, this, true);

  for (; R.isValid(); ++R)
    Reserved.set(*R);
}

// Forced to be here by one .inc
const MCPhysReg *SIRegisterInfo::getCalleeSavedRegs(
  const MachineFunction *MF) const {
  CallingConv::ID CC = MF->getFunction().getCallingConv();
  switch (CC) {
  case CallingConv::C:
  case CallingConv::Fast:
  case CallingConv::Cold:
    return CSR_AMDGPU_HighRegs_SaveList;
  default: {
    // Dummy to not crash RegisterClassInfo.
    static const MCPhysReg NoCalleeSavedReg = AMDGPU::NoRegister;
    return &NoCalleeSavedReg;
  }
  }
}

const MCPhysReg *
SIRegisterInfo::getCalleeSavedRegsViaCopy(const MachineFunction *MF) const {
  return nullptr;
}

const uint32_t *SIRegisterInfo::getCallPreservedMask(const MachineFunction &MF,
                                                     CallingConv::ID CC) const {
  switch (CC) {
  case CallingConv::C:
  case CallingConv::Fast:
  case CallingConv::Cold:
    return CSR_AMDGPU_HighRegs_RegMask;
  default:
    return nullptr;
  }
}

Register SIRegisterInfo::getFrameRegister(const MachineFunction &MF) const {
  const SIFrameLowering *TFI =
      MF.getSubtarget<GCNSubtarget>().getFrameLowering();
  const SIMachineFunctionInfo *FuncInfo = MF.getInfo<SIMachineFunctionInfo>();
  // During ISel lowering we always reserve the stack pointer in entry
  // functions, but never actually want to reference it when accessing our own
  // frame. If we need a frame pointer we use it, but otherwise we can just use
  // an immediate "0" which we represent by returning NoRegister.
  if (FuncInfo->isEntryFunction()) {
    return TFI->hasFP(MF) ? FuncInfo->getFrameOffsetReg() : Register();
  }
  return TFI->hasFP(MF) ? FuncInfo->getFrameOffsetReg()
                        : FuncInfo->getStackPtrOffsetReg();
}

const uint32_t *SIRegisterInfo::getAllVGPRRegMask() const {
  return CSR_AMDGPU_AllVGPRs_RegMask;
}

const uint32_t *SIRegisterInfo::getAllAllocatableSRegMask() const {
  return CSR_AMDGPU_AllAllocatableSRegs_RegMask;
}

// FIXME: TableGen should generate something to make this manageable for all
// register classes. At a minimum we could use the opposite of
// composeSubRegIndices and go up from the base 32-bit subreg.
unsigned SIRegisterInfo::getSubRegFromChannel(unsigned Channel,
                                              unsigned NumRegs) {
  // Table of NumRegs sized pieces at every 32-bit offset.
  static const uint16_t SubRegFromChannelTable[][32] = {
      {AMDGPU::sub0,  AMDGPU::sub1,  AMDGPU::sub2,  AMDGPU::sub3,
       AMDGPU::sub4,  AMDGPU::sub5,  AMDGPU::sub6,  AMDGPU::sub7,
       AMDGPU::sub8,  AMDGPU::sub9,  AMDGPU::sub10, AMDGPU::sub11,
       AMDGPU::sub12, AMDGPU::sub13, AMDGPU::sub14, AMDGPU::sub15,
       AMDGPU::sub16, AMDGPU::sub17, AMDGPU::sub18, AMDGPU::sub19,
       AMDGPU::sub20, AMDGPU::sub21, AMDGPU::sub22, AMDGPU::sub23,
       AMDGPU::sub24, AMDGPU::sub25, AMDGPU::sub26, AMDGPU::sub27,
       AMDGPU::sub28, AMDGPU::sub29, AMDGPU::sub30, AMDGPU::sub31},
      {AMDGPU::sub0_sub1,   AMDGPU::sub1_sub2,    AMDGPU::sub2_sub3,
       AMDGPU::sub3_sub4,   AMDGPU::sub4_sub5,    AMDGPU::sub5_sub6,
       AMDGPU::sub6_sub7,   AMDGPU::sub7_sub8,    AMDGPU::sub8_sub9,
       AMDGPU::sub9_sub10,  AMDGPU::sub10_sub11,  AMDGPU::sub11_sub12,
       AMDGPU::sub12_sub13, AMDGPU::sub13_sub14,  AMDGPU::sub14_sub15,
       AMDGPU::sub15_sub16, AMDGPU::sub16_sub17,  AMDGPU::sub17_sub18,
       AMDGPU::sub18_sub19, AMDGPU::sub19_sub20,  AMDGPU::sub20_sub21,
       AMDGPU::sub21_sub22, AMDGPU::sub22_sub23,  AMDGPU::sub23_sub24,
       AMDGPU::sub24_sub25, AMDGPU::sub25_sub26,  AMDGPU::sub26_sub27,
       AMDGPU::sub27_sub28, AMDGPU::sub28_sub29,  AMDGPU::sub29_sub30,
       AMDGPU::sub30_sub31, AMDGPU::NoSubRegister},
      {AMDGPU::sub0_sub1_sub2,    AMDGPU::sub1_sub2_sub3,
       AMDGPU::sub2_sub3_sub4,    AMDGPU::sub3_sub4_sub5,
       AMDGPU::sub4_sub5_sub6,    AMDGPU::sub5_sub6_sub7,
       AMDGPU::sub6_sub7_sub8,    AMDGPU::sub7_sub8_sub9,
       AMDGPU::sub8_sub9_sub10,   AMDGPU::sub9_sub10_sub11,
       AMDGPU::sub10_sub11_sub12, AMDGPU::sub11_sub12_sub13,
       AMDGPU::sub12_sub13_sub14, AMDGPU::sub13_sub14_sub15,
       AMDGPU::sub14_sub15_sub16, AMDGPU::sub15_sub16_sub17,
       AMDGPU::sub16_sub17_sub18, AMDGPU::sub17_sub18_sub19,
       AMDGPU::sub18_sub19_sub20, AMDGPU::sub19_sub20_sub21,
       AMDGPU::sub20_sub21_sub22, AMDGPU::sub21_sub22_sub23,
       AMDGPU::sub22_sub23_sub24, AMDGPU::sub23_sub24_sub25,
       AMDGPU::sub24_sub25_sub26, AMDGPU::sub25_sub26_sub27,
       AMDGPU::sub26_sub27_sub28, AMDGPU::sub27_sub28_sub29,
       AMDGPU::sub28_sub29_sub30, AMDGPU::sub29_sub30_sub31,
       AMDGPU::NoSubRegister,     AMDGPU::NoSubRegister},
      {AMDGPU::sub0_sub1_sub2_sub3,     AMDGPU::sub1_sub2_sub3_sub4,
       AMDGPU::sub2_sub3_sub4_sub5,     AMDGPU::sub3_sub4_sub5_sub6,
       AMDGPU::sub4_sub5_sub6_sub7,     AMDGPU::sub5_sub6_sub7_sub8,
       AMDGPU::sub6_sub7_sub8_sub9,     AMDGPU::sub7_sub8_sub9_sub10,
       AMDGPU::sub8_sub9_sub10_sub11,   AMDGPU::sub9_sub10_sub11_sub12,
       AMDGPU::sub10_sub11_sub12_sub13, AMDGPU::sub11_sub12_sub13_sub14,
       AMDGPU::sub12_sub13_sub14_sub15, AMDGPU::sub13_sub14_sub15_sub16,
       AMDGPU::sub14_sub15_sub16_sub17, AMDGPU::sub15_sub16_sub17_sub18,
       AMDGPU::sub16_sub17_sub18_sub19, AMDGPU::sub17_sub18_sub19_sub20,
       AMDGPU::sub18_sub19_sub20_sub21, AMDGPU::sub19_sub20_sub21_sub22,
       AMDGPU::sub20_sub21_sub22_sub23, AMDGPU::sub21_sub22_sub23_sub24,
       AMDGPU::sub22_sub23_sub24_sub25, AMDGPU::sub23_sub24_sub25_sub26,
       AMDGPU::sub24_sub25_sub26_sub27, AMDGPU::sub25_sub26_sub27_sub28,
       AMDGPU::sub26_sub27_sub28_sub29, AMDGPU::sub27_sub28_sub29_sub30,
       AMDGPU::sub28_sub29_sub30_sub31, AMDGPU::NoSubRegister,
       AMDGPU::NoSubRegister,           AMDGPU::NoSubRegister}};

  const unsigned NumRegIndex = NumRegs - 1;

  assert(NumRegIndex < array_lengthof(SubRegFromChannelTable) &&
         "Not implemented");
  assert(Channel < array_lengthof(SubRegFromChannelTable[0]));
  return SubRegFromChannelTable[NumRegIndex][Channel];
}

MCRegister SIRegisterInfo::reservedPrivateSegmentBufferReg(
  const MachineFunction &MF) const {
  unsigned BaseIdx = alignDown(ST.getMaxNumSGPRs(MF), 4) - 4;
  MCRegister BaseReg(AMDGPU::SGPR_32RegClass.getRegister(BaseIdx));
  return getMatchingSuperReg(BaseReg, AMDGPU::sub0, &AMDGPU::SGPR_128RegClass);
}

BitVector SIRegisterInfo::getReservedRegs(const MachineFunction &MF) const {
  BitVector Reserved(getNumRegs());

  // EXEC_LO and EXEC_HI could be allocated and used as regular register, but
  // this seems likely to result in bugs, so I'm marking them as reserved.
  reserveRegisterTuples(Reserved, AMDGPU::EXEC);
  reserveRegisterTuples(Reserved, AMDGPU::FLAT_SCR);

  // M0 has to be reserved so that llvm accepts it as a live-in into a block.
  reserveRegisterTuples(Reserved, AMDGPU::M0);

  // Reserve src_vccz, src_execz, src_scc.
  reserveRegisterTuples(Reserved, AMDGPU::SRC_VCCZ);
  reserveRegisterTuples(Reserved, AMDGPU::SRC_EXECZ);
  reserveRegisterTuples(Reserved, AMDGPU::SRC_SCC);

  // Reserve the memory aperture registers.
  reserveRegisterTuples(Reserved, AMDGPU::SRC_SHARED_BASE);
  reserveRegisterTuples(Reserved, AMDGPU::SRC_SHARED_LIMIT);
  reserveRegisterTuples(Reserved, AMDGPU::SRC_PRIVATE_BASE);
  reserveRegisterTuples(Reserved, AMDGPU::SRC_PRIVATE_LIMIT);

  // Reserve src_pops_exiting_wave_id - support is not implemented in Codegen.
  reserveRegisterTuples(Reserved, AMDGPU::SRC_POPS_EXITING_WAVE_ID);

  // Reserve xnack_mask registers - support is not implemented in Codegen.
  reserveRegisterTuples(Reserved, AMDGPU::XNACK_MASK);

  // Reserve lds_direct register - support is not implemented in Codegen.
  reserveRegisterTuples(Reserved, AMDGPU::LDS_DIRECT);

  // Reserve Trap Handler registers - support is not implemented in Codegen.
  reserveRegisterTuples(Reserved, AMDGPU::TBA);
  reserveRegisterTuples(Reserved, AMDGPU::TMA);
  reserveRegisterTuples(Reserved, AMDGPU::TTMP0_TTMP1);
  reserveRegisterTuples(Reserved, AMDGPU::TTMP2_TTMP3);
  reserveRegisterTuples(Reserved, AMDGPU::TTMP4_TTMP5);
  reserveRegisterTuples(Reserved, AMDGPU::TTMP6_TTMP7);
  reserveRegisterTuples(Reserved, AMDGPU::TTMP8_TTMP9);
  reserveRegisterTuples(Reserved, AMDGPU::TTMP10_TTMP11);
  reserveRegisterTuples(Reserved, AMDGPU::TTMP12_TTMP13);
  reserveRegisterTuples(Reserved, AMDGPU::TTMP14_TTMP15);

  // Reserve null register - it shall never be allocated
  reserveRegisterTuples(Reserved, AMDGPU::SGPR_NULL);

  // Disallow vcc_hi allocation in wave32. It may be allocated but most likely
  // will result in bugs.
  if (isWave32) {
    Reserved.set(AMDGPU::VCC);
    Reserved.set(AMDGPU::VCC_HI);
  }

  unsigned MaxNumSGPRs = ST.getMaxNumSGPRs(MF);
  unsigned TotalNumSGPRs = AMDGPU::SGPR_32RegClass.getNumRegs();
  for (unsigned i = MaxNumSGPRs; i < TotalNumSGPRs; ++i) {
    unsigned Reg = AMDGPU::SGPR_32RegClass.getRegister(i);
    reserveRegisterTuples(Reserved, Reg);
  }

  unsigned MaxNumVGPRs = ST.getMaxNumVGPRs(MF);
  unsigned TotalNumVGPRs = AMDGPU::VGPR_32RegClass.getNumRegs();
  for (unsigned i = MaxNumVGPRs; i < TotalNumVGPRs; ++i) {
    unsigned Reg = AMDGPU::VGPR_32RegClass.getRegister(i);
    reserveRegisterTuples(Reserved, Reg);
    Reg = AMDGPU::AGPR_32RegClass.getRegister(i);
    reserveRegisterTuples(Reserved, Reg);
  }

  // Reserve all the rest AGPRs if there are no instructions to use it.
  if (!ST.hasMAIInsts()) {
    for (unsigned i = 0; i < MaxNumVGPRs; ++i) {
      unsigned Reg = AMDGPU::AGPR_32RegClass.getRegister(i);
      reserveRegisterTuples(Reserved, Reg);
    }
  }

  const SIMachineFunctionInfo *MFI = MF.getInfo<SIMachineFunctionInfo>();

  unsigned ScratchRSrcReg = MFI->getScratchRSrcReg();
  if (ScratchRSrcReg != AMDGPU::NoRegister) {
    // Reserve 4 SGPRs for the scratch buffer resource descriptor in case we need
    // to spill.
    // TODO: May need to reserve a VGPR if doing LDS spilling.
    reserveRegisterTuples(Reserved, ScratchRSrcReg);
  }

  // We have to assume the SP is needed in case there are calls in the function,
  // which is detected after the function is lowered. If we aren't really going
  // to need SP, don't bother reserving it.
  MCRegister StackPtrReg = MFI->getStackPtrOffsetReg();

  if (StackPtrReg) {
    reserveRegisterTuples(Reserved, StackPtrReg);
    assert(!isSubRegister(ScratchRSrcReg, StackPtrReg));
  }

  MCRegister FrameReg = MFI->getFrameOffsetReg();
  if (FrameReg) {
    reserveRegisterTuples(Reserved, FrameReg);
    assert(!isSubRegister(ScratchRSrcReg, FrameReg));
  }

  for (MCRegister Reg : MFI->WWMReservedRegs) {
    reserveRegisterTuples(Reserved, Reg);
  }

  // FIXME: Stop using reserved registers for this.
  for (MCPhysReg Reg : MFI->getAGPRSpillVGPRs())
    reserveRegisterTuples(Reserved, Reg);

  for (MCPhysReg Reg : MFI->getVGPRSpillAGPRs())
    reserveRegisterTuples(Reserved, Reg);

  return Reserved;
}

bool SIRegisterInfo::canRealignStack(const MachineFunction &MF) const {
  const SIMachineFunctionInfo *Info = MF.getInfo<SIMachineFunctionInfo>();
  // On entry, the base address is 0, so it can't possibly need any more
  // alignment.

  // FIXME: Should be able to specify the entry frame alignment per calling
  // convention instead.
  if (Info->isEntryFunction())
    return false;

  return TargetRegisterInfo::canRealignStack(MF);
}

bool SIRegisterInfo::requiresRegisterScavenging(const MachineFunction &Fn) const {
  const SIMachineFunctionInfo *Info = Fn.getInfo<SIMachineFunctionInfo>();
  if (Info->isEntryFunction()) {
    const MachineFrameInfo &MFI = Fn.getFrameInfo();
    return MFI.hasStackObjects() || MFI.hasCalls();
  }

  // May need scavenger for dealing with callee saved registers.
  return true;
}

bool SIRegisterInfo::requiresFrameIndexScavenging(
  const MachineFunction &MF) const {
  // Do not use frame virtual registers. They used to be used for SGPRs, but
  // once we reach PrologEpilogInserter, we can no longer spill SGPRs. If the
  // scavenger fails, we can increment/decrement the necessary SGPRs to avoid a
  // spill.
  return false;
}

bool SIRegisterInfo::requiresFrameIndexReplacementScavenging(
  const MachineFunction &MF) const {
  const MachineFrameInfo &MFI = MF.getFrameInfo();
  return MFI.hasStackObjects();
}

bool SIRegisterInfo::requiresVirtualBaseRegisters(
  const MachineFunction &) const {
  // There are no special dedicated stack or frame pointers.
  return true;
}

int64_t SIRegisterInfo::getMUBUFInstrOffset(const MachineInstr *MI) const {
  assert(SIInstrInfo::isMUBUF(*MI));

  int OffIdx = AMDGPU::getNamedOperandIdx(MI->getOpcode(),
                                          AMDGPU::OpName::offset);
  return MI->getOperand(OffIdx).getImm();
}

int64_t SIRegisterInfo::getFrameIndexInstrOffset(const MachineInstr *MI,
                                                 int Idx) const {
  if (!SIInstrInfo::isMUBUF(*MI))
    return 0;

  assert(Idx == AMDGPU::getNamedOperandIdx(MI->getOpcode(),
                                           AMDGPU::OpName::vaddr) &&
         "Should never see frame index on non-address operand");

  return getMUBUFInstrOffset(MI);
}

bool SIRegisterInfo::needsFrameBaseReg(MachineInstr *MI, int64_t Offset) const {
  if (!MI->mayLoadOrStore())
    return false;

  int64_t FullOffset = Offset + getMUBUFInstrOffset(MI);

  return !isUInt<12>(FullOffset);
}

void SIRegisterInfo::materializeFrameBaseRegister(MachineBasicBlock *MBB,
                                                  Register BaseReg,
                                                  int FrameIdx,
                                                  int64_t Offset) const {
  MachineBasicBlock::iterator Ins = MBB->begin();
  DebugLoc DL; // Defaults to "unknown"

  if (Ins != MBB->end())
    DL = Ins->getDebugLoc();

  MachineFunction *MF = MBB->getParent();
  const SIInstrInfo *TII = ST.getInstrInfo();

  if (Offset == 0) {
    BuildMI(*MBB, Ins, DL, TII->get(AMDGPU::V_MOV_B32_e32), BaseReg)
      .addFrameIndex(FrameIdx);
    return;
  }

  MachineRegisterInfo &MRI = MF->getRegInfo();
  Register OffsetReg = MRI.createVirtualRegister(&AMDGPU::SReg_32_XM0RegClass);

  Register FIReg = MRI.createVirtualRegister(&AMDGPU::VGPR_32RegClass);

  BuildMI(*MBB, Ins, DL, TII->get(AMDGPU::S_MOV_B32), OffsetReg)
    .addImm(Offset);
  BuildMI(*MBB, Ins, DL, TII->get(AMDGPU::V_MOV_B32_e32), FIReg)
    .addFrameIndex(FrameIdx);

  TII->getAddNoCarry(*MBB, Ins, DL, BaseReg)
    .addReg(OffsetReg, RegState::Kill)
    .addReg(FIReg)
    .addImm(0); // clamp bit
}

void SIRegisterInfo::resolveFrameIndex(MachineInstr &MI, Register BaseReg,
                                       int64_t Offset) const {
  const SIInstrInfo *TII = ST.getInstrInfo();

#ifndef NDEBUG
  // FIXME: Is it possible to be storing a frame index to itself?
  bool SeenFI = false;
  for (const MachineOperand &MO: MI.operands()) {
    if (MO.isFI()) {
      if (SeenFI)
        llvm_unreachable("should not see multiple frame indices");

      SeenFI = true;
    }
  }
#endif

  MachineOperand *FIOp = TII->getNamedOperand(MI, AMDGPU::OpName::vaddr);
#ifndef NDEBUG
  MachineBasicBlock *MBB = MI.getParent();
  MachineFunction *MF = MBB->getParent();
#endif
  assert(FIOp && FIOp->isFI() && "frame index must be address operand");
  assert(TII->isMUBUF(MI));
  assert(TII->getNamedOperand(MI, AMDGPU::OpName::soffset)->getReg() ==
         MF->getInfo<SIMachineFunctionInfo>()->getStackPtrOffsetReg() &&
         "should only be seeing stack pointer offset relative FrameIndex");

  MachineOperand *OffsetOp = TII->getNamedOperand(MI, AMDGPU::OpName::offset);
  int64_t NewOffset = OffsetOp->getImm() + Offset;
  assert(isUInt<12>(NewOffset) && "offset should be legal");

  FIOp->ChangeToRegister(BaseReg, false);
  OffsetOp->setImm(NewOffset);
}

bool SIRegisterInfo::isFrameOffsetLegal(const MachineInstr *MI,
                                        Register BaseReg,
                                        int64_t Offset) const {
  if (!SIInstrInfo::isMUBUF(*MI))
    return false;

  int64_t NewOffset = Offset + getMUBUFInstrOffset(MI);

  return isUInt<12>(NewOffset);
}

const TargetRegisterClass *SIRegisterInfo::getPointerRegClass(
  const MachineFunction &MF, unsigned Kind) const {
  // This is inaccurate. It depends on the instruction and address space. The
  // only place where we should hit this is for dealing with frame indexes /
  // private accesses, so this is correct in that case.
  return &AMDGPU::VGPR_32RegClass;
}

static unsigned getNumSubRegsForSpillOp(unsigned Op) {

  switch (Op) {
  case AMDGPU::SI_SPILL_S1024_SAVE:
  case AMDGPU::SI_SPILL_S1024_RESTORE:
  case AMDGPU::SI_SPILL_V1024_SAVE:
  case AMDGPU::SI_SPILL_V1024_RESTORE:
  case AMDGPU::SI_SPILL_A1024_SAVE:
  case AMDGPU::SI_SPILL_A1024_RESTORE:
    return 32;
  case AMDGPU::SI_SPILL_S512_SAVE:
  case AMDGPU::SI_SPILL_S512_RESTORE:
  case AMDGPU::SI_SPILL_V512_SAVE:
  case AMDGPU::SI_SPILL_V512_RESTORE:
  case AMDGPU::SI_SPILL_A512_SAVE:
  case AMDGPU::SI_SPILL_A512_RESTORE:
    return 16;
  case AMDGPU::SI_SPILL_S256_SAVE:
  case AMDGPU::SI_SPILL_S256_RESTORE:
  case AMDGPU::SI_SPILL_V256_SAVE:
  case AMDGPU::SI_SPILL_V256_RESTORE:
    return 8;
  case AMDGPU::SI_SPILL_S160_SAVE:
  case AMDGPU::SI_SPILL_S160_RESTORE:
  case AMDGPU::SI_SPILL_V160_SAVE:
  case AMDGPU::SI_SPILL_V160_RESTORE:
    return 5;
  case AMDGPU::SI_SPILL_S128_SAVE:
  case AMDGPU::SI_SPILL_S128_RESTORE:
  case AMDGPU::SI_SPILL_V128_SAVE:
  case AMDGPU::SI_SPILL_V128_RESTORE:
  case AMDGPU::SI_SPILL_A128_SAVE:
  case AMDGPU::SI_SPILL_A128_RESTORE:
    return 4;
  case AMDGPU::SI_SPILL_S96_SAVE:
  case AMDGPU::SI_SPILL_S96_RESTORE:
  case AMDGPU::SI_SPILL_V96_SAVE:
  case AMDGPU::SI_SPILL_V96_RESTORE:
    return 3;
  case AMDGPU::SI_SPILL_S64_SAVE:
  case AMDGPU::SI_SPILL_S64_RESTORE:
  case AMDGPU::SI_SPILL_V64_SAVE:
  case AMDGPU::SI_SPILL_V64_RESTORE:
  case AMDGPU::SI_SPILL_A64_SAVE:
  case AMDGPU::SI_SPILL_A64_RESTORE:
    return 2;
  case AMDGPU::SI_SPILL_S32_SAVE:
  case AMDGPU::SI_SPILL_S32_RESTORE:
  case AMDGPU::SI_SPILL_V32_SAVE:
  case AMDGPU::SI_SPILL_V32_RESTORE:
  case AMDGPU::SI_SPILL_A32_SAVE:
  case AMDGPU::SI_SPILL_A32_RESTORE:
    return 1;
  default: llvm_unreachable("Invalid spill opcode");
  }
}

static int getOffsetMUBUFStore(unsigned Opc) {
  switch (Opc) {
  case AMDGPU::BUFFER_STORE_DWORD_OFFEN:
    return AMDGPU::BUFFER_STORE_DWORD_OFFSET;
  case AMDGPU::BUFFER_STORE_BYTE_OFFEN:
    return AMDGPU::BUFFER_STORE_BYTE_OFFSET;
  case AMDGPU::BUFFER_STORE_SHORT_OFFEN:
    return AMDGPU::BUFFER_STORE_SHORT_OFFSET;
  case AMDGPU::BUFFER_STORE_DWORDX2_OFFEN:
    return AMDGPU::BUFFER_STORE_DWORDX2_OFFSET;
  case AMDGPU::BUFFER_STORE_DWORDX4_OFFEN:
    return AMDGPU::BUFFER_STORE_DWORDX4_OFFSET;
  case AMDGPU::BUFFER_STORE_SHORT_D16_HI_OFFEN:
    return AMDGPU::BUFFER_STORE_SHORT_D16_HI_OFFSET;
  case AMDGPU::BUFFER_STORE_BYTE_D16_HI_OFFEN:
    return AMDGPU::BUFFER_STORE_BYTE_D16_HI_OFFSET;
  default:
    return -1;
  }
}

static int getOffsetMUBUFLoad(unsigned Opc) {
  switch (Opc) {
  case AMDGPU::BUFFER_LOAD_DWORD_OFFEN:
    return AMDGPU::BUFFER_LOAD_DWORD_OFFSET;
  case AMDGPU::BUFFER_LOAD_UBYTE_OFFEN:
    return AMDGPU::BUFFER_LOAD_UBYTE_OFFSET;
  case AMDGPU::BUFFER_LOAD_SBYTE_OFFEN:
    return AMDGPU::BUFFER_LOAD_SBYTE_OFFSET;
  case AMDGPU::BUFFER_LOAD_USHORT_OFFEN:
    return AMDGPU::BUFFER_LOAD_USHORT_OFFSET;
  case AMDGPU::BUFFER_LOAD_SSHORT_OFFEN:
    return AMDGPU::BUFFER_LOAD_SSHORT_OFFSET;
  case AMDGPU::BUFFER_LOAD_DWORDX2_OFFEN:
    return AMDGPU::BUFFER_LOAD_DWORDX2_OFFSET;
  case AMDGPU::BUFFER_LOAD_DWORDX4_OFFEN:
    return AMDGPU::BUFFER_LOAD_DWORDX4_OFFSET;
  case AMDGPU::BUFFER_LOAD_UBYTE_D16_OFFEN:
    return AMDGPU::BUFFER_LOAD_UBYTE_D16_OFFSET;
  case AMDGPU::BUFFER_LOAD_UBYTE_D16_HI_OFFEN:
    return AMDGPU::BUFFER_LOAD_UBYTE_D16_HI_OFFSET;
  case AMDGPU::BUFFER_LOAD_SBYTE_D16_OFFEN:
    return AMDGPU::BUFFER_LOAD_SBYTE_D16_OFFSET;
  case AMDGPU::BUFFER_LOAD_SBYTE_D16_HI_OFFEN:
    return AMDGPU::BUFFER_LOAD_SBYTE_D16_HI_OFFSET;
  case AMDGPU::BUFFER_LOAD_SHORT_D16_OFFEN:
    return AMDGPU::BUFFER_LOAD_SHORT_D16_OFFSET;
  case AMDGPU::BUFFER_LOAD_SHORT_D16_HI_OFFEN:
    return AMDGPU::BUFFER_LOAD_SHORT_D16_HI_OFFSET;
  default:
    return -1;
  }
}

static MachineInstrBuilder spillVGPRtoAGPR(const GCNSubtarget &ST,
                                           MachineBasicBlock::iterator MI,
                                           int Index,
                                           unsigned Lane,
                                           unsigned ValueReg,
                                           bool IsKill) {
  MachineBasicBlock *MBB = MI->getParent();
  MachineFunction *MF = MI->getParent()->getParent();
  SIMachineFunctionInfo *MFI = MF->getInfo<SIMachineFunctionInfo>();
  const SIInstrInfo *TII = ST.getInstrInfo();

  MCPhysReg Reg = MFI->getVGPRToAGPRSpill(Index, Lane);

  if (Reg == AMDGPU::NoRegister)
    return MachineInstrBuilder();

  bool IsStore = MI->mayStore();
  MachineRegisterInfo &MRI = MF->getRegInfo();
  auto *TRI = static_cast<const SIRegisterInfo*>(MRI.getTargetRegisterInfo());

  unsigned Dst = IsStore ? Reg : ValueReg;
  unsigned Src = IsStore ? ValueReg : Reg;
  unsigned Opc = (IsStore ^ TRI->isVGPR(MRI, Reg)) ? AMDGPU::V_ACCVGPR_WRITE_B32
                                                   : AMDGPU::V_ACCVGPR_READ_B32;

  return BuildMI(*MBB, MI, MI->getDebugLoc(), TII->get(Opc), Dst)
           .addReg(Src, getKillRegState(IsKill));
}

// This differs from buildSpillLoadStore by only scavenging a VGPR. It does not
// need to handle the case where an SGPR may need to be spilled while spilling.
static bool buildMUBUFOffsetLoadStore(const GCNSubtarget &ST,
                                      MachineFrameInfo &MFI,
                                      MachineBasicBlock::iterator MI,
                                      int Index,
                                      int64_t Offset) {
  const SIInstrInfo *TII = ST.getInstrInfo();
  MachineBasicBlock *MBB = MI->getParent();
  const DebugLoc &DL = MI->getDebugLoc();
  bool IsStore = MI->mayStore();

  unsigned Opc = MI->getOpcode();
  int LoadStoreOp = IsStore ?
    getOffsetMUBUFStore(Opc) : getOffsetMUBUFLoad(Opc);
  if (LoadStoreOp == -1)
    return false;

  const MachineOperand *Reg = TII->getNamedOperand(*MI, AMDGPU::OpName::vdata);
  if (spillVGPRtoAGPR(ST, MI, Index, 0, Reg->getReg(), false).getInstr())
    return true;

  MachineInstrBuilder NewMI =
      BuildMI(*MBB, MI, DL, TII->get(LoadStoreOp))
          .add(*Reg)
          .add(*TII->getNamedOperand(*MI, AMDGPU::OpName::srsrc))
          .add(*TII->getNamedOperand(*MI, AMDGPU::OpName::soffset))
          .addImm(Offset)
          .addImm(0) // glc
          .addImm(0) // slc
          .addImm(0) // tfe
          .addImm(0) // dlc
          .addImm(0) // swz
          .cloneMemRefs(*MI);

  const MachineOperand *VDataIn = TII->getNamedOperand(*MI,
                                                       AMDGPU::OpName::vdata_in);
  if (VDataIn)
    NewMI.add(*VDataIn);
  return true;
}

void SIRegisterInfo::buildSpillLoadStore(MachineBasicBlock::iterator MI,
                                         unsigned LoadStoreOp,
                                         int Index,
                                         Register ValueReg,
                                         bool IsKill,
                                         MCRegister ScratchRsrcReg,
                                         MCRegister ScratchOffsetReg,
                                         int64_t InstOffset,
                                         MachineMemOperand *MMO,
                                         RegScavenger *RS) const {
  MachineBasicBlock *MBB = MI->getParent();
  MachineFunction *MF = MI->getParent()->getParent();
  const SIInstrInfo *TII = ST.getInstrInfo();
  const MachineFrameInfo &MFI = MF->getFrameInfo();

  const MCInstrDesc &Desc = TII->get(LoadStoreOp);
  const DebugLoc &DL = MI->getDebugLoc();
  bool IsStore = Desc.mayStore();

  bool Scavenged = false;
  MCRegister SOffset = ScratchOffsetReg;

  const unsigned EltSize = 4;
  const TargetRegisterClass *RC = getRegClassForReg(MF->getRegInfo(), ValueReg);
  unsigned NumSubRegs = AMDGPU::getRegBitWidth(RC->getID()) / (EltSize * CHAR_BIT);
  unsigned Size = NumSubRegs * EltSize;
  int64_t Offset = InstOffset + MFI.getObjectOffset(Index);
  int64_t ScratchOffsetRegDelta = 0;

  Align Alignment = MFI.getObjectAlign(Index);
  const MachinePointerInfo &BasePtrInfo = MMO->getPointerInfo();

  Register TmpReg =
    hasAGPRs(RC) ? TII->getNamedOperand(*MI, AMDGPU::OpName::tmp)->getReg()
                 : Register();

  assert((Offset % EltSize) == 0 && "unexpected VGPR spill offset");

  if (!isUInt<12>(Offset + Size - EltSize)) {
    SOffset = MCRegister();

    // We currently only support spilling VGPRs to EltSize boundaries, meaning
    // we can simplify the adjustment of Offset here to just scale with
    // WavefrontSize.
    Offset *= ST.getWavefrontSize();

    // We don't have access to the register scavenger if this function is called
    // during  PEI::scavengeFrameVirtualRegs().
    if (RS)
      SOffset = RS->scavengeRegister(&AMDGPU::SGPR_32RegClass, MI, 0, false);

    if (!SOffset) {
      if (!ScratchOffsetReg) {
        report_fatal_error("could not scavenge SGPR to spill in entry function");
      }
      // There are no free SGPRs, and since we are in the process of spilling
      // VGPRs too.  Since we need a VGPR in order to spill SGPRs (this is true
      // on SI/CI and on VI it is true until we implement spilling using scalar
      // stores), we have no way to free up an SGPR.  Our solution here is to
      // add the offset directly to the ScratchOffset register, and then
      // subtract the offset after the spill to return ScratchOffset to it's
      // original value.
      SOffset = ScratchOffsetReg;
      ScratchOffsetRegDelta = Offset;
    } else {
      Scavenged = true;
    }

    if (ScratchOffsetReg == AMDGPU::NoRegister) {
      BuildMI(*MBB, MI, DL, TII->get(AMDGPU::S_MOV_B32), SOffset)
          .addImm(Offset);
    } else {
      BuildMI(*MBB, MI, DL, TII->get(AMDGPU::S_ADD_U32), SOffset)
          .addReg(ScratchOffsetReg)
          .addImm(Offset);
    }

    Offset = 0;
  }

  for (unsigned i = 0, e = NumSubRegs; i != e; ++i, Offset += EltSize) {
    Register SubReg = NumSubRegs == 1
                          ? Register(ValueReg)
                          : getSubReg(ValueReg, getSubRegFromChannel(i));

    unsigned SOffsetRegState = 0;
    unsigned SrcDstRegState = getDefRegState(!IsStore);
    if (i + 1 == e) {
      SOffsetRegState |= getKillRegState(Scavenged);
      // The last implicit use carries the "Kill" flag.
      SrcDstRegState |= getKillRegState(IsKill);
    }

    auto MIB = spillVGPRtoAGPR(ST, MI, Index, i, SubReg, IsKill);

    if (!MIB.getInstr()) {
      unsigned FinalReg = SubReg;
      if (TmpReg != AMDGPU::NoRegister) {
        if (IsStore)
          BuildMI(*MBB, MI, DL, TII->get(AMDGPU::V_ACCVGPR_READ_B32), TmpReg)
            .addReg(SubReg, getKillRegState(IsKill));
        SubReg = TmpReg;
      }

      MachinePointerInfo PInfo = BasePtrInfo.getWithOffset(EltSize * i);
      MachineMemOperand *NewMMO =
          MF->getMachineMemOperand(PInfo, MMO->getFlags(), EltSize,
                                   commonAlignment(Alignment, EltSize * i));

      MIB = BuildMI(*MBB, MI, DL, Desc)
                .addReg(SubReg,
                        getDefRegState(!IsStore) | getKillRegState(IsKill))
                .addReg(ScratchRsrcReg);
      if (SOffset == AMDGPU::NoRegister) {
        MIB.addImm(0);
      } else {
        MIB.addReg(SOffset, SOffsetRegState);
      }
      MIB.addImm(Offset)
          .addImm(0) // glc
          .addImm(0) // slc
          .addImm(0) // tfe
          .addImm(0) // dlc
          .addImm(0) // swz
          .addMemOperand(NewMMO);

      if (!IsStore && TmpReg != AMDGPU::NoRegister)
        MIB = BuildMI(*MBB, MI, DL, TII->get(AMDGPU::V_ACCVGPR_WRITE_B32),
                      FinalReg)
          .addReg(TmpReg, RegState::Kill);
    }

    if (NumSubRegs > 1)
      MIB.addReg(ValueReg, RegState::Implicit | SrcDstRegState);
  }

  if (ScratchOffsetRegDelta != 0) {
    // Subtract the offset we added to the ScratchOffset register.
    BuildMI(*MBB, MI, DL, TII->get(AMDGPU::S_SUB_U32), ScratchOffsetReg)
        .addReg(ScratchOffsetReg)
        .addImm(ScratchOffsetRegDelta);
  }
}

bool SIRegisterInfo::spillSGPR(MachineBasicBlock::iterator MI,
                               int Index,
                               RegScavenger *RS,
                               bool OnlyToVGPR) const {
  MachineBasicBlock *MBB = MI->getParent();
  MachineFunction *MF = MBB->getParent();
  SIMachineFunctionInfo *MFI = MF->getInfo<SIMachineFunctionInfo>();
  DenseSet<unsigned> SGPRSpillVGPRDefinedSet;

  ArrayRef<SIMachineFunctionInfo::SpilledReg> VGPRSpills
    = MFI->getSGPRToVGPRSpills(Index);
  bool SpillToVGPR = !VGPRSpills.empty();
  if (OnlyToVGPR && !SpillToVGPR)
    return false;

  const SIInstrInfo *TII = ST.getInstrInfo();

  Register SuperReg = MI->getOperand(0).getReg();
  bool IsKill = MI->getOperand(0).isKill();
  const DebugLoc &DL = MI->getDebugLoc();

  MachineFrameInfo &FrameInfo = MF->getFrameInfo();

  assert(SpillToVGPR || (SuperReg != MFI->getStackPtrOffsetReg() &&
                         SuperReg != MFI->getFrameOffsetReg()));

  assert(SuperReg != AMDGPU::M0 && "m0 should never spill");

  unsigned EltSize = 4;
  const TargetRegisterClass *RC = getPhysRegClass(SuperReg);

  ArrayRef<int16_t> SplitParts = getRegSplitParts(RC, EltSize);
  unsigned NumSubRegs = SplitParts.empty() ? 1 : SplitParts.size();

  // Scavenged temporary VGPR to use. It must be scavenged once for any number
  // of spilled subregs.
  Register TmpVGPR;

  // SubReg carries the "Kill" flag when SubReg == SuperReg.
  unsigned SubKillState = getKillRegState((NumSubRegs == 1) && IsKill);
  for (unsigned i = 0, e = NumSubRegs; i < e; ++i) {
    Register SubReg =
        NumSubRegs == 1 ? SuperReg : getSubReg(SuperReg, SplitParts[i]);

    if (SpillToVGPR) {
      SIMachineFunctionInfo::SpilledReg Spill = VGPRSpills[i];

      // During SGPR spilling to VGPR, determine if the VGPR is defined. The
      // only circumstance in which we say it is undefined is when it is the
      // first spill to this VGPR in the first basic block.
      bool VGPRDefined = true;
      if (MBB == &MF->front())
        VGPRDefined = !SGPRSpillVGPRDefinedSet.insert(Spill.VGPR).second;

      // Mark the "old value of vgpr" input undef only if this is the first sgpr
      // spill to this specific vgpr in the first basic block.
      BuildMI(*MBB, MI, DL,
              TII->getMCOpcodeFromPseudo(AMDGPU::V_WRITELANE_B32),
              Spill.VGPR)
        .addReg(SubReg, getKillRegState(IsKill))
        .addImm(Spill.Lane)
        .addReg(Spill.VGPR, VGPRDefined ? 0 : RegState::Undef);

      // FIXME: Since this spills to another register instead of an actual
      // frame index, we should delete the frame index when all references to
      // it are fixed.
    } else {
      // XXX - Can to VGPR spill fail for some subregisters but not others?
      if (OnlyToVGPR)
        return false;

      // Spill SGPR to a frame index.
      if (!TmpVGPR.isValid())
        TmpVGPR = RS->scavengeRegister(&AMDGPU::VGPR_32RegClass, MI, 0);

      MachineInstrBuilder Mov
        = BuildMI(*MBB, MI, DL, TII->get(AMDGPU::V_MOV_B32_e32), TmpVGPR)
        .addReg(SubReg, SubKillState);

      // There could be undef components of a spilled super register.
      // TODO: Can we detect this and skip the spill?
      if (NumSubRegs > 1) {
        // The last implicit use of the SuperReg carries the "Kill" flag.
        unsigned SuperKillState = 0;
        if (i + 1 == e)
          SuperKillState |= getKillRegState(IsKill);
        Mov.addReg(SuperReg, RegState::Implicit | SuperKillState);
      }

      Align Alignment = FrameInfo.getObjectAlign(Index);
      MachinePointerInfo PtrInfo
        = MachinePointerInfo::getFixedStack(*MF, Index, EltSize * i);
      MachineMemOperand *MMO =
          MF->getMachineMemOperand(PtrInfo, MachineMemOperand::MOStore, EltSize,
                                   commonAlignment(Alignment, EltSize * i));
      BuildMI(*MBB, MI, DL, TII->get(AMDGPU::SI_SPILL_V32_SAVE))
        .addReg(TmpVGPR, RegState::Kill)      // src
        .addFrameIndex(Index)                 // vaddr
        .addReg(MFI->getScratchRSrcReg())     // srrsrc
        .addReg(MFI->getStackPtrOffsetReg())  // soffset
        .addImm(i * 4)                        // offset
        .addMemOperand(MMO);
    }
  }

  MI->eraseFromParent();
  MFI->addToSpilledSGPRs(NumSubRegs);
  return true;
}

bool SIRegisterInfo::restoreSGPR(MachineBasicBlock::iterator MI,
                                 int Index,
                                 RegScavenger *RS,
                                 bool OnlyToVGPR) const {
  MachineFunction *MF = MI->getParent()->getParent();
  MachineBasicBlock *MBB = MI->getParent();
  SIMachineFunctionInfo *MFI = MF->getInfo<SIMachineFunctionInfo>();

  ArrayRef<SIMachineFunctionInfo::SpilledReg> VGPRSpills
    = MFI->getSGPRToVGPRSpills(Index);
  bool SpillToVGPR = !VGPRSpills.empty();
  if (OnlyToVGPR && !SpillToVGPR)
    return false;

  MachineFrameInfo &FrameInfo = MF->getFrameInfo();
  const SIInstrInfo *TII = ST.getInstrInfo();
  const DebugLoc &DL = MI->getDebugLoc();

  Register SuperReg = MI->getOperand(0).getReg();

  assert(SuperReg != AMDGPU::M0 && "m0 should never spill");

  unsigned EltSize = 4;

  const TargetRegisterClass *RC = getPhysRegClass(SuperReg);

  ArrayRef<int16_t> SplitParts = getRegSplitParts(RC, EltSize);
  unsigned NumSubRegs = SplitParts.empty() ? 1 : SplitParts.size();

  Register TmpVGPR;

  for (unsigned i = 0, e = NumSubRegs; i < e; ++i) {
    Register SubReg =
        NumSubRegs == 1 ? SuperReg : getSubReg(SuperReg, SplitParts[i]);

    if (SpillToVGPR) {
      SIMachineFunctionInfo::SpilledReg Spill = VGPRSpills[i];
      auto MIB =
        BuildMI(*MBB, MI, DL, TII->getMCOpcodeFromPseudo(AMDGPU::V_READLANE_B32),
                SubReg)
        .addReg(Spill.VGPR)
        .addImm(Spill.Lane);

      if (NumSubRegs > 1 && i == 0)
        MIB.addReg(SuperReg, RegState::ImplicitDefine);
    } else {
      if (OnlyToVGPR)
        return false;

      // Restore SGPR from a stack slot.
      // FIXME: We should use S_LOAD_DWORD here for VI.
      if (!TmpVGPR.isValid())
        TmpVGPR = RS->scavengeRegister(&AMDGPU::VGPR_32RegClass, MI, 0);
      Align Alignment = FrameInfo.getObjectAlign(Index);

      MachinePointerInfo PtrInfo
        = MachinePointerInfo::getFixedStack(*MF, Index, EltSize * i);

      MachineMemOperand *MMO =
          MF->getMachineMemOperand(PtrInfo, MachineMemOperand::MOLoad, EltSize,
                                   commonAlignment(Alignment, EltSize * i));

      BuildMI(*MBB, MI, DL, TII->get(AMDGPU::SI_SPILL_V32_RESTORE), TmpVGPR)
        .addFrameIndex(Index)                 // vaddr
        .addReg(MFI->getScratchRSrcReg())     // srsrc
        .addReg(MFI->getStackPtrOffsetReg())  // soffset
        .addImm(i * 4)                        // offset
        .addMemOperand(MMO);

      auto MIB =
        BuildMI(*MBB, MI, DL, TII->get(AMDGPU::V_READFIRSTLANE_B32), SubReg)
        .addReg(TmpVGPR, RegState::Kill);

      if (NumSubRegs > 1)
        MIB.addReg(MI->getOperand(0).getReg(), RegState::ImplicitDefine);
    }
  }

  MI->eraseFromParent();
  return true;
}

/// Special case of eliminateFrameIndex. Returns true if the SGPR was spilled to
/// a VGPR and the stack slot can be safely eliminated when all other users are
/// handled.
bool SIRegisterInfo::eliminateSGPRToVGPRSpillFrameIndex(
  MachineBasicBlock::iterator MI,
  int FI,
  RegScavenger *RS) const {
  switch (MI->getOpcode()) {
  case AMDGPU::SI_SPILL_S1024_SAVE:
  case AMDGPU::SI_SPILL_S512_SAVE:
  case AMDGPU::SI_SPILL_S256_SAVE:
  case AMDGPU::SI_SPILL_S160_SAVE:
  case AMDGPU::SI_SPILL_S128_SAVE:
  case AMDGPU::SI_SPILL_S96_SAVE:
  case AMDGPU::SI_SPILL_S64_SAVE:
  case AMDGPU::SI_SPILL_S32_SAVE:
    return spillSGPR(MI, FI, RS, true);
  case AMDGPU::SI_SPILL_S1024_RESTORE:
  case AMDGPU::SI_SPILL_S512_RESTORE:
  case AMDGPU::SI_SPILL_S256_RESTORE:
  case AMDGPU::SI_SPILL_S160_RESTORE:
  case AMDGPU::SI_SPILL_S128_RESTORE:
  case AMDGPU::SI_SPILL_S96_RESTORE:
  case AMDGPU::SI_SPILL_S64_RESTORE:
  case AMDGPU::SI_SPILL_S32_RESTORE:
    return restoreSGPR(MI, FI, RS, true);
  default:
    llvm_unreachable("not an SGPR spill instruction");
  }
}

void SIRegisterInfo::eliminateFrameIndex(MachineBasicBlock::iterator MI,
                                        int SPAdj, unsigned FIOperandNum,
                                        RegScavenger *RS) const {
  MachineFunction *MF = MI->getParent()->getParent();
  MachineBasicBlock *MBB = MI->getParent();
  SIMachineFunctionInfo *MFI = MF->getInfo<SIMachineFunctionInfo>();
  MachineFrameInfo &FrameInfo = MF->getFrameInfo();
  const SIInstrInfo *TII = ST.getInstrInfo();
  DebugLoc DL = MI->getDebugLoc();

  assert(SPAdj == 0 && "unhandled SP adjustment in call sequence?");

  MachineOperand &FIOp = MI->getOperand(FIOperandNum);
  int Index = MI->getOperand(FIOperandNum).getIndex();

  Register FrameReg = getFrameRegister(*MF);

  switch (MI->getOpcode()) {
    // SGPR register spill
    case AMDGPU::SI_SPILL_S1024_SAVE:
    case AMDGPU::SI_SPILL_S512_SAVE:
    case AMDGPU::SI_SPILL_S256_SAVE:
    case AMDGPU::SI_SPILL_S160_SAVE:
    case AMDGPU::SI_SPILL_S128_SAVE:
    case AMDGPU::SI_SPILL_S96_SAVE:
    case AMDGPU::SI_SPILL_S64_SAVE:
    case AMDGPU::SI_SPILL_S32_SAVE: {
      spillSGPR(MI, Index, RS);
      break;
    }

    // SGPR register restore
    case AMDGPU::SI_SPILL_S1024_RESTORE:
    case AMDGPU::SI_SPILL_S512_RESTORE:
    case AMDGPU::SI_SPILL_S256_RESTORE:
    case AMDGPU::SI_SPILL_S160_RESTORE:
    case AMDGPU::SI_SPILL_S128_RESTORE:
    case AMDGPU::SI_SPILL_S96_RESTORE:
    case AMDGPU::SI_SPILL_S64_RESTORE:
    case AMDGPU::SI_SPILL_S32_RESTORE: {
      restoreSGPR(MI, Index, RS);
      break;
    }

    // VGPR register spill
    case AMDGPU::SI_SPILL_V1024_SAVE:
    case AMDGPU::SI_SPILL_V512_SAVE:
    case AMDGPU::SI_SPILL_V256_SAVE:
    case AMDGPU::SI_SPILL_V160_SAVE:
    case AMDGPU::SI_SPILL_V128_SAVE:
    case AMDGPU::SI_SPILL_V96_SAVE:
    case AMDGPU::SI_SPILL_V64_SAVE:
    case AMDGPU::SI_SPILL_V32_SAVE:
    case AMDGPU::SI_SPILL_A1024_SAVE:
    case AMDGPU::SI_SPILL_A512_SAVE:
    case AMDGPU::SI_SPILL_A128_SAVE:
    case AMDGPU::SI_SPILL_A64_SAVE:
    case AMDGPU::SI_SPILL_A32_SAVE: {
      const MachineOperand *VData = TII->getNamedOperand(*MI,
                                                         AMDGPU::OpName::vdata);
      assert(TII->getNamedOperand(*MI, AMDGPU::OpName::soffset)->getReg() ==
             MFI->getStackPtrOffsetReg());

      buildSpillLoadStore(MI, AMDGPU::BUFFER_STORE_DWORD_OFFSET,
            Index,
            VData->getReg(), VData->isKill(),
            TII->getNamedOperand(*MI, AMDGPU::OpName::srsrc)->getReg(),
            FrameReg,
            TII->getNamedOperand(*MI, AMDGPU::OpName::offset)->getImm(),
            *MI->memoperands_begin(),
            RS);
      MFI->addToSpilledVGPRs(getNumSubRegsForSpillOp(MI->getOpcode()));
      MI->eraseFromParent();
      break;
    }
    case AMDGPU::SI_SPILL_V32_RESTORE:
    case AMDGPU::SI_SPILL_V64_RESTORE:
    case AMDGPU::SI_SPILL_V96_RESTORE:
    case AMDGPU::SI_SPILL_V128_RESTORE:
    case AMDGPU::SI_SPILL_V160_RESTORE:
    case AMDGPU::SI_SPILL_V256_RESTORE:
    case AMDGPU::SI_SPILL_V512_RESTORE:
    case AMDGPU::SI_SPILL_V1024_RESTORE:
    case AMDGPU::SI_SPILL_A32_RESTORE:
    case AMDGPU::SI_SPILL_A64_RESTORE:
    case AMDGPU::SI_SPILL_A128_RESTORE:
    case AMDGPU::SI_SPILL_A512_RESTORE:
    case AMDGPU::SI_SPILL_A1024_RESTORE: {
      const MachineOperand *VData = TII->getNamedOperand(*MI,
                                                         AMDGPU::OpName::vdata);
      assert(TII->getNamedOperand(*MI, AMDGPU::OpName::soffset)->getReg() ==
             MFI->getStackPtrOffsetReg());

      buildSpillLoadStore(MI, AMDGPU::BUFFER_LOAD_DWORD_OFFSET,
            Index,
            VData->getReg(), VData->isKill(),
            TII->getNamedOperand(*MI, AMDGPU::OpName::srsrc)->getReg(),
            FrameReg,
            TII->getNamedOperand(*MI, AMDGPU::OpName::offset)->getImm(),
            *MI->memoperands_begin(),
            RS);
      MI->eraseFromParent();
      break;
    }

    default: {
      const DebugLoc &DL = MI->getDebugLoc();
      bool IsMUBUF = TII->isMUBUF(*MI);

      if (!IsMUBUF && !MFI->isEntryFunction()) {
        // Convert to a swizzled stack address by scaling by the wave size.
        //
        // In an entry function/kernel the offset is already swizzled.

        bool IsCopy = MI->getOpcode() == AMDGPU::V_MOV_B32_e32;
        Register ResultReg =
            IsCopy ? MI->getOperand(0).getReg()
                   : RS->scavengeRegister(&AMDGPU::VGPR_32RegClass, MI, 0);

        int64_t Offset = FrameInfo.getObjectOffset(Index);
        if (Offset == 0) {
          // XXX - This never happens because of emergency scavenging slot at 0?
          BuildMI(*MBB, MI, DL, TII->get(AMDGPU::V_LSHRREV_B32_e64), ResultReg)
            .addImm(ST.getWavefrontSizeLog2())
            .addReg(FrameReg);
        } else {
          if (auto MIB = TII->getAddNoCarry(*MBB, MI, DL, ResultReg, *RS)) {
            // Reuse ResultReg in intermediate step.
            Register ScaledReg = ResultReg;

            BuildMI(*MBB, *MIB, DL, TII->get(AMDGPU::V_LSHRREV_B32_e64),
                    ScaledReg)
              .addImm(ST.getWavefrontSizeLog2())
              .addReg(FrameReg);

            const bool IsVOP2 = MIB->getOpcode() == AMDGPU::V_ADD_U32_e32;

            // TODO: Fold if use instruction is another add of a constant.
            if (IsVOP2 || AMDGPU::isInlinableLiteral32(Offset, ST.hasInv2PiInlineImm())) {
              // FIXME: This can fail
              MIB.addImm(Offset);
              MIB.addReg(ScaledReg, RegState::Kill);
              if (!IsVOP2)
                MIB.addImm(0); // clamp bit
            } else {
              assert(MIB->getOpcode() == AMDGPU::V_ADD_I32_e64 &&
                     "Need to reuse carry out register");

              // Use scavenged unused carry out as offset register.
              Register ConstOffsetReg;
              if (!isWave32)
                ConstOffsetReg = getSubReg(MIB.getReg(1), AMDGPU::sub0);
              else
                ConstOffsetReg = MIB.getReg(1);

              BuildMI(*MBB, *MIB, DL, TII->get(AMDGPU::S_MOV_B32), ConstOffsetReg)
                .addImm(Offset);
              MIB.addReg(ConstOffsetReg, RegState::Kill);
              MIB.addReg(ScaledReg, RegState::Kill);
              MIB.addImm(0); // clamp bit
            }
          } else {
            // We have to produce a carry out, and there isn't a free SGPR pair
            // for it. We can keep the whole computation on the SALU to avoid
            // clobbering an additional register at the cost of an extra mov.

            // We may have 1 free scratch SGPR even though a carry out is
            // unavailable. Only one additional mov is needed.
            Register TmpScaledReg =
                RS->scavengeRegister(&AMDGPU::SReg_32_XM0RegClass, MI, 0, false);
            Register ScaledReg = TmpScaledReg.isValid() ? TmpScaledReg : FrameReg;

            BuildMI(*MBB, MI, DL, TII->get(AMDGPU::S_LSHR_B32), ScaledReg)
              .addReg(FrameReg)
              .addImm(ST.getWavefrontSizeLog2());
            BuildMI(*MBB, MI, DL, TII->get(AMDGPU::S_ADD_U32), ScaledReg)
              .addReg(ScaledReg, RegState::Kill)
              .addImm(Offset);
            BuildMI(*MBB, MI, DL, TII->get(AMDGPU::COPY), ResultReg)
              .addReg(ScaledReg, RegState::Kill);

            // If there were truly no free SGPRs, we need to undo everything.
            if (!TmpScaledReg.isValid()) {
              BuildMI(*MBB, MI, DL, TII->get(AMDGPU::S_SUB_U32), ScaledReg)
                .addReg(ScaledReg, RegState::Kill)
                .addImm(Offset);
              BuildMI(*MBB, MI, DL, TII->get(AMDGPU::S_LSHL_B32), ScaledReg)
                .addReg(FrameReg)
                .addImm(ST.getWavefrontSizeLog2());
            }
          }
        }

        // Don't introduce an extra copy if we're just materializing in a mov.
        if (IsCopy)
          MI->eraseFromParent();
        else
          FIOp.ChangeToRegister(ResultReg, false, false, true);
        return;
      }

      if (IsMUBUF) {
        // Disable offen so we don't need a 0 vgpr base.
        assert(static_cast<int>(FIOperandNum) ==
               AMDGPU::getNamedOperandIdx(MI->getOpcode(),
                                          AMDGPU::OpName::vaddr));

        auto &SOffset = *TII->getNamedOperand(*MI, AMDGPU::OpName::soffset);
        assert((SOffset.isReg() &&
                SOffset.getReg() == MFI->getStackPtrOffsetReg()) ||
               (SOffset.isImm() && SOffset.getImm() == 0));
        if (SOffset.isReg()) {
          if (FrameReg == AMDGPU::NoRegister) {
            SOffset.ChangeToImmediate(0);
          } else {
            SOffset.setReg(FrameReg);
          }
        }

        int64_t Offset = FrameInfo.getObjectOffset(Index);
        int64_t OldImm
          = TII->getNamedOperand(*MI, AMDGPU::OpName::offset)->getImm();
        int64_t NewOffset = OldImm + Offset;

        if (isUInt<12>(NewOffset) &&
            buildMUBUFOffsetLoadStore(ST, FrameInfo, MI, Index, NewOffset)) {
          MI->eraseFromParent();
          return;
        }
      }

      // If the offset is simply too big, don't convert to a scratch wave offset
      // relative index.

      int64_t Offset = FrameInfo.getObjectOffset(Index);
      FIOp.ChangeToImmediate(Offset);
      if (!TII->isImmOperandLegal(*MI, FIOperandNum, FIOp)) {
        Register TmpReg = RS->scavengeRegister(&AMDGPU::VGPR_32RegClass, MI, 0);
        BuildMI(*MBB, MI, DL, TII->get(AMDGPU::V_MOV_B32_e32), TmpReg)
          .addImm(Offset);
        FIOp.ChangeToRegister(TmpReg, false, false, true);
      }
    }
  }
}

StringRef SIRegisterInfo::getRegAsmName(MCRegister Reg) const {
  return AMDGPUInstPrinter::getRegisterName(Reg);
}

<<<<<<< HEAD
static const TargetRegisterClass *getVGPRClassForBitWidth(unsigned BitWidth) {
=======
const TargetRegisterClass *
SIRegisterInfo::getVGPRClassForBitWidth(unsigned BitWidth) {
>>>>>>> a34309b7
  switch (BitWidth) {
  case 1:
    return &AMDGPU::VReg_1RegClass;
  case 16:
    return &AMDGPU::VGPR_LO16RegClass;
  case 32:
    return &AMDGPU::VGPR_32RegClass;
  case 64:
    return &AMDGPU::VReg_64RegClass;
  case 96:
    return &AMDGPU::VReg_96RegClass;
  case 128:
    return &AMDGPU::VReg_128RegClass;
  case 160:
    return &AMDGPU::VReg_160RegClass;
<<<<<<< HEAD
=======
  case 192:
    return &AMDGPU::VReg_192RegClass;
>>>>>>> a34309b7
  case 256:
    return &AMDGPU::VReg_256RegClass;
  case 512:
    return &AMDGPU::VReg_512RegClass;
  case 1024:
    return &AMDGPU::VReg_1024RegClass;
  default:
    return nullptr;
  }
}

<<<<<<< HEAD
static const TargetRegisterClass *getAGPRClassForBitWidth(unsigned BitWidth) {
=======
const TargetRegisterClass *
SIRegisterInfo::getAGPRClassForBitWidth(unsigned BitWidth) {
>>>>>>> a34309b7
  switch (BitWidth) {
  case 32:
    return &AMDGPU::AGPR_32RegClass;
  case 64:
    return &AMDGPU::AReg_64RegClass;
<<<<<<< HEAD
  case 128:
    return &AMDGPU::AReg_128RegClass;
=======
  case 96:
    return &AMDGPU::AReg_96RegClass;
  case 128:
    return &AMDGPU::AReg_128RegClass;
  case 160:
    return &AMDGPU::AReg_160RegClass;
  case 192:
    return &AMDGPU::AReg_192RegClass;
  case 256:
    return &AMDGPU::AReg_256RegClass;
>>>>>>> a34309b7
  case 512:
    return &AMDGPU::AReg_512RegClass;
  case 1024:
    return &AMDGPU::AReg_1024RegClass;
  default:
    return nullptr;
  }
}

<<<<<<< HEAD
static const TargetRegisterClass *getSGPRClassForBitWidth(unsigned BitWidth) {
=======
const TargetRegisterClass *
SIRegisterInfo::getSGPRClassForBitWidth(unsigned BitWidth) {
>>>>>>> a34309b7
  switch (BitWidth) {
  case 16:
    return &AMDGPU::SGPR_LO16RegClass;
  case 32:
    return &AMDGPU::SReg_32RegClass;
  case 64:
    return &AMDGPU::SReg_64RegClass;
  case 96:
<<<<<<< HEAD
    return &AMDGPU::SReg_96RegClass;
  case 128:
    return &AMDGPU::SReg_128RegClass;
  case 160:
    return &AMDGPU::SReg_160RegClass;
  case 256:
    return &AMDGPU::SReg_256RegClass;
  case 512:
    return &AMDGPU::SReg_512RegClass;
  case 1024:
    return &AMDGPU::SReg_1024RegClass;
=======
    return &AMDGPU::SGPR_96RegClass;
  case 128:
    return &AMDGPU::SGPR_128RegClass;
  case 160:
    return &AMDGPU::SGPR_160RegClass;
  case 192:
    return &AMDGPU::SGPR_192RegClass;
  case 256:
    return &AMDGPU::SGPR_256RegClass;
  case 512:
    return &AMDGPU::SGPR_512RegClass;
  case 1024:
    return &AMDGPU::SGPR_1024RegClass;
>>>>>>> a34309b7
  default:
    return nullptr;
  }
}

// FIXME: This is very slow. It might be worth creating a map from physreg to
// register class.
const TargetRegisterClass *
SIRegisterInfo::getPhysRegClass(MCRegister Reg) const {
  static const TargetRegisterClass *const BaseClasses[] = {
    &AMDGPU::VGPR_LO16RegClass,
    &AMDGPU::VGPR_HI16RegClass,
    &AMDGPU::SGPR_LO16RegClass,
    &AMDGPU::VGPR_32RegClass,
    &AMDGPU::SReg_32RegClass,
    &AMDGPU::AGPR_32RegClass,
    &AMDGPU::VReg_64RegClass,
    &AMDGPU::SReg_64RegClass,
    &AMDGPU::AReg_64RegClass,
    &AMDGPU::VReg_96RegClass,
    &AMDGPU::SReg_96RegClass,
    &AMDGPU::AReg_96RegClass,
    &AMDGPU::VReg_128RegClass,
    &AMDGPU::SReg_128RegClass,
    &AMDGPU::AReg_128RegClass,
    &AMDGPU::VReg_160RegClass,
    &AMDGPU::SReg_160RegClass,
    &AMDGPU::AReg_160RegClass,
    &AMDGPU::VReg_192RegClass,
    &AMDGPU::SReg_192RegClass,
    &AMDGPU::AReg_192RegClass,
    &AMDGPU::VReg_256RegClass,
    &AMDGPU::SReg_256RegClass,
    &AMDGPU::AReg_256RegClass,
    &AMDGPU::VReg_512RegClass,
    &AMDGPU::SReg_512RegClass,
    &AMDGPU::AReg_512RegClass,
    &AMDGPU::SReg_1024RegClass,
    &AMDGPU::VReg_1024RegClass,
    &AMDGPU::AReg_1024RegClass,
    &AMDGPU::SCC_CLASSRegClass,
    &AMDGPU::Pseudo_SReg_32RegClass,
    &AMDGPU::Pseudo_SReg_128RegClass,
  };

  for (const TargetRegisterClass *BaseClass : BaseClasses) {
    if (BaseClass->contains(Reg)) {
      return BaseClass;
    }
  }
  return nullptr;
}

// TODO: It might be helpful to have some target specific flags in
// TargetRegisterClass to mark which classes are VGPRs to make this trivial.
bool SIRegisterInfo::hasVGPRs(const TargetRegisterClass *RC) const {
  unsigned Size = getRegSizeInBits(*RC);
  if (Size == 16) {
    return getCommonSubClass(&AMDGPU::VGPR_LO16RegClass, RC) != nullptr ||
           getCommonSubClass(&AMDGPU::VGPR_HI16RegClass, RC) != nullptr;
  }
  const TargetRegisterClass *VRC = getVGPRClassForBitWidth(Size);
  if (!VRC) {
    assert(Size < 32 && "Invalid register class size");
    return false;
  }
  return getCommonSubClass(VRC, RC) != nullptr;
}

bool SIRegisterInfo::hasAGPRs(const TargetRegisterClass *RC) const {
  unsigned Size = getRegSizeInBits(*RC);
  if (Size < 32)
    return false;
  const TargetRegisterClass *ARC = getAGPRClassForBitWidth(Size);
  if (!ARC) {
    assert(getVGPRClassForBitWidth(Size) && "Invalid register class size");
    return false;
  }
  return getCommonSubClass(ARC, RC) != nullptr;
}

const TargetRegisterClass *
SIRegisterInfo::getEquivalentVGPRClass(const TargetRegisterClass *SRC) const {
  unsigned Size = getRegSizeInBits(*SRC);
  const TargetRegisterClass *VRC = getVGPRClassForBitWidth(Size);
  assert(VRC && "Invalid register class size");
  return VRC;
}

const TargetRegisterClass *
SIRegisterInfo::getEquivalentAGPRClass(const TargetRegisterClass *SRC) const {
  unsigned Size = getRegSizeInBits(*SRC);
  const TargetRegisterClass *ARC = getAGPRClassForBitWidth(Size);
  assert(ARC && "Invalid register class size");
  return ARC;
}

const TargetRegisterClass *
SIRegisterInfo::getEquivalentSGPRClass(const TargetRegisterClass *VRC) const {
  unsigned Size = getRegSizeInBits(*VRC);
  if (Size == 32)
    return &AMDGPU::SGPR_32RegClass;
<<<<<<< HEAD
  if (Size == 128)
    return &AMDGPU::SGPR_128RegClass;
=======
>>>>>>> a34309b7
  const TargetRegisterClass *SRC = getSGPRClassForBitWidth(Size);
  assert(SRC && "Invalid register class size");
  return SRC;
}

const TargetRegisterClass *SIRegisterInfo::getSubRegClass(
                         const TargetRegisterClass *RC, unsigned SubIdx) const {
  if (SubIdx == AMDGPU::NoSubRegister)
    return RC;

  // We can assume that each lane corresponds to one 32-bit register.
  unsigned Size = getNumChannelsFromSubReg(SubIdx) * 32;
  if (isSGPRClass(RC)) {
    if (Size == 32)
      RC = &AMDGPU::SGPR_32RegClass;
<<<<<<< HEAD
    else if (Size == 128)
      RC = &AMDGPU::SGPR_128RegClass;
=======
>>>>>>> a34309b7
    else
      RC = getSGPRClassForBitWidth(Size);
  } else if (hasAGPRs(RC)) {
    RC = getAGPRClassForBitWidth(Size);
  } else {
    RC = getVGPRClassForBitWidth(Size);
  }
  assert(RC && "Invalid sub-register class size");
  return RC;
}

bool SIRegisterInfo::opCanUseInlineConstant(unsigned OpType) const {
  if (OpType >= AMDGPU::OPERAND_REG_INLINE_AC_FIRST &&
      OpType <= AMDGPU::OPERAND_REG_INLINE_AC_LAST)
    return !ST.hasMFMAInlineLiteralBug();

  return OpType >= AMDGPU::OPERAND_SRC_FIRST &&
         OpType <= AMDGPU::OPERAND_SRC_LAST;
}

bool SIRegisterInfo::shouldRewriteCopySrc(
  const TargetRegisterClass *DefRC,
  unsigned DefSubReg,
  const TargetRegisterClass *SrcRC,
  unsigned SrcSubReg) const {
  // We want to prefer the smallest register class possible, so we don't want to
  // stop and rewrite on anything that looks like a subregister
  // extract. Operations mostly don't care about the super register class, so we
  // only want to stop on the most basic of copies between the same register
  // class.
  //
  // e.g. if we have something like
  // %0 = ...
  // %1 = ...
  // %2 = REG_SEQUENCE %0, sub0, %1, sub1, %2, sub2
  // %3 = COPY %2, sub0
  //
  // We want to look through the COPY to find:
  //  => %3 = COPY %0

  // Plain copy.
  return getCommonSubClass(DefRC, SrcRC) != nullptr;
}

/// Returns a register that is not used at any point in the function.
///        If all registers are used, then this function will return
//         AMDGPU::NoRegister.
MCRegister
SIRegisterInfo::findUnusedRegister(const MachineRegisterInfo &MRI,
                                   const TargetRegisterClass *RC,
                                   const MachineFunction &MF) const {

  for (MCRegister Reg : *RC)
    if (MRI.isAllocatable(Reg) && !MRI.isPhysRegUsed(Reg))
      return Reg;
  return MCRegister();
}

ArrayRef<int16_t> SIRegisterInfo::getRegSplitParts(const TargetRegisterClass *RC,
                                                   unsigned EltSize) const {
  const unsigned RegBitWidth = AMDGPU::getRegBitWidth(*RC->MC);
  assert(RegBitWidth >= 32 && RegBitWidth <= 1024);

  const unsigned EltBitWidth = EltSize * 8;
  assert(EltBitWidth >= 32 && EltBitWidth < 1024 && isPowerOf2_32(EltBitWidth));
  const unsigned LogEltBitWidth = Log2_32(EltBitWidth);

  assert(RegBitWidth % EltBitWidth == 0);

  if (RegBitWidth == EltBitWidth)
    return {};

  static const int16_t Sub_32[] = {
    AMDGPU::sub0, AMDGPU::sub1, AMDGPU::sub2, AMDGPU::sub3,
    AMDGPU::sub4, AMDGPU::sub5, AMDGPU::sub6, AMDGPU::sub7,
    AMDGPU::sub8, AMDGPU::sub9, AMDGPU::sub10, AMDGPU::sub11,
    AMDGPU::sub12, AMDGPU::sub13, AMDGPU::sub14, AMDGPU::sub15,
    AMDGPU::sub16, AMDGPU::sub17, AMDGPU::sub18, AMDGPU::sub19,
    AMDGPU::sub20, AMDGPU::sub21, AMDGPU::sub22, AMDGPU::sub23,
    AMDGPU::sub24, AMDGPU::sub25, AMDGPU::sub26, AMDGPU::sub27,
    AMDGPU::sub28, AMDGPU::sub29, AMDGPU::sub30, AMDGPU::sub31
  };

  static const int16_t Sub_64[] = {
    AMDGPU::sub0_sub1, AMDGPU::sub2_sub3,
    AMDGPU::sub4_sub5, AMDGPU::sub6_sub7,
    AMDGPU::sub8_sub9, AMDGPU::sub10_sub11,
    AMDGPU::sub12_sub13, AMDGPU::sub14_sub15,
    AMDGPU::sub16_sub17, AMDGPU::sub18_sub19,
    AMDGPU::sub20_sub21, AMDGPU::sub22_sub23,
    AMDGPU::sub24_sub25, AMDGPU::sub26_sub27,
    AMDGPU::sub28_sub29, AMDGPU::sub30_sub31
  };
<<<<<<< HEAD

  static const int16_t Sub_128[] = {
    AMDGPU::sub0_sub1_sub2_sub3,
    AMDGPU::sub4_sub5_sub6_sub7,
    AMDGPU::sub8_sub9_sub10_sub11,
    AMDGPU::sub12_sub13_sub14_sub15,
    AMDGPU::sub16_sub17_sub18_sub19,
    AMDGPU::sub20_sub21_sub22_sub23,
    AMDGPU::sub24_sub25_sub26_sub27,
    AMDGPU::sub28_sub29_sub30_sub31
  };

  static const int16_t Sub_256[] = {
    AMDGPU::sub0_sub1_sub2_sub3_sub4_sub5_sub6_sub7,
    AMDGPU::sub8_sub9_sub10_sub11_sub12_sub13_sub14_sub15,
    AMDGPU::sub16_sub17_sub18_sub19_sub20_sub21_sub22_sub23,
    AMDGPU::sub24_sub25_sub26_sub27_sub28_sub29_sub30_sub31
  };

=======

  static const int16_t Sub_128[] = {
    AMDGPU::sub0_sub1_sub2_sub3,
    AMDGPU::sub4_sub5_sub6_sub7,
    AMDGPU::sub8_sub9_sub10_sub11,
    AMDGPU::sub12_sub13_sub14_sub15,
    AMDGPU::sub16_sub17_sub18_sub19,
    AMDGPU::sub20_sub21_sub22_sub23,
    AMDGPU::sub24_sub25_sub26_sub27,
    AMDGPU::sub28_sub29_sub30_sub31
  };

  static const int16_t Sub_256[] = {
    AMDGPU::sub0_sub1_sub2_sub3_sub4_sub5_sub6_sub7,
    AMDGPU::sub8_sub9_sub10_sub11_sub12_sub13_sub14_sub15,
    AMDGPU::sub16_sub17_sub18_sub19_sub20_sub21_sub22_sub23,
    AMDGPU::sub24_sub25_sub26_sub27_sub28_sub29_sub30_sub31
  };

>>>>>>> a34309b7
  static const int16_t Sub_512[] = {
    AMDGPU::sub0_sub1_sub2_sub3_sub4_sub5_sub6_sub7_sub8_sub9_sub10_sub11_sub12_sub13_sub14_sub15,
    AMDGPU::sub16_sub17_sub18_sub19_sub20_sub21_sub22_sub23_sub24_sub25_sub26_sub27_sub28_sub29_sub30_sub31
  };

  static const int16_t *const Subs[] = {
    Sub_32, Sub_64, Sub_128, Sub_256, Sub_512
  };

  return makeArrayRef(Subs[LogEltBitWidth - 5], RegBitWidth >> LogEltBitWidth);
}

const TargetRegisterClass*
SIRegisterInfo::getRegClassForReg(const MachineRegisterInfo &MRI,
                                  Register Reg) const {
  return Reg.isVirtual() ? MRI.getRegClass(Reg) : getPhysRegClass(Reg);
}

bool SIRegisterInfo::isVGPR(const MachineRegisterInfo &MRI,
                            Register Reg) const {
  const TargetRegisterClass *RC = getRegClassForReg(MRI, Reg);
  assert(RC && "Register class for the reg not found");
  return hasVGPRs(RC);
}

bool SIRegisterInfo::isAGPR(const MachineRegisterInfo &MRI,
                            Register Reg) const {
  const TargetRegisterClass *RC = getRegClassForReg(MRI, Reg);
  assert(RC && "Register class for the reg not found");
  return hasAGPRs(RC);
}

bool SIRegisterInfo::shouldCoalesce(MachineInstr *MI,
                                    const TargetRegisterClass *SrcRC,
                                    unsigned SubReg,
                                    const TargetRegisterClass *DstRC,
                                    unsigned DstSubReg,
                                    const TargetRegisterClass *NewRC,
                                    LiveIntervals &LIS) const {
  unsigned SrcSize = getRegSizeInBits(*SrcRC);
  unsigned DstSize = getRegSizeInBits(*DstRC);
  unsigned NewSize = getRegSizeInBits(*NewRC);

  // Do not increase size of registers beyond dword, we would need to allocate
  // adjacent registers and constraint regalloc more than needed.

  // Always allow dword coalescing.
  if (SrcSize <= 32 || DstSize <= 32)
    return true;

  return NewSize <= DstSize || NewSize <= SrcSize;
}

unsigned SIRegisterInfo::getRegPressureLimit(const TargetRegisterClass *RC,
                                             MachineFunction &MF) const {
  const SIMachineFunctionInfo *MFI = MF.getInfo<SIMachineFunctionInfo>();

  unsigned Occupancy = ST.getOccupancyWithLocalMemSize(MFI->getLDSSize(),
                                                       MF.getFunction());
  switch (RC->getID()) {
  default:
    return AMDGPUGenRegisterInfo::getRegPressureLimit(RC, MF);
  case AMDGPU::VGPR_32RegClassID:
  case AMDGPU::VGPR_LO16RegClassID:
  case AMDGPU::VGPR_HI16RegClassID:
    return std::min(ST.getMaxNumVGPRs(Occupancy), ST.getMaxNumVGPRs(MF));
  case AMDGPU::SGPR_32RegClassID:
  case AMDGPU::SGPR_LO16RegClassID:
    return std::min(ST.getMaxNumSGPRs(Occupancy, true), ST.getMaxNumSGPRs(MF));
  }
}

unsigned SIRegisterInfo::getRegPressureSetLimit(const MachineFunction &MF,
                                                unsigned Idx) const {
  if (Idx == AMDGPU::RegisterPressureSets::VGPR_32 ||
      Idx == AMDGPU::RegisterPressureSets::AGPR_32)
    return getRegPressureLimit(&AMDGPU::VGPR_32RegClass,
                               const_cast<MachineFunction &>(MF));

  if (Idx == AMDGPU::RegisterPressureSets::SReg_32)
    return getRegPressureLimit(&AMDGPU::SGPR_32RegClass,
                               const_cast<MachineFunction &>(MF));

  llvm_unreachable("Unexpected register pressure set!");
}

const int *SIRegisterInfo::getRegUnitPressureSets(unsigned RegUnit) const {
  static const int Empty[] = { -1 };

  if (RegPressureIgnoredUnits[RegUnit])
    return Empty;

  return AMDGPUGenRegisterInfo::getRegUnitPressureSets(RegUnit);
}

MCRegister SIRegisterInfo::getReturnAddressReg(const MachineFunction &MF) const {
  // Not a callee saved register.
  return AMDGPU::SGPR30_SGPR31;
}

const TargetRegisterClass *
SIRegisterInfo::getRegClassForSizeOnBank(unsigned Size,
                                         const RegisterBank &RB,
                                         const MachineRegisterInfo &MRI) const {
  switch (RB.getID()) {
  case AMDGPU::VGPRRegBankID:
    return getVGPRClassForBitWidth(std::max(32u, Size));
  case AMDGPU::VCCRegBankID:
    assert(Size == 1);
    return isWave32 ? &AMDGPU::SReg_32_XM0_XEXECRegClass
                    : &AMDGPU::SReg_64_XEXECRegClass;
  case AMDGPU::SGPRRegBankID:
<<<<<<< HEAD
    if (Size == 128)
      return &AMDGPU::SGPR_128RegClass;
=======
>>>>>>> a34309b7
    return getSGPRClassForBitWidth(std::max(32u, Size));
  default:
    llvm_unreachable("unknown register bank");
  }
}

const TargetRegisterClass *
SIRegisterInfo::getConstrainedRegClassForOperand(const MachineOperand &MO,
                                         const MachineRegisterInfo &MRI) const {
  const RegClassOrRegBank &RCOrRB = MRI.getRegClassOrRegBank(MO.getReg());
  if (const RegisterBank *RB = RCOrRB.dyn_cast<const RegisterBank*>())
    return getRegClassForTypeOnBank(MRI.getType(MO.getReg()), *RB, MRI);

  const TargetRegisterClass *RC = RCOrRB.get<const TargetRegisterClass*>();
  return getAllocatableClass(RC);
}

MCRegister SIRegisterInfo::getVCC() const {
  return isWave32 ? AMDGPU::VCC_LO : AMDGPU::VCC;
}

const TargetRegisterClass *
SIRegisterInfo::getRegClass(unsigned RCID) const {
  switch ((int)RCID) {
  case AMDGPU::SReg_1RegClassID:
    return getBoolRC();
  case AMDGPU::SReg_1_XEXECRegClassID:
    return isWave32 ? &AMDGPU::SReg_32_XM0_XEXECRegClass
      : &AMDGPU::SReg_64_XEXECRegClass;
  case -1:
    return nullptr;
  default:
    return AMDGPUGenRegisterInfo::getRegClass(RCID);
  }
}

// Find reaching register definition
MachineInstr *SIRegisterInfo::findReachingDef(Register Reg, unsigned SubReg,
                                              MachineInstr &Use,
                                              MachineRegisterInfo &MRI,
                                              LiveIntervals *LIS) const {
  auto &MDT = LIS->getAnalysis<MachineDominatorTree>();
  SlotIndex UseIdx = LIS->getInstructionIndex(Use);
  SlotIndex DefIdx;

  if (Reg.isVirtual()) {
    if (!LIS->hasInterval(Reg))
      return nullptr;
    LiveInterval &LI = LIS->getInterval(Reg);
    LaneBitmask SubLanes = SubReg ? getSubRegIndexLaneMask(SubReg)
                                  : MRI.getMaxLaneMaskForVReg(Reg);
    VNInfo *V = nullptr;
    if (LI.hasSubRanges()) {
      for (auto &S : LI.subranges()) {
        if ((S.LaneMask & SubLanes) == SubLanes) {
          V = S.getVNInfoAt(UseIdx);
          break;
        }
      }
    } else {
      V = LI.getVNInfoAt(UseIdx);
    }
    if (!V)
      return nullptr;
    DefIdx = V->def;
  } else {
    // Find last def.
    for (MCRegUnitIterator Units(Reg, this); Units.isValid(); ++Units) {
      LiveRange &LR = LIS->getRegUnit(*Units);
      if (VNInfo *V = LR.getVNInfoAt(UseIdx)) {
        if (!DefIdx.isValid() ||
            MDT.dominates(LIS->getInstructionFromIndex(DefIdx),
                          LIS->getInstructionFromIndex(V->def)))
          DefIdx = V->def;
      } else {
        return nullptr;
      }
    }
  }

  MachineInstr *Def = LIS->getInstructionFromIndex(DefIdx);

  if (!Def || !MDT.dominates(Def, &Use))
    return nullptr;

  assert(Def->modifiesRegister(Reg, this));

  return Def;
}<|MERGE_RESOLUTION|>--- conflicted
+++ resolved
@@ -1274,12 +1274,8 @@
   return AMDGPUInstPrinter::getRegisterName(Reg);
 }
 
-<<<<<<< HEAD
-static const TargetRegisterClass *getVGPRClassForBitWidth(unsigned BitWidth) {
-=======
 const TargetRegisterClass *
 SIRegisterInfo::getVGPRClassForBitWidth(unsigned BitWidth) {
->>>>>>> a34309b7
   switch (BitWidth) {
   case 1:
     return &AMDGPU::VReg_1RegClass;
@@ -1295,11 +1291,8 @@
     return &AMDGPU::VReg_128RegClass;
   case 160:
     return &AMDGPU::VReg_160RegClass;
-<<<<<<< HEAD
-=======
   case 192:
     return &AMDGPU::VReg_192RegClass;
->>>>>>> a34309b7
   case 256:
     return &AMDGPU::VReg_256RegClass;
   case 512:
@@ -1311,21 +1304,13 @@
   }
 }
 
-<<<<<<< HEAD
-static const TargetRegisterClass *getAGPRClassForBitWidth(unsigned BitWidth) {
-=======
 const TargetRegisterClass *
 SIRegisterInfo::getAGPRClassForBitWidth(unsigned BitWidth) {
->>>>>>> a34309b7
   switch (BitWidth) {
   case 32:
     return &AMDGPU::AGPR_32RegClass;
   case 64:
     return &AMDGPU::AReg_64RegClass;
-<<<<<<< HEAD
-  case 128:
-    return &AMDGPU::AReg_128RegClass;
-=======
   case 96:
     return &AMDGPU::AReg_96RegClass;
   case 128:
@@ -1336,7 +1321,6 @@
     return &AMDGPU::AReg_192RegClass;
   case 256:
     return &AMDGPU::AReg_256RegClass;
->>>>>>> a34309b7
   case 512:
     return &AMDGPU::AReg_512RegClass;
   case 1024:
@@ -1346,12 +1330,8 @@
   }
 }
 
-<<<<<<< HEAD
-static const TargetRegisterClass *getSGPRClassForBitWidth(unsigned BitWidth) {
-=======
 const TargetRegisterClass *
 SIRegisterInfo::getSGPRClassForBitWidth(unsigned BitWidth) {
->>>>>>> a34309b7
   switch (BitWidth) {
   case 16:
     return &AMDGPU::SGPR_LO16RegClass;
@@ -1360,19 +1340,6 @@
   case 64:
     return &AMDGPU::SReg_64RegClass;
   case 96:
-<<<<<<< HEAD
-    return &AMDGPU::SReg_96RegClass;
-  case 128:
-    return &AMDGPU::SReg_128RegClass;
-  case 160:
-    return &AMDGPU::SReg_160RegClass;
-  case 256:
-    return &AMDGPU::SReg_256RegClass;
-  case 512:
-    return &AMDGPU::SReg_512RegClass;
-  case 1024:
-    return &AMDGPU::SReg_1024RegClass;
-=======
     return &AMDGPU::SGPR_96RegClass;
   case 128:
     return &AMDGPU::SGPR_128RegClass;
@@ -1386,7 +1353,6 @@
     return &AMDGPU::SGPR_512RegClass;
   case 1024:
     return &AMDGPU::SGPR_1024RegClass;
->>>>>>> a34309b7
   default:
     return nullptr;
   }
@@ -1489,11 +1455,6 @@
   unsigned Size = getRegSizeInBits(*VRC);
   if (Size == 32)
     return &AMDGPU::SGPR_32RegClass;
-<<<<<<< HEAD
-  if (Size == 128)
-    return &AMDGPU::SGPR_128RegClass;
-=======
->>>>>>> a34309b7
   const TargetRegisterClass *SRC = getSGPRClassForBitWidth(Size);
   assert(SRC && "Invalid register class size");
   return SRC;
@@ -1509,11 +1470,6 @@
   if (isSGPRClass(RC)) {
     if (Size == 32)
       RC = &AMDGPU::SGPR_32RegClass;
-<<<<<<< HEAD
-    else if (Size == 128)
-      RC = &AMDGPU::SGPR_128RegClass;
-=======
->>>>>>> a34309b7
     else
       RC = getSGPRClassForBitWidth(Size);
   } else if (hasAGPRs(RC)) {
@@ -1607,7 +1563,6 @@
     AMDGPU::sub24_sub25, AMDGPU::sub26_sub27,
     AMDGPU::sub28_sub29, AMDGPU::sub30_sub31
   };
-<<<<<<< HEAD
 
   static const int16_t Sub_128[] = {
     AMDGPU::sub0_sub1_sub2_sub3,
@@ -1627,27 +1582,6 @@
     AMDGPU::sub24_sub25_sub26_sub27_sub28_sub29_sub30_sub31
   };
 
-=======
-
-  static const int16_t Sub_128[] = {
-    AMDGPU::sub0_sub1_sub2_sub3,
-    AMDGPU::sub4_sub5_sub6_sub7,
-    AMDGPU::sub8_sub9_sub10_sub11,
-    AMDGPU::sub12_sub13_sub14_sub15,
-    AMDGPU::sub16_sub17_sub18_sub19,
-    AMDGPU::sub20_sub21_sub22_sub23,
-    AMDGPU::sub24_sub25_sub26_sub27,
-    AMDGPU::sub28_sub29_sub30_sub31
-  };
-
-  static const int16_t Sub_256[] = {
-    AMDGPU::sub0_sub1_sub2_sub3_sub4_sub5_sub6_sub7,
-    AMDGPU::sub8_sub9_sub10_sub11_sub12_sub13_sub14_sub15,
-    AMDGPU::sub16_sub17_sub18_sub19_sub20_sub21_sub22_sub23,
-    AMDGPU::sub24_sub25_sub26_sub27_sub28_sub29_sub30_sub31
-  };
-
->>>>>>> a34309b7
   static const int16_t Sub_512[] = {
     AMDGPU::sub0_sub1_sub2_sub3_sub4_sub5_sub6_sub7_sub8_sub9_sub10_sub11_sub12_sub13_sub14_sub15,
     AMDGPU::sub16_sub17_sub18_sub19_sub20_sub21_sub22_sub23_sub24_sub25_sub26_sub27_sub28_sub29_sub30_sub31
@@ -1760,11 +1694,6 @@
     return isWave32 ? &AMDGPU::SReg_32_XM0_XEXECRegClass
                     : &AMDGPU::SReg_64_XEXECRegClass;
   case AMDGPU::SGPRRegBankID:
-<<<<<<< HEAD
-    if (Size == 128)
-      return &AMDGPU::SGPR_128RegClass;
-=======
->>>>>>> a34309b7
     return getSGPRClassForBitWidth(std::max(32u, Size));
   default:
     llvm_unreachable("unknown register bank");
