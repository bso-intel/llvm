# See docs/CMake.html for instructions about how to build LLVM with CMake.

cmake_minimum_required(VERSION 3.14)

if(POLICY CMP0068)
  cmake_policy(SET CMP0068 NEW)
  set(CMAKE_BUILD_WITH_INSTALL_NAME_DIR ON)
endif()

if(POLICY CMP0075)
  cmake_policy(SET CMP0075 NEW)
endif()

if(POLICY CMP0077)
  cmake_policy(SET CMP0077 NEW)
endif()

if(NOT DEFINED LLVM_VERSION_MAJOR)
  set(LLVM_VERSION_MAJOR 12)
endif()
if(NOT DEFINED LLVM_VERSION_MINOR)
  set(LLVM_VERSION_MINOR 0)
endif()
if(NOT DEFINED LLVM_VERSION_PATCH)
  set(LLVM_VERSION_PATCH 0)
endif()
if(NOT DEFINED LLVM_VERSION_SUFFIX)
  set(LLVM_VERSION_SUFFIX git)
endif()

if (NOT PACKAGE_VERSION)
  set(PACKAGE_VERSION
    "${LLVM_VERSION_MAJOR}.${LLVM_VERSION_MINOR}.${LLVM_VERSION_PATCH}${LLVM_VERSION_SUFFIX}")
endif()

if ((CMAKE_GENERATOR MATCHES "Visual Studio") AND (CMAKE_GENERATOR_TOOLSET STREQUAL ""))
  message(WARNING "Visual Studio generators use the x86 host compiler by "
                  "default, even for 64-bit targets. This can result in linker "
                  "instability and out of memory errors. To use the 64-bit "
                  "host compiler, pass -Thost=x64 on the CMake command line.")
endif()

if (CMAKE_GENERATOR STREQUAL "Xcode" AND NOT CMAKE_OSX_ARCHITECTURES)
  # Some CMake features like object libraries get confused if you don't
  # explicitly specify an architecture setting with the Xcode generator.
  set(CMAKE_OSX_ARCHITECTURES "x86_64")
endif()

project(LLVM
  VERSION ${LLVM_VERSION_MAJOR}.${LLVM_VERSION_MINOR}.${LLVM_VERSION_PATCH}
  LANGUAGES C CXX ASM)

set(CMAKE_CXX_STANDARD 14 CACHE STRING "C++ standard to conform to")
set(CMAKE_CXX_STANDARD_REQUIRED YES)
set(CMAKE_CXX_EXTENSIONS NO)

if (NOT CMAKE_BUILD_TYPE AND NOT CMAKE_CONFIGURATION_TYPES)
  message(STATUS "No build type selected, default to Debug")
  set(CMAKE_BUILD_TYPE "Debug" CACHE STRING "Build type (default Debug)" FORCE)
endif()

# Side-by-side subprojects layout: automatically set the
# LLVM_EXTERNAL_${project}_SOURCE_DIR using LLVM_ALL_PROJECTS
# This allows an easy way of setting up a build directory for llvm and another
# one for llvm+clang+... using the same sources.
set(LLVM_ALL_PROJECTS "clang;clang-tools-extra;compiler-rt;debuginfo-tests;libc;libclc;libcxx;libcxxabi;libunwind;lld;lldb;mlir;openmp;parallel-libs;polly;pstl")
# The flang project is not yet part of "all" projects (see C++ requirements)
set(LLVM_EXTRA_PROJECTS "flang")
# List of all known projects in the mono repo
set(LLVM_KNOWN_PROJECTS "${LLVM_ALL_PROJECTS};${LLVM_EXTRA_PROJECTS}")
set(LLVM_ENABLE_PROJECTS "" CACHE STRING
	"Semicolon-separated list of projects to build (${LLVM_KNOWN_PROJECTS}), or \"all\".")
if( LLVM_ENABLE_PROJECTS STREQUAL "all" )
  set( LLVM_ENABLE_PROJECTS ${LLVM_ALL_PROJECTS})
endif()
if ("flang" IN_LIST LLVM_ENABLE_PROJECTS AND NOT "mlir" IN_LIST LLVM_ENABLE_PROJECTS)
  message(STATUS "Enabling MLIR as a dependency to flang")
  list(APPEND LLVM_ENABLE_PROJECTS "mlir")
endif()

# LLVM_ENABLE_PROJECTS_USED is `ON` if the user has ever used the
# `LLVM_ENABLE_PROJECTS` CMake cache variable.  This exists for
# several reasons:
#
# * As an indicator that the `LLVM_ENABLE_PROJECTS` list is now the single
# source of truth for which projects to build. This means we will ignore user
# supplied `LLVM_TOOL_<project>_BUILD` CMake cache variables and overwrite
# them.
#
# * The case where the user previously had `LLVM_ENABLE_PROJECTS` set to a
# non-empty list but now the user wishes to disable building all other projects
# by setting `LLVM_ENABLE_PROJECTS` to an empty string. In that case we still
# need to set the `LLVM_TOOL_${upper_proj}_BUILD` variables so that we disable
# building all the projects that were previously enabled.
set(LLVM_ENABLE_PROJECTS_USED OFF CACHE BOOL "")
mark_as_advanced(LLVM_ENABLE_PROJECTS_USED)

if (LLVM_ENABLE_PROJECTS_USED OR NOT LLVM_ENABLE_PROJECTS STREQUAL "")
  set(LLVM_ENABLE_PROJECTS_USED ON CACHE BOOL "" FORCE)
  foreach(proj ${LLVM_KNOWN_PROJECTS} ${LLVM_EXTERNAL_PROJECTS})
    string(TOUPPER "${proj}" upper_proj)
    string(REGEX REPLACE "-" "_" upper_proj ${upper_proj})
    if ("${proj}" IN_LIST LLVM_ENABLE_PROJECTS)
      message(STATUS "${proj} project is enabled")
      set(SHOULD_ENABLE_PROJECT TRUE)
      set(PROJ_DIR "${CMAKE_CURRENT_SOURCE_DIR}/../${proj}")
      if(NOT EXISTS "${PROJ_DIR}" OR NOT IS_DIRECTORY "${PROJ_DIR}")
        message(FATAL_ERROR "LLVM_ENABLE_PROJECTS requests ${proj} but directory not found: ${PROJ_DIR}")
      endif()
      if( LLVM_EXTERNAL_${upper_proj}_SOURCE_DIR STREQUAL "" )
        set(LLVM_EXTERNAL_${upper_proj}_SOURCE_DIR "${CMAKE_CURRENT_SOURCE_DIR}/../${proj}" CACHE PATH "" FORCE)
      else()
        set(LLVM_EXTERNAL_${upper_proj}_SOURCE_DIR "${CMAKE_CURRENT_SOURCE_DIR}/../${proj}" CACHE PATH "")
      endif()
    elseif ("${proj}" IN_LIST LLVM_EXTERNAL_PROJECTS)
      message(STATUS "${proj} project is enabled")
      set(SHOULD_ENABLE_PROJECT TRUE)
    else()
      message(STATUS "${proj} project is disabled")
      set(SHOULD_ENABLE_PROJECT FALSE)
    endif()
    # Force `LLVM_TOOL_${upper_proj}_BUILD` variables to have values that
    # corresponds with `LLVM_ENABLE_PROJECTS`. This prevents the user setting
    # `LLVM_TOOL_${upper_proj}_BUILD` variables externally. At some point
    # we should deprecate allowing users to set these variables by turning them
    # into normal CMake variables rather than cache variables.
    set(LLVM_TOOL_${upper_proj}_BUILD
      ${SHOULD_ENABLE_PROJECT}
      CACHE
      BOOL "Whether to build ${upper_proj} as part of LLVM" FORCE
    )
  endforeach()
endif()
unset(SHOULD_ENABLE_PROJECT)

# Build llvm with ccache if the package is present
set(LLVM_CCACHE_BUILD OFF CACHE BOOL "Set to ON for a ccache enabled build")
if(LLVM_CCACHE_BUILD)
  find_program(CCACHE_PROGRAM ccache)
  if(CCACHE_PROGRAM)
      set(LLVM_CCACHE_MAXSIZE "" CACHE STRING "Size of ccache")
      set(LLVM_CCACHE_DIR "" CACHE STRING "Directory to keep ccached data")
      set(LLVM_CCACHE_PARAMS "CCACHE_CPP2=yes CCACHE_HASHDIR=yes"
          CACHE STRING "Parameters to pass through to ccache")

      set(CCACHE_PROGRAM "${LLVM_CCACHE_PARAMS} ${CCACHE_PROGRAM}")
      if (LLVM_CCACHE_MAXSIZE)
        set(CCACHE_PROGRAM "CCACHE_MAXSIZE=${LLVM_CCACHE_MAXSIZE} ${CCACHE_PROGRAM}")
      endif()
      if (LLVM_CCACHE_DIR)
        set(CCACHE_PROGRAM "CCACHE_DIR=${LLVM_CCACHE_DIR} ${CCACHE_PROGRAM}")
      endif()
      set_property(GLOBAL PROPERTY RULE_LAUNCH_COMPILE ${CCACHE_PROGRAM})
  else()
    message(FATAL_ERROR "Unable to find the program ccache. Set LLVM_CCACHE_BUILD to OFF")
  endif()
endif()

option(LLVM_DEPENDENCY_DEBUGGING "Dependency debugging mode to verify correctly expressed library dependencies (Darwin only)" OFF)

# Some features of the LLVM build may be disallowed when dependency debugging is
# enabled. In particular you cannot use ccache because we want to force compile
# operations to always happen.
if(LLVM_DEPENDENCY_DEBUGGING)
  if(NOT CMAKE_HOST_APPLE)
    message(FATAL_ERROR "Dependency debugging is only currently supported on Darwin hosts.")
  endif()
  if(LLVM_CCACHE_BUILD)
    message(FATAL_ERROR "Cannot enable dependency debugging while using ccache.")
  endif()
endif()

option(LLVM_ENABLE_DAGISEL_COV "Debug: Prints tablegen patterns that were used for selecting" OFF)
option(LLVM_ENABLE_GISEL_COV "Enable collection of GlobalISel rule coverage" OFF)
if(LLVM_ENABLE_GISEL_COV)
  set(LLVM_GISEL_COV_PREFIX "${CMAKE_BINARY_DIR}/gisel-coverage-" CACHE STRING "Provide a filename prefix to collect the GlobalISel rule coverage")
endif()

# Add path for custom modules
set(CMAKE_MODULE_PATH
  ${CMAKE_MODULE_PATH}
  "${CMAKE_CURRENT_SOURCE_DIR}/cmake"
  "${CMAKE_CURRENT_SOURCE_DIR}/cmake/modules"
  )

# Generate a CompilationDatabase (compile_commands.json file) for our build,
# for use by clang_complete, YouCompleteMe, etc.
set(CMAKE_EXPORT_COMPILE_COMMANDS 1)

option(LLVM_INSTALL_BINUTILS_SYMLINKS
  "Install symlinks from the binutils tool names to the corresponding LLVM tools." OFF)

option(LLVM_INSTALL_CCTOOLS_SYMLINKS
  "Install symlinks from the cctools tool names to the corresponding LLVM tools." OFF)

option(LLVM_INSTALL_UTILS "Include utility binaries in the 'install' target." OFF)

option(LLVM_INSTALL_TOOLCHAIN_ONLY "Only include toolchain files in the 'install' target." OFF)

# Unfortunatly Clang is too eager to search directories for module maps, which can cause the
# installed version of the maps to be found when building LLVM from source. Therefore we turn off
# the installation by default. See llvm.org/PR31905.
option(LLVM_INSTALL_MODULEMAPS "Install the modulemap files in the 'install' target." OFF)

option(LLVM_USE_FOLDERS "Enable solution folders in Visual Studio. Disable for Express versions." ON)
if ( LLVM_USE_FOLDERS )
  set_property(GLOBAL PROPERTY USE_FOLDERS ON)
endif()

include(VersionFromVCS)

option(LLVM_APPEND_VC_REV
  "Embed the version control system revision in LLVM" ON)

set(PACKAGE_NAME LLVM)
set(PACKAGE_STRING "${PACKAGE_NAME} ${PACKAGE_VERSION}")
set(PACKAGE_BUGREPORT "https://bugs.llvm.org/")

set(BUG_REPORT_URL "${PACKAGE_BUGREPORT}" CACHE STRING
  "Default URL where bug reports are to be submitted.")

# Configure CPack.
set(CPACK_PACKAGE_INSTALL_DIRECTORY "LLVM")
set(CPACK_PACKAGE_VENDOR "LLVM")
set(CPACK_PACKAGE_VERSION_MAJOR ${LLVM_VERSION_MAJOR})
set(CPACK_PACKAGE_VERSION_MINOR ${LLVM_VERSION_MINOR})
set(CPACK_PACKAGE_VERSION_PATCH ${LLVM_VERSION_PATCH})
set(CPACK_PACKAGE_VERSION ${PACKAGE_VERSION})
set(CPACK_RESOURCE_FILE_LICENSE "${CMAKE_CURRENT_SOURCE_DIR}/LICENSE.TXT")
set(CPACK_NSIS_COMPRESSOR "/SOLID lzma \r\n SetCompressorDictSize 32")
if(WIN32 AND NOT UNIX)
  set(CPACK_PACKAGE_INSTALL_REGISTRY_KEY "LLVM")
  set(CPACK_PACKAGE_ICON "${CMAKE_CURRENT_SOURCE_DIR}\\\\cmake\\\\nsis_logo.bmp")
  set(CPACK_NSIS_MUI_ICON "${CMAKE_CURRENT_SOURCE_DIR}\\\\cmake\\\\nsis_icon.ico")
  set(CPACK_NSIS_MUI_UNIICON "${CMAKE_CURRENT_SOURCE_DIR}\\\\cmake\\\\nsis_icon.ico")
  set(CPACK_NSIS_MODIFY_PATH "ON")
  set(CPACK_NSIS_ENABLE_UNINSTALL_BEFORE_INSTALL "ON")
  if( CMAKE_CL_64 )
    set(CPACK_NSIS_INSTALL_ROOT "$PROGRAMFILES64")
  endif()
endif()
include(CPack)

# Sanity check our source directory to make sure that we are not trying to
# generate an in-source build (unless on MSVC_IDE, where it is ok), and to make
# sure that we don't have any stray generated files lying around in the tree
# (which would end up getting picked up by header search, instead of the correct
# versions).
if( CMAKE_CURRENT_SOURCE_DIR STREQUAL CMAKE_CURRENT_BINARY_DIR AND NOT MSVC_IDE )
  message(FATAL_ERROR "In-source builds are not allowed.
Please create a directory and run cmake from there, passing the path
to this source directory as the last argument.
This process created the file `CMakeCache.txt' and the directory `CMakeFiles'.
Please delete them.")
endif()

string(TOUPPER "${CMAKE_BUILD_TYPE}" uppercase_CMAKE_BUILD_TYPE)

if (CMAKE_BUILD_TYPE AND
    NOT uppercase_CMAKE_BUILD_TYPE MATCHES "^(DEBUG|RELEASE|RELWITHDEBINFO|MINSIZEREL)$")
  message(FATAL_ERROR "Invalid value for CMAKE_BUILD_TYPE: ${CMAKE_BUILD_TYPE}")
endif()

set(LLVM_LIBDIR_SUFFIX "" CACHE STRING "Define suffix of library directory name (32/64)" )

set(LLVM_TOOLS_INSTALL_DIR "bin" CACHE STRING "Path for binary subdirectory (defaults to 'bin')")
mark_as_advanced(LLVM_TOOLS_INSTALL_DIR)

set(LLVM_UTILS_INSTALL_DIR "${LLVM_TOOLS_INSTALL_DIR}" CACHE STRING
    "Path to install LLVM utilities (enabled by LLVM_INSTALL_UTILS=ON) (defaults to LLVM_TOOLS_INSTALL_DIR)")
mark_as_advanced(LLVM_UTILS_INSTALL_DIR)

# They are used as destination of target generators.
set(LLVM_RUNTIME_OUTPUT_INTDIR ${CMAKE_CURRENT_BINARY_DIR}/${CMAKE_CFG_INTDIR}/bin)
set(LLVM_LIBRARY_OUTPUT_INTDIR ${CMAKE_CURRENT_BINARY_DIR}/${CMAKE_CFG_INTDIR}/lib${LLVM_LIBDIR_SUFFIX})
if(WIN32 OR CYGWIN)
  # DLL platform -- put DLLs into bin.
  set(LLVM_SHLIB_OUTPUT_INTDIR ${LLVM_RUNTIME_OUTPUT_INTDIR})
else()
  set(LLVM_SHLIB_OUTPUT_INTDIR ${LLVM_LIBRARY_OUTPUT_INTDIR})
endif()

# Each of them corresponds to llvm-config's.
set(LLVM_TOOLS_BINARY_DIR ${LLVM_RUNTIME_OUTPUT_INTDIR}) # --bindir
set(LLVM_LIBRARY_DIR      ${LLVM_LIBRARY_OUTPUT_INTDIR}) # --libdir
set(LLVM_MAIN_SRC_DIR     ${CMAKE_CURRENT_SOURCE_DIR}  ) # --src-root
set(LLVM_MAIN_INCLUDE_DIR ${LLVM_MAIN_SRC_DIR}/include ) # --includedir
set(LLVM_BINARY_DIR       ${CMAKE_CURRENT_BINARY_DIR}  ) # --prefix

# Note: LLVM_CMAKE_PATH does not include generated files
set(LLVM_CMAKE_PATH ${LLVM_MAIN_SRC_DIR}/cmake/modules)
set(LLVM_EXAMPLES_BINARY_DIR ${LLVM_BINARY_DIR}/examples)
set(LLVM_INCLUDE_DIR ${CMAKE_CURRENT_BINARY_DIR}/include)

# List of all targets to be built by default:
set(LLVM_ALL_TARGETS
  AArch64
  AMDGPU
  ARM
  AVR
  BPF
  Hexagon
  Lanai
  Mips
  MSP430
  NVPTX
  PowerPC
  RISCV
  Sparc
  SystemZ
  WebAssembly
  X86
  XCore
  )

# List of targets with JIT support:
set(LLVM_TARGETS_WITH_JIT X86 PowerPC AArch64 ARM Mips SystemZ)

set(LLVM_TARGETS_TO_BUILD "all"
    CACHE STRING "Semicolon-separated list of targets to build, or \"all\".")

set(LLVM_EXPERIMENTAL_TARGETS_TO_BUILD ""
  CACHE STRING "Semicolon-separated list of experimental targets to build.")

option(BUILD_SHARED_LIBS
  "Build all libraries as shared libraries instead of static" OFF)

option(LLVM_ENABLE_BACKTRACES "Enable embedding backtraces on crash." ON)
if(LLVM_ENABLE_BACKTRACES)
  set(ENABLE_BACKTRACES 1)
endif()

option(LLVM_ENABLE_UNWIND_TABLES "Emit unwind tables for the libraries" ON)

option(LLVM_ENABLE_CRASH_OVERRIDES "Enable crash overrides." ON)
if(LLVM_ENABLE_CRASH_OVERRIDES)
  set(ENABLE_CRASH_OVERRIDES 1)
endif()

option(LLVM_ENABLE_CRASH_DUMPS "Turn on memory dumps on crashes. Currently only implemented on Windows." OFF)

option(LLVM_ENABLE_FFI "Use libffi to call external functions from the interpreter" OFF)
set(FFI_LIBRARY_DIR "" CACHE PATH "Additional directory, where CMake should search for libffi.so")
set(FFI_INCLUDE_DIR "" CACHE PATH "Additional directory, where CMake should search for ffi.h or ffi/ffi.h")

set(LLVM_TARGET_ARCH "host"
  CACHE STRING "Set target to use for LLVM JIT or use \"host\" for automatic detection.")

option(LLVM_ENABLE_TERMINFO "Use terminfo database if available." ON)

set(LLVM_ENABLE_LIBXML2 "ON" CACHE STRING "Use libxml2 if available. Can be ON, OFF, or FORCE_ON")

option(LLVM_ENABLE_LIBEDIT "Use libedit if available." ON)

option(LLVM_ENABLE_LIBPFM "Use libpfm for performance counters if available." ON)

# On z/OS, threads cannot be used because TLS is not supported.
if (CMAKE_SYSTEM_NAME MATCHES "OS390")
  option(LLVM_ENABLE_THREADS "Use threads if available." OFF)
else()
  option(LLVM_ENABLE_THREADS "Use threads if available." ON)
endif()

set(LLVM_ENABLE_ZLIB "ON" CACHE STRING "Use zlib for compression/decompression if available. Can be ON, OFF, or FORCE_ON")

set(LLVM_Z3_INSTALL_DIR "" CACHE STRING "Install directory of the Z3 solver.")

option(LLVM_ENABLE_Z3_SOLVER
  "Enable Support for the Z3 constraint solver in LLVM."
  ${LLVM_ENABLE_Z3_SOLVER_DEFAULT}
)

if (LLVM_ENABLE_Z3_SOLVER)
  find_package(Z3 4.7.1)
  
  if (LLVM_Z3_INSTALL_DIR)
    if (NOT Z3_FOUND)
      message(FATAL_ERROR "Z3 >= 4.7.1 has not been found in LLVM_Z3_INSTALL_DIR: ${LLVM_Z3_INSTALL_DIR}.")
    endif()
  endif()
  
  if (NOT Z3_FOUND)
    message(FATAL_ERROR "LLVM_ENABLE_Z3_SOLVER cannot be enabled when Z3 is not available.")
  endif()

  set(LLVM_WITH_Z3 1)
endif()

set(LLVM_ENABLE_Z3_SOLVER_DEFAULT "${Z3_FOUND}")


if( LLVM_TARGETS_TO_BUILD STREQUAL "all" )
  set( LLVM_TARGETS_TO_BUILD ${LLVM_ALL_TARGETS} )
endif()

set(LLVM_TARGETS_TO_BUILD
   ${LLVM_TARGETS_TO_BUILD}
   ${LLVM_EXPERIMENTAL_TARGETS_TO_BUILD})
list(REMOVE_DUPLICATES LLVM_TARGETS_TO_BUILD)

option(LLVM_ENABLE_PIC "Build Position-Independent Code" ON)
option(LLVM_ENABLE_WARNINGS "Enable compiler warnings." ON)
option(LLVM_ENABLE_MODULES "Compile with C++ modules enabled." OFF)
if(${CMAKE_SYSTEM_NAME} MATCHES "Darwin")
  option(LLVM_ENABLE_MODULE_DEBUGGING "Compile with -gmodules." ON)
else()
  option(LLVM_ENABLE_MODULE_DEBUGGING "Compile with -gmodules." OFF)
endif()
option(LLVM_ENABLE_LOCAL_SUBMODULE_VISIBILITY "Compile with -fmodules-local-submodule-visibility." ON)
option(LLVM_ENABLE_LIBCXX "Use libc++ if available." OFF)
option(LLVM_STATIC_LINK_CXX_STDLIB "Statically link the standard library." OFF)
option(LLVM_ENABLE_LLD "Use lld as C and C++ linker." OFF)
option(LLVM_ENABLE_PEDANTIC "Compile with pedantic enabled." ON)
option(LLVM_ENABLE_WERROR "Fail and stop if a warning is triggered." OFF)

option(LLVM_ENABLE_DUMP "Enable dump functions even when assertions are disabled" OFF)

if( NOT uppercase_CMAKE_BUILD_TYPE STREQUAL "DEBUG" )
  option(LLVM_ENABLE_ASSERTIONS "Enable assertions" OFF)
else()
  option(LLVM_ENABLE_ASSERTIONS "Enable assertions" ON)
endif()

option(LLVM_ENABLE_EXPENSIVE_CHECKS "Enable expensive checks" OFF)

# While adding scalable vector support to LLVM, we temporarily want to
# allow an implicit conversion of TypeSize to uint64_t, and to allow
# code to get the fixed number of elements from a possibly scalable vector.
# This CMake flag enables a more strict mode where it asserts that the type
# is not a scalable vector type.
#
# Enabling this flag makes it easier to find cases where the compiler makes
# assumptions on the size being 'fixed size', when building tests for
# SVE/SVE2 or other scalable vector architectures.
option(LLVM_ENABLE_STRICT_FIXED_SIZE_VECTORS
       "Enable assertions that type is not scalable in implicit conversion from TypeSize to uint64_t and calls to getNumElements" OFF)

set(LLVM_ABI_BREAKING_CHECKS "WITH_ASSERTS" CACHE STRING
  "Enable abi-breaking checks.  Can be WITH_ASSERTS, FORCE_ON or FORCE_OFF.")

option(LLVM_FORCE_USE_OLD_TOOLCHAIN
       "Set to ON to force using an old, unsupported host toolchain." OFF)

set(LLVM_LOCAL_RPATH "" CACHE FILEPATH
  "If set, an absolute path added as rpath on binaries that do not already contain an executable-relative rpath.")

option(LLVM_TEMPORARILY_ALLOW_OLD_TOOLCHAIN
       "Set to ON to only warn when using a toolchain which is about to be deprecated, instead of emitting an error." OFF)

option(LLVM_USE_INTEL_JITEVENTS
  "Use Intel JIT API to inform Intel(R) VTune(TM) Amplifier XE 2011 about JIT code"
  OFF)

if( LLVM_USE_INTEL_JITEVENTS )
  # Verify we are on a supported platform
  if( NOT CMAKE_SYSTEM_NAME MATCHES "Windows" AND NOT CMAKE_SYSTEM_NAME MATCHES "Linux" )
    message(FATAL_ERROR
      "Intel JIT API support is available on Linux and Windows only.")
  endif()
endif( LLVM_USE_INTEL_JITEVENTS )

option(LLVM_USE_OPROFILE
  "Use opagent JIT interface to inform OProfile about JIT code" OFF)

option(LLVM_EXTERNALIZE_DEBUGINFO
  "Generate dSYM files and strip executables and libraries (Darwin Only)" OFF)

set(LLVM_CODESIGNING_IDENTITY "" CACHE STRING
  "Sign executables and dylibs with the given identity or skip if empty (Darwin Only)")

# If enabled, verify we are on a platform that supports oprofile.
if( LLVM_USE_OPROFILE )
  if( NOT CMAKE_SYSTEM_NAME MATCHES "Linux" )
    message(FATAL_ERROR "OProfile support is available on Linux only.")
  endif( NOT CMAKE_SYSTEM_NAME MATCHES "Linux" )
endif( LLVM_USE_OPROFILE )

option(LLVM_USE_PERF
  "Use perf JIT interface to inform perf about JIT code" OFF)

# If enabled, verify we are on a platform that supports perf.
if( LLVM_USE_PERF )
  if( NOT CMAKE_SYSTEM_NAME MATCHES "Linux" )
    message(FATAL_ERROR "perf support is available on Linux only.")
  endif( NOT CMAKE_SYSTEM_NAME MATCHES "Linux" )
endif( LLVM_USE_PERF )

set(LLVM_USE_SANITIZER "" CACHE STRING
  "Define the sanitizer used to build binaries and tests.")
option(LLVM_OPTIMIZE_SANITIZED_BUILDS "Pass -O1 on debug sanitizer builds" ON)
set(LLVM_LIB_FUZZING_ENGINE "" CACHE PATH
  "Path to fuzzing library for linking with fuzz targets")

option(LLVM_USE_SPLIT_DWARF
  "Use -gsplit-dwarf when compiling llvm." OFF)

# Define an option controlling whether we should build for 32-bit on 64-bit
# platforms, where supported.
if( CMAKE_SIZEOF_VOID_P EQUAL 8 AND NOT (WIN32 OR ${CMAKE_SYSTEM_NAME} MATCHES "AIX"))
  # TODO: support other platforms and toolchains.
  option(LLVM_BUILD_32_BITS "Build 32 bits executables and libraries." OFF)
endif()

# Define the default arguments to use with 'lit', and an option for the user to
# override.
set(LIT_ARGS_DEFAULT "-sv")
if (MSVC_IDE OR XCODE)
  set(LIT_ARGS_DEFAULT "${LIT_ARGS_DEFAULT} --no-progress-bar")
endif()
set(LLVM_LIT_ARGS "${LIT_ARGS_DEFAULT}" CACHE STRING "Default options for lit")

# On Win32 hosts, provide an option to specify the path to the GnuWin32 tools.
if( WIN32 AND NOT CYGWIN )
  set(LLVM_LIT_TOOLS_DIR "" CACHE PATH "Path to GnuWin32 tools")
endif()

# Define options to control the inclusion and default build behavior for
# components which may not strictly be necessary (tools, examples, and tests).
#
# This is primarily to support building smaller or faster project files.
option(LLVM_INCLUDE_TOOLS "Generate build targets for the LLVM tools." ON)
option(LLVM_BUILD_TOOLS
  "Build the LLVM tools. If OFF, just generate build targets." ON)

option(LLVM_INCLUDE_UTILS "Generate build targets for the LLVM utils." ON)
option(LLVM_BUILD_UTILS
  "Build LLVM utility binaries. If OFF, just generate build targets." ON)

option(LLVM_INCLUDE_RUNTIMES "Generate build targets for the LLVM runtimes." ON)
option(LLVM_BUILD_RUNTIMES
  "Build the LLVM runtimes. If OFF, just generate build targets." ON)

option(LLVM_BUILD_RUNTIME
  "Build the LLVM runtime libraries." ON)
option(LLVM_BUILD_EXAMPLES
  "Build the LLVM example programs. If OFF, just generate build targets." OFF)
option(LLVM_INCLUDE_EXAMPLES "Generate build targets for the LLVM examples" ON)

if(LLVM_BUILD_EXAMPLES)
  add_definitions(-DBUILD_EXAMPLES)
endif(LLVM_BUILD_EXAMPLES)

option(LLVM_BUILD_TESTS
  "Build LLVM unit tests. If OFF, just generate build targets." OFF)
option(LLVM_INCLUDE_TESTS "Generate build targets for the LLVM unit tests." ON)
option(LLVM_INCLUDE_GO_TESTS "Include the Go bindings tests in test build targets." ON)

option(LLVM_BUILD_BENCHMARKS "Add LLVM benchmark targets to the list of default
targets. If OFF, benchmarks still could be built using Benchmarks target." OFF)
option(LLVM_INCLUDE_BENCHMARKS "Generate benchmark targets. If OFF, benchmarks can't be built." ON)

option (LLVM_BUILD_DOCS "Build the llvm documentation." OFF)
option (LLVM_INCLUDE_DOCS "Generate build targets for llvm documentation." ON)
option (LLVM_ENABLE_DOXYGEN "Use doxygen to generate llvm API documentation." OFF)
option (LLVM_ENABLE_SPHINX "Use Sphinx to generate llvm documentation." OFF)
option (LLVM_ENABLE_OCAMLDOC "Build OCaml bindings documentation." ON)
option (LLVM_ENABLE_BINDINGS "Build bindings." ON)

set(LLVM_INSTALL_DOXYGEN_HTML_DIR "share/doc/llvm/doxygen-html"
    CACHE STRING "Doxygen-generated HTML documentation install directory")
set(LLVM_INSTALL_OCAMLDOC_HTML_DIR "share/doc/llvm/ocaml-html"
    CACHE STRING "OCamldoc-generated HTML documentation install directory")

option (LLVM_BUILD_EXTERNAL_COMPILER_RT
  "Build compiler-rt as an external project." OFF)

option (LLVM_VERSION_PRINTER_SHOW_HOST_TARGET_INFO
  "Show target and host info when tools are invoked with --version." ON)

option(LLVM_INTEGRATED_CRT_ALLOC "Replace the Windows CRT allocator with any of {rpmalloc|mimalloc|snmalloc}. Only works with /MT enabled." OFF)
if(LLVM_INTEGRATED_CRT_ALLOC)
  if(NOT WIN32)
    message(FATAL_ERROR "LLVM_INTEGRATED_CRT_ALLOC is only supported on Windows.")
  endif()
  if(LLVM_USE_SANITIZER)
    message(FATAL_ERROR "LLVM_INTEGRATED_CRT_ALLOC cannot be used along with LLVM_USE_SANITIZER!")
  endif()
  if(CMAKE_BUILD_TYPE AND uppercase_CMAKE_BUILD_TYPE STREQUAL "DEBUG")
    message(FATAL_ERROR "The Debug target isn't supported along with LLVM_INTEGRATED_CRT_ALLOC!")
  endif()
endif()

# You can configure which libraries from LLVM you want to include in the
# shared library by setting LLVM_DYLIB_COMPONENTS to a semi-colon delimited
# list of LLVM components. All component names handled by llvm-config are valid.
if(NOT DEFINED LLVM_DYLIB_COMPONENTS)
  set(LLVM_DYLIB_COMPONENTS "all" CACHE STRING
    "Semicolon-separated list of components to include in libLLVM, or \"all\".")
endif()

if(MSVC)
  option(LLVM_BUILD_LLVM_C_DYLIB "Build LLVM-C.dll (Windows only)" ON)
  # Set this variable to OFF here so it can't be set with a command-line
  # argument.
  set (LLVM_LINK_LLVM_DYLIB OFF)
  if (BUILD_SHARED_LIBS)
    message(FATAL_ERROR "BUILD_SHARED_LIBS options is not supported on Windows.")
  endif()
else()
  option(LLVM_LINK_LLVM_DYLIB "Link tools against the libllvm dynamic library" OFF)
  option(LLVM_BUILD_LLVM_C_DYLIB "Build libllvm-c re-export library (Darwin only)" OFF)
  set(LLVM_BUILD_LLVM_DYLIB_default OFF)
  if(LLVM_LINK_LLVM_DYLIB OR LLVM_BUILD_LLVM_C_DYLIB)
    set(LLVM_BUILD_LLVM_DYLIB_default ON)
  endif()
  option(LLVM_BUILD_LLVM_DYLIB "Build libllvm dynamic library" ${LLVM_BUILD_LLVM_DYLIB_default})
endif()

if (LLVM_LINK_LLVM_DYLIB AND BUILD_SHARED_LIBS)
  message(FATAL_ERROR "Cannot enable BUILD_SHARED_LIBS with LLVM_LINK_LLVM_DYLIB.  We recommend disabling BUILD_SHARED_LIBS.")
endif()

option(LLVM_OPTIMIZED_TABLEGEN "Force TableGen to be built with optimization" OFF)
if(CMAKE_CROSSCOMPILING OR (LLVM_OPTIMIZED_TABLEGEN AND (LLVM_ENABLE_ASSERTIONS OR CMAKE_CONFIGURATION_TYPES)))
  set(LLVM_USE_HOST_TOOLS ON)
endif()

if (MSVC_IDE)
  option(LLVM_ADD_NATIVE_VISUALIZERS_TO_SOLUTION "Configure project to use Visual Studio native visualizers" TRUE)
endif()

if (LLVM_BUILD_INSTRUMENTED OR LLVM_BUILD_INSTRUMENTED_COVERAGE OR
    LLVM_ENABLE_IR_PGO)
  if(NOT LLVM_PROFILE_MERGE_POOL_SIZE)
    # A pool size of 1-2 is probably sufficient on a SSD. 3-4 should be fine
    # for spining disks. Anything higher may only help on slower mediums.
    set(LLVM_PROFILE_MERGE_POOL_SIZE "4")
  endif()
  if(NOT LLVM_PROFILE_FILE_PATTERN)
    if(NOT LLVM_PROFILE_DATA_DIR)
      file(TO_NATIVE_PATH "${LLVM_BINARY_DIR}/profiles" LLVM_PROFILE_DATA_DIR)
    endif()
    file(TO_NATIVE_PATH "${LLVM_PROFILE_DATA_DIR}/%${LLVM_PROFILE_MERGE_POOL_SIZE}m.profraw" LLVM_PROFILE_FILE_PATTERN)
  endif()
  if(NOT LLVM_CSPROFILE_FILE_PATTERN)
    if(NOT LLVM_CSPROFILE_DATA_DIR)
      file(TO_NATIVE_PATH "${LLVM_BINARY_DIR}/csprofiles" LLVM_CSPROFILE_DATA_DIR)
    endif()
    file(TO_NATIVE_PATH "${LLVM_CSPROFILE_DATA_DIR}/%${LLVM_PROFILE_MERGE_POOL_SIZE}m.profraw" LLVM_CSPROFILE_FILE_PATTERN)
  endif()
endif()

if (LLVM_BUILD_STATIC)
  set(CMAKE_EXE_LINKER_FLAGS "${CMAKE_EXE_LINKER_FLAGS} -static")
  # Remove shared library suffixes from use in find_library
  foreach (shared_lib_suffix ${CMAKE_SHARED_LIBRARY_SUFFIX} ${CMAKE_IMPORT_LIBRARY_SUFFIX})
    list(FIND CMAKE_FIND_LIBRARY_SUFFIXES ${shared_lib_suffix} shared_lib_suffix_idx)
    if(NOT ${shared_lib_suffix_idx} EQUAL -1)
      list(REMOVE_AT CMAKE_FIND_LIBRARY_SUFFIXES ${shared_lib_suffix_idx})
    endif()
  endforeach()
endif()

# Use libtool instead of ar if you are both on an Apple host, and targeting Apple.
if(CMAKE_HOST_APPLE AND APPLE)
  include(UseLibtool)
endif()

# Override the default target with an environment variable named by LLVM_TARGET_TRIPLE_ENV.
set(LLVM_TARGET_TRIPLE_ENV CACHE STRING "The name of environment variable to override default target. Disabled by blank.")
mark_as_advanced(LLVM_TARGET_TRIPLE_ENV)

set(LLVM_ENABLE_PER_TARGET_RUNTIME_DIR OFF CACHE BOOL
  "Enable per-target runtimes directory")

set(LLVM_PROFDATA_FILE "" CACHE FILEPATH
  "Profiling data file to use when compiling in order to improve runtime performance.")

# All options referred to from HandleLLVMOptions have to be specified
# BEFORE this include, otherwise options will not be correctly set on
# first cmake run
include(config-ix)

string(REPLACE "Native" ${LLVM_NATIVE_ARCH}
  LLVM_TARGETS_TO_BUILD "${LLVM_TARGETS_TO_BUILD}")
list(REMOVE_DUPLICATES LLVM_TARGETS_TO_BUILD)

# By default, we target the host, but this can be overridden at CMake
# invocation time.
set(LLVM_DEFAULT_TARGET_TRIPLE "${LLVM_HOST_TRIPLE}" CACHE STRING
  "Default target for which LLVM will generate code." )
set(TARGET_TRIPLE "${LLVM_DEFAULT_TARGET_TRIPLE}")
message(STATUS "LLVM host triple: ${LLVM_HOST_TRIPLE}")
message(STATUS "LLVM default target triple: ${LLVM_DEFAULT_TARGET_TRIPLE}")

if(WIN32 OR CYGWIN)
  if(BUILD_SHARED_LIBS OR LLVM_BUILD_LLVM_DYLIB)
    set(LLVM_ENABLE_PLUGINS_default ON)
  else()
    set(LLVM_ENABLE_PLUGINS_default OFF)
  endif()
else()
  set(LLVM_ENABLE_PLUGINS_default ${LLVM_ENABLE_PIC})
endif()
option(LLVM_ENABLE_PLUGINS "Enable plugin support" ${LLVM_ENABLE_PLUGINS_default})

include(HandleLLVMOptions)

if(CMAKE_VERSION VERSION_LESS 3.12)
  include(FindPythonInterp)
  if( NOT PYTHONINTERP_FOUND )
    message(FATAL_ERROR
  "Unable to find Python interpreter, required for builds and testing.

  Please install Python or specify the PYTHON_EXECUTABLE CMake variable.")
  endif()

  if( ${PYTHON_VERSION_STRING} VERSION_LESS 2.7 )
    message(FATAL_ERROR "Python 2.7 or newer is required")
  endif()

  add_executable(Python3::Interpreter IMPORTED)
  set_target_properties(Python3::Interpreter PROPERTIES
    IMPORTED_LOCATION ${PYTHON_EXECUTABLE})
  set(Python3_EXECUTABLE ${PYTHON_EXECUTABLE})
else()
  find_package(Python3 COMPONENTS Interpreter)
  if(NOT Python3_Interpreter_FOUND)
    message(WARNING "Python3 not found, using python2 as a fallback")
    find_package(Python2 COMPONENTS Interpreter REQUIRED)
    if(Python2_VERSION VERSION_LESS 2.7)
      message(SEND_ERROR "Python 2.7 or newer is required")
    endif()

    # Treat python2 as python3
    add_executable(Python3::Interpreter IMPORTED)
    set_target_properties(Python3::Interpreter PROPERTIES
      IMPORTED_LOCATION ${Python2_EXECUTABLE})
    set(Python3_EXECUTABLE ${Python2_EXECUTABLE})
  endif()
endif()

######
# LLVMBuild Integration
#
# We use llvm-build to generate all the data required by the CMake based
# build system in one swoop:
#
#  - We generate a file (a CMake fragment) in the object root which contains
#    all the definitions that are required by CMake.
#
#  - We generate the library table used by llvm-config.
#
#  - We generate the dependencies for the CMake fragment, so that we will
#    automatically reconfigure ourselves.

set(LLVMBUILDTOOL "${LLVM_MAIN_SRC_DIR}/utils/llvm-build/llvm-build")
set(LLVMCONFIGLIBRARYDEPENDENCIESINC
  "${LLVM_BINARY_DIR}/tools/llvm-config/LibraryDependencies.inc")
set(LLVMBUILDCMAKEFRAG
  "${LLVM_BINARY_DIR}/LLVMBuild.cmake")

# Create the list of optional components that are enabled
if (LLVM_USE_INTEL_JITEVENTS)
  set(LLVMOPTIONALCOMPONENTS IntelJITEvents)
endif (LLVM_USE_INTEL_JITEVENTS)
if (LLVM_USE_OPROFILE)
  set(LLVMOPTIONALCOMPONENTS ${LLVMOPTIONALCOMPONENTS} OProfileJIT)
endif (LLVM_USE_OPROFILE)
if (LLVM_USE_PERF)
  set(LLVMOPTIONALCOMPONENTS ${LLVMOPTIONALCOMPONENTS} PerfJITEvents)
endif (LLVM_USE_PERF)

message(STATUS "Constructing LLVMBuild project information")
execute_process(
  COMMAND "${Python3_EXECUTABLE}" -B ${LLVMBUILDTOOL}
            --native-target "${LLVM_NATIVE_ARCH}"
            --enable-targets "${LLVM_TARGETS_TO_BUILD}"
            --enable-optional-components "${LLVMOPTIONALCOMPONENTS}"
            --write-library-table ${LLVMCONFIGLIBRARYDEPENDENCIESINC}
            --write-cmake-fragment ${LLVMBUILDCMAKEFRAG}
            OUTPUT_VARIABLE LLVMBUILDOUTPUT
            ERROR_VARIABLE LLVMBUILDERRORS
            OUTPUT_STRIP_TRAILING_WHITESPACE
            ERROR_STRIP_TRAILING_WHITESPACE
  RESULT_VARIABLE LLVMBUILDRESULT)

# On Win32, CMake doesn't properly handle piping the default output/error
# streams into the GUI console. So, we explicitly catch and report them.
if( NOT "${LLVMBUILDOUTPUT}" STREQUAL "")
  message(STATUS "llvm-build output: ${LLVMBUILDOUTPUT}")
endif()
if( NOT "${LLVMBUILDRESULT}" STREQUAL "0" )
  message(FATAL_ERROR
    "Unexpected failure executing llvm-build: ${LLVMBUILDERRORS}")
endif()

# Include the generated CMake fragment. This will define properties from the
# LLVMBuild files in a format which is easy to consume from CMake, and will add
# the dependencies so that CMake will reconfigure properly when the LLVMBuild
# files change.
include(${LLVMBUILDCMAKEFRAG})

######

# Configure all of the various header file fragments LLVM uses which depend on
# configuration variables.
set(LLVM_ENUM_TARGETS "")
set(LLVM_ENUM_ASM_PRINTERS "")
set(LLVM_ENUM_ASM_PARSERS "")
set(LLVM_ENUM_DISASSEMBLERS "")
foreach(t ${LLVM_TARGETS_TO_BUILD})
  set( td ${LLVM_MAIN_SRC_DIR}/lib/Target/${t} )

  list(FIND LLVM_ALL_TARGETS ${t} idx)
  list(FIND LLVM_EXPERIMENTAL_TARGETS_TO_BUILD ${t} idy)
  # At this point, LLVMBUILDTOOL already checked all the targets passed in
  # LLVM_TARGETS_TO_BUILD and LLVM_EXPERIMENTAL_TARGETS_TO_BUILD, so
  # this test just makes sure that any experimental targets were passed via
  # LLVM_EXPERIMENTAL_TARGETS_TO_BUILD, not LLVM_TARGETS_TO_BUILD.
  if( idx LESS 0 AND idy LESS 0 )
    message(FATAL_ERROR "The target `${t}' is experimental and must be passed "
      "via LLVM_EXPERIMENTAL_TARGETS_TO_BUILD.")
  else()
    set(LLVM_ENUM_TARGETS "${LLVM_ENUM_TARGETS}LLVM_TARGET(${t})\n")
  endif()

  file(GLOB asmp_file "${td}/*AsmPrinter.cpp")
  if( asmp_file )
    set(LLVM_ENUM_ASM_PRINTERS
      "${LLVM_ENUM_ASM_PRINTERS}LLVM_ASM_PRINTER(${t})\n")
  endif()
  if( EXISTS ${td}/AsmParser/CMakeLists.txt )
    set(LLVM_ENUM_ASM_PARSERS
      "${LLVM_ENUM_ASM_PARSERS}LLVM_ASM_PARSER(${t})\n")
  endif()
  if( EXISTS ${td}/Disassembler/CMakeLists.txt )
    set(LLVM_ENUM_DISASSEMBLERS
      "${LLVM_ENUM_DISASSEMBLERS}LLVM_DISASSEMBLER(${t})\n")
  endif()
endforeach(t)

# Produce the target definition files, which provide a way for clients to easily
# include various classes of targets.
configure_file(
  ${LLVM_MAIN_INCLUDE_DIR}/llvm/Config/AsmPrinters.def.in
  ${LLVM_INCLUDE_DIR}/llvm/Config/AsmPrinters.def
  )
configure_file(
  ${LLVM_MAIN_INCLUDE_DIR}/llvm/Config/AsmParsers.def.in
  ${LLVM_INCLUDE_DIR}/llvm/Config/AsmParsers.def
  )
configure_file(
  ${LLVM_MAIN_INCLUDE_DIR}/llvm/Config/Disassemblers.def.in
  ${LLVM_INCLUDE_DIR}/llvm/Config/Disassemblers.def
  )
configure_file(
  ${LLVM_MAIN_INCLUDE_DIR}/llvm/Config/Targets.def.in
  ${LLVM_INCLUDE_DIR}/llvm/Config/Targets.def
  )

# For up-to-date instructions for installing the Tensorflow dependency, refer to
# the bot setup script: https://github.com/google/ml-compiler-opt/blob/master/buildbot/buildbot_init.sh
# In this case, the latest C API library is available for download from
# https://www.tensorflow.org/install/lang_c.
# We will expose the conditional compilation variable,
# LLVM_HAVE_TF_API, through llvm-config.h, so that a user of the LLVM library may
# also leverage the dependency.
set(TENSORFLOW_C_LIB_PATH "" CACHE PATH "Path to TensorFlow C library install")
find_library(tensorflow_c_api tensorflow PATHS ${TENSORFLOW_C_LIB_PATH}/lib)

if (tensorflow_c_api)
  set(LLVM_HAVE_TF_API "ON" CACHE BOOL "Full Tensorflow API available")
  include_directories(${TENSORFLOW_C_LIB_PATH}/include)
endif()

# They are not referenced. See set_output_directory().
set( CMAKE_RUNTIME_OUTPUT_DIRECTORY ${LLVM_BINARY_DIR}/bin )
set( CMAKE_LIBRARY_OUTPUT_DIRECTORY ${LLVM_BINARY_DIR}/lib${LLVM_LIBDIR_SUFFIX} )
set( CMAKE_ARCHIVE_OUTPUT_DIRECTORY ${LLVM_BINARY_DIR}/lib${LLVM_LIBDIR_SUFFIX} )

# For up-to-date instructions for installing the Tensorflow dependency, refer to
# the bot setup script: https://github.com/google/ml-compiler-opt/blob/master/buildbot/buildbot_init.sh
# Specifically, assuming python3 is installed:
# python3 -m pip install --upgrade pip && python3 -m pip install --user tf_nightly==2.3.0.dev20200528
# Then set TENSORFLOW_AOT_PATH to the package install - usually it's ~/.local/lib/python3.7/site-packages/tensorflow
#
set(TENSORFLOW_AOT_PATH "" CACHE PATH "Path to TensorFlow pip install dir")

if (NOT TENSORFLOW_AOT_PATH STREQUAL "")
  set(LLVM_HAVE_TF_AOT "ON" CACHE BOOL "Tensorflow AOT available")
  set(TENSORFLOW_AOT_COMPILER
    "${TENSORFLOW_AOT_PATH}/../../../../bin/saved_model_cli"
    CACHE PATH "Path to the Tensorflow AOT compiler")
  include_directories(${TENSORFLOW_AOT_PATH}/include)
  add_subdirectory(${TENSORFLOW_AOT_PATH}/xla_aot_runtime_src
    ${CMAKE_ARCHIVE_OUTPUT_DIRECTORY}/tf_runtime)
endif()

# Configure the three LLVM configuration header files.
configure_file(
  ${LLVM_MAIN_INCLUDE_DIR}/llvm/Config/config.h.cmake
  ${LLVM_INCLUDE_DIR}/llvm/Config/config.h)
configure_file(
  ${LLVM_MAIN_INCLUDE_DIR}/llvm/Config/llvm-config.h.cmake
  ${LLVM_INCLUDE_DIR}/llvm/Config/llvm-config.h)
configure_file(
  ${LLVM_MAIN_INCLUDE_DIR}/llvm/Config/abi-breaking.h.cmake
  ${LLVM_INCLUDE_DIR}/llvm/Config/abi-breaking.h)

# Add target for generating source rpm package.
set(LLVM_SRPM_USER_BINARY_SPECFILE ${CMAKE_CURRENT_SOURCE_DIR}/llvm.spec.in
    CACHE FILEPATH ".spec file to use for srpm generation")
set(LLVM_SRPM_BINARY_SPECFILE ${CMAKE_CURRENT_BINARY_DIR}/llvm.spec)
set(LLVM_SRPM_DIR "${CMAKE_CURRENT_BINARY_DIR}/srpm")

get_source_info(${CMAKE_CURRENT_SOURCE_DIR} revision repository)
string(LENGTH "${revision}" revision_length)
set(LLVM_RPM_SPEC_REVISION "${revision}")

configure_file(
  ${LLVM_SRPM_USER_BINARY_SPECFILE}
  ${LLVM_SRPM_BINARY_SPECFILE} @ONLY)

add_custom_target(srpm
  COMMAND cpack -G TGZ --config CPackSourceConfig.cmake -B ${LLVM_SRPM_DIR}/SOURCES
  COMMAND rpmbuild -bs --define '_topdir ${LLVM_SRPM_DIR}' ${LLVM_SRPM_BINARY_SPECFILE})
set_target_properties(srpm PROPERTIES FOLDER "Misc")

if(APPLE AND DARWIN_LTO_LIBRARY)
  set(CMAKE_EXE_LINKER_FLAGS
    "${CMAKE_EXE_LINKER_FLAGS} -Wl,-lto_library -Wl,${DARWIN_LTO_LIBRARY}")
  set(CMAKE_SHARED_LINKER_FLAGS
    "${CMAKE_SHARED_LINKER_FLAGS} -Wl,-lto_library -Wl,${DARWIN_LTO_LIBRARY}")
  set(CMAKE_MODULE_LINKER_FLAGS
    "${CMAKE_MODULE_LINKER_FLAGS} -Wl,-lto_library -Wl,${DARWIN_LTO_LIBRARY}")
endif()

# Build with _XOPEN_SOURCE on AIX, as stray macros in _ALL_SOURCE mode tend to
# break things. In this case we need to enable the large-file API as well.
if (UNIX AND ${CMAKE_SYSTEM_NAME} MATCHES "AIX")
          add_definitions("-D_XOPEN_SOURCE=700")
          add_definitions("-D_LARGE_FILE_API")

  # CMake versions less than 3.16 set default linker flags to include -brtl, as
  # well as setting -G when building libraries, so clear them out. Note we only
  # try to clear the form that CMake will set as part of its initial
  # configuration, it is still possible the user may force it as part of a
  # compound option.
  if(CMAKE_VERSION VERSION_LESS 3.16)
    string(REGEX REPLACE "(^|[ \t]+)-Wl,-brtl([ \t]+|$)" "" CMAKE_EXE_LINKER_FLAGS  "${CMAKE_EXE_LINKER_FLAGS}")
    string(REGEX REPLACE "(^|[ \t]+)-Wl,-brtl([ \t]+|$)" "" CMAKE_SHARED_LINKER_FLAGS  "${CMAKE_SHARED_LINKER_FLAGS}")
    string(REGEX REPLACE "(^|[ \t]+)-Wl,-brtl([ \t]+|$)" "" CMAKE_MODULE_LINKER_FLAGS "${CMAKE_MODULE_LINKER_FLAGS}")
    string(REGEX REPLACE "(^|[ \t]+)(-Wl,)?-G([ \t]+|$)" "" CMAKE_SHARED_LIBRARY_CREATE_C_FLAGS
      "${CMAKE_SHARED_LIBRARY_CREATE_C_FLAGS}")
    string(REGEX REPLACE "(^|[ \t]+)(-Wl,)?-G([ \t]+|$)" "" CMAKE_SHARED_LIBRARY_CREATE_CXX_FLAGS
      "${CMAKE_SHARED_LIBRARY_CREATE_CXX_FLAGS}")
    string(REGEX REPLACE "(^|[ \t]+)(-Wl,)?-G([ \t]+|$)" "" CMAKE_SHARED_LIBRARY_CREATE_ASM_FLAGS
      "${CMAKE_SHARED_LIBRARY_CREATE_ASM_FLAGS}")
  endif()

  # Modules should be built with -G, so we can use runtime linking with
  # plugins.
  string(APPEND CMAKE_MODULE_LINKER_FLAGS " -G")

  # Also set the correct flags for building shared libraries.
  string(APPEND CMAKE_SHARED_LINKER_FLAGS " -shared")
endif()

# Build with _XOPEN_SOURCE on z/OS.
if (CMAKE_SYSTEM_NAME MATCHES "OS390")
  add_definitions("-D_XOPEN_SOURCE=600")
  add_definitions("-D_OPEN_SYS") # Needed for process information.
  add_definitions("-D_OPEN_SYS_FILE_EXT") # Needed for EBCDIC I/O.
endif()

# Build with _FILE_OFFSET_BITS=64 on Solaris to match g++ >= 9.
if (UNIX AND ${CMAKE_SYSTEM_NAME} MATCHES "SunOS")
          add_definitions("-D_FILE_OFFSET_BITS=64")
endif()

<<<<<<< HEAD
# Work around a broken bfd ld behavior. When linking a binary with a
# foo.so library, it will try to find any library that foo.so uses and
# check its symbols. This is wasteful (the check was done when foo.so
# was created) and can fail since it is not the dynamic linker and
# doesn't know how to handle search paths correctly.
if (UNIX AND NOT APPLE AND NOT CMAKE_SYSTEM_NAME MATCHES "SunOS|AIX|OS390")
  set(CMAKE_EXE_LINKER_FLAGS
      "${CMAKE_EXE_LINKER_FLAGS} -Wl,-allow-shlib-undefined")
endif()

=======
>>>>>>> b1169bdb
set(CMAKE_INCLUDE_CURRENT_DIR ON)

include_directories( ${LLVM_INCLUDE_DIR} ${LLVM_MAIN_INCLUDE_DIR})

# when crosscompiling import the executable targets from a file
if(LLVM_USE_HOST_TOOLS)
  include(CrossCompile)
  llvm_create_cross_target(LLVM NATIVE "" Release)
endif(LLVM_USE_HOST_TOOLS)
if(LLVM_TARGET_IS_CROSSCOMPILE_HOST)
# Dummy use to avoid CMake Warning: Manually-specified variables were not used
# (this is a variable that CrossCompile sets on recursive invocations)
endif()

if(${CMAKE_SYSTEM_NAME} MATCHES "(FreeBSD|DragonFly)")
  # On FreeBSD, /usr/local/* is not used by default. In order to build LLVM
  # with libxml2, iconv.h, etc., we must add /usr/local paths.
  include_directories(SYSTEM "/usr/local/include")
  link_directories("/usr/local/lib")
endif(${CMAKE_SYSTEM_NAME} MATCHES "(FreeBSD|DragonFly)")

if( ${CMAKE_SYSTEM_NAME} MATCHES SunOS )
   # special hack for Solaris to handle crazy system sys/regset.h
   include_directories("${LLVM_MAIN_INCLUDE_DIR}/llvm/Support/Solaris")
endif( ${CMAKE_SYSTEM_NAME} MATCHES SunOS )

# Make sure we don't get -rdynamic in every binary. For those that need it,
# use export_executable_symbols(target).
set(CMAKE_SHARED_LIBRARY_LINK_CXX_FLAGS "")

include(AddLLVM)
include(TableGen)

if( MINGW AND NOT "${CMAKE_CXX_COMPILER_ID}" MATCHES "Clang" )
  # People report that -O3 is unreliable on MinGW. The traditional
  # build also uses -O2 for that reason:
  llvm_replace_compiler_option(CMAKE_CXX_FLAGS_RELEASE "-O3" "-O2")
endif()

# Put this before tblgen. Else we have a circular dependence.
add_subdirectory(lib/Demangle)
add_subdirectory(lib/Support)
add_subdirectory(lib/TableGen)

add_subdirectory(utils/TableGen)

add_subdirectory(include/llvm)

add_subdirectory(lib)

if( LLVM_INCLUDE_UTILS )
  add_subdirectory(utils/FileCheck)
  add_subdirectory(utils/PerfectShuffle)
  add_subdirectory(utils/count)
  add_subdirectory(utils/not)
  add_subdirectory(utils/yaml-bench)
else()
  if ( LLVM_INCLUDE_TESTS )
    message(FATAL_ERROR "Including tests when not building utils will not work.
    Either set LLVM_INCLUDE_UTILS to On, or set LLVM_INCLUDE_TESTS to Off.")
  endif()
endif()

# Use LLVM_ADD_NATIVE_VISUALIZERS_TO_SOLUTION instead of LLVM_INCLUDE_UTILS because it is not really a util
if (LLVM_ADD_NATIVE_VISUALIZERS_TO_SOLUTION)
  add_subdirectory(utils/LLVMVisualizers)
endif()

foreach( binding ${LLVM_BINDINGS_LIST} )
  if( EXISTS "${LLVM_MAIN_SRC_DIR}/bindings/${binding}/CMakeLists.txt" )
    add_subdirectory(bindings/${binding})
  endif()
endforeach()

add_subdirectory(projects)

if( LLVM_INCLUDE_TOOLS )
  add_subdirectory(tools)
endif()

if( LLVM_INCLUDE_RUNTIMES )
  add_subdirectory(runtimes)
endif()

if( LLVM_INCLUDE_EXAMPLES )
  add_subdirectory(examples)
endif()

if( LLVM_INCLUDE_TESTS )
  if(EXISTS ${LLVM_MAIN_SRC_DIR}/projects/test-suite AND TARGET clang)
    include(LLVMExternalProjectUtils)
    llvm_ExternalProject_Add(test-suite ${LLVM_MAIN_SRC_DIR}/projects/test-suite
      USE_TOOLCHAIN
      EXCLUDE_FROM_ALL
      NO_INSTALL
      ALWAYS_CLEAN)
  endif()
  add_subdirectory(utils/lit)
  add_subdirectory(test)
  add_subdirectory(unittests)
  if( LLVM_INCLUDE_UTILS )
    add_subdirectory(utils/unittest)
  endif()

  if (WIN32)
    # This utility is used to prevent crashing tests from calling Dr. Watson on
    # Windows.
    add_subdirectory(utils/KillTheDoctor)
  endif()

  # Add a global check rule now that all subdirectories have been traversed
  # and we know the total set of lit testsuites.
  get_property(LLVM_LIT_TESTSUITES GLOBAL PROPERTY LLVM_LIT_TESTSUITES)
  get_property(LLVM_LIT_PARAMS GLOBAL PROPERTY LLVM_LIT_PARAMS)
  get_property(LLVM_LIT_DEPENDS GLOBAL PROPERTY LLVM_LIT_DEPENDS)
  get_property(LLVM_LIT_EXTRA_ARGS GLOBAL PROPERTY LLVM_LIT_EXTRA_ARGS)
  get_property(LLVM_ADDITIONAL_TEST_TARGETS
               GLOBAL PROPERTY LLVM_ADDITIONAL_TEST_TARGETS)
  get_property(LLVM_ADDITIONAL_TEST_DEPENDS
               GLOBAL PROPERTY LLVM_ADDITIONAL_TEST_DEPENDS)
  add_lit_target(check-all
    "Running all regression tests"
    ${LLVM_LIT_TESTSUITES}
    PARAMS ${LLVM_LIT_PARAMS}
    DEPENDS ${LLVM_LIT_DEPENDS} ${LLVM_ADDITIONAL_TEST_TARGETS}
    ARGS ${LLVM_LIT_EXTRA_ARGS}
    )
  if(TARGET check-runtimes)
    add_dependencies(check-all check-runtimes)
  endif()
  add_custom_target(test-depends
                    DEPENDS ${LLVM_LIT_DEPENDS} ${LLVM_ADDITIONAL_TEST_DEPENDS})
  set_target_properties(test-depends PROPERTIES FOLDER "Tests")
endif()

if (LLVM_INCLUDE_DOCS)
  add_subdirectory(docs)
endif()

add_subdirectory(cmake/modules)

# Do this last so that all lit targets have already been created.
if (LLVM_INCLUDE_UTILS)
  add_subdirectory(utils/llvm-lit)
endif()

if (NOT LLVM_INSTALL_TOOLCHAIN_ONLY)
  install(DIRECTORY include/llvm include/llvm-c
    DESTINATION include
    COMPONENT llvm-headers
    FILES_MATCHING
    PATTERN "*.def"
    PATTERN "*.h"
    PATTERN "*.td"
    PATTERN "*.inc"
    PATTERN "LICENSE.TXT"
    PATTERN ".svn" EXCLUDE
    )

  install(DIRECTORY ${LLVM_INCLUDE_DIR}/llvm ${LLVM_INCLUDE_DIR}/llvm-c
    DESTINATION include
    COMPONENT llvm-headers
    FILES_MATCHING
    PATTERN "*.def"
    PATTERN "*.h"
    PATTERN "*.gen"
    PATTERN "*.inc"
    # Exclude include/llvm/CMakeFiles/intrinsics_gen.dir, matched by "*.def"
    PATTERN "CMakeFiles" EXCLUDE
    PATTERN "config.h" EXCLUDE
    PATTERN ".svn" EXCLUDE
    )

  if (LLVM_INSTALL_MODULEMAPS)
    install(DIRECTORY include/llvm include/llvm-c
            DESTINATION include
            COMPONENT llvm-headers
            FILES_MATCHING
            PATTERN "module.modulemap"
            )
    install(FILES include/llvm/module.install.modulemap
            DESTINATION include/llvm
            COMPONENT llvm-headers
            RENAME "module.extern.modulemap"
            )
  endif(LLVM_INSTALL_MODULEMAPS)

  # Installing the headers needs to depend on generating any public
  # tablegen'd headers.
  add_custom_target(llvm-headers DEPENDS intrinsics_gen omp_gen)
  set_target_properties(llvm-headers PROPERTIES FOLDER "Misc")

  if (NOT LLVM_ENABLE_IDE)
    add_llvm_install_targets(install-llvm-headers
                             DEPENDS llvm-headers
                             COMPONENT llvm-headers)
  endif()

  # Custom target to install all libraries.
  add_custom_target(llvm-libraries)
  set_target_properties(llvm-libraries PROPERTIES FOLDER "Misc")

  if (NOT LLVM_ENABLE_IDE)
    add_llvm_install_targets(install-llvm-libraries
                             DEPENDS llvm-libraries
                             COMPONENT llvm-libraries)
  endif()

  get_property(LLVM_LIBS GLOBAL PROPERTY LLVM_LIBS)
  if(LLVM_LIBS)
    list(REMOVE_DUPLICATES LLVM_LIBS)
    foreach(lib ${LLVM_LIBS})
      add_dependencies(llvm-libraries ${lib})
      if (NOT LLVM_ENABLE_IDE)
        add_dependencies(install-llvm-libraries install-${lib})
        add_dependencies(install-llvm-libraries-stripped install-${lib}-stripped)
      endif()
    endforeach()
  endif()
endif()

# This must be at the end of the LLVM root CMakeLists file because it must run
# after all targets are created.
include(LLVMDistributionSupport)
llvm_distribution_add_targets()
process_llvm_pass_plugins(GEN_CONFIG)

# This allows us to deploy the Universal CRT DLLs by passing -DCMAKE_INSTALL_UCRT_LIBRARIES=ON to CMake
if (MSVC AND CMAKE_HOST_SYSTEM_NAME STREQUAL "Windows" AND CMAKE_INSTALL_UCRT_LIBRARIES)
  include(InstallRequiredSystemLibraries)
endif()

if (LLVM_INCLUDE_BENCHMARKS)
  # Override benchmark defaults so that when the library itself is updated these
  # modifications are not lost.
  set(BENCHMARK_ENABLE_TESTING OFF CACHE BOOL "Disable benchmark testing" FORCE)
  set(BENCHMARK_ENABLE_EXCEPTIONS OFF CACHE BOOL "Disable benchmark exceptions" FORCE)
  set(BENCHMARK_ENABLE_INSTALL OFF CACHE BOOL "Don't install benchmark" FORCE)
  set(BENCHMARK_DOWNLOAD_DEPENDENCIES OFF CACHE BOOL "Don't download dependencies" FORCE)
  set(BENCHMARK_ENABLE_GTEST_TESTS OFF CACHE BOOL "Disable Google Test in benchmark" FORCE)
  # Since LLVM requires C++11 it is safe to assume that std::regex is available.
  set(HAVE_STD_REGEX ON CACHE BOOL "OK" FORCE)

  add_subdirectory(utils/benchmark)
  add_subdirectory(benchmarks)
endif()

if (LLVM_INCLUDE_UTILS AND LLVM_INCLUDE_TOOLS)
  add_subdirectory(utils/llvm-locstats)
endif()<|MERGE_RESOLUTION|>--- conflicted
+++ resolved
@@ -969,19 +969,6 @@
           add_definitions("-D_FILE_OFFSET_BITS=64")
 endif()
 
-<<<<<<< HEAD
-# Work around a broken bfd ld behavior. When linking a binary with a
-# foo.so library, it will try to find any library that foo.so uses and
-# check its symbols. This is wasteful (the check was done when foo.so
-# was created) and can fail since it is not the dynamic linker and
-# doesn't know how to handle search paths correctly.
-if (UNIX AND NOT APPLE AND NOT CMAKE_SYSTEM_NAME MATCHES "SunOS|AIX|OS390")
-  set(CMAKE_EXE_LINKER_FLAGS
-      "${CMAKE_EXE_LINKER_FLAGS} -Wl,-allow-shlib-undefined")
-endif()
-
-=======
->>>>>>> b1169bdb
 set(CMAKE_INCLUDE_CURRENT_DIR ON)
 
 include_directories( ${LLVM_INCLUDE_DIR} ${LLVM_MAIN_INCLUDE_DIR})
