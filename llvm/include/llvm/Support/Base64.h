//===--- Base64.h - Base64 Encoder/Decoder ----------------------*- C++ -*-===//
//
// Part of the LLVM Project, under the Apache License v2.0 with LLVM Exceptions.
// See https://llvm.org/LICENSE.txt for license information.
// SPDX-License-Identifier: Apache-2.0 WITH LLVM-exception
//
//===----------------------------------------------------------------------===//
//
// This file provides generic base64 encoder/decoder.
//
//===----------------------------------------------------------------------===//

#ifndef LLVM_SUPPORT_BASE64_H
#define LLVM_SUPPORT_BASE64_H

#include "llvm/Support/Error.h"
<<<<<<< HEAD
#include "llvm/Support/raw_ostream.h"

#include <memory>
=======
>>>>>>> 8b987ca5
#include <cstdint>
#include <string>

namespace llvm {

template <class InputBytes> std::string encodeBase64(InputBytes const &Bytes) {
  static const char Table[] = "ABCDEFGHIJKLMNOPQRSTUVWXYZ"
                              "abcdefghijklmnopqrstuvwxyz"
                              "0123456789+/";
  std::string Buffer;
  Buffer.resize(((Bytes.size() + 2) / 3) * 4);

  size_t i = 0, j = 0;
  for (size_t n = Bytes.size() / 3 * 3; i < n; i += 3, j += 4) {
    uint32_t x = ((unsigned char)Bytes[i] << 16) |
                 ((unsigned char)Bytes[i + 1] << 8) |
                 (unsigned char)Bytes[i + 2];
    Buffer[j + 0] = Table[(x >> 18) & 63];
    Buffer[j + 1] = Table[(x >> 12) & 63];
    Buffer[j + 2] = Table[(x >> 6) & 63];
    Buffer[j + 3] = Table[x & 63];
  }
  if (i + 1 == Bytes.size()) {
    uint32_t x = ((unsigned char)Bytes[i] << 16);
    Buffer[j + 0] = Table[(x >> 18) & 63];
    Buffer[j + 1] = Table[(x >> 12) & 63];
    Buffer[j + 2] = '=';
    Buffer[j + 3] = '=';
  } else if (i + 2 == Bytes.size()) {
    uint32_t x =
        ((unsigned char)Bytes[i] << 16) | ((unsigned char)Bytes[i + 1] << 8);
    Buffer[j + 0] = Table[(x >> 18) & 63];
    Buffer[j + 1] = Table[(x >> 12) & 63];
    Buffer[j + 2] = Table[(x >> 6) & 63];
    Buffer[j + 3] = '=';
  }
  return Buffer;
}

<<<<<<< HEAD
// General-purpose Base64 encoder/decoder.
// TODO update WinCOFFObjectWriter.cpp to use this library.
class Base64 {
public:
  using byte = uint8_t;

  // Get the size of the encoded byte sequence of given size.
  static size_t getEncodedSize(size_t SrcSize);

  // Encode a byte sequence of given size into an output stream.
  // Returns the number of bytes in the encoded result.
  static size_t encode(const byte *Src, raw_ostream &Out, size_t SrcSize);

  // Get the size of the encoded byte sequence of given size.
  static size_t getDecodedSize(size_t SrcSize);

  // Decode a sequence of given size into a pre-allocated memory.
  // Returns the number of bytes in the decoded result or 0 in case of error.
  static Expected<size_t> decode(const char *Src, byte *Dst, size_t SrcSize);

  // Allocate minimum required amount of memory and decode a sequence of given
  // size into it.
  // Returns the decoded result. The size can be obtained via getDecodedSize.
  static Expected<std::unique_ptr<byte>> decode(const char *Src,
                                                size_t SrcSize);
};
=======
template <class OutputBytes>
llvm::Error decodeBase64(llvm::StringRef Input, OutputBytes &Output) {
  // Invalid table value with short name to fit in the table init below. The
  // invalid value is 64 since valid base64 values are 0 - 63.
  constexpr char Inv = 64;
  static char DecodeTable[] = {
      Inv, Inv, Inv, Inv, Inv, Inv, Inv, Inv, // ........
      Inv, Inv, Inv, Inv, Inv, Inv, Inv, Inv, // ........
      Inv, Inv, Inv, Inv, Inv, Inv, Inv, Inv, // ........
      Inv, Inv, Inv, Inv, Inv, Inv, Inv, Inv, // ........
      Inv, Inv, Inv, Inv, Inv, Inv, Inv, Inv, // ........
      Inv, Inv, Inv, 62,  Inv, Inv, Inv, 63,  // ...+.../
      52,  53,  54,  55,  56,  57,  58,  59,  // 01234567
      60,  61,  Inv, Inv, Inv, 0,   Inv, Inv, // 89...=..
      Inv, 0,   1,   2,   3,   4,   5,   6,   // .ABCDEFG
      7,   8,   9,   10,  11,  12,  13,  14,  // HIJKLMNO
      15,  16,  17,  18,  19,  20,  21,  22,  // PQRSTUVW
      23,  24,  25,  Inv, Inv, Inv, Inv, Inv, // XYZ.....
      Inv, 26,  27,  28,  29,  30,  31,  32,  // .abcdefg
      33,  34,  35,  36,  37,  38,  39,  40,  // hijklmno
      41,  42,  43,  44,  45,  46,  47,  48,  // pqrstuvw
      49,  50,  51                            // xyz.....
  };
  auto decodeBase64Byte = [](uint8_t Ch) -> char {
    if (Ch >= sizeof(DecodeTable))
      return Inv;
    return DecodeTable[Ch];
  };
  Output.clear();
  const uint64_t InputLength = Input.size();
  if (InputLength == 0)
    return Error::success();
  // Make sure we have a valid input string length which must be a multiple
  // of 4.
  if ((InputLength % 4) != 0)
    return createStringError(std::errc::illegal_byte_sequence,
                             "Base64 encoded strings must be a multiple of 4 "
                             "bytes in length");
  const uint64_t FirstValidEqualIdx = InputLength - 2;
  char Hex64Bytes[4];
  for (uint64_t Idx = 0; Idx < InputLength; Idx += 4) {
    for (uint64_t ByteOffset = 0; ByteOffset < 4; ++ByteOffset) {
      const uint64_t ByteIdx = Idx + ByteOffset;
      const char Byte = Input[ByteIdx];
      const char DecodedByte = decodeBase64Byte(Byte);
      bool Illegal = DecodedByte == Inv;
      if (!Illegal && Byte == '=') {
        if (ByteIdx < FirstValidEqualIdx) {
          // We have an '=' in the middle of the string which is invalid, only
          // the last two characters can be '=' characters.
          Illegal = true;
        } else if (ByteIdx == FirstValidEqualIdx && Input[ByteIdx + 1] != '=') {
          // We have an equal second to last from the end and the last character
          // is not also an equal, so the '=' character is invalid
          Illegal = true;
        }
      }
      if (Illegal)
        return createStringError(
            std::errc::illegal_byte_sequence,
            "Invalid Base64 character %#2.2x at index %" PRIu64, Byte, ByteIdx);
      Hex64Bytes[ByteOffset] = DecodedByte;
    }
    // Now we have 6 bits of 3 bytes in value in each of the Hex64Bytes bytes.
    // Extract the right bytes into the Output buffer.
    Output.push_back((Hex64Bytes[0] << 2) + ((Hex64Bytes[1] >> 4) & 0x03));
    Output.push_back((Hex64Bytes[1] << 4) + ((Hex64Bytes[2] >> 2) & 0x0f));
    Output.push_back((Hex64Bytes[2] << 6) + (Hex64Bytes[3] & 0x3f));
  }
  // If we had valid trailing '=' characters strip the right number of bytes
  // from the end of the output buffer. We already know that the Input length
  // it a multiple of 4 and is not zero, so direct character access is safe.
  if (Input.back() == '=') {
    Output.pop_back();
    if (Input[InputLength - 2] == '=')
      Output.pop_back();
  }
  return Error::success();
}
>>>>>>> 8b987ca5

} // end namespace llvm

#endif // LLVM_SUPPORT_BASE64_H<|MERGE_RESOLUTION|>--- conflicted
+++ resolved
@@ -14,12 +14,9 @@
 #define LLVM_SUPPORT_BASE64_H
 
 #include "llvm/Support/Error.h"
-<<<<<<< HEAD
 #include "llvm/Support/raw_ostream.h"
 
 #include <memory>
-=======
->>>>>>> 8b987ca5
 #include <cstdint>
 #include <string>
 
@@ -59,7 +56,6 @@
   return Buffer;
 }
 
-<<<<<<< HEAD
 // General-purpose Base64 encoder/decoder.
 // TODO update WinCOFFObjectWriter.cpp to use this library.
 class Base64 {
@@ -86,7 +82,7 @@
   static Expected<std::unique_ptr<byte>> decode(const char *Src,
                                                 size_t SrcSize);
 };
-=======
+
 template <class OutputBytes>
 llvm::Error decodeBase64(llvm::StringRef Input, OutputBytes &Output) {
   // Invalid table value with short name to fit in the table init below. The
@@ -166,7 +162,6 @@
   }
   return Error::success();
 }
->>>>>>> 8b987ca5
 
 } // end namespace llvm
 
