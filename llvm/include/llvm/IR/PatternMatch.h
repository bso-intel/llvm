--- conflicted
+++ resolved
@@ -2173,13 +2173,8 @@
 
     if (m_PtrToInt(m_OffsetGep(m_Zero(), m_SpecificInt(1))).match(V)) {
       Type *PtrTy = cast<Operator>(V)->getOperand(0)->getType();
-<<<<<<< HEAD
-      auto *DerefTy = dyn_cast<VectorType>(PtrTy->getPointerElementType());
-      if (DerefTy && DerefTy->isScalable() &&
-=======
       auto *DerefTy = PtrTy->getPointerElementType();
       if (isa<ScalableVectorType>(DerefTy) &&
->>>>>>> a34309b7
           DL.getTypeAllocSizeInBits(DerefTy).getKnownMinSize() == 8)
         return true;
     }
