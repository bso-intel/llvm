//===- Use.h ----------------------------------------------------*- C++ -*-===//
//
// Part of the LLVM Project, under the Apache License v2.0 with LLVM Exceptions.
// See https://llvm.org/LICENSE.txt for license information.
// SPDX-License-Identifier: Apache-2.0 WITH LLVM-exception
//
//===----------------------------------------------------------------------===//
//
// Sandbox IR Use.
//
//===----------------------------------------------------------------------===//

#ifndef LLVM_SANDBOXIR_USE_H
#define LLVM_SANDBOXIR_USE_H

#include "llvm/IR/Use.h"
#include "llvm/Support/raw_ostream.h"

namespace llvm::sandboxir {

class Context;
class Value;
class User;
class CallBase;
<<<<<<< HEAD
=======
class CallBrInst;
>>>>>>> 98391913
class PHINode;

/// Represents a Def-use/Use-def edge in SandboxIR.
/// NOTE: Unlike llvm::Use, this is not an integral part of the use-def chains.
/// It is also not uniqued and is currently passed by value, so you can have
/// more than one sandboxir::Use objects for the same use-def edge.
class Use {
  llvm::Use *LLVMUse;
  User *Usr;
  Context *Ctx;

  /// Don't allow the user to create a sandboxir::Use directly.
  Use(llvm::Use *LLVMUse, User *Usr, Context &Ctx)
      : LLVMUse(LLVMUse), Usr(Usr), Ctx(&Ctx) {}
  Use() : LLVMUse(nullptr), Ctx(nullptr) {}

  friend class Value;              // For constructor
  friend class User;               // For constructor
  friend class OperandUseIterator; // For constructor
  friend class UserUseIterator;    // For accessing members
  friend class CallBase;           // For LLVMUse
  friend class CallBrInst;         // For constructor
  friend class PHINode;            // For LLVMUse

public:
  operator Value *() const { return get(); }
  Value *get() const;
  void set(Value *V);
  class User *getUser() const { return Usr; }
  unsigned getOperandNo() const;
  void swap(Use &OtherUse);
  Context *getContext() const { return Ctx; }
  bool operator==(const Use &Other) const {
    assert(Ctx == Other.Ctx && "Contexts differ!");
    return LLVMUse == Other.LLVMUse && Usr == Other.Usr;
  }
  bool operator!=(const Use &Other) const { return !(*this == Other); }
#ifndef NDEBUG
  void dumpOS(raw_ostream &OS) const;
  void dump() const;
#endif // NDEBUG
};

} // namespace llvm::sandboxir

#endif // LLVM_SANDBOXIR_USE_H<|MERGE_RESOLUTION|>--- conflicted
+++ resolved
@@ -22,10 +22,7 @@
 class Value;
 class User;
 class CallBase;
-<<<<<<< HEAD
-=======
 class CallBrInst;
->>>>>>> 98391913
 class PHINode;
 
 /// Represents a Def-use/Use-def edge in SandboxIR.
