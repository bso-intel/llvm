//===- MCDwarf.h - Machine Code Dwarf support -------------------*- C++ -*-===//
//
// Part of the LLVM Project, under the Apache License v2.0 with LLVM Exceptions.
// See https://llvm.org/LICENSE.txt for license information.
// SPDX-License-Identifier: Apache-2.0 WITH LLVM-exception
//
//===----------------------------------------------------------------------===//
//
// This file contains the declaration of the MCDwarfFile to support the dwarf
// .file directive and the .loc directive.
//
//===----------------------------------------------------------------------===//

#ifndef LLVM_MC_MCDWARF_H
#define LLVM_MC_MCDWARF_H

#include "llvm/ADT/MapVector.h"
#include "llvm/ADT/SmallVector.h"
#include "llvm/ADT/StringMap.h"
#include "llvm/ADT/StringRef.h"
#include "llvm/MC/StringTableBuilder.h"
#include "llvm/Support/Error.h"
#include "llvm/Support/MD5.h"
#include "llvm/Support/SMLoc.h"
#include "llvm/Support/StringSaver.h"
#include <cassert>
#include <cstdint>
#include <optional>
#include <string>
#include <utility>
#include <vector>

namespace llvm {

template <typename T> class ArrayRef;
class MCAsmBackend;
class MCContext;
class MCObjectStreamer;
class MCSection;
class MCStreamer;
class MCSymbol;
class raw_ostream;
class SourceMgr;

namespace mcdwarf {
// Emit the common part of the DWARF 5 range/locations list tables header.
MCSymbol *emitListsTableHeaderStart(MCStreamer &S);
} // namespace mcdwarf

/// Manage the .debug_line_str section contents, if we use it.
class MCDwarfLineStr {
  BumpPtrAllocator Alloc;
  StringSaver Saver{Alloc};
  MCSymbol *LineStrLabel = nullptr;
  StringTableBuilder LineStrings{StringTableBuilder::DWARF};
  bool UseRelocs = false;

public:
  /// Construct an instance that can emit .debug_line_str (for use in a normal
  /// v5 line table).
  explicit MCDwarfLineStr(MCContext &Ctx);

  StringSaver &getSaver() { return Saver; }

  /// Emit a reference to the string.
  void emitRef(MCStreamer *MCOS, StringRef Path);

  /// Emit the .debug_line_str section if appropriate.
  void emitSection(MCStreamer *MCOS);

  /// Returns finalized section.
  SmallString<0> getFinalizedData();

  /// Adds path \p Path to the line string. Returns offset in the
  /// .debug_line_str section.
  size_t addString(StringRef Path);
};

/// Instances of this class represent the name of the dwarf .file directive and
/// its associated dwarf file number in the MC file. MCDwarfFile's are created
/// and uniqued by the MCContext class. In Dwarf 4 file numbers start from 1;
/// i.e. the entry with file number 1 is the first element in the vector of
/// DwarfFiles and there is no MCDwarfFile with file number 0. In Dwarf 5 file
/// numbers start from 0, with the MCDwarfFile with file number 0 being the
/// primary source file, and file numbers correspond to their index in the
/// vector.
struct MCDwarfFile {
  // The base name of the file without its directory path.
  std::string Name;

  // The index into the list of directory names for this file name.
  unsigned DirIndex = 0;

  /// The MD5 checksum, if there is one. Non-owning pointer to data allocated
  /// in MCContext.
  std::optional<MD5::MD5Result> Checksum;

  /// The source code of the file. Non-owning reference to data allocated in
  /// MCContext.
  std::optional<StringRef> Source;
};

/// Instances of this class represent the information from a
/// dwarf .loc directive.
class MCDwarfLoc {
  uint32_t FileNum;
  uint32_t Line;
  uint16_t Column;
  // Flags (see #define's below)
  uint8_t Flags;
  uint8_t Isa;
  uint32_t Discriminator;

// Flag that indicates the initial value of the is_stmt_start flag.
#define DWARF2_LINE_DEFAULT_IS_STMT 1

#define DWARF2_FLAG_IS_STMT (1 << 0)
#define DWARF2_FLAG_BASIC_BLOCK (1 << 1)
#define DWARF2_FLAG_PROLOGUE_END (1 << 2)
#define DWARF2_FLAG_EPILOGUE_BEGIN (1 << 3)

private: // MCContext manages these
  friend class MCContext;
  friend class MCDwarfLineEntry;

  MCDwarfLoc(unsigned fileNum, unsigned line, unsigned column, unsigned flags,
             unsigned isa, unsigned discriminator)
      : FileNum(fileNum), Line(line), Column(column), Flags(flags), Isa(isa),
        Discriminator(discriminator) {}

  // Allow the default copy constructor and assignment operator to be used
  // for an MCDwarfLoc object.

public:
  /// Get the FileNum of this MCDwarfLoc.
  unsigned getFileNum() const { return FileNum; }

  /// Get the Line of this MCDwarfLoc.
  unsigned getLine() const { return Line; }

  /// Get the Column of this MCDwarfLoc.
  unsigned getColumn() const { return Column; }

  /// Get the Flags of this MCDwarfLoc.
  unsigned getFlags() const { return Flags; }

  /// Get the Isa of this MCDwarfLoc.
  unsigned getIsa() const { return Isa; }

  /// Get the Discriminator of this MCDwarfLoc.
  unsigned getDiscriminator() const { return Discriminator; }

  /// Set the FileNum of this MCDwarfLoc.
  void setFileNum(unsigned fileNum) { FileNum = fileNum; }

  /// Set the Line of this MCDwarfLoc.
  void setLine(unsigned line) { Line = line; }

  /// Set the Column of this MCDwarfLoc.
  void setColumn(unsigned column) {
    assert(column <= UINT16_MAX);
    Column = column;
  }

  /// Set the Flags of this MCDwarfLoc.
  void setFlags(unsigned flags) {
    assert(flags <= UINT8_MAX);
    Flags = flags;
  }

  /// Set the Isa of this MCDwarfLoc.
  void setIsa(unsigned isa) {
    assert(isa <= UINT8_MAX);
    Isa = isa;
  }

  /// Set the Discriminator of this MCDwarfLoc.
  void setDiscriminator(unsigned discriminator) {
    Discriminator = discriminator;
  }
};

/// Instances of this class represent the line information for
/// the dwarf line table entries.  Which is created after a machine
/// instruction is assembled and uses an address from a temporary label
/// created at the current address in the current section and the info from
/// the last .loc directive seen as stored in the context.
class MCDwarfLineEntry : public MCDwarfLoc {
  MCSymbol *Label;

private:
  // Allow the default copy constructor and assignment operator to be used
  // for an MCDwarfLineEntry object.

public:
  // Constructor to create an MCDwarfLineEntry given a symbol and the dwarf loc.
  MCDwarfLineEntry(MCSymbol *label, const MCDwarfLoc loc)
      : MCDwarfLoc(loc), Label(label) {}

  MCSymbol *getLabel() const { return Label; }

  // This indicates the line entry is synthesized for an end entry.
  bool IsEndEntry = false;

  // Override the label with the given EndLabel.
  void setEndLabel(MCSymbol *EndLabel) {
    Label = EndLabel;
    IsEndEntry = true;
  }

  // This is called when an instruction is assembled into the specified
  // section and if there is information from the last .loc directive that
  // has yet to have a line entry made for it is made.
  static void make(MCStreamer *MCOS, MCSection *Section);
};

/// Instances of this class represent the line information for a compile
/// unit where machine instructions have been assembled after seeing .loc
/// directives.  This is the information used to build the dwarf line
/// table for a section.
class MCLineSection {
public:
  // Add an entry to this MCLineSection's line entries.
  void addLineEntry(const MCDwarfLineEntry &LineEntry, MCSection *Sec) {
    MCLineDivisions[Sec].push_back(LineEntry);
  }

  // Add an end entry by cloning the last entry, if exists, for the section
  // the given EndLabel belongs to. The label is replaced by the given EndLabel.
  void addEndEntry(MCSymbol *EndLabel);

  using MCDwarfLineEntryCollection = std::vector<MCDwarfLineEntry>;
  using iterator = MCDwarfLineEntryCollection::iterator;
  using const_iterator = MCDwarfLineEntryCollection::const_iterator;
  using MCLineDivisionMap = MapVector<MCSection *, MCDwarfLineEntryCollection>;

private:
  // A collection of MCDwarfLineEntry for each section.
  MCLineDivisionMap MCLineDivisions;

public:
  // Returns the collection of MCDwarfLineEntry for a given Compile Unit ID.
  const MCLineDivisionMap &getMCLineEntries() const {
    return MCLineDivisions;
  }
};

struct MCDwarfLineTableParams {
  /// First special line opcode - leave room for the standard opcodes.
  /// Note: If you want to change this, you'll have to update the
  /// "StandardOpcodeLengths" table that is emitted in
  /// \c Emit().
  uint8_t DWARF2LineOpcodeBase = 13;
  /// Minimum line offset in a special line info. opcode.  The value
  /// -5 was chosen to give a reasonable range of values.
  int8_t DWARF2LineBase = -5;
  /// Range of line offsets in a special line info. opcode.
  uint8_t DWARF2LineRange = 14;
};

struct MCDwarfLineTableHeader {
  MCSymbol *Label = nullptr;
  SmallVector<std::string, 3> MCDwarfDirs;
  SmallVector<MCDwarfFile, 3> MCDwarfFiles;
  StringMap<unsigned> SourceIdMap;
  std::string CompilationDir;
  MCDwarfFile RootFile;
  bool HasAnySource = false;

private:
  bool HasAllMD5 = true;
  bool HasAnyMD5 = false;

public:
  MCDwarfLineTableHeader() = default;

  Expected<unsigned> tryGetFile(StringRef &Directory, StringRef &FileName,
                                std::optional<MD5::MD5Result> Checksum,
                                std::optional<StringRef> Source,
                                uint16_t DwarfVersion, unsigned FileNumber = 0);
  std::pair<MCSymbol *, MCSymbol *>
  Emit(MCStreamer *MCOS, MCDwarfLineTableParams Params,
       std::optional<MCDwarfLineStr> &LineStr) const;
  std::pair<MCSymbol *, MCSymbol *>
  Emit(MCStreamer *MCOS, MCDwarfLineTableParams Params,
       ArrayRef<char> SpecialOpcodeLengths,
       std::optional<MCDwarfLineStr> &LineStr) const;
  void resetMD5Usage() {
    HasAllMD5 = true;
    HasAnyMD5 = false;
  }
  void trackMD5Usage(bool MD5Used) {
    HasAllMD5 &= MD5Used;
    HasAnyMD5 |= MD5Used;
  }
  bool isMD5UsageConsistent() const {
    return MCDwarfFiles.empty() || (HasAllMD5 == HasAnyMD5);
  }

  void setRootFile(StringRef Directory, StringRef FileName,
                   std::optional<MD5::MD5Result> Checksum,
                   std::optional<StringRef> Source) {
    CompilationDir = std::string(Directory);
    RootFile.Name = std::string(FileName);
    RootFile.DirIndex = 0;
    RootFile.Checksum = Checksum;
    RootFile.Source = Source;
    trackMD5Usage(Checksum.has_value());
    HasAnySource |= Source.has_value();
  }

  void resetFileTable() {
    MCDwarfDirs.clear();
    MCDwarfFiles.clear();
    RootFile.Name.clear();
    resetMD5Usage();
    HasAnySource = false;
  }

private:
  void emitV2FileDirTables(MCStreamer *MCOS) const;
  void emitV5FileDirTables(MCStreamer *MCOS,
                           std::optional<MCDwarfLineStr> &LineStr) const;
};

class MCDwarfDwoLineTable {
  MCDwarfLineTableHeader Header;
  bool HasSplitLineTable = false;

public:
  void maybeSetRootFile(StringRef Directory, StringRef FileName,
                        std::optional<MD5::MD5Result> Checksum,
                        std::optional<StringRef> Source) {
    if (!Header.RootFile.Name.empty())
      return;
    Header.setRootFile(Directory, FileName, Checksum, Source);
  }

  unsigned getFile(StringRef Directory, StringRef FileName,
                   std::optional<MD5::MD5Result> Checksum,
                   uint16_t DwarfVersion, std::optional<StringRef> Source) {
    HasSplitLineTable = true;
    return cantFail(Header.tryGetFile(Directory, FileName, Checksum, Source,
                                      DwarfVersion));
  }

  void Emit(MCStreamer &MCOS, MCDwarfLineTableParams Params,
            MCSection *Section) const;
};

class MCDwarfLineTable {
  MCDwarfLineTableHeader Header;
  MCLineSection MCLineSections;

public:
  // This emits the Dwarf file and the line tables for all Compile Units.
  static void emit(MCStreamer *MCOS, MCDwarfLineTableParams Params);

  // This emits the Dwarf file and the line tables for a given Compile Unit.
  void emitCU(MCStreamer *MCOS, MCDwarfLineTableParams Params,
              std::optional<MCDwarfLineStr> &LineStr) const;

  // This emits a single line table associated with a given Section.
  static void
  emitOne(MCStreamer *MCOS, MCSection *Section,
          const MCLineSection::MCDwarfLineEntryCollection &LineEntries);

  Expected<unsigned> tryGetFile(StringRef &Directory, StringRef &FileName,
                                std::optional<MD5::MD5Result> Checksum,
                                std::optional<StringRef> Source,
                                uint16_t DwarfVersion, unsigned FileNumber = 0);
  unsigned getFile(StringRef &Directory, StringRef &FileName,
                   std::optional<MD5::MD5Result> Checksum,
                   std::optional<StringRef> Source, uint16_t DwarfVersion,
                   unsigned FileNumber = 0) {
    return cantFail(tryGetFile(Directory, FileName, Checksum, Source,
                               DwarfVersion, FileNumber));
  }

  void setRootFile(StringRef Directory, StringRef FileName,
                   std::optional<MD5::MD5Result> Checksum,
                   std::optional<StringRef> Source) {
    Header.CompilationDir = std::string(Directory);
    Header.RootFile.Name = std::string(FileName);
    Header.RootFile.DirIndex = 0;
    Header.RootFile.Checksum = Checksum;
    Header.RootFile.Source = Source;
    Header.trackMD5Usage(Checksum.has_value());
    Header.HasAnySource |= Source.has_value();
  }

  void resetFileTable() { Header.resetFileTable(); }

  bool hasRootFile() const { return !Header.RootFile.Name.empty(); }

  MCDwarfFile &getRootFile() { return Header.RootFile; }
  const MCDwarfFile &getRootFile() const { return Header.RootFile; }

  // Report whether MD5 usage has been consistent (all-or-none).
  bool isMD5UsageConsistent() const { return Header.isMD5UsageConsistent(); }

  MCSymbol *getLabel() const {
    return Header.Label;
  }

  void setLabel(MCSymbol *Label) {
    Header.Label = Label;
  }

  const SmallVectorImpl<std::string> &getMCDwarfDirs() const {
    return Header.MCDwarfDirs;
  }

  SmallVectorImpl<std::string> &getMCDwarfDirs() {
    return Header.MCDwarfDirs;
  }

  const SmallVectorImpl<MCDwarfFile> &getMCDwarfFiles() const {
    return Header.MCDwarfFiles;
  }

  SmallVectorImpl<MCDwarfFile> &getMCDwarfFiles() {
    return Header.MCDwarfFiles;
  }

  const MCLineSection &getMCLineSections() const {
    return MCLineSections;
  }
  MCLineSection &getMCLineSections() {
    return MCLineSections;
  }
};

class MCDwarfLineAddr {
public:
  /// Utility function to encode a Dwarf pair of LineDelta and AddrDeltas.
  static void encode(MCContext &Context, MCDwarfLineTableParams Params,
                     int64_t LineDelta, uint64_t AddrDelta, SmallVectorImpl<char> &OS);

  /// Utility function to emit the encoding to a streamer.
  static void Emit(MCStreamer *MCOS, MCDwarfLineTableParams Params,
                   int64_t LineDelta, uint64_t AddrDelta);
};

class MCGenDwarfInfo {
public:
  //
  // When generating dwarf for assembly source files this emits the Dwarf
  // sections.
  //
  static void Emit(MCStreamer *MCOS);
};

// When generating dwarf for assembly source files this is the info that is
// needed to be gathered for each symbol that will have a dwarf label.
class MCGenDwarfLabelEntry {
private:
  // Name of the symbol without a leading underbar, if any.
  StringRef Name;
  // The dwarf file number this symbol is in.
  unsigned FileNumber;
  // The line number this symbol is at.
  unsigned LineNumber;
  // The low_pc for the dwarf label is taken from this symbol.
  MCSymbol *Label;

public:
  MCGenDwarfLabelEntry(StringRef name, unsigned fileNumber, unsigned lineNumber,
                       MCSymbol *label)
      : Name(name), FileNumber(fileNumber), LineNumber(lineNumber),
        Label(label) {}

  StringRef getName() const { return Name; }
  unsigned getFileNumber() const { return FileNumber; }
  unsigned getLineNumber() const { return LineNumber; }
  MCSymbol *getLabel() const { return Label; }

  // This is called when label is created when we are generating dwarf for
  // assembly source files.
  static void Make(MCSymbol *Symbol, MCStreamer *MCOS, SourceMgr &SrcMgr,
                   SMLoc &Loc);
};

class MCCFIInstruction {
public:
  enum OpType : uint8_t {
    OpSameValue,
    OpRememberState,
    OpRestoreState,
    OpOffset,
    OpLLVMDefAspaceCfa,
    OpDefCfaRegister,
    OpDefCfaOffset,
    OpDefCfa,
    OpRelOffset,
    OpAdjustCfaOffset,
    OpEscape,
    OpRestore,
    OpUndefined,
    OpRegister,
    OpWindowSave,
    OpNegateRAState,
    OpGnuArgsSize,
    OpLabel,
  };

private:
  MCSymbol *Label;
  union {
    struct {
      unsigned Register;
<<<<<<< HEAD
      int Offset;
    } RI;
    struct {
      unsigned Register;
      int Offset;
=======
      int64_t Offset;
    } RI;
    struct {
      unsigned Register;
      int64_t Offset;
>>>>>>> 9c4aab8c
      unsigned AddressSpace;
    } RIA;
    struct {
      unsigned Register;
      unsigned Register2;
    } RR;
    MCSymbol *CfiLabel;
  } U;
  OpType Operation;
  SMLoc Loc;
  std::vector<char> Values;
  std::string Comment;

  MCCFIInstruction(OpType Op, MCSymbol *L, unsigned R, int64_t O, SMLoc Loc,
                   StringRef V = "", StringRef Comment = "")
      : Label(L), Operation(Op), Loc(Loc), Values(V.begin(), V.end()),
        Comment(Comment) {
    assert(Op != OpRegister && Op != OpLLVMDefAspaceCfa);
    U.RI = {R, O};
  }
  MCCFIInstruction(OpType Op, MCSymbol *L, unsigned R1, unsigned R2, SMLoc Loc)
      : Label(L), Operation(Op), Loc(Loc) {
    assert(Op == OpRegister);
    U.RR = {R1, R2};
  }
<<<<<<< HEAD
  MCCFIInstruction(OpType Op, MCSymbol *L, unsigned R, int O, unsigned AS,
=======
  MCCFIInstruction(OpType Op, MCSymbol *L, unsigned R, int64_t O, unsigned AS,
>>>>>>> 9c4aab8c
                   SMLoc Loc)
      : Label(L), Operation(Op), Loc(Loc) {
    assert(Op == OpLLVMDefAspaceCfa);
    U.RIA = {R, O, AS};
  }

  MCCFIInstruction(OpType Op, MCSymbol *L, MCSymbol *CfiLabel, SMLoc Loc)
      : Label(L), Operation(Op), Loc(Loc) {
    assert(Op == OpLabel);
    U.CfiLabel = CfiLabel;
  }

public:
  /// .cfi_def_cfa defines a rule for computing CFA as: take address from
  /// Register and add Offset to it.
  static MCCFIInstruction cfiDefCfa(MCSymbol *L, unsigned Register,
                                    int64_t Offset, SMLoc Loc = {}) {
    return MCCFIInstruction(OpDefCfa, L, Register, Offset, Loc);
  }

  /// .cfi_def_cfa_register modifies a rule for computing CFA. From now
  /// on Register will be used instead of the old one. Offset remains the same.
  static MCCFIInstruction createDefCfaRegister(MCSymbol *L, unsigned Register,
                                               SMLoc Loc = {}) {
    return MCCFIInstruction(OpDefCfaRegister, L, Register, INT64_C(0), Loc);
  }

  /// .cfi_def_cfa_offset modifies a rule for computing CFA. Register
  /// remains the same, but offset is new. Note that it is the absolute offset
  /// that will be added to a defined register to the compute CFA address.
  static MCCFIInstruction cfiDefCfaOffset(MCSymbol *L, int64_t Offset,
                                          SMLoc Loc = {}) {
    return MCCFIInstruction(OpDefCfaOffset, L, 0, Offset, Loc);
  }

  /// .cfi_adjust_cfa_offset Same as .cfi_def_cfa_offset, but
  /// Offset is a relative value that is added/subtracted from the previous
  /// offset.
  static MCCFIInstruction createAdjustCfaOffset(MCSymbol *L, int64_t Adjustment,
                                                SMLoc Loc = {}) {
    return MCCFIInstruction(OpAdjustCfaOffset, L, 0, Adjustment, Loc);
  }

  // FIXME: Update the remaining docs to use the new proposal wording.
  /// .cfi_llvm_def_aspace_cfa defines the rule for computing the CFA to
  /// be the result of evaluating the DWARF operation expression
  /// `DW_OP_constu AS; DW_OP_aspace_bregx R, B` as a location description.
  static MCCFIInstruction createLLVMDefAspaceCfa(MCSymbol *L, unsigned Register,
                                                 int64_t Offset,
                                                 unsigned AddressSpace,
                                                 SMLoc Loc) {
    return MCCFIInstruction(OpLLVMDefAspaceCfa, L, Register, Offset,
                            AddressSpace, Loc);
  }

  /// .cfi_offset Previous value of Register is saved at offset Offset
  /// from CFA.
  static MCCFIInstruction createOffset(MCSymbol *L, unsigned Register,
                                       int64_t Offset, SMLoc Loc = {}) {
    return MCCFIInstruction(OpOffset, L, Register, Offset, Loc);
  }

  /// .cfi_rel_offset Previous value of Register is saved at offset
  /// Offset from the current CFA register. This is transformed to .cfi_offset
  /// using the known displacement of the CFA register from the CFA.
  static MCCFIInstruction createRelOffset(MCSymbol *L, unsigned Register,
                                          int64_t Offset, SMLoc Loc = {}) {
    return MCCFIInstruction(OpRelOffset, L, Register, Offset, Loc);
  }

  /// .cfi_register Previous value of Register1 is saved in
  /// register Register2.
  static MCCFIInstruction createRegister(MCSymbol *L, unsigned Register1,
                                         unsigned Register2, SMLoc Loc = {}) {
    return MCCFIInstruction(OpRegister, L, Register1, Register2, Loc);
  }

  /// .cfi_window_save SPARC register window is saved.
  static MCCFIInstruction createWindowSave(MCSymbol *L, SMLoc Loc = {}) {
    return MCCFIInstruction(OpWindowSave, L, 0, INT64_C(0), Loc);
  }

  /// .cfi_negate_ra_state AArch64 negate RA state.
  static MCCFIInstruction createNegateRAState(MCSymbol *L, SMLoc Loc = {}) {
    return MCCFIInstruction(OpNegateRAState, L, 0, INT64_C(0), Loc);
  }

  /// .cfi_restore says that the rule for Register is now the same as it
  /// was at the beginning of the function, after all initial instructions added
  /// by .cfi_startproc were executed.
  static MCCFIInstruction createRestore(MCSymbol *L, unsigned Register,
                                        SMLoc Loc = {}) {
    return MCCFIInstruction(OpRestore, L, Register, INT64_C(0), Loc);
  }

  /// .cfi_undefined From now on the previous value of Register can't be
  /// restored anymore.
  static MCCFIInstruction createUndefined(MCSymbol *L, unsigned Register,
                                          SMLoc Loc = {}) {
    return MCCFIInstruction(OpUndefined, L, Register, INT64_C(0), Loc);
  }

  /// .cfi_same_value Current value of Register is the same as in the
  /// previous frame. I.e., no restoration is needed.
  static MCCFIInstruction createSameValue(MCSymbol *L, unsigned Register,
                                          SMLoc Loc = {}) {
    return MCCFIInstruction(OpSameValue, L, Register, INT64_C(0), Loc);
  }

  /// .cfi_remember_state Save all current rules for all registers.
  static MCCFIInstruction createRememberState(MCSymbol *L, SMLoc Loc = {}) {
    return MCCFIInstruction(OpRememberState, L, 0, INT64_C(0), Loc);
  }

  /// .cfi_restore_state Restore the previously saved state.
  static MCCFIInstruction createRestoreState(MCSymbol *L, SMLoc Loc = {}) {
    return MCCFIInstruction(OpRestoreState, L, 0, INT64_C(0), Loc);
  }

  /// .cfi_escape Allows the user to add arbitrary bytes to the unwind
  /// info.
  static MCCFIInstruction createEscape(MCSymbol *L, StringRef Vals,
                                       SMLoc Loc = {}, StringRef Comment = "") {
    return MCCFIInstruction(OpEscape, L, 0, 0, Loc, Vals, Comment);
  }

  /// A special wrapper for .cfi_escape that indicates GNU_ARGS_SIZE
  static MCCFIInstruction createGnuArgsSize(MCSymbol *L, int64_t Size,
                                            SMLoc Loc = {}) {
    return MCCFIInstruction(OpGnuArgsSize, L, 0, Size, Loc);
  }

  static MCCFIInstruction createLabel(MCSymbol *L, MCSymbol *CfiLabel,
                                      SMLoc Loc) {
    return MCCFIInstruction(OpLabel, L, CfiLabel, Loc);
  }

  OpType getOperation() const { return Operation; }
  MCSymbol *getLabel() const { return Label; }

  unsigned getRegister() const {
    if (Operation == OpRegister)
      return U.RR.Register;
    if (Operation == OpLLVMDefAspaceCfa)
      return U.RIA.Register;
    assert(Operation == OpDefCfa || Operation == OpOffset ||
           Operation == OpRestore || Operation == OpUndefined ||
           Operation == OpSameValue || Operation == OpDefCfaRegister ||
           Operation == OpRelOffset);
    return U.RI.Register;
  }

  unsigned getRegister2() const {
    assert(Operation == OpRegister);
    return U.RR.Register2;
  }

  unsigned getAddressSpace() const {
    assert(Operation == OpLLVMDefAspaceCfa);
    return U.RIA.AddressSpace;
  }

<<<<<<< HEAD
  int getOffset() const {
=======
  int64_t getOffset() const {
>>>>>>> 9c4aab8c
    if (Operation == OpLLVMDefAspaceCfa)
      return U.RIA.Offset;
    assert(Operation == OpDefCfa || Operation == OpOffset ||
           Operation == OpRelOffset || Operation == OpDefCfaOffset ||
           Operation == OpAdjustCfaOffset || Operation == OpGnuArgsSize);
    return U.RI.Offset;
  }

  MCSymbol *getCfiLabel() const {
    assert(Operation == OpLabel);
    return U.CfiLabel;
  }

  StringRef getValues() const {
    assert(Operation == OpEscape);
    return StringRef(&Values[0], Values.size());
  }

  StringRef getComment() const { return Comment; }
  SMLoc getLoc() const { return Loc; }
};

struct MCDwarfFrameInfo {
  MCDwarfFrameInfo() = default;

  MCSymbol *Begin = nullptr;
  MCSymbol *End = nullptr;
  const MCSymbol *Personality = nullptr;
  const MCSymbol *Lsda = nullptr;
  std::vector<MCCFIInstruction> Instructions;
  unsigned CurrentCfaRegister = 0;
  unsigned PersonalityEncoding = 0;
  unsigned LsdaEncoding = 0;
  uint64_t CompactUnwindEncoding = 0;
  bool IsSignalFrame = false;
  bool IsSimple = false;
  unsigned RAReg = static_cast<unsigned>(INT_MAX);
  bool IsBKeyFrame = false;
  bool IsMTETaggedFrame = false;
};

class MCDwarfFrameEmitter {
public:
  //
  // This emits the frame info section.
  //
  static void Emit(MCObjectStreamer &streamer, MCAsmBackend *MAB, bool isEH);
  static void encodeAdvanceLoc(MCContext &Context, uint64_t AddrDelta,
                               SmallVectorImpl<char> &OS);
};

} // end namespace llvm

#endif // LLVM_MC_MCDWARF_H<|MERGE_RESOLUTION|>--- conflicted
+++ resolved
@@ -509,19 +509,11 @@
   union {
     struct {
       unsigned Register;
-<<<<<<< HEAD
-      int Offset;
-    } RI;
-    struct {
-      unsigned Register;
-      int Offset;
-=======
       int64_t Offset;
     } RI;
     struct {
       unsigned Register;
       int64_t Offset;
->>>>>>> 9c4aab8c
       unsigned AddressSpace;
     } RIA;
     struct {
@@ -547,11 +539,7 @@
     assert(Op == OpRegister);
     U.RR = {R1, R2};
   }
-<<<<<<< HEAD
-  MCCFIInstruction(OpType Op, MCSymbol *L, unsigned R, int O, unsigned AS,
-=======
   MCCFIInstruction(OpType Op, MCSymbol *L, unsigned R, int64_t O, unsigned AS,
->>>>>>> 9c4aab8c
                    SMLoc Loc)
       : Label(L), Operation(Op), Loc(Loc) {
     assert(Op == OpLLVMDefAspaceCfa);
@@ -714,11 +702,7 @@
     return U.RIA.AddressSpace;
   }
 
-<<<<<<< HEAD
-  int getOffset() const {
-=======
   int64_t getOffset() const {
->>>>>>> 9c4aab8c
     if (Operation == OpLLVMDefAspaceCfa)
       return U.RIA.Offset;
     assert(Operation == OpDefCfa || Operation == OpOffset ||
