--- conflicted
+++ resolved
@@ -1512,13 +1512,9 @@
   using OBO = OverflowingBinaryOperator;
   TestBinaryOpExhaustive(
       [](const ConstantRange &CR1, const ConstantRange &CR2) {
-<<<<<<< HEAD
-        return CR1.shlWithNoWrap(CR2, OBO::NoUnsignedWrap);
-=======
         ConstantRange Res = CR1.shlWithNoWrap(CR2, OBO::NoUnsignedWrap);
         EXPECT_TRUE(CR1.shl(CR2).contains(Res));
         return Res;
->>>>>>> 98391913
       },
       [](const APInt &N1, const APInt &N2) -> std::optional<APInt> {
         bool IsOverflow;
@@ -1527,11 +1523,7 @@
           return std::nullopt;
         return Res;
       },
-<<<<<<< HEAD
-      PreferSmallest, CheckCorrectnessOnly);
-=======
       PreferSmallest, CheckNonWrappedOnly);
->>>>>>> 98391913
   TestBinaryOpExhaustive(
       [](const ConstantRange &CR1, const ConstantRange &CR2) {
         return CR1.shlWithNoWrap(CR2, OBO::NoSignedWrap);
@@ -1543,11 +1535,7 @@
           return std::nullopt;
         return Res;
       },
-<<<<<<< HEAD
-      PreferSmallest, CheckCorrectnessOnly);
-=======
       PreferSmallestSigned, CheckNoSignedWrappedLHSAndNoWrappedRHSOnly);
->>>>>>> 98391913
   TestBinaryOpExhaustive(
       [](const ConstantRange &CR1, const ConstantRange &CR2) {
         return CR1.shlWithNoWrap(CR2, OBO::NoUnsignedWrap | OBO::NoSignedWrap);
@@ -1562,8 +1550,6 @@
         return Res1;
       },
       PreferSmallest, CheckCorrectnessOnly);
-<<<<<<< HEAD
-=======
 
   EXPECT_EQ(One.shlWithNoWrap(Full, OBO::NoSignedWrap),
             ConstantRange(APInt(16, 10), APInt(16, 20481)));
@@ -1589,7 +1575,6 @@
                 .shlWithNoWrap(ConstantRange(APInt(4, 1), APInt(4, 4)),
                                OBO::NoSignedWrap),
             ConstantRange(APInt(4, -8), APInt(4, -1)));
->>>>>>> 98391913
 }
 
 TEST_F(ConstantRangeTest, Lshr) {
