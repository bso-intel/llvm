--- conflicted
+++ resolved
@@ -102,12 +102,7 @@
   for (unsigned i = 0; i < ParamTypeRecsSize; i++) {
     Record *TR = ParamTypeRecs[i];
     // Track operation parameter indices of any overload types
-<<<<<<< HEAD
-    auto isAny = TR->getValueAsInt("isAny");
-    if (isAny == 1) {
-=======
     if (TR->getValueAsInt("isOverload")) {
->>>>>>> 1d22c955
       if (OverloadParamIndex != -1) {
         assert(TR == ParamTypeRecs[OverloadParamIndex] &&
                "Specification of multiple differing overload parameter types "
@@ -118,11 +113,6 @@
       if (OverloadParamIndex <= 0)
         OverloadParamIndex = i;
     }
-<<<<<<< HEAD
-    if (TR->isAnonymous())
-      PrintFatalError(TR, "Only concrete types are allowed here");
-=======
->>>>>>> 1d22c955
     OpTypes.emplace_back(TR);
   }
 
@@ -416,15 +406,6 @@
       continue;
     ClassSet.insert(Op.OpClass);
     OpClassStrings.add(Op.OpClass.data());
-<<<<<<< HEAD
-    SmallVector<ParameterKind> ParamKindVec;
-    for (unsigned i = 0; i < Op.OpTypes.size(); i++) {
-      ParamKindVec.emplace_back(getParameterKind(Op.OpTypes[i]));
-    }
-    ParameterMap[Op.OpClass] = ParamKindVec;
-    Parameters.add(ParamKindVec);
-=======
->>>>>>> 1d22c955
   }
 
   // Layout names.
@@ -445,12 +426,7 @@
        << getOverloadMaskString(Op.OverloadRecs) << ", "
        << getStageMaskString(Op.StageRecs) << ", "
        << getAttributeMaskString(Op.AttrRecs) << ", " << Op.OverloadParamIndex
-<<<<<<< HEAD
-       << ", " << Op.OpTypes.size() << ", "
-       << Parameters.get(ParameterMap[Op.OpClass]) << " }";
-=======
        << " }";
->>>>>>> 1d22c955
     Prefix = ",\n";
   }
   OS << "  };\n";
