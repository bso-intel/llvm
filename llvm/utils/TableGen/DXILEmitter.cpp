//===- DXILEmitter.cpp - DXIL operation Emitter ---------------------------===//
//
// Part of the LLVM Project, under the Apache License v2.0 with LLVM Exceptions.
// See https://llvm.org/LICENSE.txt for license information.
// SPDX-License-Identifier: Apache-2.0 WITH LLVM-exception
//
//===----------------------------------------------------------------------===//
//
// DXILEmitter uses the descriptions of DXIL operation to construct enum and
// helper functions for DXIL operation.
//
//===----------------------------------------------------------------------===//

#include "Basic/SequenceToOffsetTable.h"
#include "Common/CodeGenTarget.h"
#include "llvm/ADT/STLExtras.h"
#include "llvm/ADT/SmallSet.h"
#include "llvm/ADT/SmallVector.h"
#include "llvm/ADT/StringExtras.h"
#include "llvm/ADT/StringSet.h"
#include "llvm/CodeGenTypes/MachineValueType.h"
#include "llvm/Support/DXILABI.h"
#include "llvm/Support/VersionTuple.h"
#include "llvm/TableGen/Error.h"
#include "llvm/TableGen/Record.h"
#include "llvm/TableGen/TableGenBackend.h"

#include <string>
#include <vector>

using namespace llvm;
using namespace llvm::dxil;

namespace {

struct DXILOperationDesc {
  std::string OpName; // name of DXIL operation
  int OpCode;         // ID of DXIL operation
  StringRef OpClass;  // name of the opcode class
  StringRef Doc;      // the documentation description of this instruction
  // Vector of operand type records - return type is at index 0
  SmallVector<Record *> OpTypes;
  SmallVector<Record *> OverloadRecs;
  SmallVector<Record *> StageRecs;
  SmallVector<Record *> AttrRecs;
  StringRef Intrinsic; // The llvm intrinsic map to OpName. Default is "" which
                       // means no map exists
  SmallVector<StringRef, 4>
      ShaderStages; // shader stages to which this applies, empty for all.
  int OverloadParamIndex;             // Index of parameter with overload type.
                                      //   -1 : no overload types
  SmallVector<StringRef, 4> counters; // counters for this inst.
  DXILOperationDesc(const Record *);
};
} // end anonymous namespace

/// Return dxil::ParameterKind corresponding to input LLVMType record
///
/// \param R TableGen def record of class LLVMType
/// \return ParameterKind As defined in llvm/Support/DXILABI.h

static ParameterKind getParameterKind(const Record *R) {
  auto VTRec = R->getValueAsDef("VT");
  switch (getValueType(VTRec)) {
  case MVT::isVoid:
    return ParameterKind::Void;
  case MVT::f16:
    return ParameterKind::Half;
  case MVT::f32:
    return ParameterKind::Float;
  case MVT::f64:
    return ParameterKind::Double;
  case MVT::i1:
    return ParameterKind::I1;
  case MVT::i8:
    return ParameterKind::I8;
  case MVT::i16:
    return ParameterKind::I16;
  case MVT::i32:
    return ParameterKind::I32;
  case MVT::fAny:
  case MVT::iAny:
  case MVT::Any:
    return ParameterKind::Overload;
  default:
    llvm_unreachable(
        "Support for specified parameter type not yet implemented");
  }
}

/// In-place sort TableGen records of class with a field
///    Version dxil_version
/// in the ascending version order.
static void AscendingSortByVersion(std::vector<Record *> &Recs) {
  std::sort(Recs.begin(), Recs.end(), [](Record *RecA, Record *RecB) {
    unsigned RecAMaj =
        RecA->getValueAsDef("dxil_version")->getValueAsInt("Major");
    unsigned RecAMin =
        RecA->getValueAsDef("dxil_version")->getValueAsInt("Minor");
    unsigned RecBMaj =
        RecB->getValueAsDef("dxil_version")->getValueAsInt("Major");
    unsigned RecBMin =
        RecB->getValueAsDef("dxil_version")->getValueAsInt("Minor");

    return (VersionTuple(RecAMaj, RecAMin) < VersionTuple(RecBMaj, RecBMin));
  });
}

/// Construct an object using the DXIL Operation records specified
/// in DXIL.td. This serves as the single source of reference of
/// the information extracted from the specified Record R, for
/// C++ code generated by this TableGen backend.
//  \param R Object representing TableGen record of a DXIL Operation
DXILOperationDesc::DXILOperationDesc(const Record *R) {
  OpName = R->getNameInitAsString();
  OpCode = R->getValueAsInt("OpCode");

  Doc = R->getValueAsString("Doc");
  SmallVector<Record *> ParamTypeRecs;

  ParamTypeRecs.push_back(R->getValueAsDef("result"));

  std::vector<Record *> ArgTys = R->getValueAsListOfDefs("arguments");
  for (auto Ty : ArgTys) {
    ParamTypeRecs.push_back(Ty);
  }
  size_t ParamTypeRecsSize = ParamTypeRecs.size();
  // Populate OpTypes with return type and parameter types

  // Parameter indices of overloaded parameters.
  // This vector contains overload parameters in the order used to
  // resolve an LLVMMatchType in accordance with  convention outlined in
  // the comment before the definition of class LLVMMatchType in
  // llvm/IR/Intrinsics.td
<<<<<<< HEAD
  SmallVector<int> OverloadParamIndices;
=======
  OverloadParamIndex = -1; // A sigil meaning none.
>>>>>>> 98391913
  for (unsigned i = 0; i < ParamTypeRecsSize; i++) {
    auto TR = ParamTypeRecs[i];
    // Track operation parameter indices of any overload types
    auto isAny = TR->getValueAsInt("isAny");
    if (isAny == 1) {
<<<<<<< HEAD
      // All overload types in a DXIL Op are required to be of the same type.
      if (!OverloadParamIndices.empty()) {
        [[maybe_unused]] bool knownType = true;
        // Ensure that the same overload type registered earlier is being used
        for (auto Idx : OverloadParamIndices) {
          if (TR != ParamTypeRecs[Idx]) {
            knownType = false;
            break;
          }
        }
        assert(knownType && "Specification of multiple differing overload "
                            "parameter types not yet supported");
      } else {
        OverloadParamIndices.push_back(i);
=======
      if (OverloadParamIndex != -1) {
        assert(TR == ParamTypeRecs[OverloadParamIndex] &&
               "Specification of multiple differing overload parameter types "
               "is not supported");
>>>>>>> 98391913
      }
      // Keep the earliest parameter index we see, but if it was the return type
      // overwrite it with the first overloaded argument.
      if (OverloadParamIndex <= 0)
        OverloadParamIndex = i;
    }
<<<<<<< HEAD
    // Populate OpTypes array according to the type specification
    if (TR->isAnonymous()) {
      // Check prior overload types exist
      assert(!OverloadParamIndices.empty() &&
             "No prior overloaded parameter found to match.");
      // Get the parameter index of anonymous type, TR, references
      auto OLParamIndex = TR->getValueAsInt("Number");
      // Resolve and insert the type to that at OLParamIndex
      OpTypes.emplace_back(ParamTypeRecs[OLParamIndex]);
    } else {
      // A non-anonymous type. Just record it in OpTypes
      OpTypes.emplace_back(TR);
    }
  }

  // Set the index of the overload parameter, if any.
  OverloadParamIndex = -1; // default; indicating none
  if (!OverloadParamIndices.empty()) {
    assert(OverloadParamIndices.size() == 1 &&
           "Multiple overload type specification not supported");
    OverloadParamIndex = OverloadParamIndices[0];
  }

  // Get overload records
  std::vector<Record *> Recs = R->getValueAsListOfDefs("overloads");

  // Sort records in ascending order of DXIL version
  AscendingSortByVersion(Recs);

  for (Record *CR : Recs) {
    OverloadRecs.push_back(CR);
  }

  // Get stage records
  Recs = R->getValueAsListOfDefs("stages");

  if (Recs.empty()) {
    PrintFatalError(R, Twine("Atleast one specification of valid stage for ") +
                           OpName + " is required");
  }

  // Sort records in ascending order of DXIL version
  AscendingSortByVersion(Recs);

  for (Record *CR : Recs) {
    StageRecs.push_back(CR);
  }

  // Get attribute records
  Recs = R->getValueAsListOfDefs("attributes");

  // Sort records in ascending order of DXIL version
  AscendingSortByVersion(Recs);

  for (Record *CR : Recs) {
    AttrRecs.push_back(CR);
  }

=======
    if (TR->isAnonymous())
      PrintFatalError(TR, "Only concrete types are allowed here");
    OpTypes.emplace_back(TR);
  }

  // Get overload records
  std::vector<Record *> Recs = R->getValueAsListOfDefs("overloads");

  // Sort records in ascending order of DXIL version
  AscendingSortByVersion(Recs);

  for (Record *CR : Recs) {
    OverloadRecs.push_back(CR);
  }

  // Get stage records
  Recs = R->getValueAsListOfDefs("stages");

  if (Recs.empty()) {
    PrintFatalError(R, Twine("Atleast one specification of valid stage for ") +
                           OpName + " is required");
  }

  // Sort records in ascending order of DXIL version
  AscendingSortByVersion(Recs);

  for (Record *CR : Recs) {
    StageRecs.push_back(CR);
  }

  // Get attribute records
  Recs = R->getValueAsListOfDefs("attributes");

  // Sort records in ascending order of DXIL version
  AscendingSortByVersion(Recs);

  for (Record *CR : Recs) {
    AttrRecs.push_back(CR);
  }

>>>>>>> 98391913
  // Get the operation class
  OpClass = R->getValueAsDef("OpClass")->getName();

  if (!OpClass.str().compare("UnknownOpClass")) {
    PrintFatalError(R, Twine("Unspecified DXIL OpClass for DXIL operation - ") +
                           OpName);
  }

  const RecordVal *RV = R->getValue("LLVMIntrinsic");
  if (RV && RV->getValue()) {
    if (DefInit *DI = dyn_cast<DefInit>(RV->getValue())) {
      auto *IntrinsicDef = DI->getDef();
      auto DefName = IntrinsicDef->getName();
      assert(DefName.starts_with("int_") && "invalid intrinsic name");
      // Remove the int_ from intrinsic name.
      Intrinsic = DefName.substr(4);
    }
  }
}

/// Return a string representation of ParameterKind enum
/// \param Kind Parameter Kind enum value
/// \return std::string string representation of input Kind
static std::string getParameterKindStr(ParameterKind Kind) {
  switch (Kind) {
  case ParameterKind::Invalid:
    return "Invalid";
  case ParameterKind::Void:
    return "Void";
  case ParameterKind::Half:
    return "Half";
  case ParameterKind::Float:
    return "Float";
  case ParameterKind::Double:
    return "Double";
  case ParameterKind::I1:
    return "I1";
  case ParameterKind::I8:
    return "I8";
  case ParameterKind::I16:
    return "I16";
  case ParameterKind::I32:
    return "I32";
  case ParameterKind::I64:
    return "I64";
  case ParameterKind::Overload:
    return "Overload";
  case ParameterKind::CBufferRet:
    return "CBufferRet";
  case ParameterKind::ResourceRet:
    return "ResourceRet";
  case ParameterKind::DXILHandle:
    return "DXILHandle";
  }
  llvm_unreachable("Unknown llvm::dxil::ParameterKind enum");
}

/// Return a string representation of OverloadKind enum that maps to
/// input LLVMType record
/// \param R TableGen def record of class LLVMType
/// \return std::string string representation of OverloadKind

static std::string getOverloadKindStr(const Record *R) {
  Record *VTRec = R->getValueAsDef("VT");
  switch (getValueType(VTRec)) {
  case MVT::f16:
    return "OverloadKind::HALF";
  case MVT::f32:
    return "OverloadKind::FLOAT";
  case MVT::f64:
    return "OverloadKind::DOUBLE";
  case MVT::i1:
    return "OverloadKind::I1";
  case MVT::i8:
    return "OverloadKind::I8";
  case MVT::i16:
    return "OverloadKind::I16";
  case MVT::i32:
    return "OverloadKind::I32";
  case MVT::i64:
    return "OverloadKind::I64";
  default:
    llvm_unreachable("Support for specified fixed type option for overload "
                     "type not supported");
  }
}

/// Return a string representation of valid overload information denoted
// by input records
//
/// \param Recs A vector of records of TableGen Overload records
/// \return std::string string representation of overload mask string
///         predicated by DXIL Version. E.g.,
//          {{{1, 0}, Mask1}, {{1, 2}, Mask2}, ...}
static std::string getOverloadMaskString(const SmallVector<Record *> Recs) {
  std::string MaskString = "";
  std::string Prefix = "";
  MaskString.append("{");
  // If no overload information records were specified, assume the operation
  // a) to be supported in DXIL Version 1.0 and later
  // b) has no overload types
  if (Recs.empty()) {
    MaskString.append("{{1, 0}, OverloadKind::UNDEFINED}}");
  } else {
    for (auto Rec : Recs) {
      unsigned Major =
          Rec->getValueAsDef("dxil_version")->getValueAsInt("Major");
      unsigned Minor =
          Rec->getValueAsDef("dxil_version")->getValueAsInt("Minor");
      MaskString.append(Prefix)
          .append("{{")
          .append(std::to_string(Major))
          .append(", ")
          .append(std::to_string(Minor).append("}, "));

      std::string PipePrefix = "";
      auto Tys = Rec->getValueAsListOfDefs("overload_types");
      if (Tys.empty()) {
        MaskString.append("OverloadKind::UNDEFINED");
      }
      for (const auto *Ty : Tys) {
        MaskString.append(PipePrefix).append(getOverloadKindStr(Ty));
        PipePrefix = " | ";
      }

      MaskString.append("}");
      Prefix = ", ";
    }
    MaskString.append("}");
  }
  return MaskString;
}

/// Return a string representation of valid shader stag information denoted
// by input records
//
/// \param Recs A vector of records of TableGen Stages records
/// \return std::string string representation of stages mask string
///         predicated by DXIL Version. E.g.,
//          {{{1, 0}, Mask1}, {{1, 2}, Mask2}, ...}
static std::string getStageMaskString(const SmallVector<Record *> Recs) {
  std::string MaskString = "";
  std::string Prefix = "";
  MaskString.append("{");
  // Atleast one stage information record is expected to be specified.
  if (Recs.empty()) {
    PrintFatalError("Atleast one specification of valid stages for "
                    "operation must be specified");
  }

  for (auto Rec : Recs) {
    unsigned Major = Rec->getValueAsDef("dxil_version")->getValueAsInt("Major");
    unsigned Minor = Rec->getValueAsDef("dxil_version")->getValueAsInt("Minor");
    MaskString.append(Prefix)
        .append("{{")
        .append(std::to_string(Major))
        .append(", ")
        .append(std::to_string(Minor).append("}, "));

    std::string PipePrefix = "";
    auto Stages = Rec->getValueAsListOfDefs("shader_stages");
    if (Stages.empty()) {
      PrintFatalError("No valid stages for operation specified");
    }
    for (const auto *S : Stages) {
      MaskString.append(PipePrefix).append("ShaderKind::").append(S->getName());
      PipePrefix = " | ";
    }

    MaskString.append("}");
    Prefix = ", ";
  }
  MaskString.append("}");
  return MaskString;
}

/// Return a string representation of valid attribute information denoted
// by input records
//
/// \param Recs A vector of records of TableGen Attribute records
/// \return std::string string representation of stages mask string
///         predicated by DXIL Version. E.g.,
//          {{{1, 0}, Mask1}, {{1, 2}, Mask2}, ...}
static std::string getAttributeMaskString(const SmallVector<Record *> Recs) {
  std::string MaskString = "";
  std::string Prefix = "";
  MaskString.append("{");

  for (auto Rec : Recs) {
    unsigned Major = Rec->getValueAsDef("dxil_version")->getValueAsInt("Major");
    unsigned Minor = Rec->getValueAsDef("dxil_version")->getValueAsInt("Minor");
    MaskString.append(Prefix)
        .append("{{")
        .append(std::to_string(Major))
        .append(", ")
        .append(std::to_string(Minor).append("}, "));

    std::string PipePrefix = "";
    auto Attrs = Rec->getValueAsListOfDefs("op_attrs");
    if (Attrs.empty()) {
      MaskString.append("Attribute::None");
    } else {
      for (const auto *Attr : Attrs) {
        MaskString.append(PipePrefix)
            .append("Attribute::")
            .append(Attr->getName());
        PipePrefix = " | ";
      }
    }

    MaskString.append("}");
    Prefix = ", ";
  }
  MaskString.append("}");
  return MaskString;
}

/// Emit a mapping of DXIL opcode to opname
static void emitDXILOpCodes(std::vector<DXILOperationDesc> &Ops,
                            raw_ostream &OS) {
  OS << "#ifdef DXIL_OPCODE\n";
  for (const DXILOperationDesc &Op : Ops)
    OS << "DXIL_OPCODE(" << Op.OpCode << ", " << Op.OpName << ")\n";
  OS << "#undef DXIL_OPCODE\n";
  OS << "\n";
  OS << "#endif\n\n";
}

/// Emit a list of DXIL op classes
static void emitDXILOpClasses(RecordKeeper &Records,
                              raw_ostream &OS) {
  OS << "#ifdef DXIL_OPCLASS\n";
  std::vector<Record *> OpClasses =
      Records.getAllDerivedDefinitions("DXILOpClass");
  for (Record *OpClass : OpClasses)
    OS << "DXIL_OPCLASS(" << OpClass->getName() << ")\n";
  OS << "#undef DXIL_OPCLASS\n";
  OS << "#endif\n\n";
}

/// Emit map of DXIL operation to LLVM or DirectX intrinsic
/// \param A vector of DXIL Ops
/// \param Output stream
static void emitDXILIntrinsicMap(std::vector<DXILOperationDesc> &Ops,
                                 raw_ostream &OS) {
  OS << "#ifdef DXIL_OP_INTRINSIC\n";
  OS << "\n";
  for (const auto &Op : Ops) {
    if (Op.Intrinsic.empty())
      continue;
    OS << "DXIL_OP_INTRINSIC(dxil::OpCode::" << Op.OpName
       << ", Intrinsic::" << Op.Intrinsic << ")\n";
  }
  OS << "\n";
  OS << "#undef DXIL_OP_INTRINSIC\n";
  OS << "#endif\n\n";
}

/// Emit DXIL operation table
/// \param A vector of DXIL Ops
/// \param Output stream
static void emitDXILOperationTable(std::vector<DXILOperationDesc> &Ops,
                                   raw_ostream &OS) {
  // Collect Names.
  SequenceToOffsetTable<std::string> OpClassStrings;
  SequenceToOffsetTable<std::string> OpStrings;
  SequenceToOffsetTable<SmallVector<ParameterKind>> Parameters;

  StringMap<SmallVector<ParameterKind>> ParameterMap;
  StringSet<> ClassSet;
  for (auto &Op : Ops) {
    OpStrings.add(Op.OpName);

    if (ClassSet.contains(Op.OpClass))
      continue;
    ClassSet.insert(Op.OpClass);
    OpClassStrings.add(Op.OpClass.data());
    SmallVector<ParameterKind> ParamKindVec;
    for (unsigned i = 0; i < Op.OpTypes.size(); i++) {
      ParamKindVec.emplace_back(getParameterKind(Op.OpTypes[i]));
    }
    ParameterMap[Op.OpClass] = ParamKindVec;
    Parameters.add(ParamKindVec);
  }

  // Layout names.
  OpStrings.layout();
  OpClassStrings.layout();
  Parameters.layout();

  // Emit access function getOpcodeProperty() that embeds DXIL Operation table
  // with entries of type struct OpcodeProperty.
  OS << "static const OpCodeProperty *getOpCodeProperty(dxil::OpCode Op) "
        "{\n";

  OS << "  static const OpCodeProperty OpCodeProps[] = {\n";
  std::string Prefix = "";
  for (auto &Op : Ops) {
<<<<<<< HEAD
    // Consider Op.OverloadParamIndex as the overload parameter index, by
    // default
    auto OLParamIdx = Op.OverloadParamIndex;
    // If no overload parameter index is set, treat first parameter type as
    // overload type - unless the Op has no parameters, in which case treat the
    // return type - as overload parameter to emit the appropriate overload kind
    // enum.
    if (OLParamIdx < 0) {
      OLParamIdx = (Op.OpTypes.size() > 1) ? 1 : 0;
    }
=======
>>>>>>> 98391913
    OS << Prefix << "  { dxil::OpCode::" << Op.OpName << ", "
       << OpStrings.get(Op.OpName) << ", OpCodeClass::" << Op.OpClass << ", "
       << OpClassStrings.get(Op.OpClass.data()) << ", "
       << getOverloadMaskString(Op.OverloadRecs) << ", "
       << getStageMaskString(Op.StageRecs) << ", "
       << getAttributeMaskString(Op.AttrRecs) << ", " << Op.OverloadParamIndex
<<<<<<< HEAD
       << ", " << Op.OpTypes.size() - 1 << ", "
=======
       << ", " << Op.OpTypes.size() << ", "
>>>>>>> 98391913
       << Parameters.get(ParameterMap[Op.OpClass]) << " }";
    Prefix = ",\n";
  }
  OS << "  };\n";

  OS << "  // FIXME: change search to indexing with\n";
  OS << "  // Op once all DXIL operations are added.\n";
  OS << "  OpCodeProperty TmpProp;\n";
  OS << "  TmpProp.OpCode = Op;\n";
  OS << "  const OpCodeProperty *Prop =\n";
  OS << "      llvm::lower_bound(OpCodeProps, TmpProp,\n";
  OS << "                        [](const OpCodeProperty &A, const "
        "OpCodeProperty &B) {\n";
  OS << "                          return A.OpCode < B.OpCode;\n";
  OS << "                        });\n";
  OS << "  assert(Prop && \"failed to find OpCodeProperty\");\n";
  OS << "  return Prop;\n";
  OS << "}\n\n";

  // Emit the string tables.
  OS << "static const char *getOpCodeName(dxil::OpCode Op) {\n\n";

  OpStrings.emitStringLiteralDef(OS,
                                 "  static const char DXILOpCodeNameTable[]");

  OS << "  auto *Prop = getOpCodeProperty(Op);\n";
  OS << "  unsigned Index = Prop->OpCodeNameOffset;\n";
  OS << "  return DXILOpCodeNameTable + Index;\n";
  OS << "}\n\n";

  OS << "static const char *getOpCodeClassName(const OpCodeProperty &Prop) "
        "{\n\n";

  OpClassStrings.emitStringLiteralDef(
      OS, "  static const char DXILOpCodeClassNameTable[]");

  OS << "  unsigned Index = Prop.OpCodeClassNameOffset;\n";
  OS << "  return DXILOpCodeClassNameTable + Index;\n";
  OS << "}\n ";

  OS << "static const ParameterKind *getOpCodeParameterKind(const "
        "OpCodeProperty &Prop) "
        "{\n\n";
  OS << "  static const ParameterKind DXILOpParameterKindTable[] = {\n";
  Parameters.emit(
      OS,
      [](raw_ostream &ParamOS, ParameterKind Kind) {
        ParamOS << "ParameterKind::" << getParameterKindStr(Kind);
      },
      "ParameterKind::Invalid");
  OS << "  };\n\n";
  OS << "  unsigned Index = Prop.ParameterTableOffset;\n";
  OS << "  return DXILOpParameterKindTable + Index;\n";
  OS << "}\n\n";
}

static void emitDXILOperationTableDataStructs(RecordKeeper &Records,
                                              raw_ostream &OS) {
  // Get Shader stage records
  std::vector<Record *> ShaderKindRecs =
      Records.getAllDerivedDefinitions("DXILShaderStage");
  // Sort records by name
  llvm::sort(ShaderKindRecs,
             [](Record *A, Record *B) { return A->getName() < B->getName(); });

  OS << "// Valid shader kinds\n\n";
  // Choose the type of enum ShaderKind based on the number of stages declared.
  // This gives the flexibility to just add add new stage records in DXIL.td, if
  // needed, with no need to change this backend code.
  size_t ShaderKindCount = ShaderKindRecs.size();
  uint64_t ShaderKindTySz = PowerOf2Ceil(ShaderKindRecs.size() + 1);
  OS << "enum ShaderKind : uint" << ShaderKindTySz << "_t {\n";
  const std::string allStages("all_stages");
  const std::string removed("removed");
  int shiftVal = 1;
  for (auto R : ShaderKindRecs) {
    auto Name = R->getName();
    if (Name.compare(removed) == 0) {
      OS << "  " << Name
         << " =  0,  // Pseudo-stage indicating op not supported in any "
            "stage\n";
    } else if (Name.compare(allStages) == 0) {
      OS << "  " << Name << " =  0x"
         << utohexstr(((1 << ShaderKindCount) - 1), false, 0)
         << ", // Pseudo-stage indicating op is supported in all stages\n";
    } else if (Name.compare(allStages)) {
      OS << "  " << Name << " = 1 << " << std::to_string(shiftVal++) << ",\n";
    }
  }
  OS << "}; // enum ShaderKind\n\n";
}

/// Entry function call that invokes the functionality of this TableGen backend
/// \param Records TableGen records of DXIL Operations defined in DXIL.td
/// \param OS output stream
static void EmitDXILOperation(RecordKeeper &Records, raw_ostream &OS) {
  OS << "// Generated code, do not edit.\n";
  OS << "\n";
  // Get all DXIL Ops property records
  std::vector<Record *> OpIntrProps =
      Records.getAllDerivedDefinitions("DXILOp");
  std::vector<DXILOperationDesc> DXILOps;
  for (auto *Record : OpIntrProps) {
    DXILOps.emplace_back(DXILOperationDesc(Record));
  }
  // Sort by opcode.
  llvm::sort(DXILOps, [](DXILOperationDesc &A, DXILOperationDesc &B) {
    return A.OpCode < B.OpCode;
  });
  int PrevOp = -1;
  for (DXILOperationDesc &Desc : DXILOps) {
    if (Desc.OpCode == PrevOp)
      PrintFatalError(Twine("Duplicate opcode: ") + Twine(Desc.OpCode));
    PrevOp = Desc.OpCode;
  }

  emitDXILOpCodes(DXILOps, OS);
  emitDXILOpClasses(Records, OS);
  emitDXILIntrinsicMap(DXILOps, OS);
  OS << "#ifdef DXIL_OP_OPERATION_TABLE\n\n";
  emitDXILOperationTableDataStructs(Records, OS);
  emitDXILOperationTable(DXILOps, OS);
  OS << "#undef DXIL_OP_OPERATION_TABLE\n";
  OS << "#endif\n\n";
}

static TableGen::Emitter::Opt X("gen-dxil-operation", EmitDXILOperation,
                                "Generate DXIL operation information");<|MERGE_RESOLUTION|>--- conflicted
+++ resolved
@@ -132,65 +132,25 @@
   // resolve an LLVMMatchType in accordance with  convention outlined in
   // the comment before the definition of class LLVMMatchType in
   // llvm/IR/Intrinsics.td
-<<<<<<< HEAD
-  SmallVector<int> OverloadParamIndices;
-=======
   OverloadParamIndex = -1; // A sigil meaning none.
->>>>>>> 98391913
   for (unsigned i = 0; i < ParamTypeRecsSize; i++) {
     auto TR = ParamTypeRecs[i];
     // Track operation parameter indices of any overload types
     auto isAny = TR->getValueAsInt("isAny");
     if (isAny == 1) {
-<<<<<<< HEAD
-      // All overload types in a DXIL Op are required to be of the same type.
-      if (!OverloadParamIndices.empty()) {
-        [[maybe_unused]] bool knownType = true;
-        // Ensure that the same overload type registered earlier is being used
-        for (auto Idx : OverloadParamIndices) {
-          if (TR != ParamTypeRecs[Idx]) {
-            knownType = false;
-            break;
-          }
-        }
-        assert(knownType && "Specification of multiple differing overload "
-                            "parameter types not yet supported");
-      } else {
-        OverloadParamIndices.push_back(i);
-=======
       if (OverloadParamIndex != -1) {
         assert(TR == ParamTypeRecs[OverloadParamIndex] &&
                "Specification of multiple differing overload parameter types "
                "is not supported");
->>>>>>> 98391913
       }
       // Keep the earliest parameter index we see, but if it was the return type
       // overwrite it with the first overloaded argument.
       if (OverloadParamIndex <= 0)
         OverloadParamIndex = i;
     }
-<<<<<<< HEAD
-    // Populate OpTypes array according to the type specification
-    if (TR->isAnonymous()) {
-      // Check prior overload types exist
-      assert(!OverloadParamIndices.empty() &&
-             "No prior overloaded parameter found to match.");
-      // Get the parameter index of anonymous type, TR, references
-      auto OLParamIndex = TR->getValueAsInt("Number");
-      // Resolve and insert the type to that at OLParamIndex
-      OpTypes.emplace_back(ParamTypeRecs[OLParamIndex]);
-    } else {
-      // A non-anonymous type. Just record it in OpTypes
-      OpTypes.emplace_back(TR);
-    }
-  }
-
-  // Set the index of the overload parameter, if any.
-  OverloadParamIndex = -1; // default; indicating none
-  if (!OverloadParamIndices.empty()) {
-    assert(OverloadParamIndices.size() == 1 &&
-           "Multiple overload type specification not supported");
-    OverloadParamIndex = OverloadParamIndices[0];
+    if (TR->isAnonymous())
+      PrintFatalError(TR, "Only concrete types are allowed here");
+    OpTypes.emplace_back(TR);
   }
 
   // Get overload records
@@ -228,48 +188,6 @@
     AttrRecs.push_back(CR);
   }
 
-=======
-    if (TR->isAnonymous())
-      PrintFatalError(TR, "Only concrete types are allowed here");
-    OpTypes.emplace_back(TR);
-  }
-
-  // Get overload records
-  std::vector<Record *> Recs = R->getValueAsListOfDefs("overloads");
-
-  // Sort records in ascending order of DXIL version
-  AscendingSortByVersion(Recs);
-
-  for (Record *CR : Recs) {
-    OverloadRecs.push_back(CR);
-  }
-
-  // Get stage records
-  Recs = R->getValueAsListOfDefs("stages");
-
-  if (Recs.empty()) {
-    PrintFatalError(R, Twine("Atleast one specification of valid stage for ") +
-                           OpName + " is required");
-  }
-
-  // Sort records in ascending order of DXIL version
-  AscendingSortByVersion(Recs);
-
-  for (Record *CR : Recs) {
-    StageRecs.push_back(CR);
-  }
-
-  // Get attribute records
-  Recs = R->getValueAsListOfDefs("attributes");
-
-  // Sort records in ascending order of DXIL version
-  AscendingSortByVersion(Recs);
-
-  for (Record *CR : Recs) {
-    AttrRecs.push_back(CR);
-  }
-
->>>>>>> 98391913
   // Get the operation class
   OpClass = R->getValueAsDef("OpClass")->getName();
 
@@ -568,30 +486,13 @@
   OS << "  static const OpCodeProperty OpCodeProps[] = {\n";
   std::string Prefix = "";
   for (auto &Op : Ops) {
-<<<<<<< HEAD
-    // Consider Op.OverloadParamIndex as the overload parameter index, by
-    // default
-    auto OLParamIdx = Op.OverloadParamIndex;
-    // If no overload parameter index is set, treat first parameter type as
-    // overload type - unless the Op has no parameters, in which case treat the
-    // return type - as overload parameter to emit the appropriate overload kind
-    // enum.
-    if (OLParamIdx < 0) {
-      OLParamIdx = (Op.OpTypes.size() > 1) ? 1 : 0;
-    }
-=======
->>>>>>> 98391913
     OS << Prefix << "  { dxil::OpCode::" << Op.OpName << ", "
        << OpStrings.get(Op.OpName) << ", OpCodeClass::" << Op.OpClass << ", "
        << OpClassStrings.get(Op.OpClass.data()) << ", "
        << getOverloadMaskString(Op.OverloadRecs) << ", "
        << getStageMaskString(Op.StageRecs) << ", "
        << getAttributeMaskString(Op.AttrRecs) << ", " << Op.OverloadParamIndex
-<<<<<<< HEAD
-       << ", " << Op.OpTypes.size() - 1 << ", "
-=======
        << ", " << Op.OpTypes.size() << ", "
->>>>>>> 98391913
        << Parameters.get(ParameterMap[Op.OpClass]) << " }";
     Prefix = ",\n";
   }
