--- conflicted
+++ resolved
@@ -1706,14 +1706,8 @@
 InstructionMatcher::addOperand(unsigned OpIdx, const std::string &SymbolicName,
                                unsigned AllocatedTemporariesBaseID,
                                bool IsVariadic) {
-<<<<<<< HEAD
-  assert(Operands.empty() ||
-         !Operands.back()->isVariadic() &&
-             "Cannot add more operands after a variadic operand");
-=======
   assert((Operands.empty() || !Operands.back()->isVariadic()) &&
          "Cannot add more operands after a variadic operand");
->>>>>>> 98391913
   Operands.emplace_back(new OperandMatcher(
       *this, OpIdx, SymbolicName, AllocatedTemporariesBaseID, IsVariadic));
   if (!SymbolicName.empty())
