--- conflicted
+++ resolved
@@ -1,54 +1,3 @@
-<<<<<<< HEAD
-; RUN: llc -O0 -mtriple=spirv32-unknown-unknown %s -o - | FileCheck %s --check-prefix=CHECK-SPIRV
-
-; CHECK-SPIRV: OpDecorate %[[#NonConstMemset:]] LinkageAttributes "spirv.llvm_memset_p3i8_i32"
-; CHECK-SPIRV: %[[#Int32:]] = OpTypeInt 32 0
-; CHECK-SPIRV: %[[#Int8:]] = OpTypeInt 8 0
-; CHECK-SPIRV: %[[#Int8Ptr:]] = OpTypePointer Generic %[[#Int8]]
-; CHECK-SPIRV: %[[#Lenmemset21:]] = OpConstant %[[#]] 4
-; CHECK-SPIRV: %[[#Int8x4:]] = OpTypeArray %[[#Int8]] %[[#Lenmemset21]]
-; CHECK-SPIRV: %[[#Int8PtrConst:]] = OpTypePointer UniformConstant %[[#Int8]]
-; CHECK-SPIRV: %[[#Lenmemset0:]] = OpConstant %[[#Int32]] 12
-; CHECK-SPIRV: %[[#Int8x12:]] = OpTypeArray %[[#Int8]] %[[#Lenmemset0]]
-; CHECK-SPIRV: %[[#Const21:]] = OpConstant %[[#]] 21
-; CHECK-SPIRV: %[[#False:]] = OpConstantFalse %[[#]]
-; CHECK-SPIRV: %[[#InitComp:]] = OpConstantComposite %[[#Int8x4]] %[[#Const21]] %[[#Const21]] %[[#Const21]] %[[#Const21]]
-; CHECK-SPIRV: %[[#Init:]] = OpConstantNull %[[#Int8x12]]
-; CHECK-SPIRV: %[[#ValComp:]] = OpVariable %[[#]] UniformConstant %[[#InitComp]]
-; CHECK-SPIRV: %[[#Val:]] = OpVariable %[[#]] UniformConstant %[[#Init]]
-
-; CHECK-SPIRV: %[[#Target:]] = OpBitcast %[[#Int8Ptr]] %[[#]]
-; CHECK-SPIRV: %[[#Source:]] = OpBitcast %[[#Int8PtrConst]] %[[#Val]]
-; CHECK-SPIRV: OpCopyMemorySized %[[#Target]] %[[#Source]] %[[#Lenmemset0]] Aligned 4
-
-; CHECK-SPIRV: %[[#SourceComp:]] = OpBitcast %[[#Int8PtrConst]] %[[#ValComp]]
-; CHECK-SPIRV: OpCopyMemorySized %[[#]] %[[#SourceComp]] %[[#Lenmemset21]] Aligned 4
-
-; CHECK-SPIRV: %[[#]] = OpFunctionCall %[[#]] %[[#NonConstMemset]] %[[#]] %[[#]] %[[#]] %[[#False]]
-
-; CHECK-SPIRV: %[[#NonConstMemset]] = OpFunction %[[#]]
-; CHECK-SPIRV: %[[#Dest:]] = OpFunctionParameter %[[#]]
-; CHECK-SPIRV: %[[#Value:]] = OpFunctionParameter %[[#]]
-; CHECK-SPIRV: %[[#Len:]] = OpFunctionParameter %[[#]]
-; CHECK-SPIRV: %[[#Volatile:]] = OpFunctionParameter %[[#]]
-
-; CHECK-SPIRV: %[[#Entry:]] = OpLabel
-; CHECK-SPIRV: %[[#IsZeroLen:]] = OpIEqual %[[#]] %[[#Zero:]] %[[#Len]]
-; CHECK-SPIRV: OpBranchConditional %[[#IsZeroLen]] %[[#End:]] %[[#WhileBody:]]
-
-; CHECK-SPIRV: %[[#WhileBody]] = OpLabel
-; CHECK-SPIRV: %[[#Offset:]] = OpPhi %[[#]] %[[#Zero]] %[[#Entry]] %[[#OffsetInc:]] %[[#WhileBody]]
-; CHECK-SPIRV: %[[#Ptr:]] = OpInBoundsPtrAccessChain %[[#]] %[[#Dest]] %[[#Offset]]
-; CHECK-SPIRV: OpStore %[[#Ptr]] %[[#Value]] Aligned 1
-; CHECK-SPIRV: %[[#OffsetInc]] = OpIAdd %[[#]] %[[#Offset]] %[[#One:]]
-; CHECK-SPIRV: %[[#NotEnd:]] = OpULessThan %[[#]] %[[#OffsetInc]] %[[#Len]]
-; CHECK-SPIRV: OpBranchConditional %[[#NotEnd]] %[[#WhileBody]] %[[#End]]
-
-; CHECK-SPIRV: %[[#End]] = OpLabel
-; CHECK-SPIRV: OpReturn
-
-; CHECK-SPIRV: OpFunctionEnd
-=======
 ; RUN: llc -O0 -mtriple=spirv32-unknown-unknown %s -o - | FileCheck %s
 
 ; CHECK-DAG: OpDecorate %[[#Memset_p0i32:]] LinkageAttributes "spirv.llvm_memset_p0_i32" Export
@@ -107,7 +56,6 @@
 ; CHECK: OpReturn
 
 ; CHECK: OpFunctionEnd
->>>>>>> ec7baca1
 
 %struct.S1 = type { i32, i32, i32 }
 
