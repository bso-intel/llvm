--- conflicted
+++ resolved
@@ -138,14 +138,8 @@
 ;
 ; RV64I-LABEL: srem_pow2:
 ; RV64I:       # %bb.0:
-<<<<<<< HEAD
-; RV64I-NEXT:    sext.w a1, a0
-; RV64I-NEXT:    srli a1, a1, 60
-; RV64I-NEXT:    andi a1, a1, 7
-=======
 ; RV64I-NEXT:    sraiw a1, a0, 31
 ; RV64I-NEXT:    srliw a1, a1, 29
->>>>>>> 8c82cf7b
 ; RV64I-NEXT:    add a1, a0, a1
 ; RV64I-NEXT:    andi a1, a1, -8
 ; RV64I-NEXT:    subw a0, a0, a1
@@ -153,14 +147,8 @@
 ;
 ; RV64IM-LABEL: srem_pow2:
 ; RV64IM:       # %bb.0:
-<<<<<<< HEAD
-; RV64IM-NEXT:    sext.w a1, a0
-; RV64IM-NEXT:    srli a1, a1, 60
-; RV64IM-NEXT:    andi a1, a1, 7
-=======
 ; RV64IM-NEXT:    sraiw a1, a0, 31
 ; RV64IM-NEXT:    srliw a1, a1, 29
->>>>>>> 8c82cf7b
 ; RV64IM-NEXT:    add a1, a0, a1
 ; RV64IM-NEXT:    andi a1, a1, -8
 ; RV64IM-NEXT:    subw a0, a0, a1
@@ -192,16 +180,8 @@
 ;
 ; RV64I-LABEL: srem_pow2_2:
 ; RV64I:       # %bb.0:
-<<<<<<< HEAD
-; RV64I-NEXT:    sext.w a1, a0
-; RV64I-NEXT:    srli a1, a1, 47
-; RV64I-NEXT:    lui a2, 16
-; RV64I-NEXT:    addiw a2, a2, -1
-; RV64I-NEXT:    and a1, a1, a2
-=======
 ; RV64I-NEXT:    sraiw a1, a0, 31
 ; RV64I-NEXT:    srliw a1, a1, 16
->>>>>>> 8c82cf7b
 ; RV64I-NEXT:    add a1, a0, a1
 ; RV64I-NEXT:    lui a2, 1048560
 ; RV64I-NEXT:    and a1, a1, a2
@@ -210,16 +190,8 @@
 ;
 ; RV64IM-LABEL: srem_pow2_2:
 ; RV64IM:       # %bb.0:
-<<<<<<< HEAD
-; RV64IM-NEXT:    sext.w a1, a0
-; RV64IM-NEXT:    srli a1, a1, 47
-; RV64IM-NEXT:    lui a2, 16
-; RV64IM-NEXT:    addiw a2, a2, -1
-; RV64IM-NEXT:    and a1, a1, a2
-=======
 ; RV64IM-NEXT:    sraiw a1, a0, 31
 ; RV64IM-NEXT:    srliw a1, a1, 16
->>>>>>> 8c82cf7b
 ; RV64IM-NEXT:    add a1, a0, a1
 ; RV64IM-NEXT:    lui a2, 1048560
 ; RV64IM-NEXT:    and a1, a1, a2
