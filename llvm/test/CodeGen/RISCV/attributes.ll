;; Generate ELF attributes from llc.

; RUN: llc -mtriple=riscv32 %s -o - | FileCheck %s
; RUN: llc -mtriple=riscv32 -mattr=+m %s -o - | FileCheck --check-prefixes=CHECK,RV32M %s
; RUN: llc -mtriple=riscv32 -mattr=+zmmul %s -o - | FileCheck --check-prefixes=CHECK,RV32ZMMUL %s
; RUN: llc -mtriple=riscv32 -mattr=+m,+zmmul %s -o - | FileCheck --check-prefixes=CHECK,RV32MZMMUL %s
; RUN: llc -mtriple=riscv32 -mattr=+a %s -o - | FileCheck --check-prefixes=CHECK,RV32A %s
; RUN: llc -mtriple=riscv32 -mattr=+b %s -o - | FileCheck --check-prefixes=CHECK,RV32B %s
; RUN: llc -mtriple=riscv32 -mattr=+f %s -o - | FileCheck --check-prefixes=CHECK,RV32F %s
; RUN: llc -mtriple=riscv32 -mattr=+d %s -o - | FileCheck --check-prefixes=CHECK,RV32D %s
; RUN: llc -mtriple=riscv32 -mattr=+c %s -o - | FileCheck --check-prefixes=CHECK,RV32C %s
; RUN: llc -mtriple=riscv32 -mattr=+zihintpause %s -o - | FileCheck --check-prefixes=CHECK,RV32ZIHINTPAUSE %s
; RUN: llc -mtriple=riscv32 -mattr=+zihintntl %s -o - | FileCheck --check-prefixes=CHECK,RV32ZIHINTNTL %s
; RUN: llc -mtriple=riscv32 -mattr=+zfhmin %s -o - | FileCheck --check-prefixes=CHECK,RV32ZFHMIN %s
; RUN: llc -mtriple=riscv32 -mattr=+zfh %s -o - | FileCheck --check-prefixes=CHECK,RV32ZFH %s
; RUN: llc -mtriple=riscv32 -mattr=+zba %s -o - | FileCheck --check-prefixes=CHECK,RV32ZBA %s
; RUN: llc -mtriple=riscv32 -mattr=+zbb %s -o - | FileCheck --check-prefixes=CHECK,RV32ZBB %s
; RUN: llc -mtriple=riscv32 -mattr=+zbc %s -o - | FileCheck --check-prefixes=CHECK,RV32ZBC %s
; RUN: llc -mtriple=riscv32 -mattr=+zbs %s -o - | FileCheck --check-prefixes=CHECK,RV32ZBS %s
; RUN: llc -mtriple=riscv32 -mattr=+v %s -o - | FileCheck --check-prefixes=CHECK,RV32V %s
; RUN: llc -mtriple=riscv32 -mattr=+h %s -o - | FileCheck --check-prefixes=CHECK,RV32H %s
; RUN: llc -mtriple=riscv32 -mattr=+zbb,+zfh,+v,+f %s -o - | FileCheck --check-prefixes=CHECK,RV32COMBINED %s
; RUN: llc -mtriple=riscv32 -mattr=+zbkb %s -o - | FileCheck --check-prefixes=CHECK,RV32ZBKB %s
; RUN: llc -mtriple=riscv32 -mattr=+zbkc %s -o - | FileCheck --check-prefixes=CHECK,RV32ZBKC %s
; RUN: llc -mtriple=riscv32 -mattr=+zbkx %s -o - | FileCheck --check-prefixes=CHECK,RV32ZBKX %s
; RUN: llc -mtriple=riscv32 -mattr=+zknd %s -o - | FileCheck --check-prefixes=CHECK,RV32ZKND %s
; RUN: llc -mtriple=riscv32 -mattr=+zkne %s -o - | FileCheck --check-prefixes=CHECK,RV32ZKNE %s
; RUN: llc -mtriple=riscv32 -mattr=+zknh %s -o - | FileCheck --check-prefixes=CHECK,RV32ZKNH %s
; RUN: llc -mtriple=riscv32 -mattr=+zksed %s -o - | FileCheck --check-prefixes=CHECK,RV32ZKSED %s
; RUN: llc -mtriple=riscv32 -mattr=+zksh %s -o - | FileCheck --check-prefixes=CHECK,RV32ZKSH %s
; RUN: llc -mtriple=riscv32 -mattr=+zkr %s -o - | FileCheck --check-prefixes=CHECK,RV32ZKR %s
; RUN: llc -mtriple=riscv32 -mattr=+zkn %s -o - | FileCheck --check-prefixes=CHECK,RV32ZKN %s
; RUN: llc -mtriple=riscv32 -mattr=+zks %s -o - | FileCheck --check-prefixes=CHECK,RV32ZKS %s
; RUN: llc -mtriple=riscv32 -mattr=+zkt %s -o - | FileCheck --check-prefixes=CHECK,RV32ZKT %s
; RUN: llc -mtriple=riscv32 -mattr=+zk %s -o - | FileCheck --check-prefixes=CHECK,RV32ZK %s
; RUN: llc -mtriple=riscv32 -mattr=+zkn,+zkr,+zkt %s -o - | FileCheck --check-prefixes=CHECK,RV32COMBINEINTOZK %s
; RUN: llc -mtriple=riscv32 -mattr=+zbkb,+zbkc,+zbkx,+zkne,+zknd,+zknh %s -o - | FileCheck --check-prefixes=CHECK,RV32COMBINEINTOZKN %s
; RUN: llc -mtriple=riscv32 -mattr=+zbkb,+zbkc,+zbkx,+zksed,+zksh %s -o - | FileCheck --check-prefixes=CHECK,RV32COMBINEINTOZKS %s
; RUN: llc -mtriple=riscv32 -mattr=+zicbom %s -o - | FileCheck --check-prefixes=CHECK,RV32ZICBOM %s
; RUN: llc -mtriple=riscv32 -mattr=+zicboz %s -o - | FileCheck --check-prefixes=CHECK,RV32ZICBOZ %s
; RUN: llc -mtriple=riscv32 -mattr=+zicbop %s -o - | FileCheck --check-prefixes=CHECK,RV32ZICBOP %s
; RUN: llc -mtriple=riscv32 -mattr=+shcounterenw %s -o - | FileCheck --check-prefixes=CHECK,RV32SHCOUNTERENW %s
; RUN: llc -mtriple=riscv32 -mattr=+shgatpa %s -o - | FileCheck --check-prefixes=CHECK,RV32SHGATPA %s
; RUN: llc -mtriple=riscv32 -mattr=+shvsatpa %s -o - | FileCheck --check-prefixes=CHECK,RV32SHVSATPA %s
; RUN: llc -mtriple=riscv32 -mattr=+ssccfg %s -o - | FileCheck --check-prefixes=CHECK,RV32SSCCFG %s
; RUN: llc -mtriple=riscv32 -mattr=+ssccptr %s -o - | FileCheck --check-prefixes=CHECK,RV32SSCCPTR %s
; RUN: llc -mtriple=riscv32 -mattr=+sscofpmf %s -o - | FileCheck --check-prefixes=CHECK,RV32SSCOFPMF %s
; RUN: llc -mtriple=riscv32 -mattr=+sscounterenw %s -o - | FileCheck --check-prefixes=CHECK,RV32SSCOUNTERENW %s
; RUN: llc -mtriple=riscv32 -mattr=+smstateen %s -o - | FileCheck --check-prefixes=CHECK,RV32SMSTATEEN %s
; RUN: llc -mtriple=riscv32 -mattr=+ssstateen %s -o - | FileCheck --check-prefixes=CHECK,RV32SSSTATEEN %s
; RUN: llc -mtriple=riscv32 -mattr=+ssstrict %s -o - | FileCheck --check-prefixes=CHECK,RV32SSSTRICT %s
; RUN: llc -mtriple=riscv32 -mattr=+sstc %s -o - | FileCheck --check-prefixes=CHECK,RV32SSTC %s
; RUN: llc -mtriple=riscv32 -mattr=+shtvala %s -o - | FileCheck --check-prefixes=CHECK,RV32SHTVALA %s
; RUN: llc -mtriple=riscv32 -mattr=+shvstvala %s -o - | FileCheck --check-prefixes=CHECK,RV32SHVSTVALA %s
; RUN: llc -mtriple=riscv32 -mattr=+shvstvecd %s -o - | FileCheck --check-prefixes=CHECK,RV32SHVSTVECD %s
; RUN: llc -mtriple=riscv32 -mattr=+sstvala %s -o - | FileCheck --check-prefixes=CHECK,RV32SSTVALA %s
; RUN: llc -mtriple=riscv32 -mattr=+sstvecd %s -o - | FileCheck --check-prefixes=CHECK,RV32SSTVECD %s
; RUN: llc -mtriple=riscv32 -mattr=+ssu64xl %s -o - | FileCheck --check-prefixes=CHECK,RV32SSU64XL %s
; RUN: llc -mtriple=riscv32 -mattr=+svade %s -o - | FileCheck --check-prefixes=CHECK,RV32SVADE %s
; RUN: llc -mtriple=riscv32 -mattr=+svadu %s -o - | FileCheck --check-prefixes=CHECK,RV32SVADU %s
; RUN: llc -mtriple=riscv32 -mattr=+svbare %s -o - | FileCheck --check-prefixes=CHECK,RV32SVBARE %s
; RUN: llc -mtriple=riscv32 -mattr=+svnapot %s -o - | FileCheck --check-prefixes=CHECK,RV32SVNAPOT %s
; RUN: llc -mtriple=riscv32 -mattr=+svpbmt %s -o - | FileCheck --check-prefixes=CHECK,RV32SVPBMT %s
; RUN: llc -mtriple=riscv32 -mattr=+svinval %s -o - | FileCheck --check-prefixes=CHECK,RV32SVINVAL %s
; RUN: llc -mtriple=riscv32 -mattr=+xcvalu %s -o - | FileCheck --check-prefix=RV32XCVALU %s
; RUN: llc -mtriple=riscv32 -mattr=+xcvbitmanip %s -o - | FileCheck --check-prefix=RV32XCVBITMANIP %s
; RUN: llc -mtriple=riscv32 -mattr=+xcvelw %s -o - | FileCheck --check-prefix=RV32XCVELW %s
; RUN: llc -mtriple=riscv32 -mattr=+xcvmac %s -o - | FileCheck --check-prefix=RV32XCVMAC %s
; RUN: llc -mtriple=riscv32 -mattr=+xcvmem %s -o - | FileCheck --check-prefix=RV32XCVMEM %s
; RUN: llc -mtriple=riscv32 -mattr=+xcvsimd %s -o - | FileCheck --check-prefix=RV32XCVSIMD %s
; RUN: llc -mtriple=riscv32 -mattr=+xcvbi %s -o - | FileCheck --check-prefix=RV32XCVBI %s
; RUN: llc -mtriple=riscv32 -mattr=+xsfvfwmaccqqq %s -o - | FileCheck --check-prefix=RV32XSFVFWMACCQQQ %s
; RUN: llc -mtriple=riscv32 -mattr=+xtheadcmo %s -o - | FileCheck --check-prefix=RV32XTHEADCMO %s
; RUN: llc -mtriple=riscv32 -mattr=+xtheadcondmov %s -o - | FileCheck --check-prefix=RV32XTHEADCONDMOV %s
; RUN: llc -mtriple=riscv32 -mattr=+xtheadfmemidx %s -o - | FileCheck --check-prefix=RV32XTHEADFMEMIDX %s
; RUN: llc -mtriple=riscv32 -mattr=+xtheadmac %s -o - | FileCheck --check-prefixes=CHECK,RV32XTHEADMAC %s
; RUN: llc -mtriple=riscv32 -mattr=+xtheadmemidx %s -o - | FileCheck --check-prefix=RV32XTHEADMEMIDX %s
; RUN: llc -mtriple=riscv32 -mattr=+xtheadmempair %s -o - | FileCheck --check-prefix=RV32XTHEADMEMPAIR %s
; RUN: llc -mtriple=riscv32 -mattr=+xtheadsync %s -o - | FileCheck --check-prefix=RV32XTHEADSYNC %s
; RUN: llc -mtriple=riscv32 -mattr=+xwchc %s -o - | FileCheck --check-prefix=RV32XWCHC %s
; RUN: llc -mtriple=riscv32 -mattr=+zaamo %s -o - | FileCheck --check-prefix=RV32ZAAMO %s
; RUN: llc -mtriple=riscv32 -mattr=+zalrsc %s -o - | FileCheck --check-prefix=RV32ZALRSC %s
; RUN: llc -mtriple=riscv32 -mattr=+zca %s -o - | FileCheck --check-prefixes=CHECK,RV32ZCA %s
; RUN: llc -mtriple=riscv32 -mattr=+zcb %s -o - | FileCheck --check-prefixes=CHECK,RV32ZCB %s
; RUN: llc -mtriple=riscv32 -mattr=+zcd %s -o - | FileCheck --check-prefixes=CHECK,RV32ZCD %s
; RUN: llc -mtriple=riscv32 -mattr=+zcf %s -o - | FileCheck --check-prefixes=CHECK,RV32ZCF %s
; RUN: llc -mtriple=riscv32 -mattr=+zcmp %s -o - | FileCheck --check-prefixes=CHECK,RV32ZCMP %s
; RUN: llc -mtriple=riscv32 -mattr=+zcmt %s -o - | FileCheck --check-prefixes=CHECK,RV32ZCMT %s
; RUN: llc -mtriple=riscv32 -mattr=+zicsr %s -o - | FileCheck --check-prefixes=CHECK,RV32ZICSR %s
; RUN: llc -mtriple=riscv32 -mattr=+zifencei %s -o - | FileCheck --check-prefixes=CHECK,RV32ZIFENCEI %s
; RUN: llc -mtriple=riscv32 -mattr=+zicntr %s -o - | FileCheck --check-prefixes=CHECK,RV32ZICNTR %s
; RUN: llc -mtriple=riscv32 -mattr=+zihpm %s -o - | FileCheck --check-prefixes=CHECK,RV32ZIHPM %s
; RUN: llc -mtriple=riscv32 -mattr=+zfa %s -o - | FileCheck --check-prefixes=CHECK,RV32ZFA %s
; RUN: llc -mtriple=riscv32 -mattr=+zve32x -mattr=+zvbb %s -o - | FileCheck --check-prefix=RV32ZVBB %s
; RUN: llc -mtriple=riscv32 -mattr=+zve64x -mattr=+zvbc %s -o - | FileCheck --check-prefix=RV32ZVBC %s
; RUN: llc -mtriple=riscv32 -mattr=+zve32x -mattr=+zvkb %s -o - | FileCheck --check-prefix=RV32ZVKB %s
; RUN: llc -mtriple=riscv32 -mattr=+zve32x -mattr=+zvkg %s -o - | FileCheck --check-prefix=RV32ZVKG %s
; RUN: llc -mtriple=riscv32 -mattr=+zve64x -mattr=+zvkn %s -o - | FileCheck --check-prefix=RV32ZVKN %s
; RUN: llc -mtriple=riscv32 -mattr=+zve64x -mattr=+zvknc %s -o - | FileCheck --check-prefix=RV32ZVKNC %s
; RUN: llc -mtriple=riscv32 -mattr=+zve32x -mattr=+zvkned %s -o - | FileCheck --check-prefix=RV32ZVKNED %s
; RUN: llc -mtriple=riscv32 -mattr=+zve64x -mattr=+zvkng %s -o - | FileCheck --check-prefix=RV32ZVKNG %s
; RUN: llc -mtriple=riscv32 -mattr=+zve32x -mattr=+zvknha %s -o - | FileCheck --check-prefix=RV32ZVKNHA %s
; RUN: llc -mtriple=riscv32 -mattr=+zve64x -mattr=+zvknhb %s -o - | FileCheck --check-prefix=RV32ZVKNHB %s
; RUN: llc -mtriple=riscv32 -mattr=+zve64x -mattr=+zvks %s -o - | FileCheck --check-prefix=RV32ZVKS %s
; RUN: llc -mtriple=riscv32 -mattr=+zve64x -mattr=+zvksc %s -o - | FileCheck --check-prefix=RV32ZVKSC %s
; RUN: llc -mtriple=riscv32 -mattr=+zve32x -mattr=+zvksed %s -o - | FileCheck --check-prefix=RV32ZVKSED %s
; RUN: llc -mtriple=riscv32 -mattr=+zve64x -mattr=+zvksg %s -o - | FileCheck --check-prefix=RV32ZVKSG %s
; RUN: llc -mtriple=riscv32 -mattr=+zve32x -mattr=+zvksh %s -o - | FileCheck --check-prefix=RV32ZVKSH %s
; RUN: llc -mtriple=riscv32 -mattr=+zve32x -mattr=+zvkt %s -o - | FileCheck --check-prefix=RV32ZVKT %s
; RUN: llc -mtriple=riscv32 -mattr=+zvfh %s -o - | FileCheck --check-prefix=RV32ZVFH %s
; RUN: llc -mtriple=riscv32 -mattr=+zicond %s -o - | FileCheck --check-prefix=RV32ZICOND %s
; RUN: llc -mtriple=riscv32 -mattr=+zimop %s -o - | FileCheck --check-prefix=RV32ZIMOP %s
; RUN: llc -mtriple=riscv32 -mattr=+zcmop %s -o - | FileCheck --check-prefix=RV32ZCMOP %s
; RUN: llc -mtriple=riscv32 -mattr=+smaia %s -o - | FileCheck --check-prefixes=CHECK,RV32SMAIA %s
; RUN: llc -mtriple=riscv32 -mattr=+ssaia %s -o - | FileCheck --check-prefixes=CHECK,RV32SSAIA %s
; RUN: llc -mtriple=riscv32 -mattr=+smcsrind %s -o - | FileCheck --check-prefixes=CHECK,RV32SMCSRIND %s
; RUN: llc -mtriple=riscv32 -mattr=+sscsrind %s -o - | FileCheck --check-prefixes=CHECK,RV32SSCSRIND %s
; RUN: llc -mtriple=riscv32 -mattr=+smcdeleg %s -o - | FileCheck --check-prefixes=CHECK,RV32SMCDELEG %s
; RUN: llc -mtriple=riscv32 -mattr=+smepmp %s -o - | FileCheck --check-prefixes=CHECK,RV32SMEPMP %s
; RUN: llc -mtriple=riscv32 -mattr=+zfbfmin %s -o - | FileCheck --check-prefixes=CHECK,RV32ZFBFMIN %s
; RUN: llc -mtriple=riscv32 -mattr=+zvfbfmin %s -o - | FileCheck --check-prefixes=CHECK,RV32ZVFBFMIN %s
; RUN: llc -mtriple=riscv32 -mattr=+zvfbfwma %s -o - | FileCheck --check-prefixes=CHECK,RV32ZVFBFWMA %s
<<<<<<< HEAD
; RUN: llc -mtriple=riscv32 -mattr=+a,zacas %s -o - | FileCheck --check-prefix=RV32ZACAS %s
=======
; RUN: llc -mtriple=riscv32 -mattr=+a,+experimental-zacas %s -o - | FileCheck --check-prefix=RV32ZACAS %s
>>>>>>> 9c4aab8c
; RUN: llc -mtriple=riscv32 -mattr=+experimental-zalasr %s -o - | FileCheck --check-prefix=RV32ZALASR %s
; RUN: llc -mtriple=riscv32 -mattr=+zama16b %s -o - | FileCheck --check-prefixes=CHECK,RV32ZAMA16B %s
; RUN: llc -mtriple=riscv32 -mattr=+experimental-zicfilp %s -o - | FileCheck --check-prefix=RV32ZICFILP %s
; RUN: llc -mtriple=riscv32 -mattr=+a,+zabha %s -o - | FileCheck --check-prefix=RV32ZABHA %s
; RUN: llc -mtriple=riscv32 -mattr=+experimental-ssnpm  %s -o - | FileCheck --check-prefix=RV32SSNPM %s
; RUN: llc -mtriple=riscv32 -mattr=+experimental-smnpm  %s -o - | FileCheck --check-prefix=RV32SMNPM %s
; RUN: llc -mtriple=riscv32 -mattr=+experimental-smmpm %s -o - | FileCheck --check-prefix=RV32SMMPM %s
; RUN: llc -mtriple=riscv32 -mattr=+experimental-sspm %s -o - | FileCheck --check-prefix=RV32SSPM %s
; RUN: llc -mtriple=riscv32 -mattr=+experimental-supm %s -o - | FileCheck --check-prefix=RV32SUPM %s
; RUN: llc -mtriple=riscv32 -mattr=+experimental-ssqosid %s -o - | FileCheck --check-prefix=RV32SSQOSID %s

; RUN: llc -mtriple=riscv64 %s -o - | FileCheck %s
; RUN: llc -mtriple=riscv64 -mattr=+m %s -o - | FileCheck --check-prefixes=CHECK,RV64M %s
; RUN: llc -mtriple=riscv64 -mattr=+zmmul %s -o - | FileCheck --check-prefixes=CHECK,RV64ZMMUL %s
; RUN: llc -mtriple=riscv64 -mattr=+m,+zmmul %s -o - | FileCheck --check-prefixes=CHECK,RV64MZMMUL %s
; RUN: llc -mtriple=riscv64 -mattr=+a,no-trailing-seq-cst-fence --riscv-abi-attributes %s -o - | FileCheck --check-prefixes=CHECK,RV64A,A6C %s
; RUN: llc -mtriple=riscv64 -mattr=+a --riscv-abi-attributes %s -o - | FileCheck --check-prefixes=CHECK,RV64A,A6S %s
; RUN: llc -mtriple=riscv64 -mattr=+b %s -o - | FileCheck --check-prefixes=CHECK,RV64B %s
; RUN: llc -mtriple=riscv64 -mattr=+f %s -o - | FileCheck --check-prefixes=CHECK,RV64F %s
; RUN: llc -mtriple=riscv64 -mattr=+d %s -o - | FileCheck --check-prefixes=CHECK,RV64D %s
; RUN: llc -mtriple=riscv64 -mattr=+c %s -o - | FileCheck --check-prefixes=CHECK,RV64C %s
; RUN: llc -mtriple=riscv64 -mattr=+zihintpause %s -o - | FileCheck --check-prefixes=CHECK,RV64ZIHINTPAUSE %s
; RUN: llc -mtriple=riscv64 -mattr=+zihintntl %s -o - | FileCheck --check-prefixes=CHECK,RV64ZIHINTNTL %s
; RUN: llc -mtriple=riscv64 -mattr=+zfhmin %s -o - | FileCheck --check-prefixes=CHECK,RV64ZFHMIN %s
; RUN: llc -mtriple=riscv64 -mattr=+zfh %s -o - | FileCheck --check-prefixes=CHECK,RV64ZFH %s
; RUN: llc -mtriple=riscv64 -mattr=+zba %s -o - | FileCheck --check-prefixes=CHECK,RV64ZBA %s
; RUN: llc -mtriple=riscv64 -mattr=+zbb %s -o - | FileCheck --check-prefixes=CHECK,RV64ZBB %s
; RUN: llc -mtriple=riscv64 -mattr=+zbc %s -o - | FileCheck --check-prefixes=CHECK,RV64ZBC %s
; RUN: llc -mtriple=riscv64 -mattr=+zbs %s -o - | FileCheck --check-prefixes=CHECK,RV64ZBS %s
; RUN: llc -mtriple=riscv64 -mattr=+v %s -o - | FileCheck --check-prefixes=CHECK,RV64V %s
; RUN: llc -mtriple=riscv64 -mattr=+h %s -o - | FileCheck --check-prefixes=CHECK,RV64H %s
; RUN: llc -mtriple=riscv64 -mattr=+zbb,+zfh,+v,+f %s -o - | FileCheck --check-prefixes=CHECK,RV64COMBINED %s
; RUN: llc -mtriple=riscv64 -mattr=+zbkb %s -o - | FileCheck --check-prefixes=CHECK,RV64ZBKB %s
; RUN: llc -mtriple=riscv64 -mattr=+zbkc %s -o - | FileCheck --check-prefixes=CHECK,RV64ZBKC %s
; RUN: llc -mtriple=riscv64 -mattr=+zbkx %s -o - | FileCheck --check-prefixes=CHECK,RV64ZBKX %s
; RUN: llc -mtriple=riscv64 -mattr=+zknd %s -o - | FileCheck --check-prefixes=CHECK,RV64ZKND %s
; RUN: llc -mtriple=riscv64 -mattr=+zkne %s -o - | FileCheck --check-prefixes=CHECK,RV64ZKNE %s
; RUN: llc -mtriple=riscv64 -mattr=+zknh %s -o - | FileCheck --check-prefixes=CHECK,RV64ZKNH %s
; RUN: llc -mtriple=riscv64 -mattr=+zksed %s -o - | FileCheck --check-prefixes=CHECK,RV64ZKSED %s
; RUN: llc -mtriple=riscv64 -mattr=+zksh %s -o - | FileCheck --check-prefixes=CHECK,RV64ZKSH %s
; RUN: llc -mtriple=riscv64 -mattr=+zkr %s -o - | FileCheck --check-prefixes=CHECK,RV64ZKR %s
; RUN: llc -mtriple=riscv64 -mattr=+zkn %s -o - | FileCheck --check-prefixes=CHECK,RV64ZKN %s
; RUN: llc -mtriple=riscv64 -mattr=+zks %s -o - | FileCheck --check-prefixes=CHECK,RV64ZKS %s
; RUN: llc -mtriple=riscv64 -mattr=+zkt %s -o - | FileCheck --check-prefixes=CHECK,RV64ZKT %s
; RUN: llc -mtriple=riscv64 -mattr=+zk %s -o - | FileCheck --check-prefixes=CHECK,RV64ZK %s
; RUN: llc -mtriple=riscv64 -mattr=+zkn,+zkr,+zkt %s -o - | FileCheck --check-prefixes=CHECK,RV64COMBINEINTOZK %s
; RUN: llc -mtriple=riscv64 -mattr=+zbkb,+zbkc,+zbkx,+zkne,+zknd,+zknh %s -o - | FileCheck --check-prefixes=CHECK,RV64COMBINEINTOZKN %s
; RUN: llc -mtriple=riscv64 -mattr=+zbkb,+zbkc,+zbkx,+zksed,+zksh %s -o - | FileCheck --check-prefixes=CHECK,RV64COMBINEINTOZKS %s
; RUN: llc -mtriple=riscv64 -mattr=+zic64b %s -o - | FileCheck --check-prefixes=CHECK,RV64ZIC64B %s
; RUN: llc -mtriple=riscv64 -mattr=+zicbom %s -o - | FileCheck --check-prefixes=CHECK,RV64ZICBOM %s
; RUN: llc -mtriple=riscv64 -mattr=+zicboz %s -o - | FileCheck --check-prefixes=CHECK,RV64ZICBOZ %s
; RUN: llc -mtriple=riscv64 -mattr=+zicbop %s -o - | FileCheck --check-prefixes=CHECK,RV64ZICBOP %s
; RUN: llc -mtriple=riscv64 -mattr=+shcounterenw %s -o - | FileCheck --check-prefixes=CHECK,RV64SHCOUNTERENW %s
; RUN: llc -mtriple=riscv64 -mattr=+shgatpa %s -o - | FileCheck --check-prefixes=CHECK,RV64SHGATPA %s
; RUN: llc -mtriple=riscv64 -mattr=+shvsatpa %s -o - | FileCheck --check-prefixes=CHECK,RV64SHVSATPA %s
; RUN: llc -mtriple=riscv64 -mattr=+ssccfg %s -o - | FileCheck --check-prefixes=CHECK,RV64SSCCFG %s
; RUN: llc -mtriple=riscv64 -mattr=+ssccptr %s -o - | FileCheck --check-prefixes=CHECK,RV64SSCCPTR %s
; RUN: llc -mtriple=riscv64 -mattr=+sscofpmf %s -o - | FileCheck --check-prefixes=CHECK,RV64SSCOFPMF %s
; RUN: llc -mtriple=riscv64 -mattr=+sscounterenw %s -o - | FileCheck --check-prefixes=CHECK,RV64SSCOUNTERENW %s
; RUN: llc -mtriple=riscv64 -mattr=+smstateen %s -o - | FileCheck --check-prefixes=CHECK,RV64SMSTATEEN %s
; RUN: llc -mtriple=riscv64 -mattr=+ssstateen %s -o - | FileCheck --check-prefixes=CHECK,RV64SSSTATEEN %s
; RUN: llc -mtriple=riscv64 -mattr=+ssstrict %s -o - | FileCheck --check-prefixes=CHECK,RV64SSSTRICT %s
; RUN: llc -mtriple=riscv64 -mattr=+sstc %s -o - | FileCheck --check-prefixes=CHECK,RV64SSTC %s
; RUN: llc -mtriple=riscv64 -mattr=+shtvala %s -o - | FileCheck --check-prefixes=CHECK,RV64SHTVALA %s
; RUN: llc -mtriple=riscv64 -mattr=+shvstvala %s -o - | FileCheck --check-prefixes=CHECK,RV64SHVSTVALA %s
; RUN: llc -mtriple=riscv64 -mattr=+shvstvecd %s -o - | FileCheck --check-prefixes=CHECK,RV64SHVSTVECD %s
; RUN: llc -mtriple=riscv64 -mattr=+sstvala %s -o - | FileCheck --check-prefixes=CHECK,RV64SSTVALA %s
; RUN: llc -mtriple=riscv64 -mattr=+sstvecd %s -o - | FileCheck --check-prefixes=CHECK,RV64SSTVECD %s
; RUN: llc -mtriple=riscv64 -mattr=+ssu64xl %s -o - | FileCheck --check-prefixes=CHECK,RV64SSU64XL %s
; RUN: llc -mtriple=riscv64 -mattr=+svade %s -o - | FileCheck --check-prefixes=CHECK,RV64SVADE %s
; RUN: llc -mtriple=riscv64 -mattr=+svadu %s -o - | FileCheck --check-prefixes=CHECK,RV64SVADU %s
; RUN: llc -mtriple=riscv64 -mattr=+svbare %s -o - | FileCheck --check-prefixes=CHECK,RV64SVBARE %s
; RUN: llc -mtriple=riscv64 -mattr=+svnapot %s -o - | FileCheck --check-prefixes=CHECK,RV64SVNAPOT %s
; RUN: llc -mtriple=riscv64 -mattr=+svpbmt %s -o - | FileCheck --check-prefixes=CHECK,RV64SVPBMT %s
; RUN: llc -mtriple=riscv64 -mattr=+svinval %s -o - | FileCheck --check-prefixes=CHECK,RV64SVINVAL %s
; RUN: llc -mtriple=riscv64 -mattr=+xventanacondops %s -o - | FileCheck --check-prefixes=CHECK,RV64XVENTANACONDOPS %s
; RUN: llc -mtriple=riscv64 -mattr=+xsfvfwmaccqqq %s -o - | FileCheck --check-prefix=RV64XSFVFWMACCQQQ %s
; RUN: llc -mtriple=riscv64 -mattr=+xtheadba %s -o - | FileCheck --check-prefixes=CHECK,RV64XTHEADBA %s
; RUN: llc -mtriple=riscv64 -mattr=+xtheadbb %s -o - | FileCheck --check-prefixes=CHECK,RV64XTHEADBB %s
; RUN: llc -mtriple=riscv64 -mattr=+xtheadbs %s -o - | FileCheck --check-prefixes=CHECK,RV64XTHEADBS %s
; RUN: llc -mtriple=riscv64 -mattr=+xtheadcmo %s -o - | FileCheck --check-prefix=RV64XTHEADCMO %s
; RUN: llc -mtriple=riscv64 -mattr=+xtheadcondmov %s -o - | FileCheck --check-prefix=RV64XTHEADCONDMOV %s
; RUN: llc -mtriple=riscv64 -mattr=+xtheadfmemidx %s -o - | FileCheck --check-prefix=RV64XTHEADFMEMIDX %s
; RUN: llc -mtriple=riscv64 -mattr=+xtheadmac %s -o - | FileCheck --check-prefixes=CHECK,RV64XTHEADMAC %s
; RUN: llc -mtriple=riscv64 -mattr=+xtheadmemidx %s -o - | FileCheck --check-prefix=RV64XTHEADMEMIDX %s
; RUN: llc -mtriple=riscv64 -mattr=+xtheadmempair %s -o - | FileCheck --check-prefix=RV64XTHEADMEMPAIR %s
; RUN: llc -mtriple=riscv64 -mattr=+xtheadsync %s -o - | FileCheck --check-prefix=RV64XTHEADSYNC %s
; RUN: llc -mtriple=riscv64 -mattr=+xtheadvdot %s -o - | FileCheck --check-prefixes=CHECK,RV64XTHEADVDOT %s
; RUN: llc -mtriple=riscv64 -mattr=+za64rs %s -o - | FileCheck --check-prefixes=CHECK,RV64ZA64RS %s
; RUN: llc -mtriple=riscv64 -mattr=+za128rs %s -o - | FileCheck --check-prefixes=CHECK,RV64ZA128RS %s
; RUN: llc -mtriple=riscv64 -mattr=+zama16b %s -o - | FileCheck --check-prefixes=CHECK,RV64ZAMA16B %s
; RUN: llc -mtriple=riscv64 -mattr=+zawrs %s -o - | FileCheck --check-prefixes=CHECK,RV64ZAWRS %s
; RUN: llc -mtriple=riscv64 -mattr=+ztso %s -o - | FileCheck --check-prefixes=CHECK,RV64ZTSO %s
; RUN: llc -mtriple=riscv64 -mattr=+zaamo %s -o - | FileCheck --check-prefix=RV64ZAAMO %s
; RUN: llc -mtriple=riscv64 -mattr=+zalrsc %s -o - | FileCheck --check-prefix=RV64ZALRSC %s
; RUN: llc -mtriple=riscv64 -mattr=+zca %s -o - | FileCheck --check-prefixes=CHECK,RV64ZCA %s
; RUN: llc -mtriple=riscv64 -mattr=+zcb %s -o - | FileCheck --check-prefixes=CHECK,RV64ZCB %s
; RUN: llc -mtriple=riscv64 -mattr=+zcd %s -o - | FileCheck --check-prefixes=CHECK,RV64ZCD %s
; RUN: llc -mtriple=riscv64 -mattr=+zcmp %s -o - | FileCheck --check-prefixes=CHECK,RV64ZCMP %s
; RUN: llc -mtriple=riscv64 -mattr=+zcmt %s -o - | FileCheck --check-prefixes=CHECK,RV64ZCMT %s
; RUN: llc -mtriple=riscv64 -mattr=+ziccamoa %s -o - | FileCheck --check-prefixes=CHECK,RV64ZICCAMOA %s
; RUN: llc -mtriple=riscv64 -mattr=+ziccif %s -o - | FileCheck --check-prefixes=CHECK,RV64ZICCIF %s
; RUN: llc -mtriple=riscv64 -mattr=+zicclsm %s -o - | FileCheck --check-prefixes=CHECK,RV64ZICCLSM %s
; RUN: llc -mtriple=riscv64 -mattr=+ziccrse %s -o - | FileCheck --check-prefixes=CHECK,RV64ZICCRSE %s
; RUN: llc -mtriple=riscv64 -mattr=+zicsr %s -o - | FileCheck --check-prefixes=CHECK,RV64ZICSR %s
; RUN: llc -mtriple=riscv64 -mattr=+zifencei %s -o - | FileCheck --check-prefixes=CHECK,RV64ZIFENCEI %s
; RUN: llc -mtriple=riscv64 -mattr=+zicntr %s -o - | FileCheck --check-prefixes=CHECK,RV64ZICNTR %s
; RUN: llc -mtriple=riscv64 -mattr=+zihpm %s -o - | FileCheck --check-prefixes=CHECK,RV64ZIHPM %s
; RUN: llc -mtriple=riscv64 -mattr=+zfa %s -o - | FileCheck --check-prefixes=CHECK,RV64ZFA %s
; RUN: llc -mtriple=riscv64 -mattr=+zve32x -mattr=+zvbb %s -o - | FileCheck --check-prefix=RV64ZVBB %s
; RUN: llc -mtriple=riscv64 -mattr=+zve64x -mattr=+zvbc %s -o - | FileCheck --check-prefix=RV64ZVBC %s
; RUN: llc -mtriple=riscv64 -mattr=+zve32x -mattr=+zvkb %s -o - | FileCheck --check-prefix=RV64ZVKB %s
; RUN: llc -mtriple=riscv64 -mattr=+zve32x -mattr=+zvkg %s -o - | FileCheck --check-prefix=RV64ZVKG %s
; RUN: llc -mtriple=riscv64 -mattr=+zve64x -mattr=+zvkn %s -o - | FileCheck --check-prefix=RV64ZVKN %s
; RUN: llc -mtriple=riscv64 -mattr=+zve64x -mattr=+zvknc %s -o - | FileCheck --check-prefix=RV64ZVKNC %s
; RUN: llc -mtriple=riscv64 -mattr=+zve32x -mattr=+zvkned %s -o - | FileCheck --check-prefix=RV64ZVKNED %s
; RUN: llc -mtriple=riscv64 -mattr=+zve64x -mattr=+zvkng %s -o - | FileCheck --check-prefix=RV64ZVKNG %s
; RUN: llc -mtriple=riscv64 -mattr=+zve32x -mattr=+zvknha %s -o - | FileCheck --check-prefix=RV64ZVKNHA %s
; RUN: llc -mtriple=riscv64 -mattr=+zve64x -mattr=+zvknhb %s -o - | FileCheck --check-prefix=RV64ZVKNHB %s
; RUN: llc -mtriple=riscv64 -mattr=+zve32x -mattr=+zvks %s -o - | FileCheck --check-prefix=RV64ZVKS %s
; RUN: llc -mtriple=riscv64 -mattr=+zve64x -mattr=+zvksc %s -o - | FileCheck --check-prefix=RV64ZVKSC %s
; RUN: llc -mtriple=riscv64 -mattr=+zve32x -mattr=+zvksed %s -o - | FileCheck --check-prefix=RV64ZVKSED %s
; RUN: llc -mtriple=riscv64 -mattr=+zve32x -mattr=+zvksg %s -o - | FileCheck --check-prefix=RV64ZVKSG %s
; RUN: llc -mtriple=riscv64 -mattr=+zve32x -mattr=+zvksh %s -o - | FileCheck --check-prefix=RV64ZVKSH %s
; RUN: llc -mtriple=riscv64 -mattr=+zve32x -mattr=+zvkt %s -o - | FileCheck --check-prefix=RV64ZVKT %s
; RUN: llc -mtriple=riscv64 -mattr=+zvfh %s -o - | FileCheck --check-prefix=RV64ZVFH %s
; RUN: llc -mtriple=riscv64 -mattr=+zicond %s -o - | FileCheck --check-prefix=RV64ZICOND %s
; RUN: llc -mtriple=riscv64 -mattr=+zimop %s -o - | FileCheck --check-prefix=RV64ZIMOP %s
; RUN: llc -mtriple=riscv64 -mattr=+zcmop %s -o - | FileCheck --check-prefix=RV64ZCMOP %s
; RUN: llc -mtriple=riscv64 -mattr=+smaia %s -o - | FileCheck --check-prefixes=CHECK,RV64SMAIA %s
; RUN: llc -mtriple=riscv64 -mattr=+ssaia %s -o - | FileCheck --check-prefixes=CHECK,RV64SSAIA %s
; RUN: llc -mtriple=riscv64 -mattr=+smcsrind %s -o - | FileCheck --check-prefixes=CHECK,RV64SMCSRIND %s
; RUN: llc -mtriple=riscv64 -mattr=+sscsrind %s -o - | FileCheck --check-prefixes=CHECK,RV64SSCSRIND %s
; RUN: llc -mtriple=riscv64 -mattr=+smcdeleg %s -o - | FileCheck --check-prefixes=CHECK,RV64SMCDELEG %s
; RUN: llc -mtriple=riscv64 -mattr=+smepmp %s -o - | FileCheck --check-prefixes=CHECK,RV64SMEPMP %s
; RUN: llc -mtriple=riscv64 -mattr=+zfbfmin %s -o - | FileCheck --check-prefixes=CHECK,RV64ZFBFMIN %s
; RUN: llc -mtriple=riscv64 -mattr=+zvfbfmin %s -o - | FileCheck --check-prefixes=CHECK,RV64ZVFBFMIN %s
; RUN: llc -mtriple=riscv64 -mattr=+zvfbfwma %s -o - | FileCheck --check-prefixes=CHECK,RV64ZVFBFWMA %s
<<<<<<< HEAD
; RUN: llc -mtriple=riscv64 -mattr=+a,zacas %s -o - | FileCheck --check-prefix=RV64ZACAS %s
=======
; RUN: llc -mtriple=riscv64 -mattr=+a,+experimental-zacas %s -o - | FileCheck --check-prefix=RV64ZACAS %s
>>>>>>> 9c4aab8c
; RUN: llc -mtriple=riscv64 -mattr=+experimental-zalasr %s -o - | FileCheck --check-prefix=RV64ZALASR %s
; RUN: llc -mtriple=riscv64 -mattr=+experimental-zicfilp %s -o - | FileCheck --check-prefix=RV64ZICFILP %s
; RUN: llc -mtriple=riscv64 -mattr=+a,+zabha %s -o - | FileCheck --check-prefix=RV64ZABHA %s
; RUN: llc -mtriple=riscv64 -mattr=+experimental-ssnpm  %s -o - | FileCheck --check-prefix=RV64SSNPM %s
; RUN: llc -mtriple=riscv64 -mattr=+experimental-smnpm  %s -o - | FileCheck --check-prefix=RV64SMNPM %s
; RUN: llc -mtriple=riscv64 -mattr=+experimental-smmpm %s -o - | FileCheck --check-prefix=RV64SMMPM %s
; RUN: llc -mtriple=riscv64 -mattr=+experimental-sspm %s -o - | FileCheck --check-prefix=RV64SSPM %s
; RUN: llc -mtriple=riscv64 -mattr=+experimental-supm %s -o - | FileCheck --check-prefix=RV64SUPM %s
; RUN: llc -mtriple=riscv64 -mattr=+experimental-ssqosid %s -o - | FileCheck --check-prefix=RV64SSQOSID %s

; Tests for profile features.
; RUN: llc -mtriple=riscv32 -mattr=+rvi20u32 %s -o - | FileCheck --check-prefix=RVI20U32 %s
; RUN: llc -mtriple=riscv64 -mattr=+rvi20u64 %s -o - | FileCheck --check-prefix=RVI20U64 %s
; RUN: llc -mtriple=riscv64 -mattr=+rva20u64 %s -o - | FileCheck --check-prefix=RVA20U64 %s
; RUN: llc -mtriple=riscv64 -mattr=+rva20s64 %s -o - | FileCheck --check-prefix=RVA20S64 %s
; RUN: llc -mtriple=riscv64 -mattr=+rva22u64 %s -o - | FileCheck --check-prefix=RVA22U64 %s
; RUN: llc -mtriple=riscv64 -mattr=+rva22s64 %s -o - | FileCheck --check-prefix=RVA22S64 %s
; RUN: llc -mtriple=riscv64 -mattr=+experimental-rva23u64 %s -o - | FileCheck --check-prefix=RVA23U64 %s
; RUN: llc -mtriple=riscv64 -mattr=+experimental-rva23s64 %s -o - | FileCheck --check-prefix=RVA23S64 %s
; RUN: llc -mtriple=riscv64 -mattr=+experimental-rvb23u64 %s -o - | FileCheck --check-prefix=RVB23U64 %s
; RUN: llc -mtriple=riscv64 -mattr=+experimental-rvb23s64 %s -o - | FileCheck --check-prefix=RVB23S64 %s
; RUN: llc -mtriple=riscv32 -mattr=+experimental-rvm23u32 %s -o - | FileCheck --check-prefix=RVM23U32 %s

; CHECK: .attribute 4, 16

; RV32M: .attribute 5, "rv32i2p1_m2p0_zmmul1p0"
; RV32ZMMUL: .attribute 5, "rv32i2p1_zmmul1p0"
; RV32MZMMUL: .attribute 5, "rv32i2p1_m2p0_zmmul1p0"
; RV32A: .attribute 5, "rv32i2p1_a2p1"
; RV32B: .attribute 5, "rv32i2p1_b1p0_zba1p0_zbb1p0_zbs1p0"
; RV32F: .attribute 5, "rv32i2p1_f2p2_zicsr2p0"
; RV32D: .attribute 5, "rv32i2p1_f2p2_d2p2_zicsr2p0"
; RV32C: .attribute 5, "rv32i2p1_c2p0"
; RV32ZIHINTPAUSE: .attribute 5, "rv32i2p1_zihintpause2p0"
; RV32ZIHINTNTL: .attribute 5, "rv32i2p1_zihintntl1p0"
; RV32ZFHMIN: .attribute 5, "rv32i2p1_f2p2_zicsr2p0_zfhmin1p0"
; RV32ZFH: .attribute 5, "rv32i2p1_f2p2_zicsr2p0_zfh1p0_zfhmin1p0"
; RV32ZBA: .attribute 5, "rv32i2p1_zba1p0"
; RV32ZBB: .attribute 5, "rv32i2p1_zbb1p0"
; RV32ZBC: .attribute 5, "rv32i2p1_zbc1p0"
; RV32ZBS: .attribute 5, "rv32i2p1_zbs1p0"
; RV32V: .attribute 5, "rv32i2p1_f2p2_d2p2_v1p0_zicsr2p0_zve32f1p0_zve32x1p0_zve64d1p0_zve64f1p0_zve64x1p0_zvl128b1p0_zvl32b1p0_zvl64b1p0"
; RV32H: .attribute 5, "rv32i2p1_h1p0"
; RV32COMBINED: .attribute 5, "rv32i2p1_f2p2_d2p2_v1p0_zicsr2p0_zfh1p0_zfhmin1p0_zbb1p0_zve32f1p0_zve32x1p0_zve64d1p0_zve64f1p0_zve64x1p0_zvl128b1p0_zvl32b1p0_zvl64b1p0"
; RV32ZBKB: .attribute 5, "rv32i2p1_zbkb1p0"
; RV32ZBKC: .attribute 5, "rv32i2p1_zbkc1p0"
; RV32ZBKX: .attribute 5, "rv32i2p1_zbkx1p0"
; RV32ZKND: .attribute 5, "rv32i2p1_zknd1p0"
; RV32ZKNE: .attribute 5, "rv32i2p1_zkne1p0"
; RV32ZKNH: .attribute 5, "rv32i2p1_zknh1p0"
; RV32ZKSED: .attribute 5, "rv32i2p1_zksed1p0"
; RV32ZKSH: .attribute 5, "rv32i2p1_zksh1p0"
; RV32ZKR: .attribute 5, "rv32i2p1_zkr1p0"
; RV32ZKN: .attribute 5, "rv32i2p1_zbkb1p0_zbkc1p0_zbkx1p0_zkn1p0_zknd1p0_zkne1p0_zknh1p0"
; RV32ZKS: .attribute 5, "rv32i2p1_zbkb1p0_zbkc1p0_zbkx1p0_zks1p0_zksed1p0_zksh1p0"
; RV32ZKT: .attribute 5, "rv32i2p1_zkt1p0"
; RV32ZK: .attribute 5, "rv32i2p1_zbkb1p0_zbkc1p0_zbkx1p0_zk1p0_zkn1p0_zknd1p0_zkne1p0_zknh1p0_zkr1p0_zkt1p0"
; RV32COMBINEINTOZK: .attribute 5, "rv32i2p1_zbkb1p0_zbkc1p0_zbkx1p0_zk1p0_zkn1p0_zknd1p0_zkne1p0_zknh1p0_zkr1p0_zkt1p0"
; RV32COMBINEINTOZKN: .attribute 5, "rv32i2p1_zbkb1p0_zbkc1p0_zbkx1p0_zkn1p0_zknd1p0_zkne1p0_zknh1p0"
; RV32COMBINEINTOZKS: .attribute 5, "rv32i2p1_zbkb1p0_zbkc1p0_zbkx1p0_zks1p0_zksed1p0_zksh1p0"
; RV32ZICBOM: .attribute 5, "rv32i2p1_zicbom1p0"
; RV32ZICBOZ: .attribute 5, "rv32i2p1_zicboz1p0"
; RV32ZICBOP: .attribute 5, "rv32i2p1_zicbop1p0"
; RV32SHCOUNTERENW: .attribute 5, "rv32i2p1_shcounterenw1p0"
; RV32SHGATPA: .attribute 5, "rv32i2p1_shgatpa1p0"
; RV32SHVSATPA: .attribute 5, "rv32i2p1_shvsatpa1p0"
; RV32SSCCFG: .attribute 5, "rv32i2p1_ssccfg1p0"
; RV32SSCCPTR: .attribute 5, "rv32i2p1_ssccptr1p0"
; RV32SSCOFPMF: .attribute 5, "rv32i2p1_sscofpmf1p0"
; RV32SSCOUNTERENW: .attribute 5, "rv32i2p1_sscounterenw1p0"
; RV32SMSTATEEN: .attribute 5, "rv32i2p1_smstateen1p0"
; RV32SSSTATEEN: .attribute 5, "rv32i2p1_ssstateen1p0"
; RV32SSSTRICT: .attribute 5, "rv32i2p1_ssstrict1p0"
; RV32SSTC: .attribute 5, "rv32i2p1_sstc1p0"
; RV32SHTVALA: .attribute 5, "rv32i2p1_shtvala1p0"
; RV32SHVSTVALA: .attribute 5, "rv32i2p1_shvstvala1p0"
; RV32SHVSTVECD: .attribute 5, "rv32i2p1_shvstvecd1p0"
; RV32SSTVALA: .attribute 5, "rv32i2p1_sstvala1p0"
; RV32SSTVECD: .attribute 5, "rv32i2p1_sstvecd1p0"
; RV32SSU64XL: .attribute 5, "rv32i2p1_ssu64xl1p0"
; RV32SVADE: .attribute 5, "rv32i2p1_svade1p0"
; RV32SVADU: .attribute 5, "rv32i2p1_svadu1p0"
; RV32SVBARE: .attribute 5, "rv32i2p1_svbare1p0"
; RV32SVNAPOT: .attribute 5, "rv32i2p1_svnapot1p0"
; RV32SVPBMT: .attribute 5, "rv32i2p1_svpbmt1p0"
; RV32SVINVAL: .attribute 5, "rv32i2p1_svinval1p0"
; RV32XCVALU: .attribute 5, "rv32i2p1_xcvalu1p0"
; RV32XCVBITMANIP: .attribute 5, "rv32i2p1_xcvbitmanip1p0"
; RV32XCVELW: .attribute 5, "rv32i2p1_xcvelw1p0"
; RV32XCVMAC: .attribute 5, "rv32i2p1_xcvmac1p0"
; RV32XCVMEM: .attribute 5, "rv32i2p1_xcvmem1p0"
; RV32XCVSIMD: .attribute 5, "rv32i2p1_xcvsimd1p0"
; RV32XCVBI: .attribute 5, "rv32i2p1_xcvbi1p0"
; RV32XSFVFWMACCQQQ: .attribute 5, "rv32i2p1_f2p2_zicsr2p0_zve32f1p0_zve32x1p0_zvfbfmin1p0_zvl32b1p0_xsfvfwmaccqqq1p0"
; RV32XTHEADCMO: .attribute 5, "rv32i2p1_xtheadcmo1p0"
; RV32XTHEADCONDMOV: .attribute 5, "rv32i2p1_xtheadcondmov1p0"
; RV32XTHEADFMEMIDX: .attribute 5, "rv32i2p1_xtheadfmemidx1p0"
; RV32XTHEADMAC: .attribute 5, "rv32i2p1_xtheadmac1p0"
; RV32XTHEADMEMIDX: .attribute 5, "rv32i2p1_xtheadmemidx1p0"
; RV32XTHEADMEMPAIR: .attribute 5, "rv32i2p1_xtheadmempair1p0"
; RV32XTHEADSYNC: .attribute 5, "rv32i2p1_xtheadsync1p0"
; RV32XWCHC: .attribute 5, "rv32i2p1_xwchc2p2"
; RV32ZAAMO: .attribute 5, "rv32i2p1_zaamo1p0"
; RV32ZALRSC: .attribute 5, "rv32i2p1_zalrsc1p0"
; RV32ZCA: .attribute 5, "rv32i2p1_zca1p0"
; RV32ZCB: .attribute 5, "rv32i2p1_zca1p0_zcb1p0"
; RV32ZCD: .attribute 5, "rv32i2p1_f2p2_d2p2_zicsr2p0_zca1p0_zcd1p0"
; RV32ZCF: .attribute 5, "rv32i2p1_f2p2_zicsr2p0_zca1p0_zcf1p0"
; RV32ZCMP: .attribute 5, "rv32i2p1_zca1p0_zcmp1p0"
; RV32ZCMT: .attribute 5, "rv32i2p1_zicsr2p0_zca1p0_zcmt1p0"
; RV32ZICSR: .attribute 5, "rv32i2p1_zicsr2p0"
; RV32ZIFENCEI: .attribute 5, "rv32i2p1_zifencei2p0"
; RV32ZICNTR: .attribute 5, "rv32i2p1_zicntr2p0_zicsr2p0"
; RV32ZIHPM: .attribute 5, "rv32i2p1_zicsr2p0_zihpm2p0"
; RV32ZFA: .attribute 5, "rv32i2p1_f2p2_zicsr2p0_zfa1p0"
; RV32ZVBB: .attribute 5, "rv32i2p1_zicsr2p0_zvbb1p0_zve32x1p0_zvkb1p0_zvl32b1p0"
; RV32ZVBC: .attribute 5, "rv32i2p1_zicsr2p0_zvbc1p0_zve32x1p0_zve64x1p0_zvl32b1p0_zvl64b1p0"
; RV32ZVKB: .attribute 5, "rv32i2p1_zicsr2p0_zve32x1p0_zvkb1p0_zvl32b1p0"
; RV32ZVKG: .attribute 5, "rv32i2p1_zicsr2p0_zve32x1p0_zvkg1p0_zvl32b1p0"
; RV32ZVKN: .attribute 5, "rv32i2p1_zicsr2p0_zve32x1p0_zve64x1p0_zvkb1p0_zvkn1p0_zvkned1p0_zvknhb1p0_zvkt1p0_zvl32b1p0_zvl64b1p0"
; RV32ZVKNC: .attribute 5, "rv32i2p1_zicsr2p0_zvbc1p0_zve32x1p0_zve64x1p0_zvkb1p0_zvkn1p0_zvknc1p0_zvkned1p0_zvknhb1p0_zvkt1p0_zvl32b1p0_zvl64b1p0"
; RV32ZVKNED: .attribute 5, "rv32i2p1_zicsr2p0_zve32x1p0_zvkned1p0_zvl32b1p0"
; RV32ZVKNG: .attribute 5, "rv32i2p1_zicsr2p0_zve32x1p0_zve64x1p0_zvkb1p0_zvkg1p0_zvkn1p0_zvkned1p0_zvkng1p0_zvknhb1p0_zvkt1p0_zvl32b1p0_zvl64b1p0"
; RV32ZVKNHA: .attribute 5, "rv32i2p1_zicsr2p0_zve32x1p0_zvknha1p0_zvl32b1p0"
; RV32ZVKNHB: .attribute 5, "rv32i2p1_zicsr2p0_zve32x1p0_zve64x1p0_zvknhb1p0_zvl32b1p0_zvl64b1p0"
; RV32ZVKS: .attribute 5, "rv32i2p1_zicsr2p0_zve32x1p0_zve64x1p0_zvkb1p0_zvks1p0_zvksed1p0_zvksh1p0_zvkt1p0_zvl32b1p0_zvl64b1p0"
; RV32ZVKSC: .attribute 5, "rv32i2p1_zicsr2p0_zvbc1p0_zve32x1p0_zve64x1p0_zvkb1p0_zvks1p0_zvksc1p0_zvksed1p0_zvksh1p0_zvkt1p0_zvl32b1p0_zvl64b1p0"
; RV32ZVKSED: .attribute 5, "rv32i2p1_zicsr2p0_zve32x1p0_zvksed1p0_zvl32b1p0"
; RV32ZVKSG: .attribute 5, "rv32i2p1_zicsr2p0_zve32x1p0_zve64x1p0_zvkb1p0_zvkg1p0_zvks1p0_zvksed1p0_zvksg1p0_zvksh1p0_zvkt1p0_zvl32b1p0_zvl64b1p0"
; RV32ZVKSH: .attribute 5, "rv32i2p1_zicsr2p0_zve32x1p0_zvksh1p0_zvl32b1p0"
; RV32ZVKT: .attribute 5, "rv32i2p1_zicsr2p0_zve32x1p0_zvkt1p0_zvl32b1p0"
; RV32ZVFH: .attribute 5, "rv32i2p1_f2p2_zicsr2p0_zfhmin1p0_zve32f1p0_zve32x1p0_zvfh1p0_zvfhmin1p0_zvl32b1p0"
; RV32ZICOND: .attribute 5, "rv32i2p1_zicond1p0"
; RV32ZIMOP: .attribute 5, "rv32i2p1_zimop1p0"
; RV32ZCMOP: .attribute 5, "rv32i2p1_zca1p0_zcmop1p0"
; RV32SMAIA: .attribute 5, "rv32i2p1_smaia1p0"
; RV32SSAIA: .attribute 5, "rv32i2p1_ssaia1p0"
; RV32SMCSRIND: .attribute 5, "rv32i2p1_smcsrind1p0"
; RV32SSCSRIND: .attribute 5, "rv32i2p1_sscsrind1p0"
; RV32SMCDELEG: .attribute 5, "rv32i2p1_smcdeleg1p0"
; RV32SMEPMP: .attribute 5, "rv32i2p1_smepmp1p0"
; RV32ZFBFMIN: .attribute 5, "rv32i2p1_f2p2_zicsr2p0_zfbfmin1p0"
; RV32ZVFBFMIN: .attribute 5, "rv32i2p1_f2p2_zicsr2p0_zve32f1p0_zve32x1p0_zvfbfmin1p0_zvl32b1p0"
; RV32ZVFBFWMA: .attribute 5, "rv32i2p1_f2p2_zicsr2p0_zfbfmin1p0_zve32f1p0_zve32x1p0_zvfbfmin1p0_zvfbfwma1p0_zvl32b1p0"
; RV32ZACAS: .attribute 5, "rv32i2p1_a2p1_zacas1p0"
; RV32ZALASR: .attribute 5, "rv32i2p1_zalasr0p1"
; RV32ZAMA16B: .attribute 5, "rv32i2p1_zama16b1p0"
; RV32ZICFILP: .attribute 5, "rv32i2p1_zicfilp1p0_zicsr2p0"
; RV32ZABHA: .attribute 5, "rv32i2p1_a2p1_zabha1p0"
; RV32SSNPM: .attribute 5, "rv32i2p1_ssnpm1p0"
; RV32SMNPM: .attribute 5, "rv32i2p1_smnpm1p0"
; RV32SMMPM: .attribute 5, "rv32i2p1_smmpm1p0"
; RV32SSPM: .attribute 5, "rv32i2p1_sspm1p0"
; RV32SUPM: .attribute 5, "rv32i2p1_supm1p0"
; RV32SSQOSID: .attribute 5, "rv32i2p1_ssqosid1p0"

; RV64M: .attribute 5, "rv64i2p1_m2p0_zmmul1p0"
; RV64ZMMUL: .attribute 5, "rv64i2p1_zmmul1p0"
; RV64MZMMUL: .attribute 5, "rv64i2p1_m2p0_zmmul1p0"
; RV64A: .attribute 5, "rv64i2p1_a2p1"
; RV64B: .attribute 5, "rv64i2p1_b1p0_zba1p0_zbb1p0_zbs1p0"
; RV64F: .attribute 5, "rv64i2p1_f2p2_zicsr2p0"
; RV64D: .attribute 5, "rv64i2p1_f2p2_d2p2_zicsr2p0"
; RV64C: .attribute 5, "rv64i2p1_c2p0"
; RV64ZIHINTPAUSE: .attribute 5, "rv64i2p1_zihintpause2p0"
; RV64ZIHINTNTL: .attribute 5, "rv64i2p1_zihintntl1p0"
; RV64ZFHMIN: .attribute 5, "rv64i2p1_f2p2_zicsr2p0_zfhmin1p0"
; RV64ZFH: .attribute 5, "rv64i2p1_f2p2_zicsr2p0_zfh1p0_zfhmin1p0"
; RV64ZBA: .attribute 5, "rv64i2p1_zba1p0"
; RV64ZBB: .attribute 5, "rv64i2p1_zbb1p0"
; RV64ZBC: .attribute 5, "rv64i2p1_zbc1p0"
; RV64ZBS: .attribute 5, "rv64i2p1_zbs1p0"
; RV64V: .attribute 5, "rv64i2p1_f2p2_d2p2_v1p0_zicsr2p0_zve32f1p0_zve32x1p0_zve64d1p0_zve64f1p0_zve64x1p0_zvl128b1p0_zvl32b1p0_zvl64b1p0"
; RV64H: .attribute 5, "rv64i2p1_h1p0"
; RV64COMBINED: .attribute 5, "rv64i2p1_f2p2_d2p2_v1p0_zicsr2p0_zfh1p0_zfhmin1p0_zbb1p0_zve32f1p0_zve32x1p0_zve64d1p0_zve64f1p0_zve64x1p0_zvl128b1p0_zvl32b1p0_zvl64b1p0"
; RV64ZBKB: .attribute 5, "rv64i2p1_zbkb1p0"
; RV64ZBKC: .attribute 5, "rv64i2p1_zbkc1p0"
; RV64ZBKX: .attribute 5, "rv64i2p1_zbkx1p0"
; RV64ZKND: .attribute 5, "rv64i2p1_zknd1p0"
; RV64ZKNE: .attribute 5, "rv64i2p1_zkne1p0"
; RV64ZKNH: .attribute 5, "rv64i2p1_zknh1p0"
; RV64ZKSED: .attribute 5, "rv64i2p1_zksed1p0"
; RV64ZKSH: .attribute 5, "rv64i2p1_zksh1p0"
; RV64ZKR: .attribute 5, "rv64i2p1_zkr1p0"
; RV64ZKN: .attribute 5, "rv64i2p1_zbkb1p0_zbkc1p0_zbkx1p0_zkn1p0_zknd1p0_zkne1p0_zknh1p0"
; RV64ZKS: .attribute 5, "rv64i2p1_zbkb1p0_zbkc1p0_zbkx1p0_zks1p0_zksed1p0_zksh1p0"
; RV64ZKT: .attribute 5, "rv64i2p1_zkt1p0"
; RV64ZK: .attribute 5, "rv64i2p1_zbkb1p0_zbkc1p0_zbkx1p0_zk1p0_zkn1p0_zknd1p0_zkne1p0_zknh1p0_zkr1p0_zkt1p0"
; RV64COMBINEINTOZK: .attribute 5, "rv64i2p1_zbkb1p0_zbkc1p0_zbkx1p0_zk1p0_zkn1p0_zknd1p0_zkne1p0_zknh1p0_zkr1p0_zkt1p0"
; RV64COMBINEINTOZKN: .attribute 5, "rv64i2p1_zbkb1p0_zbkc1p0_zbkx1p0_zkn1p0_zknd1p0_zkne1p0_zknh1p0"
; RV64COMBINEINTOZKS: .attribute 5, "rv64i2p1_zbkb1p0_zbkc1p0_zbkx1p0_zks1p0_zksed1p0_zksh1p0"
; RV64ZIC64B: .attribute 5, "rv64i2p1_zic64b1p0"
; RV64ZICBOM: .attribute 5, "rv64i2p1_zicbom1p0"
; RV64ZICBOZ: .attribute 5, "rv64i2p1_zicboz1p0"
; RV64ZA64RS: .attribute 5, "rv64i2p1_za64rs1p0"
; RV64ZA128RS: .attribute 5, "rv64i2p1_za128rs1p0"
; RV64ZAMA16B: .attribute 5, "rv64i2p1_zama16b1p0"
; RV64ZAWRS: .attribute 5, "rv64i2p1_zawrs1p0"
; RV64ZICBOP: .attribute 5, "rv64i2p1_zicbop1p0"
; RV64SHCOUNTERENW: .attribute 5, "rv64i2p1_shcounterenw1p0"
; RV64SHGATPA: .attribute 5, "rv64i2p1_shgatpa1p0"
; RV64SHVSATPA: .attribute 5, "rv64i2p1_shvsatpa1p0"
; RV64SSCCFG: .attribute 5, "rv64i2p1_ssccfg1p0"
; RV64SSCCPTR: .attribute 5, "rv64i2p1_ssccptr1p0"
; RV64SSCOFPMF: .attribute 5, "rv64i2p1_sscofpmf1p0"
; RV64SSCOUNTERENW: .attribute 5, "rv64i2p1_sscounterenw1p0"
; RV64SMSTATEEN: .attribute 5, "rv64i2p1_smstateen1p0"
; RV64SSSTATEEN: .attribute 5, "rv64i2p1_ssstateen1p0"
; RV64SSSTRICT: .attribute 5, "rv64i2p1_ssstrict1p0"
; RV64SSTC: .attribute 5, "rv64i2p1_sstc1p0"
; RV64SHTVALA: .attribute 5, "rv64i2p1_shtvala1p0"
; RV64SHVSTVALA: .attribute 5, "rv64i2p1_shvstvala1p0"
; RV64SHVSTVECD: .attribute 5, "rv64i2p1_shvstvecd1p0"
; RV64SSTVALA: .attribute 5, "rv64i2p1_sstvala1p0"
; RV64SSTVECD: .attribute 5, "rv64i2p1_sstvecd1p0"
; RV64SSU64XL: .attribute 5, "rv64i2p1_ssu64xl1p0"
; RV64SVADE: .attribute 5, "rv64i2p1_svade1p0"
; RV64SVADU: .attribute 5, "rv64i2p1_svadu1p0"
; RV64SVBARE: .attribute 5, "rv64i2p1_svbare1p0"
; RV64SVNAPOT: .attribute 5, "rv64i2p1_svnapot1p0"
; RV64SVPBMT: .attribute 5, "rv64i2p1_svpbmt1p0"
; RV64SVINVAL: .attribute 5, "rv64i2p1_svinval1p0"
; RV64XVENTANACONDOPS: .attribute 5, "rv64i2p1_xventanacondops1p0"
; RV64XSFVFWMACCQQQ: .attribute 5, "rv64i2p1_f2p2_zicsr2p0_zve32f1p0_zve32x1p0_zvfbfmin1p0_zvl32b1p0_xsfvfwmaccqqq1p0"
; RV64XTHEADBA: .attribute 5, "rv64i2p1_xtheadba1p0"
; RV64XTHEADBB: .attribute 5, "rv64i2p1_xtheadbb1p0"
; RV64XTHEADBS: .attribute 5, "rv64i2p1_xtheadbs1p0"
; RV64XTHEADCMO: .attribute 5, "rv64i2p1_xtheadcmo1p0"
; RV64XTHEADCONDMOV: .attribute 5, "rv64i2p1_xtheadcondmov1p0"
; RV64XTHEADFMEMIDX: .attribute 5, "rv64i2p1_xtheadfmemidx1p0"
; RV64XTHEADMAC: .attribute 5, "rv64i2p1_xtheadmac1p0"
; RV64XTHEADMEMIDX: .attribute 5, "rv64i2p1_xtheadmemidx1p0"
; RV64XTHEADMEMPAIR: .attribute 5, "rv64i2p1_xtheadmempair1p0"
; RV64XTHEADSYNC: .attribute 5, "rv64i2p1_xtheadsync1p0"
; RV64XTHEADVDOT: .attribute 5, "rv64i2p1_f2p2_d2p2_v1p0_zicsr2p0_zve32f1p0_zve32x1p0_zve64d1p0_zve64f1p0_zve64x1p0_zvl128b1p0_zvl32b1p0_zvl64b1p0_xtheadvdot1p0"
; RV64ZTSO: .attribute 5, "rv64i2p1_ztso1p0"
; RV64ZAAMO: .attribute 5, "rv64i2p1_zaamo1p0"
; RV64ZALRSC: .attribute 5, "rv64i2p1_zalrsc1p0"
; RV64ZCA: .attribute 5, "rv64i2p1_zca1p0"
; RV64ZCB: .attribute 5, "rv64i2p1_zca1p0_zcb1p0"
; RV64ZCD: .attribute 5, "rv64i2p1_f2p2_d2p2_zicsr2p0_zca1p0_zcd1p0"
; RV64ZCMP: .attribute 5, "rv64i2p1_zca1p0_zcmp1p0"
; RV64ZCMT: .attribute 5, "rv64i2p1_zicsr2p0_zca1p0_zcmt1p0"
; RV64ZICCAMOA: .attribute 5, "rv64i2p1_ziccamoa1p0"
; RV64ZICCIF: .attribute 5, "rv64i2p1_ziccif1p0"
; RV64ZICCLSM: .attribute 5, "rv64i2p1_zicclsm1p0"
; RV64ZICCRSE: .attribute 5, "rv64i2p1_ziccrse1p0"
; RV64ZICSR: .attribute 5, "rv64i2p1_zicsr2p0"
; RV64ZIFENCEI: .attribute 5, "rv64i2p1_zifencei2p0"
; RV64ZICNTR: .attribute 5, "rv64i2p1_zicntr2p0_zicsr2p0"
; RV64ZIHPM: .attribute 5, "rv64i2p1_zicsr2p0_zihpm2p0"
; RV64ZFA: .attribute 5, "rv64i2p1_f2p2_zicsr2p0_zfa1p0"
; RV64ZVBB: .attribute 5, "rv64i2p1_zicsr2p0_zvbb1p0_zve32x1p0_zvkb1p0_zvl32b1p0"
; RV64ZVBC: .attribute 5, "rv64i2p1_zicsr2p0_zvbc1p0_zve32x1p0_zve64x1p0_zvl32b1p0_zvl64b1p0"
; RV64ZVKB: .attribute 5, "rv64i2p1_zicsr2p0_zve32x1p0_zvkb1p0_zvl32b1p0"
; RV64ZVKG: .attribute 5, "rv64i2p1_zicsr2p0_zve32x1p0_zvkg1p0_zvl32b1p0"
; RV64ZVKN: .attribute 5, "rv64i2p1_zicsr2p0_zve32x1p0_zve64x1p0_zvkb1p0_zvkn1p0_zvkned1p0_zvknhb1p0_zvkt1p0_zvl32b1p0_zvl64b1p0"
; RV64ZVKNC: .attribute 5, "rv64i2p1_zicsr2p0_zvbc1p0_zve32x1p0_zve64x1p0_zvkb1p0_zvkn1p0_zvknc1p0_zvkned1p0_zvknhb1p0_zvkt1p0_zvl32b1p0_zvl64b1p0"
; RV64ZVKNED: .attribute 5, "rv64i2p1_zicsr2p0_zve32x1p0_zvkned1p0_zvl32b1p0"
; RV64ZVKNG: .attribute 5, "rv64i2p1_zicsr2p0_zve32x1p0_zve64x1p0_zvkb1p0_zvkg1p0_zvkn1p0_zvkned1p0_zvkng1p0_zvknhb1p0_zvkt1p0_zvl32b1p0_zvl64b1p0"
; RV64ZVKNHA: .attribute 5, "rv64i2p1_zicsr2p0_zve32x1p0_zvknha1p0_zvl32b1p0"
; RV64ZVKNHB: .attribute 5, "rv64i2p1_zicsr2p0_zve32x1p0_zve64x1p0_zvknhb1p0_zvl32b1p0_zvl64b1p0"
; RV64ZVKS: .attribute 5, "rv64i2p1_zicsr2p0_zve32x1p0_zvkb1p0_zvks1p0_zvksed1p0_zvksh1p0_zvkt1p0_zvl32b1p0"
; RV64ZVKSC: .attribute 5, "rv64i2p1_zicsr2p0_zvbc1p0_zve32x1p0_zve64x1p0_zvkb1p0_zvks1p0_zvksc1p0_zvksed1p0_zvksh1p0_zvkt1p0_zvl32b1p0_zvl64b1p0"
; RV64ZVKSED: .attribute 5, "rv64i2p1_zicsr2p0_zve32x1p0_zvksed1p0_zvl32b1p0"
; RV64ZVKSG: .attribute 5, "rv64i2p1_zicsr2p0_zve32x1p0_zvkb1p0_zvkg1p0_zvks1p0_zvksed1p0_zvksg1p0_zvksh1p0_zvkt1p0_zvl32b1p0"
; RV64ZVKSH: .attribute 5, "rv64i2p1_zicsr2p0_zve32x1p0_zvksh1p0_zvl32b1p0"
; RV64ZVKT: .attribute 5, "rv64i2p1_zicsr2p0_zve32x1p0_zvkt1p0_zvl32b1p0"
; RV64ZVFH: .attribute 5, "rv64i2p1_f2p2_zicsr2p0_zfhmin1p0_zve32f1p0_zve32x1p0_zvfh1p0_zvfhmin1p0_zvl32b1p0"
; RV64ZICOND: .attribute 5, "rv64i2p1_zicond1p0"
; RV64ZIMOP: .attribute 5, "rv64i2p1_zimop1p0"
; RV64ZCMOP: .attribute 5, "rv64i2p1_zca1p0_zcmop1p0"
; RV64SMAIA: .attribute 5, "rv64i2p1_smaia1p0"
; RV64SSAIA: .attribute 5, "rv64i2p1_ssaia1p0"
; RV64SMCSRIND: .attribute 5, "rv64i2p1_smcsrind1p0"
; RV64SSCSRIND: .attribute 5, "rv64i2p1_sscsrind1p0"
; RV64SMCDELEG: .attribute 5, "rv64i2p1_smcdeleg1p0"
; RV64SMEPMP: .attribute 5, "rv64i2p1_smepmp1p0"
; RV64ZFBFMIN: .attribute 5, "rv64i2p1_f2p2_zicsr2p0_zfbfmin1p0"
; RV64ZVFBFMIN: .attribute 5, "rv64i2p1_f2p2_zicsr2p0_zve32f1p0_zve32x1p0_zvfbfmin1p0_zvl32b1p0"
; RV64ZVFBFWMA: .attribute 5, "rv64i2p1_f2p2_zicsr2p0_zfbfmin1p0_zve32f1p0_zve32x1p0_zvfbfmin1p0_zvfbfwma1p0_zvl32b1p0"
; RV64ZACAS: .attribute 5, "rv64i2p1_a2p1_zacas1p0"
; RV64ZALASR: .attribute 5, "rv64i2p1_zalasr0p1"
; RV64ZICFILP: .attribute 5, "rv64i2p1_zicfilp1p0_zicsr2p0"
; RV64ZABHA: .attribute 5, "rv64i2p1_a2p1_zabha1p0"
; RV64SSNPM: .attribute 5, "rv64i2p1_ssnpm1p0"
; RV64SMNPM: .attribute 5, "rv64i2p1_smnpm1p0"
; RV64SMMPM: .attribute 5, "rv64i2p1_smmpm1p0"
; RV64SSPM: .attribute 5, "rv64i2p1_sspm1p0"
; RV64SUPM: .attribute 5, "rv64i2p1_supm1p0"
; RV64SSQOSID: .attribute 5, "rv64i2p1_ssqosid1p0"

; RVI20U32: .attribute 5, "rv32i2p1"
; RVI20U64: .attribute 5, "rv64i2p1"
; RVA20U64: .attribute 5, "rv64i2p1_m2p0_a2p1_f2p2_d2p2_c2p0_ziccamoa1p0_ziccif1p0_zicclsm1p0_ziccrse1p0_zicntr2p0_zicsr2p0_zmmul1p0_za128rs1p0"
; RVA20S64: .attribute 5, "rv64i2p1_m2p0_a2p1_f2p2_d2p2_c2p0_ziccamoa1p0_ziccif1p0_zicclsm1p0_ziccrse1p0_zicntr2p0_zicsr2p0_zifencei2p0_zmmul1p0_za128rs1p0_ssccptr1p0_sstvala1p0_sstvecd1p0_svade1p0_svbare1p0"
; RVA22U64: .attribute 5, "rv64i2p1_m2p0_a2p1_f2p2_d2p2_c2p0_zic64b1p0_zicbom1p0_zicbop1p0_zicboz1p0_ziccamoa1p0_ziccif1p0_zicclsm1p0_ziccrse1p0_zicntr2p0_zicsr2p0_zihintpause2p0_zihpm2p0_zmmul1p0_za64rs1p0_zfhmin1p0_zba1p0_zbb1p0_zbs1p0_zkt1p0"
; RVA22S64: .attribute 5, "rv64i2p1_m2p0_a2p1_f2p2_d2p2_c2p0_zic64b1p0_zicbom1p0_zicbop1p0_zicboz1p0_ziccamoa1p0_ziccif1p0_zicclsm1p0_ziccrse1p0_zicntr2p0_zicsr2p0_zifencei2p0_zihintpause2p0_zihpm2p0_zmmul1p0_za64rs1p0_zfhmin1p0_zba1p0_zbb1p0_zbs1p0_zkt1p0_ssccptr1p0_sscounterenw1p0_sstvala1p0_sstvecd1p0_svade1p0_svbare1p0_svinval1p0_svpbmt1p0"
; RVA23U64: .attribute 5, "rv64i2p1_m2p0_a2p1_f2p2_d2p2_c2p0_v1p0_zic64b1p0_zicbom1p0_zicbop1p0_zicboz1p0_ziccamoa1p0_ziccif1p0_zicclsm1p0_ziccrse1p0_zicntr2p0_zicond1p0_zicsr2p0_zihintntl1p0_zihintpause2p0_zihpm2p0_zimop1p0_zmmul1p0_za64rs1p0_zawrs1p0_zfa1p0_zfhmin1p0_zca1p0_zcb1p0_zcmop1p0_zba1p0_zbb1p0_zbs1p0_zkt1p0_zvbb1p0_zve32f1p0_zve32x1p0_zve64d1p0_zve64f1p0_zve64x1p0_zvfhmin1p0_zvkb1p0_zvkt1p0_zvl128b1p0_zvl32b1p0_zvl64b1p0"
; RVA23S64: .attribute 5, "rv64i2p1_m2p0_a2p1_f2p2_d2p2_c2p0_v1p0_h1p0_zic64b1p0_zicbom1p0_zicbop1p0_zicboz1p0_ziccamoa1p0_ziccif1p0_zicclsm1p0_ziccrse1p0_zicntr2p0_zicond1p0_zicsr2p0_zifencei2p0_zihintntl1p0_zihintpause2p0_zihpm2p0_zimop1p0_zmmul1p0_za64rs1p0_zawrs1p0_zfa1p0_zfhmin1p0_zca1p0_zcb1p0_zcmop1p0_zba1p0_zbb1p0_zbs1p0_zkt1p0_zvbb1p0_zve32f1p0_zve32x1p0_zve64d1p0_zve64f1p0_zve64x1p0_zvfhmin1p0_zvkb1p0_zvkt1p0_zvl128b1p0_zvl32b1p0_zvl64b1p0_shcounterenw1p0_shgatpa1p0_shtvala1p0_shvsatpa1p0_shvstvala1p0_shvstvecd1p0_ssccptr1p0_sscofpmf1p0_sscounterenw1p0_ssnpm1p0_ssstateen1p0_sstc1p0_sstvala1p0_sstvecd1p0_ssu64xl1p0_svade1p0_svbare1p0_svinval1p0_svnapot1p0_svpbmt1p0"
; RVB23U64: .attribute 5, "rv64i2p1_m2p0_a2p1_f2p2_d2p2_c2p0_zic64b1p0_zicbom1p0_zicbop1p0_zicboz1p0_ziccamoa1p0_ziccif1p0_zicclsm1p0_ziccrse1p0_zicntr2p0_zicond1p0_zicsr2p0_zihintntl1p0_zihintpause2p0_zihpm2p0_zimop1p0_zmmul1p0_za64rs1p0_zawrs1p0_zfa1p0_zca1p0_zcb1p0_zcmop1p0_zba1p0_zbb1p0_zbs1p0_zkt1p0"
; RVB23S64: .attribute 5, "rv64i2p1_m2p0_a2p1_f2p2_d2p2_c2p0_zic64b1p0_zicbom1p0_zicbop1p0_zicboz1p0_ziccamoa1p0_ziccif1p0_zicclsm1p0_ziccrse1p0_zicntr2p0_zicond1p0_zicsr2p0_zifencei2p0_zihintntl1p0_zihintpause2p0_zihpm2p0_zimop1p0_zmmul1p0_za64rs1p0_zawrs1p0_zfa1p0_zca1p0_zcb1p0_zcmop1p0_zba1p0_zbb1p0_zbs1p0_zkt1p0_ssccptr1p0_sscofpmf1p0_sscounterenw1p0_sstc1p0_sstvala1p0_sstvecd1p0_ssu64xl1p0_svade1p0_svbare1p0_svinval1p0_svnapot1p0_svpbmt1p0"
; RVM23U32: .attribute 5, "rv32i2p1_m2p0_zicbop1p0_zicond1p0_zicsr2p0_zihintntl1p0_zihintpause2p0_zimop1p0_zmmul1p0_zca1p0_zcb1p0_zce1p0_zcmop1p0_zcmp1p0_zcmt1p0_zba1p0_zbb1p0_zbs1p0"

define i32 @addi(i32 %a) {
  %1 = add i32 %a, 1
  ret i32 %1
}

define i8 @atomic_load_i8_seq_cst(ptr %a) nounwind {
  %1 = load atomic i8, ptr %a seq_cst, align 1
  ret i8 %1
; A6S: .attribute 14, 2
; A6C: .attribute 14, 1
}<|MERGE_RESOLUTION|>--- conflicted
+++ resolved
@@ -120,11 +120,7 @@
 ; RUN: llc -mtriple=riscv32 -mattr=+zfbfmin %s -o - | FileCheck --check-prefixes=CHECK,RV32ZFBFMIN %s
 ; RUN: llc -mtriple=riscv32 -mattr=+zvfbfmin %s -o - | FileCheck --check-prefixes=CHECK,RV32ZVFBFMIN %s
 ; RUN: llc -mtriple=riscv32 -mattr=+zvfbfwma %s -o - | FileCheck --check-prefixes=CHECK,RV32ZVFBFWMA %s
-<<<<<<< HEAD
-; RUN: llc -mtriple=riscv32 -mattr=+a,zacas %s -o - | FileCheck --check-prefix=RV32ZACAS %s
-=======
 ; RUN: llc -mtriple=riscv32 -mattr=+a,+experimental-zacas %s -o - | FileCheck --check-prefix=RV32ZACAS %s
->>>>>>> 9c4aab8c
 ; RUN: llc -mtriple=riscv32 -mattr=+experimental-zalasr %s -o - | FileCheck --check-prefix=RV32ZALASR %s
 ; RUN: llc -mtriple=riscv32 -mattr=+zama16b %s -o - | FileCheck --check-prefixes=CHECK,RV32ZAMA16B %s
 ; RUN: llc -mtriple=riscv32 -mattr=+experimental-zicfilp %s -o - | FileCheck --check-prefix=RV32ZICFILP %s
@@ -263,11 +259,7 @@
 ; RUN: llc -mtriple=riscv64 -mattr=+zfbfmin %s -o - | FileCheck --check-prefixes=CHECK,RV64ZFBFMIN %s
 ; RUN: llc -mtriple=riscv64 -mattr=+zvfbfmin %s -o - | FileCheck --check-prefixes=CHECK,RV64ZVFBFMIN %s
 ; RUN: llc -mtriple=riscv64 -mattr=+zvfbfwma %s -o - | FileCheck --check-prefixes=CHECK,RV64ZVFBFWMA %s
-<<<<<<< HEAD
-; RUN: llc -mtriple=riscv64 -mattr=+a,zacas %s -o - | FileCheck --check-prefix=RV64ZACAS %s
-=======
 ; RUN: llc -mtriple=riscv64 -mattr=+a,+experimental-zacas %s -o - | FileCheck --check-prefix=RV64ZACAS %s
->>>>>>> 9c4aab8c
 ; RUN: llc -mtriple=riscv64 -mattr=+experimental-zalasr %s -o - | FileCheck --check-prefix=RV64ZALASR %s
 ; RUN: llc -mtriple=riscv64 -mattr=+experimental-zicfilp %s -o - | FileCheck --check-prefix=RV64ZICFILP %s
 ; RUN: llc -mtriple=riscv64 -mattr=+a,+zabha %s -o - | FileCheck --check-prefix=RV64ZABHA %s
