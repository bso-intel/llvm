--- conflicted
+++ resolved
@@ -8,11 +8,6 @@
 ; GCN-NEXT:    v_mov_b32_e32 v1, 0
 ; GCN-NEXT:    s_waitcnt lgkmcnt(0)
 ; GCN-NEXT:    s_load_dwordx4 s[4:7], s[0:1], 0x0
-<<<<<<< HEAD
-; GCN-NEXT:    s_nop 0
-; GCN-NEXT:    s_load_dwordx4 s[0:3], s[2:3], 0x24
-=======
->>>>>>> 9c4aab8c
 ; GCN-NEXT:    s_waitcnt lgkmcnt(0)
 ; GCN-NEXT:    buffer_load_dword v0, off, s[4:7], 0 offset:252
 ; GCN-NEXT:    s_load_dwordx4 s[4:7], s[2:3], 0x24
