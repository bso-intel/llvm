; NOTE: Assertions have been autogenerated by utils/update_mir_test_checks.py
; RUN: llc -global-isel -mtriple=amdgcn -mcpu=gfx90a -stop-after=instruction-select -amdgpu-atomic-optimizer-strategy=DPP < %s | FileCheck -check-prefix=GFX90A %s
; RUN: llc -global-isel -mtriple=amdgcn -mcpu=gfx940 -stop-after=instruction-select -amdgpu-atomic-optimizer-strategy=DPP < %s | FileCheck -check-prefix=GFX940 %s
; RUN: llc -global-isel -mtriple=amdgcn -mcpu=gfx1100 -stop-after=instruction-select -amdgpu-atomic-optimizer-strategy=DPP < %s | FileCheck -check-prefix=GFX11 %s
; RUN: llc -global-isel -mtriple=amdgcn -mcpu=gfx1200 -stop-after=instruction-select -amdgpu-atomic-optimizer-strategy=DPP < %s | FileCheck -check-prefix=GFX11 %s

define amdgpu_ps float @global_atomic_fadd_f32_rtn_atomicrmw(ptr addrspace(1) %ptr, float %data) {
  ; GFX90A-LABEL: name: global_atomic_fadd_f32_rtn_atomicrmw
  ; GFX90A: bb.1 (%ir-block.0):
  ; GFX90A-NEXT:   liveins: $vgpr0, $vgpr1, $vgpr2
  ; GFX90A-NEXT: {{  $}}
  ; GFX90A-NEXT:   [[COPY:%[0-9]+]]:vgpr_32 = COPY $vgpr0
  ; GFX90A-NEXT:   [[COPY1:%[0-9]+]]:vgpr_32 = COPY $vgpr1
  ; GFX90A-NEXT:   [[REG_SEQUENCE:%[0-9]+]]:vreg_64_align2 = REG_SEQUENCE [[COPY]], %subreg.sub0, [[COPY1]], %subreg.sub1
  ; GFX90A-NEXT:   [[COPY2:%[0-9]+]]:vgpr_32 = COPY $vgpr2
  ; GFX90A-NEXT:   [[GLOBAL_ATOMIC_ADD_F32_RTN:%[0-9]+]]:vgpr_32 = GLOBAL_ATOMIC_ADD_F32_RTN [[REG_SEQUENCE]], [[COPY2]], 0, 1, implicit $exec :: (load store syncscope("wavefront") monotonic (s32) on %ir.ptr, addrspace 1)
  ; GFX90A-NEXT:   $vgpr0 = COPY [[GLOBAL_ATOMIC_ADD_F32_RTN]]
  ; GFX90A-NEXT:   SI_RETURN_TO_EPILOG implicit $vgpr0
  ;
<<<<<<< HEAD
  ; GFX11-LABEL: name: global_atomic_fadd_f32_saddr_rtn_flat_intrinsic
  ; GFX11: bb.1 (%ir-block.0):
  ; GFX11-NEXT:   liveins: $sgpr0, $sgpr1, $vgpr0
  ; GFX11-NEXT: {{  $}}
  ; GFX11-NEXT:   [[COPY:%[0-9]+]]:sreg_32 = COPY $sgpr0
  ; GFX11-NEXT:   [[COPY1:%[0-9]+]]:sreg_32 = COPY $sgpr1
  ; GFX11-NEXT:   [[REG_SEQUENCE:%[0-9]+]]:sreg_64 = REG_SEQUENCE [[COPY]], %subreg.sub0, [[COPY1]], %subreg.sub1
  ; GFX11-NEXT:   [[COPY2:%[0-9]+]]:vgpr_32 = COPY $vgpr0
  ; GFX11-NEXT:   [[V_MOV_B32_e32_:%[0-9]+]]:vgpr_32 = V_MOV_B32_e32 0, implicit $exec
  ; GFX11-NEXT:   [[GLOBAL_ATOMIC_ADD_F32_SADDR_RTN:%[0-9]+]]:vgpr_32 = GLOBAL_ATOMIC_ADD_F32_SADDR_RTN [[V_MOV_B32_e32_]], [[COPY2]], [[REG_SEQUENCE]], 0, 1, implicit $exec :: (volatile dereferenceable load store (s32) on %ir.ptr, addrspace 1)
  ; GFX11-NEXT:   $vgpr0 = COPY [[GLOBAL_ATOMIC_ADD_F32_SADDR_RTN]]
  ; GFX11-NEXT:   SI_RETURN_TO_EPILOG implicit $vgpr0
  %ret = call float @llvm.amdgcn.flat.atomic.fadd.f32.p1.f32(ptr addrspace(1) inreg %ptr, float %data)
  ret float %ret
}

define amdgpu_ps float @global_atomic_fadd_f32_rtn_atomicrmw(ptr addrspace(1) %ptr, float %data) {
  ; GFX90A_GFX940-LABEL: name: global_atomic_fadd_f32_rtn_atomicrmw
  ; GFX90A_GFX940: bb.1 (%ir-block.0):
  ; GFX90A_GFX940-NEXT:   liveins: $vgpr0, $vgpr1, $vgpr2
  ; GFX90A_GFX940-NEXT: {{  $}}
  ; GFX90A_GFX940-NEXT:   [[COPY:%[0-9]+]]:vgpr_32 = COPY $vgpr0
  ; GFX90A_GFX940-NEXT:   [[COPY1:%[0-9]+]]:vgpr_32 = COPY $vgpr1
  ; GFX90A_GFX940-NEXT:   [[REG_SEQUENCE:%[0-9]+]]:vreg_64_align2 = REG_SEQUENCE [[COPY]], %subreg.sub0, [[COPY1]], %subreg.sub1
  ; GFX90A_GFX940-NEXT:   [[COPY2:%[0-9]+]]:vgpr_32 = COPY $vgpr2
  ; GFX90A_GFX940-NEXT:   [[GLOBAL_ATOMIC_ADD_F32_RTN:%[0-9]+]]:vgpr_32 = GLOBAL_ATOMIC_ADD_F32_RTN [[REG_SEQUENCE]], [[COPY2]], 0, 1, implicit $exec :: (load store syncscope("wavefront") monotonic (s32) on %ir.ptr, addrspace 1)
  ; GFX90A_GFX940-NEXT:   $vgpr0 = COPY [[GLOBAL_ATOMIC_ADD_F32_RTN]]
  ; GFX90A_GFX940-NEXT:   SI_RETURN_TO_EPILOG implicit $vgpr0
=======
  ; GFX940-LABEL: name: global_atomic_fadd_f32_rtn_atomicrmw
  ; GFX940: bb.1 (%ir-block.0):
  ; GFX940-NEXT:   liveins: $vgpr0, $vgpr1, $vgpr2
  ; GFX940-NEXT: {{  $}}
  ; GFX940-NEXT:   [[COPY:%[0-9]+]]:vgpr_32 = COPY $vgpr0
  ; GFX940-NEXT:   [[COPY1:%[0-9]+]]:vgpr_32 = COPY $vgpr1
  ; GFX940-NEXT:   [[REG_SEQUENCE:%[0-9]+]]:vreg_64_align2 = REG_SEQUENCE [[COPY]], %subreg.sub0, [[COPY1]], %subreg.sub1
  ; GFX940-NEXT:   [[COPY2:%[0-9]+]]:vgpr_32 = COPY $vgpr2
  ; GFX940-NEXT:   [[GLOBAL_ATOMIC_ADD_F32_RTN:%[0-9]+]]:vgpr_32 = GLOBAL_ATOMIC_ADD_F32_RTN [[REG_SEQUENCE]], [[COPY2]], 0, 1, implicit $exec :: (load store syncscope("wavefront") monotonic (s32) on %ir.ptr, addrspace 1)
  ; GFX940-NEXT:   $vgpr0 = COPY [[GLOBAL_ATOMIC_ADD_F32_RTN]]
  ; GFX940-NEXT:   SI_RETURN_TO_EPILOG implicit $vgpr0
>>>>>>> 1d22c955
  ;
  ; GFX11-LABEL: name: global_atomic_fadd_f32_rtn_atomicrmw
  ; GFX11: bb.1 (%ir-block.0):
  ; GFX11-NEXT:   liveins: $vgpr0, $vgpr1, $vgpr2
  ; GFX11-NEXT: {{  $}}
  ; GFX11-NEXT:   [[COPY:%[0-9]+]]:vgpr_32 = COPY $vgpr0
  ; GFX11-NEXT:   [[COPY1:%[0-9]+]]:vgpr_32 = COPY $vgpr1
  ; GFX11-NEXT:   [[REG_SEQUENCE:%[0-9]+]]:vreg_64 = REG_SEQUENCE [[COPY]], %subreg.sub0, [[COPY1]], %subreg.sub1
  ; GFX11-NEXT:   [[COPY2:%[0-9]+]]:vgpr_32 = COPY $vgpr2
  ; GFX11-NEXT:   [[GLOBAL_ATOMIC_ADD_F32_RTN:%[0-9]+]]:vgpr_32 = GLOBAL_ATOMIC_ADD_F32_RTN [[REG_SEQUENCE]], [[COPY2]], 0, 1, implicit $exec :: (load store syncscope("wavefront") monotonic (s32) on %ir.ptr, addrspace 1)
  ; GFX11-NEXT:   $vgpr0 = COPY [[GLOBAL_ATOMIC_ADD_F32_RTN]]
  ; GFX11-NEXT:   SI_RETURN_TO_EPILOG implicit $vgpr0
  %ret = atomicrmw fadd ptr addrspace(1) %ptr, float %data syncscope("wavefront") monotonic, !amdgpu.no.fine.grained.memory !0, !amdgpu.ignore.denormal.mode !0
  ret float %ret
}

define amdgpu_ps float @global_atomic_fadd_f32_saddr_rtn_atomicrmw(ptr addrspace(1) inreg %ptr, float %data) {
  ; GFX90A-LABEL: name: global_atomic_fadd_f32_saddr_rtn_atomicrmw
  ; GFX90A: bb.1 (%ir-block.0):
  ; GFX90A-NEXT:   successors: %bb.2(0x40000000), %bb.4(0x40000000)
  ; GFX90A-NEXT:   liveins: $sgpr0, $sgpr1, $vgpr0
  ; GFX90A-NEXT: {{  $}}
  ; GFX90A-NEXT:   [[COPY:%[0-9]+]]:sreg_32 = COPY $sgpr0
  ; GFX90A-NEXT:   [[COPY1:%[0-9]+]]:sreg_32 = COPY $sgpr1
  ; GFX90A-NEXT:   [[REG_SEQUENCE:%[0-9]+]]:sreg_64 = REG_SEQUENCE [[COPY]], %subreg.sub0, [[COPY1]], %subreg.sub1
  ; GFX90A-NEXT:   [[COPY2:%[0-9]+]]:vgpr_32 = COPY $vgpr0
  ; GFX90A-NEXT:   [[DEF:%[0-9]+]]:sreg_32 = IMPLICIT_DEF
  ; GFX90A-NEXT:   [[SI_PS_LIVE:%[0-9]+]]:sreg_64_xexec = SI_PS_LIVE
  ; GFX90A-NEXT:   [[SI_IF:%[0-9]+]]:sreg_64_xexec = SI_IF [[SI_PS_LIVE]], %bb.4, implicit-def $exec, implicit-def $scc, implicit $exec
  ; GFX90A-NEXT:   S_BRANCH %bb.2
  ; GFX90A-NEXT: {{  $}}
  ; GFX90A-NEXT: bb.2 (%ir-block.5):
  ; GFX90A-NEXT:   successors: %bb.3(0x40000000), %bb.5(0x40000000)
  ; GFX90A-NEXT: {{  $}}
  ; GFX90A-NEXT:   [[COPY3:%[0-9]+]]:sreg_64 = COPY $exec
  ; GFX90A-NEXT:   [[COPY4:%[0-9]+]]:sreg_32 = COPY [[COPY3]].sub0
  ; GFX90A-NEXT:   [[COPY5:%[0-9]+]]:sreg_32 = COPY [[COPY3]].sub0
  ; GFX90A-NEXT:   [[COPY6:%[0-9]+]]:sreg_32 = COPY [[COPY3]].sub1
  ; GFX90A-NEXT:   [[S_MOV_B32_:%[0-9]+]]:sreg_32 = S_MOV_B32 0
  ; GFX90A-NEXT:   [[REG_SEQUENCE1:%[0-9]+]]:sreg_64 = REG_SEQUENCE [[COPY6]], %subreg.sub0, [[S_MOV_B32_]], %subreg.sub1
  ; GFX90A-NEXT:   [[COPY7:%[0-9]+]]:sreg_32 = COPY [[REG_SEQUENCE1]].sub0
  ; GFX90A-NEXT:   [[S_MOV_B32_1:%[0-9]+]]:sreg_32 = S_MOV_B32 0
  ; GFX90A-NEXT:   [[COPY8:%[0-9]+]]:vgpr_32 = COPY [[COPY4]]
  ; GFX90A-NEXT:   [[COPY9:%[0-9]+]]:vgpr_32 = COPY [[S_MOV_B32_1]]
  ; GFX90A-NEXT:   [[V_MBCNT_LO_U32_B32_e64_:%[0-9]+]]:vgpr_32 = V_MBCNT_LO_U32_B32_e64 [[COPY8]], [[COPY9]], implicit $exec
  ; GFX90A-NEXT:   [[COPY10:%[0-9]+]]:vgpr_32 = COPY [[COPY7]]
  ; GFX90A-NEXT:   [[V_MBCNT_HI_U32_B32_e64_:%[0-9]+]]:vgpr_32 = V_MBCNT_HI_U32_B32_e64 [[COPY10]], [[V_MBCNT_LO_U32_B32_e64_]], implicit $exec
  ; GFX90A-NEXT:   [[S_MOV_B32_2:%[0-9]+]]:sreg_32 = S_MOV_B32 2147483648
  ; GFX90A-NEXT:   [[COPY11:%[0-9]+]]:vgpr_32 = COPY [[S_MOV_B32_2]]
  ; GFX90A-NEXT:   [[V_SET_INACTIVE_B32_:%[0-9]+]]:vgpr_32 = V_SET_INACTIVE_B32 [[COPY2]], [[COPY11]], implicit-def dead $scc, implicit $exec
  ; GFX90A-NEXT:   [[COPY12:%[0-9]+]]:vgpr_32 = COPY [[S_MOV_B32_2]]
  ; GFX90A-NEXT:   [[V_MOV_B32_dpp:%[0-9]+]]:vgpr_32 = V_MOV_B32_dpp [[COPY12]], [[V_SET_INACTIVE_B32_]], 273, 15, 15, 0, implicit $exec
  ; GFX90A-NEXT:   [[V_ADD_F32_e64_:%[0-9]+]]:vgpr_32 = nofpexcept V_ADD_F32_e64 0, [[V_SET_INACTIVE_B32_]], 0, [[V_MOV_B32_dpp]], 0, 0, implicit $mode, implicit $exec
  ; GFX90A-NEXT:   [[COPY13:%[0-9]+]]:vgpr_32 = COPY [[S_MOV_B32_2]]
  ; GFX90A-NEXT:   [[V_MOV_B32_dpp1:%[0-9]+]]:vgpr_32 = V_MOV_B32_dpp [[COPY13]], [[V_ADD_F32_e64_]], 274, 15, 15, 0, implicit $exec
  ; GFX90A-NEXT:   [[V_ADD_F32_e64_1:%[0-9]+]]:vgpr_32 = nofpexcept V_ADD_F32_e64 0, [[V_ADD_F32_e64_]], 0, [[V_MOV_B32_dpp1]], 0, 0, implicit $mode, implicit $exec
  ; GFX90A-NEXT:   [[COPY14:%[0-9]+]]:vgpr_32 = COPY [[S_MOV_B32_2]]
  ; GFX90A-NEXT:   [[V_MOV_B32_dpp2:%[0-9]+]]:vgpr_32 = V_MOV_B32_dpp [[COPY14]], [[V_ADD_F32_e64_1]], 276, 15, 15, 0, implicit $exec
  ; GFX90A-NEXT:   [[V_ADD_F32_e64_2:%[0-9]+]]:vgpr_32 = nofpexcept V_ADD_F32_e64 0, [[V_ADD_F32_e64_1]], 0, [[V_MOV_B32_dpp2]], 0, 0, implicit $mode, implicit $exec
  ; GFX90A-NEXT:   [[COPY15:%[0-9]+]]:vgpr_32 = COPY [[S_MOV_B32_2]]
  ; GFX90A-NEXT:   [[V_MOV_B32_dpp3:%[0-9]+]]:vgpr_32 = V_MOV_B32_dpp [[COPY15]], [[V_ADD_F32_e64_2]], 280, 15, 15, 0, implicit $exec
  ; GFX90A-NEXT:   [[V_ADD_F32_e64_3:%[0-9]+]]:vgpr_32 = nofpexcept V_ADD_F32_e64 0, [[V_ADD_F32_e64_2]], 0, [[V_MOV_B32_dpp3]], 0, 0, implicit $mode, implicit $exec
  ; GFX90A-NEXT:   [[COPY16:%[0-9]+]]:vgpr_32 = COPY [[S_MOV_B32_2]]
  ; GFX90A-NEXT:   [[V_MOV_B32_dpp4:%[0-9]+]]:vgpr_32 = V_MOV_B32_dpp [[COPY16]], [[V_ADD_F32_e64_3]], 322, 10, 15, 0, implicit $exec
  ; GFX90A-NEXT:   [[V_ADD_F32_e64_4:%[0-9]+]]:vgpr_32 = nofpexcept V_ADD_F32_e64 0, [[V_ADD_F32_e64_3]], 0, [[V_MOV_B32_dpp4]], 0, 0, implicit $mode, implicit $exec
  ; GFX90A-NEXT:   [[COPY17:%[0-9]+]]:vgpr_32 = COPY [[S_MOV_B32_2]]
  ; GFX90A-NEXT:   [[V_MOV_B32_dpp5:%[0-9]+]]:vgpr_32 = V_MOV_B32_dpp [[COPY17]], [[V_ADD_F32_e64_4]], 323, 12, 15, 0, implicit $exec
  ; GFX90A-NEXT:   [[V_ADD_F32_e64_5:%[0-9]+]]:vgpr_32 = nofpexcept V_ADD_F32_e64 0, [[V_ADD_F32_e64_4]], 0, [[V_MOV_B32_dpp5]], 0, 0, implicit $mode, implicit $exec
  ; GFX90A-NEXT:   [[COPY18:%[0-9]+]]:vgpr_32 = COPY [[S_MOV_B32_2]]
  ; GFX90A-NEXT:   [[V_MOV_B32_dpp6:%[0-9]+]]:vgpr_32 = V_MOV_B32_dpp [[COPY18]], [[V_ADD_F32_e64_5]], 312, 15, 15, 0, implicit $exec
  ; GFX90A-NEXT:   [[S_MOV_B32_3:%[0-9]+]]:sreg_32 = S_MOV_B32 63
  ; GFX90A-NEXT:   [[V_READLANE_B32_:%[0-9]+]]:sreg_32 = V_READLANE_B32 [[V_ADD_F32_e64_5]], [[S_MOV_B32_3]]
  ; GFX90A-NEXT:   [[COPY19:%[0-9]+]]:vgpr_32 = COPY [[V_READLANE_B32_]]
  ; GFX90A-NEXT:   [[STRICT_WWM:%[0-9]+]]:vgpr_32 = STRICT_WWM [[COPY19]], implicit $exec
  ; GFX90A-NEXT:   [[COPY20:%[0-9]+]]:vgpr_32 = COPY [[S_MOV_B32_1]]
  ; GFX90A-NEXT:   [[V_CMP_EQ_U32_e64_:%[0-9]+]]:sreg_64_xexec = V_CMP_EQ_U32_e64 [[V_MBCNT_HI_U32_B32_e64_]], [[COPY20]], implicit $exec
  ; GFX90A-NEXT:   [[SI_IF1:%[0-9]+]]:sreg_64_xexec = SI_IF [[V_CMP_EQ_U32_e64_]], %bb.5, implicit-def $exec, implicit-def $scc, implicit $exec
  ; GFX90A-NEXT:   S_BRANCH %bb.3
  ; GFX90A-NEXT: {{  $}}
  ; GFX90A-NEXT: bb.3 (%ir-block.32):
  ; GFX90A-NEXT:   successors: %bb.5(0x80000000)
  ; GFX90A-NEXT: {{  $}}
  ; GFX90A-NEXT:   [[V_MOV_B32_e32_:%[0-9]+]]:vgpr_32 = V_MOV_B32_e32 0, implicit $exec
  ; GFX90A-NEXT:   [[GLOBAL_ATOMIC_ADD_F32_SADDR_RTN:%[0-9]+]]:vgpr_32 = GLOBAL_ATOMIC_ADD_F32_SADDR_RTN [[V_MOV_B32_e32_]], [[STRICT_WWM]], [[REG_SEQUENCE]], 0, 1, implicit $exec :: (load store syncscope("wavefront") monotonic (s32) on %ir.ptr, addrspace 1)
  ; GFX90A-NEXT:   S_BRANCH %bb.5
  ; GFX90A-NEXT: {{  $}}
  ; GFX90A-NEXT: bb.4.Flow:
  ; GFX90A-NEXT:   successors: %bb.6(0x80000000)
  ; GFX90A-NEXT: {{  $}}
  ; GFX90A-NEXT:   [[PHI:%[0-9]+]]:vgpr_32 = PHI %43, %bb.5, [[DEF]], %bb.1
  ; GFX90A-NEXT:   SI_END_CF [[SI_IF]], implicit-def $exec, implicit-def $scc, implicit $exec
  ; GFX90A-NEXT:   S_BRANCH %bb.6
  ; GFX90A-NEXT: {{  $}}
  ; GFX90A-NEXT: bb.5 (%ir-block.35):
  ; GFX90A-NEXT:   successors: %bb.4(0x80000000)
  ; GFX90A-NEXT: {{  $}}
  ; GFX90A-NEXT:   [[PHI1:%[0-9]+]]:vgpr_32 = PHI [[GLOBAL_ATOMIC_ADD_F32_SADDR_RTN]], %bb.3, [[DEF]], %bb.2
  ; GFX90A-NEXT:   SI_END_CF [[SI_IF1]], implicit-def $exec, implicit-def $scc, implicit $exec
  ; GFX90A-NEXT:   [[V_READFIRSTLANE_B32_:%[0-9]+]]:sreg_32 = V_READFIRSTLANE_B32 [[PHI1]], implicit $exec
  ; GFX90A-NEXT:   [[STRICT_WWM1:%[0-9]+]]:vgpr_32 = STRICT_WWM [[V_MOV_B32_dpp6]], implicit $exec
  ; GFX90A-NEXT:   [[COPY21:%[0-9]+]]:vgpr_32 = COPY [[V_READFIRSTLANE_B32_]]
  ; GFX90A-NEXT:   [[V_ADD_F32_e64_6:%[0-9]+]]:vgpr_32 = nofpexcept V_ADD_F32_e64 0, [[COPY21]], 0, [[STRICT_WWM1]], 0, 0, implicit $mode, implicit $exec
  ; GFX90A-NEXT:   [[COPY22:%[0-9]+]]:vgpr_32 = COPY [[V_READFIRSTLANE_B32_]]
  ; GFX90A-NEXT:   [[V_CNDMASK_B32_e64_:%[0-9]+]]:vgpr_32 = V_CNDMASK_B32_e64 0, [[V_ADD_F32_e64_6]], 0, [[COPY22]], [[V_CMP_EQ_U32_e64_]], implicit $exec
  ; GFX90A-NEXT:   S_BRANCH %bb.4
  ; GFX90A-NEXT: {{  $}}
  ; GFX90A-NEXT: bb.6 (%ir-block.41):
  ; GFX90A-NEXT:   $vgpr0 = COPY [[PHI]]
  ; GFX90A-NEXT:   SI_RETURN_TO_EPILOG implicit $vgpr0
  ;
  ; GFX940-LABEL: name: global_atomic_fadd_f32_saddr_rtn_atomicrmw
  ; GFX940: bb.1 (%ir-block.0):
  ; GFX940-NEXT:   successors: %bb.2(0x40000000), %bb.4(0x40000000)
  ; GFX940-NEXT:   liveins: $sgpr0, $sgpr1, $vgpr0
  ; GFX940-NEXT: {{  $}}
  ; GFX940-NEXT:   [[COPY:%[0-9]+]]:sreg_32 = COPY $sgpr0
  ; GFX940-NEXT:   [[COPY1:%[0-9]+]]:sreg_32 = COPY $sgpr1
  ; GFX940-NEXT:   [[REG_SEQUENCE:%[0-9]+]]:sreg_64 = REG_SEQUENCE [[COPY]], %subreg.sub0, [[COPY1]], %subreg.sub1
  ; GFX940-NEXT:   [[COPY2:%[0-9]+]]:vgpr_32 = COPY $vgpr0
  ; GFX940-NEXT:   [[DEF:%[0-9]+]]:sreg_32 = IMPLICIT_DEF
  ; GFX940-NEXT:   [[SI_PS_LIVE:%[0-9]+]]:sreg_64_xexec = SI_PS_LIVE
  ; GFX940-NEXT:   [[SI_IF:%[0-9]+]]:sreg_64_xexec = SI_IF [[SI_PS_LIVE]], %bb.4, implicit-def $exec, implicit-def $scc, implicit $exec
  ; GFX940-NEXT:   S_BRANCH %bb.2
  ; GFX940-NEXT: {{  $}}
  ; GFX940-NEXT: bb.2 (%ir-block.5):
  ; GFX940-NEXT:   successors: %bb.3(0x40000000), %bb.5(0x40000000)
  ; GFX940-NEXT: {{  $}}
  ; GFX940-NEXT:   [[COPY3:%[0-9]+]]:sreg_64 = COPY $exec
  ; GFX940-NEXT:   [[COPY4:%[0-9]+]]:sreg_32 = COPY [[COPY3]].sub0
  ; GFX940-NEXT:   [[COPY5:%[0-9]+]]:sreg_32 = COPY [[COPY3]].sub0
  ; GFX940-NEXT:   [[COPY6:%[0-9]+]]:sreg_32 = COPY [[COPY3]].sub1
  ; GFX940-NEXT:   [[S_MOV_B32_:%[0-9]+]]:sreg_32 = S_MOV_B32 0
  ; GFX940-NEXT:   [[REG_SEQUENCE1:%[0-9]+]]:sreg_64 = REG_SEQUENCE [[COPY6]], %subreg.sub0, [[S_MOV_B32_]], %subreg.sub1
  ; GFX940-NEXT:   [[COPY7:%[0-9]+]]:sreg_32 = COPY [[REG_SEQUENCE1]].sub0
  ; GFX940-NEXT:   [[S_MOV_B32_1:%[0-9]+]]:sreg_32 = S_MOV_B32 0
  ; GFX940-NEXT:   [[COPY8:%[0-9]+]]:vgpr_32 = COPY [[COPY4]]
  ; GFX940-NEXT:   [[COPY9:%[0-9]+]]:vgpr_32 = COPY [[S_MOV_B32_1]]
  ; GFX940-NEXT:   [[V_MBCNT_LO_U32_B32_e64_:%[0-9]+]]:vgpr_32 = V_MBCNT_LO_U32_B32_e64 [[COPY8]], [[COPY9]], implicit $exec
  ; GFX940-NEXT:   [[COPY10:%[0-9]+]]:vgpr_32 = COPY [[COPY7]]
  ; GFX940-NEXT:   [[V_MBCNT_HI_U32_B32_e64_:%[0-9]+]]:vgpr_32 = V_MBCNT_HI_U32_B32_e64 [[COPY10]], [[V_MBCNT_LO_U32_B32_e64_]], implicit $exec
  ; GFX940-NEXT:   [[S_MOV_B32_2:%[0-9]+]]:sreg_32 = S_MOV_B32 2147483648
  ; GFX940-NEXT:   [[COPY11:%[0-9]+]]:vgpr_32 = COPY [[S_MOV_B32_2]]
  ; GFX940-NEXT:   [[V_SET_INACTIVE_B32_:%[0-9]+]]:vgpr_32 = V_SET_INACTIVE_B32 [[COPY2]], [[COPY11]], implicit-def dead $scc, implicit $exec
  ; GFX940-NEXT:   [[COPY12:%[0-9]+]]:vgpr_32 = COPY [[S_MOV_B32_2]]
  ; GFX940-NEXT:   [[V_MOV_B32_dpp:%[0-9]+]]:vgpr_32 = V_MOV_B32_dpp [[COPY12]], [[V_SET_INACTIVE_B32_]], 273, 15, 15, 0, implicit $exec
  ; GFX940-NEXT:   [[V_ADD_F32_e64_:%[0-9]+]]:vgpr_32 = nofpexcept V_ADD_F32_e64 0, [[V_SET_INACTIVE_B32_]], 0, [[V_MOV_B32_dpp]], 0, 0, implicit $mode, implicit $exec
  ; GFX940-NEXT:   [[COPY13:%[0-9]+]]:vgpr_32 = COPY [[S_MOV_B32_2]]
  ; GFX940-NEXT:   [[V_MOV_B32_dpp1:%[0-9]+]]:vgpr_32 = V_MOV_B32_dpp [[COPY13]], [[V_ADD_F32_e64_]], 274, 15, 15, 0, implicit $exec
  ; GFX940-NEXT:   [[V_ADD_F32_e64_1:%[0-9]+]]:vgpr_32 = nofpexcept V_ADD_F32_e64 0, [[V_ADD_F32_e64_]], 0, [[V_MOV_B32_dpp1]], 0, 0, implicit $mode, implicit $exec
  ; GFX940-NEXT:   [[COPY14:%[0-9]+]]:vgpr_32 = COPY [[S_MOV_B32_2]]
  ; GFX940-NEXT:   [[V_MOV_B32_dpp2:%[0-9]+]]:vgpr_32 = V_MOV_B32_dpp [[COPY14]], [[V_ADD_F32_e64_1]], 276, 15, 15, 0, implicit $exec
  ; GFX940-NEXT:   [[V_ADD_F32_e64_2:%[0-9]+]]:vgpr_32 = nofpexcept V_ADD_F32_e64 0, [[V_ADD_F32_e64_1]], 0, [[V_MOV_B32_dpp2]], 0, 0, implicit $mode, implicit $exec
  ; GFX940-NEXT:   [[COPY15:%[0-9]+]]:vgpr_32 = COPY [[S_MOV_B32_2]]
  ; GFX940-NEXT:   [[V_MOV_B32_dpp3:%[0-9]+]]:vgpr_32 = V_MOV_B32_dpp [[COPY15]], [[V_ADD_F32_e64_2]], 280, 15, 15, 0, implicit $exec
  ; GFX940-NEXT:   [[V_ADD_F32_e64_3:%[0-9]+]]:vgpr_32 = nofpexcept V_ADD_F32_e64 0, [[V_ADD_F32_e64_2]], 0, [[V_MOV_B32_dpp3]], 0, 0, implicit $mode, implicit $exec
  ; GFX940-NEXT:   [[COPY16:%[0-9]+]]:vgpr_32 = COPY [[S_MOV_B32_2]]
  ; GFX940-NEXT:   [[V_MOV_B32_dpp4:%[0-9]+]]:vgpr_32 = V_MOV_B32_dpp [[COPY16]], [[V_ADD_F32_e64_3]], 322, 10, 15, 0, implicit $exec
  ; GFX940-NEXT:   [[V_ADD_F32_e64_4:%[0-9]+]]:vgpr_32 = nofpexcept V_ADD_F32_e64 0, [[V_ADD_F32_e64_3]], 0, [[V_MOV_B32_dpp4]], 0, 0, implicit $mode, implicit $exec
  ; GFX940-NEXT:   [[COPY17:%[0-9]+]]:vgpr_32 = COPY [[S_MOV_B32_2]]
  ; GFX940-NEXT:   [[V_MOV_B32_dpp5:%[0-9]+]]:vgpr_32 = V_MOV_B32_dpp [[COPY17]], [[V_ADD_F32_e64_4]], 323, 12, 15, 0, implicit $exec
  ; GFX940-NEXT:   [[V_ADD_F32_e64_5:%[0-9]+]]:vgpr_32 = nofpexcept V_ADD_F32_e64 0, [[V_ADD_F32_e64_4]], 0, [[V_MOV_B32_dpp5]], 0, 0, implicit $mode, implicit $exec
  ; GFX940-NEXT:   [[COPY18:%[0-9]+]]:vgpr_32 = COPY [[S_MOV_B32_2]]
  ; GFX940-NEXT:   [[V_MOV_B32_dpp6:%[0-9]+]]:vgpr_32 = V_MOV_B32_dpp [[COPY18]], [[V_ADD_F32_e64_5]], 312, 15, 15, 0, implicit $exec
  ; GFX940-NEXT:   [[S_MOV_B32_3:%[0-9]+]]:sreg_32 = S_MOV_B32 63
  ; GFX940-NEXT:   [[V_READLANE_B32_:%[0-9]+]]:sreg_32 = V_READLANE_B32 [[V_ADD_F32_e64_5]], [[S_MOV_B32_3]]
  ; GFX940-NEXT:   [[COPY19:%[0-9]+]]:vgpr_32 = COPY [[V_READLANE_B32_]]
  ; GFX940-NEXT:   [[STRICT_WWM:%[0-9]+]]:vgpr_32 = STRICT_WWM [[COPY19]], implicit $exec
  ; GFX940-NEXT:   [[COPY20:%[0-9]+]]:vgpr_32 = COPY [[S_MOV_B32_1]]
  ; GFX940-NEXT:   [[V_CMP_EQ_U32_e64_:%[0-9]+]]:sreg_64_xexec = V_CMP_EQ_U32_e64 [[V_MBCNT_HI_U32_B32_e64_]], [[COPY20]], implicit $exec
  ; GFX940-NEXT:   [[SI_IF1:%[0-9]+]]:sreg_64_xexec = SI_IF [[V_CMP_EQ_U32_e64_]], %bb.5, implicit-def $exec, implicit-def $scc, implicit $exec
  ; GFX940-NEXT:   S_BRANCH %bb.3
  ; GFX940-NEXT: {{  $}}
  ; GFX940-NEXT: bb.3 (%ir-block.32):
  ; GFX940-NEXT:   successors: %bb.5(0x80000000)
  ; GFX940-NEXT: {{  $}}
  ; GFX940-NEXT:   [[V_MOV_B32_e32_:%[0-9]+]]:vgpr_32 = V_MOV_B32_e32 0, implicit $exec
  ; GFX940-NEXT:   [[GLOBAL_ATOMIC_ADD_F32_SADDR_RTN:%[0-9]+]]:vgpr_32 = GLOBAL_ATOMIC_ADD_F32_SADDR_RTN [[V_MOV_B32_e32_]], [[STRICT_WWM]], [[REG_SEQUENCE]], 0, 1, implicit $exec :: (load store syncscope("wavefront") monotonic (s32) on %ir.ptr, addrspace 1)
  ; GFX940-NEXT:   S_BRANCH %bb.5
  ; GFX940-NEXT: {{  $}}
  ; GFX940-NEXT: bb.4.Flow:
  ; GFX940-NEXT:   successors: %bb.6(0x80000000)
  ; GFX940-NEXT: {{  $}}
  ; GFX940-NEXT:   [[PHI:%[0-9]+]]:vgpr_32 = PHI %42, %bb.5, [[DEF]], %bb.1
  ; GFX940-NEXT:   SI_END_CF [[SI_IF]], implicit-def $exec, implicit-def $scc, implicit $exec
  ; GFX940-NEXT:   S_BRANCH %bb.6
  ; GFX940-NEXT: {{  $}}
  ; GFX940-NEXT: bb.5 (%ir-block.35):
  ; GFX940-NEXT:   successors: %bb.4(0x80000000)
  ; GFX940-NEXT: {{  $}}
  ; GFX940-NEXT:   [[PHI1:%[0-9]+]]:vgpr_32 = PHI [[GLOBAL_ATOMIC_ADD_F32_SADDR_RTN]], %bb.3, [[DEF]], %bb.2
  ; GFX940-NEXT:   SI_END_CF [[SI_IF1]], implicit-def $exec, implicit-def $scc, implicit $exec
  ; GFX940-NEXT:   [[V_READFIRSTLANE_B32_:%[0-9]+]]:sreg_32 = V_READFIRSTLANE_B32 [[PHI1]], implicit $exec
  ; GFX940-NEXT:   [[STRICT_WWM1:%[0-9]+]]:vgpr_32 = STRICT_WWM [[V_MOV_B32_dpp6]], implicit $exec
  ; GFX940-NEXT:   [[COPY21:%[0-9]+]]:vgpr_32 = COPY [[V_READFIRSTLANE_B32_]]
  ; GFX940-NEXT:   [[V_ADD_F32_e64_6:%[0-9]+]]:vgpr_32 = nofpexcept V_ADD_F32_e64 0, [[COPY21]], 0, [[STRICT_WWM1]], 0, 0, implicit $mode, implicit $exec
  ; GFX940-NEXT:   [[COPY22:%[0-9]+]]:vgpr_32 = COPY [[V_READFIRSTLANE_B32_]]
  ; GFX940-NEXT:   [[V_CNDMASK_B32_e64_:%[0-9]+]]:vgpr_32 = V_CNDMASK_B32_e64 0, [[V_ADD_F32_e64_6]], 0, [[COPY22]], [[V_CMP_EQ_U32_e64_]], implicit $exec
  ; GFX940-NEXT:   S_BRANCH %bb.4
  ; GFX940-NEXT: {{  $}}
  ; GFX940-NEXT: bb.6 (%ir-block.41):
  ; GFX940-NEXT:   $vgpr0 = COPY [[PHI]]
  ; GFX940-NEXT:   SI_RETURN_TO_EPILOG implicit $vgpr0
  ;
  ; GFX11-LABEL: name: global_atomic_fadd_f32_saddr_rtn_atomicrmw
  ; GFX11: bb.1 (%ir-block.0):
  ; GFX11-NEXT:   successors: %bb.2(0x40000000), %bb.4(0x40000000)
  ; GFX11-NEXT:   liveins: $sgpr0, $sgpr1, $vgpr0
  ; GFX11-NEXT: {{  $}}
  ; GFX11-NEXT:   [[COPY:%[0-9]+]]:sreg_32 = COPY $sgpr0
  ; GFX11-NEXT:   [[COPY1:%[0-9]+]]:sreg_32 = COPY $sgpr1
  ; GFX11-NEXT:   [[REG_SEQUENCE:%[0-9]+]]:sreg_64 = REG_SEQUENCE [[COPY]], %subreg.sub0, [[COPY1]], %subreg.sub1
  ; GFX11-NEXT:   [[COPY2:%[0-9]+]]:vgpr_32 = COPY $vgpr0
  ; GFX11-NEXT:   [[DEF:%[0-9]+]]:sreg_32 = IMPLICIT_DEF
  ; GFX11-NEXT:   [[SI_PS_LIVE:%[0-9]+]]:sreg_32_xm0_xexec = SI_PS_LIVE
  ; GFX11-NEXT:   [[SI_IF:%[0-9]+]]:sreg_32_xm0_xexec = SI_IF [[SI_PS_LIVE]], %bb.4, implicit-def $exec, implicit-def $scc, implicit $exec
  ; GFX11-NEXT:   S_BRANCH %bb.2
  ; GFX11-NEXT: {{  $}}
  ; GFX11-NEXT: bb.2 (%ir-block.5):
  ; GFX11-NEXT:   successors: %bb.3(0x40000000), %bb.5(0x40000000)
  ; GFX11-NEXT: {{  $}}
  ; GFX11-NEXT:   [[COPY3:%[0-9]+]]:sreg_32 = COPY $exec_lo
  ; GFX11-NEXT:   [[S_MOV_B32_:%[0-9]+]]:sreg_32 = S_MOV_B32 0
  ; GFX11-NEXT:   [[COPY4:%[0-9]+]]:vgpr_32 = COPY [[COPY3]]
  ; GFX11-NEXT:   [[COPY5:%[0-9]+]]:vgpr_32 = COPY [[S_MOV_B32_]]
  ; GFX11-NEXT:   [[V_MBCNT_LO_U32_B32_e64_:%[0-9]+]]:vgpr_32 = V_MBCNT_LO_U32_B32_e64 [[COPY4]], [[COPY5]], implicit $exec
  ; GFX11-NEXT:   [[S_MOV_B32_1:%[0-9]+]]:sreg_32 = S_MOV_B32 2147483648
  ; GFX11-NEXT:   [[COPY6:%[0-9]+]]:vgpr_32 = COPY [[S_MOV_B32_1]]
  ; GFX11-NEXT:   [[V_SET_INACTIVE_B32_:%[0-9]+]]:vgpr_32 = V_SET_INACTIVE_B32 [[COPY2]], [[COPY6]], implicit-def dead $scc, implicit $exec
  ; GFX11-NEXT:   [[COPY7:%[0-9]+]]:vgpr_32 = COPY [[S_MOV_B32_1]]
  ; GFX11-NEXT:   [[V_MOV_B32_dpp:%[0-9]+]]:vgpr_32 = V_MOV_B32_dpp [[COPY7]], [[V_SET_INACTIVE_B32_]], 273, 15, 15, 0, implicit $exec
  ; GFX11-NEXT:   [[V_ADD_F32_e64_:%[0-9]+]]:vgpr_32 = nofpexcept V_ADD_F32_e64 0, [[V_SET_INACTIVE_B32_]], 0, [[V_MOV_B32_dpp]], 0, 0, implicit $mode, implicit $exec
  ; GFX11-NEXT:   [[COPY8:%[0-9]+]]:vgpr_32 = COPY [[S_MOV_B32_1]]
  ; GFX11-NEXT:   [[V_MOV_B32_dpp1:%[0-9]+]]:vgpr_32 = V_MOV_B32_dpp [[COPY8]], [[V_ADD_F32_e64_]], 274, 15, 15, 0, implicit $exec
  ; GFX11-NEXT:   [[V_ADD_F32_e64_1:%[0-9]+]]:vgpr_32 = nofpexcept V_ADD_F32_e64 0, [[V_ADD_F32_e64_]], 0, [[V_MOV_B32_dpp1]], 0, 0, implicit $mode, implicit $exec
  ; GFX11-NEXT:   [[COPY9:%[0-9]+]]:vgpr_32 = COPY [[S_MOV_B32_1]]
  ; GFX11-NEXT:   [[V_MOV_B32_dpp2:%[0-9]+]]:vgpr_32 = V_MOV_B32_dpp [[COPY9]], [[V_ADD_F32_e64_1]], 276, 15, 15, 0, implicit $exec
  ; GFX11-NEXT:   [[V_ADD_F32_e64_2:%[0-9]+]]:vgpr_32 = nofpexcept V_ADD_F32_e64 0, [[V_ADD_F32_e64_1]], 0, [[V_MOV_B32_dpp2]], 0, 0, implicit $mode, implicit $exec
  ; GFX11-NEXT:   [[COPY10:%[0-9]+]]:vgpr_32 = COPY [[S_MOV_B32_1]]
  ; GFX11-NEXT:   [[V_MOV_B32_dpp3:%[0-9]+]]:vgpr_32 = V_MOV_B32_dpp [[COPY10]], [[V_ADD_F32_e64_2]], 280, 15, 15, 0, implicit $exec
  ; GFX11-NEXT:   [[V_ADD_F32_e64_3:%[0-9]+]]:vgpr_32 = nofpexcept V_ADD_F32_e64 0, [[V_ADD_F32_e64_2]], 0, [[V_MOV_B32_dpp3]], 0, 0, implicit $mode, implicit $exec
  ; GFX11-NEXT:   [[S_MOV_B32_2:%[0-9]+]]:sreg_32 = S_MOV_B32 -1
  ; GFX11-NEXT:   [[V_PERMLANEX16_B32_e64_:%[0-9]+]]:vgpr_32 = V_PERMLANEX16_B32_e64 0, [[V_ADD_F32_e64_3]], 0, [[S_MOV_B32_2]], 0, [[S_MOV_B32_2]], [[V_ADD_F32_e64_3]], 0, implicit $exec
  ; GFX11-NEXT:   [[COPY11:%[0-9]+]]:vgpr_32 = COPY [[S_MOV_B32_1]]
  ; GFX11-NEXT:   [[V_MOV_B32_dpp4:%[0-9]+]]:vgpr_32 = V_MOV_B32_dpp [[COPY11]], [[V_PERMLANEX16_B32_e64_]], 228, 10, 15, 0, implicit $exec
  ; GFX11-NEXT:   [[V_ADD_F32_e64_4:%[0-9]+]]:vgpr_32 = nofpexcept V_ADD_F32_e64 0, [[V_ADD_F32_e64_3]], 0, [[V_MOV_B32_dpp4]], 0, 0, implicit $mode, implicit $exec
  ; GFX11-NEXT:   [[COPY12:%[0-9]+]]:vgpr_32 = COPY [[S_MOV_B32_1]]
  ; GFX11-NEXT:   [[V_MOV_B32_dpp5:%[0-9]+]]:vgpr_32 = V_MOV_B32_dpp [[COPY12]], [[V_ADD_F32_e64_4]], 273, 15, 15, 0, implicit $exec
  ; GFX11-NEXT:   [[S_MOV_B32_3:%[0-9]+]]:sreg_32 = S_MOV_B32 15
  ; GFX11-NEXT:   [[V_READLANE_B32_:%[0-9]+]]:sreg_32 = V_READLANE_B32 [[V_ADD_F32_e64_4]], [[S_MOV_B32_3]]
  ; GFX11-NEXT:   [[S_MOV_B32_4:%[0-9]+]]:sreg_32 = S_MOV_B32 16
  ; GFX11-NEXT:   [[V_WRITELANE_B32_:%[0-9]+]]:vgpr_32 = V_WRITELANE_B32 [[V_READLANE_B32_]], [[S_MOV_B32_4]], [[V_MOV_B32_dpp5]]
  ; GFX11-NEXT:   [[S_MOV_B32_5:%[0-9]+]]:sreg_32 = S_MOV_B32 31
  ; GFX11-NEXT:   [[V_READLANE_B32_1:%[0-9]+]]:sreg_32 = V_READLANE_B32 [[V_ADD_F32_e64_4]], [[S_MOV_B32_5]]
  ; GFX11-NEXT:   [[COPY13:%[0-9]+]]:vgpr_32 = COPY [[V_READLANE_B32_1]]
  ; GFX11-NEXT:   [[STRICT_WWM:%[0-9]+]]:vgpr_32 = STRICT_WWM [[COPY13]], implicit $exec
  ; GFX11-NEXT:   [[COPY14:%[0-9]+]]:vgpr_32 = COPY [[S_MOV_B32_]]
  ; GFX11-NEXT:   [[V_CMP_EQ_U32_e64_:%[0-9]+]]:sreg_32_xm0_xexec = V_CMP_EQ_U32_e64 [[V_MBCNT_LO_U32_B32_e64_]], [[COPY14]], implicit $exec
  ; GFX11-NEXT:   [[SI_IF1:%[0-9]+]]:sreg_32_xm0_xexec = SI_IF [[V_CMP_EQ_U32_e64_]], %bb.5, implicit-def $exec, implicit-def $scc, implicit $exec
  ; GFX11-NEXT:   S_BRANCH %bb.3
  ; GFX11-NEXT: {{  $}}
  ; GFX11-NEXT: bb.3 (%ir-block.29):
  ; GFX11-NEXT:   successors: %bb.5(0x80000000)
  ; GFX11-NEXT: {{  $}}
  ; GFX11-NEXT:   [[V_MOV_B32_e32_:%[0-9]+]]:vgpr_32 = V_MOV_B32_e32 0, implicit $exec
  ; GFX11-NEXT:   [[GLOBAL_ATOMIC_ADD_F32_SADDR_RTN:%[0-9]+]]:vgpr_32 = GLOBAL_ATOMIC_ADD_F32_SADDR_RTN [[V_MOV_B32_e32_]], [[STRICT_WWM]], [[REG_SEQUENCE]], 0, 1, implicit $exec :: (load store syncscope("wavefront") monotonic (s32) on %ir.ptr, addrspace 1)
  ; GFX11-NEXT:   S_BRANCH %bb.5
  ; GFX11-NEXT: {{  $}}
  ; GFX11-NEXT: bb.4.Flow:
  ; GFX11-NEXT:   successors: %bb.6(0x80000000)
  ; GFX11-NEXT: {{  $}}
  ; GFX11-NEXT:   [[PHI:%[0-9]+]]:vgpr_32 = PHI %41, %bb.5, [[DEF]], %bb.1
  ; GFX11-NEXT:   SI_END_CF [[SI_IF]], implicit-def $exec, implicit-def $scc, implicit $exec
  ; GFX11-NEXT:   S_BRANCH %bb.6
  ; GFX11-NEXT: {{  $}}
  ; GFX11-NEXT: bb.5 (%ir-block.32):
  ; GFX11-NEXT:   successors: %bb.4(0x80000000)
  ; GFX11-NEXT: {{  $}}
  ; GFX11-NEXT:   [[PHI1:%[0-9]+]]:vgpr_32 = PHI [[GLOBAL_ATOMIC_ADD_F32_SADDR_RTN]], %bb.3, [[DEF]], %bb.2
  ; GFX11-NEXT:   SI_END_CF [[SI_IF1]], implicit-def $exec, implicit-def $scc, implicit $exec
  ; GFX11-NEXT:   [[V_READFIRSTLANE_B32_:%[0-9]+]]:sreg_32 = V_READFIRSTLANE_B32 [[PHI1]], implicit $exec
  ; GFX11-NEXT:   [[STRICT_WWM1:%[0-9]+]]:vgpr_32 = STRICT_WWM [[V_WRITELANE_B32_]], implicit $exec
  ; GFX11-NEXT:   [[COPY15:%[0-9]+]]:vgpr_32 = COPY [[V_READFIRSTLANE_B32_]]
  ; GFX11-NEXT:   [[V_ADD_F32_e64_5:%[0-9]+]]:vgpr_32 = nofpexcept V_ADD_F32_e64 0, [[COPY15]], 0, [[STRICT_WWM1]], 0, 0, implicit $mode, implicit $exec
  ; GFX11-NEXT:   [[COPY16:%[0-9]+]]:vgpr_32 = COPY [[V_READFIRSTLANE_B32_]]
  ; GFX11-NEXT:   [[V_CNDMASK_B32_e64_:%[0-9]+]]:vgpr_32 = V_CNDMASK_B32_e64 0, [[V_ADD_F32_e64_5]], 0, [[COPY16]], [[V_CMP_EQ_U32_e64_]], implicit $exec
  ; GFX11-NEXT:   S_BRANCH %bb.4
  ; GFX11-NEXT: {{  $}}
  ; GFX11-NEXT: bb.6 (%ir-block.38):
  ; GFX11-NEXT:   $vgpr0 = COPY [[PHI]]
  ; GFX11-NEXT:   SI_RETURN_TO_EPILOG implicit $vgpr0
  %ret = atomicrmw fadd ptr addrspace(1) %ptr, float %data syncscope("wavefront") monotonic, !amdgpu.no.fine.grained.memory !0, !amdgpu.ignore.denormal.mode !0
  ret float %ret
}

<<<<<<< HEAD
declare float @llvm.amdgcn.global.atomic.fadd.f32.p1.f32(ptr addrspace(1), float)
declare float @llvm.amdgcn.flat.atomic.fadd.f32.p1.f32(ptr addrspace(1), float)

=======
>>>>>>> 1d22c955
!0 = !{}<|MERGE_RESOLUTION|>--- conflicted
+++ resolved
@@ -17,36 +17,6 @@
   ; GFX90A-NEXT:   $vgpr0 = COPY [[GLOBAL_ATOMIC_ADD_F32_RTN]]
   ; GFX90A-NEXT:   SI_RETURN_TO_EPILOG implicit $vgpr0
   ;
-<<<<<<< HEAD
-  ; GFX11-LABEL: name: global_atomic_fadd_f32_saddr_rtn_flat_intrinsic
-  ; GFX11: bb.1 (%ir-block.0):
-  ; GFX11-NEXT:   liveins: $sgpr0, $sgpr1, $vgpr0
-  ; GFX11-NEXT: {{  $}}
-  ; GFX11-NEXT:   [[COPY:%[0-9]+]]:sreg_32 = COPY $sgpr0
-  ; GFX11-NEXT:   [[COPY1:%[0-9]+]]:sreg_32 = COPY $sgpr1
-  ; GFX11-NEXT:   [[REG_SEQUENCE:%[0-9]+]]:sreg_64 = REG_SEQUENCE [[COPY]], %subreg.sub0, [[COPY1]], %subreg.sub1
-  ; GFX11-NEXT:   [[COPY2:%[0-9]+]]:vgpr_32 = COPY $vgpr0
-  ; GFX11-NEXT:   [[V_MOV_B32_e32_:%[0-9]+]]:vgpr_32 = V_MOV_B32_e32 0, implicit $exec
-  ; GFX11-NEXT:   [[GLOBAL_ATOMIC_ADD_F32_SADDR_RTN:%[0-9]+]]:vgpr_32 = GLOBAL_ATOMIC_ADD_F32_SADDR_RTN [[V_MOV_B32_e32_]], [[COPY2]], [[REG_SEQUENCE]], 0, 1, implicit $exec :: (volatile dereferenceable load store (s32) on %ir.ptr, addrspace 1)
-  ; GFX11-NEXT:   $vgpr0 = COPY [[GLOBAL_ATOMIC_ADD_F32_SADDR_RTN]]
-  ; GFX11-NEXT:   SI_RETURN_TO_EPILOG implicit $vgpr0
-  %ret = call float @llvm.amdgcn.flat.atomic.fadd.f32.p1.f32(ptr addrspace(1) inreg %ptr, float %data)
-  ret float %ret
-}
-
-define amdgpu_ps float @global_atomic_fadd_f32_rtn_atomicrmw(ptr addrspace(1) %ptr, float %data) {
-  ; GFX90A_GFX940-LABEL: name: global_atomic_fadd_f32_rtn_atomicrmw
-  ; GFX90A_GFX940: bb.1 (%ir-block.0):
-  ; GFX90A_GFX940-NEXT:   liveins: $vgpr0, $vgpr1, $vgpr2
-  ; GFX90A_GFX940-NEXT: {{  $}}
-  ; GFX90A_GFX940-NEXT:   [[COPY:%[0-9]+]]:vgpr_32 = COPY $vgpr0
-  ; GFX90A_GFX940-NEXT:   [[COPY1:%[0-9]+]]:vgpr_32 = COPY $vgpr1
-  ; GFX90A_GFX940-NEXT:   [[REG_SEQUENCE:%[0-9]+]]:vreg_64_align2 = REG_SEQUENCE [[COPY]], %subreg.sub0, [[COPY1]], %subreg.sub1
-  ; GFX90A_GFX940-NEXT:   [[COPY2:%[0-9]+]]:vgpr_32 = COPY $vgpr2
-  ; GFX90A_GFX940-NEXT:   [[GLOBAL_ATOMIC_ADD_F32_RTN:%[0-9]+]]:vgpr_32 = GLOBAL_ATOMIC_ADD_F32_RTN [[REG_SEQUENCE]], [[COPY2]], 0, 1, implicit $exec :: (load store syncscope("wavefront") monotonic (s32) on %ir.ptr, addrspace 1)
-  ; GFX90A_GFX940-NEXT:   $vgpr0 = COPY [[GLOBAL_ATOMIC_ADD_F32_RTN]]
-  ; GFX90A_GFX940-NEXT:   SI_RETURN_TO_EPILOG implicit $vgpr0
-=======
   ; GFX940-LABEL: name: global_atomic_fadd_f32_rtn_atomicrmw
   ; GFX940: bb.1 (%ir-block.0):
   ; GFX940-NEXT:   liveins: $vgpr0, $vgpr1, $vgpr2
@@ -58,7 +28,6 @@
   ; GFX940-NEXT:   [[GLOBAL_ATOMIC_ADD_F32_RTN:%[0-9]+]]:vgpr_32 = GLOBAL_ATOMIC_ADD_F32_RTN [[REG_SEQUENCE]], [[COPY2]], 0, 1, implicit $exec :: (load store syncscope("wavefront") monotonic (s32) on %ir.ptr, addrspace 1)
   ; GFX940-NEXT:   $vgpr0 = COPY [[GLOBAL_ATOMIC_ADD_F32_RTN]]
   ; GFX940-NEXT:   SI_RETURN_TO_EPILOG implicit $vgpr0
->>>>>>> 1d22c955
   ;
   ; GFX11-LABEL: name: global_atomic_fadd_f32_rtn_atomicrmw
   ; GFX11: bb.1 (%ir-block.0):
@@ -353,10 +322,4 @@
   ret float %ret
 }
 
-<<<<<<< HEAD
-declare float @llvm.amdgcn.global.atomic.fadd.f32.p1.f32(ptr addrspace(1), float)
-declare float @llvm.amdgcn.flat.atomic.fadd.f32.p1.f32(ptr addrspace(1), float)
-
-=======
->>>>>>> 1d22c955
 !0 = !{}