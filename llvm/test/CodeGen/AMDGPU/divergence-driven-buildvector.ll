--- conflicted
+++ resolved
@@ -262,25 +262,15 @@
 ; GFX9-LABEL: divergent_vec_i16_LL:
 ; GFX9:       ; %bb.0:
 ; GFX9-NEXT:    s_waitcnt vmcnt(0) expcnt(0) lgkmcnt(0)
-<<<<<<< HEAD
-; GFX9-NEXT:    v_and_b32_e32 v0, 0xffff, v0
-; GFX9-NEXT:    v_lshl_or_b32 v0, v1, 16, v0
-=======
 ; GFX9-NEXT:    s_mov_b32 s4, 0x5040100
 ; GFX9-NEXT:    v_perm_b32 v0, v1, v0, s4
->>>>>>> f788a4d7
 ; GFX9-NEXT:    s_setpc_b64 s[30:31]
 ;
 ; GFX906-LABEL: divergent_vec_i16_LL:
 ; GFX906:       ; %bb.0:
 ; GFX906-NEXT:    s_waitcnt vmcnt(0) expcnt(0) lgkmcnt(0)
-<<<<<<< HEAD
-; GFX906-NEXT:    v_and_b32_e32 v0, 0xffff, v0
-; GFX906-NEXT:    v_lshl_or_b32 v0, v1, 16, v0
-=======
 ; GFX906-NEXT:    s_mov_b32 s4, 0x5040100
 ; GFX906-NEXT:    v_perm_b32 v0, v1, v0, s4
->>>>>>> f788a4d7
 ; GFX906-NEXT:    s_setpc_b64 s[30:31]
   %tmp = insertelement <2 x i16> undef, i16 %a, i32 0
   %vec = insertelement <2 x i16> %tmp, i16 %b, i32 1
@@ -343,25 +333,15 @@
 ; GFX9-LABEL: divergent_vec_i16_LH:
 ; GFX9:       ; %bb.0:
 ; GFX9-NEXT:    s_waitcnt vmcnt(0) expcnt(0) lgkmcnt(0)
-<<<<<<< HEAD
-; GFX9-NEXT:    v_mov_b32_e32 v2, 0xffff
-; GFX9-NEXT:    v_bfi_b32 v0, v2, v0, v1
-=======
 ; GFX9-NEXT:    s_mov_b32 s4, 0xffff
 ; GFX9-NEXT:    v_bfi_b32 v0, s4, v0, v1
->>>>>>> f788a4d7
 ; GFX9-NEXT:    s_setpc_b64 s[30:31]
 ;
 ; GFX906-LABEL: divergent_vec_i16_LH:
 ; GFX906:       ; %bb.0:
 ; GFX906-NEXT:    s_waitcnt vmcnt(0) expcnt(0) lgkmcnt(0)
-<<<<<<< HEAD
-; GFX906-NEXT:    v_mov_b32_e32 v2, 0xffff
-; GFX906-NEXT:    v_bfi_b32 v0, v2, v0, v1
-=======
 ; GFX906-NEXT:    s_mov_b32 s4, 0xffff
 ; GFX906-NEXT:    v_bfi_b32 v0, s4, v0, v1
->>>>>>> f788a4d7
 ; GFX906-NEXT:    s_setpc_b64 s[30:31]
   %shift = lshr i32 %b, 16
   %tr = trunc i32 %shift to i16
@@ -429,27 +409,15 @@
 ; GFX9-LABEL: divergent_vec_i16_HH:
 ; GFX9:       ; %bb.0:
 ; GFX9-NEXT:    s_waitcnt vmcnt(0) expcnt(0) lgkmcnt(0)
-<<<<<<< HEAD
-; GFX9-NEXT:    v_lshrrev_b32_e32 v0, 16, v0
-; GFX9-NEXT:    v_mov_b32_e32 v2, 0xffff0000
-; GFX9-NEXT:    v_and_or_b32 v0, v1, v2, v0
-=======
 ; GFX9-NEXT:    s_mov_b32 s4, 0x7060302
 ; GFX9-NEXT:    v_perm_b32 v0, v1, v0, s4
->>>>>>> f788a4d7
 ; GFX9-NEXT:    s_setpc_b64 s[30:31]
 ;
 ; GFX906-LABEL: divergent_vec_i16_HH:
 ; GFX906:       ; %bb.0:
 ; GFX906-NEXT:    s_waitcnt vmcnt(0) expcnt(0) lgkmcnt(0)
-<<<<<<< HEAD
-; GFX906-NEXT:    v_lshrrev_b32_e32 v0, 16, v0
-; GFX906-NEXT:    v_mov_b32_e32 v2, 0xffff0000
-; GFX906-NEXT:    v_and_or_b32 v0, v1, v2, v0
-=======
 ; GFX906-NEXT:    s_mov_b32 s4, 0x7060302
 ; GFX906-NEXT:    v_perm_b32 v0, v1, v0, s4
->>>>>>> f788a4d7
 ; GFX906-NEXT:    s_setpc_b64 s[30:31]
   %shift_a = lshr i32 %a, 16
   %tr_a = trunc i32 %shift_a to i16
@@ -529,25 +497,15 @@
 ; GFX9-LABEL: divergent_vec_f16_LL:
 ; GFX9:       ; %bb.0:
 ; GFX9-NEXT:    s_waitcnt vmcnt(0) expcnt(0) lgkmcnt(0)
-<<<<<<< HEAD
-; GFX9-NEXT:    v_and_b32_e32 v0, 0xffff, v0
-; GFX9-NEXT:    v_lshl_or_b32 v0, v1, 16, v0
-=======
 ; GFX9-NEXT:    s_mov_b32 s4, 0x5040100
 ; GFX9-NEXT:    v_perm_b32 v0, v1, v0, s4
->>>>>>> f788a4d7
 ; GFX9-NEXT:    s_setpc_b64 s[30:31]
 ;
 ; GFX906-LABEL: divergent_vec_f16_LL:
 ; GFX906:       ; %bb.0:
 ; GFX906-NEXT:    s_waitcnt vmcnt(0) expcnt(0) lgkmcnt(0)
-<<<<<<< HEAD
-; GFX906-NEXT:    v_and_b32_e32 v0, 0xffff, v0
-; GFX906-NEXT:    v_lshl_or_b32 v0, v1, 16, v0
-=======
 ; GFX906-NEXT:    s_mov_b32 s4, 0x5040100
 ; GFX906-NEXT:    v_perm_b32 v0, v1, v0, s4
->>>>>>> f788a4d7
 ; GFX906-NEXT:    s_setpc_b64 s[30:31]
   %tmp = insertelement <2 x half> undef, half %a, i32 0
   %vec = insertelement <2 x half> %tmp, half %b, i32 1
