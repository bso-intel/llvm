--- conflicted
+++ resolved
@@ -452,11 +452,7 @@
 ;
 ; GFX10-LABEL: raw_ptr_buffer_atomic_max_rtn_f64_off4_slc:
 ; GFX10:       ; %bb.0: ; %main_body
-<<<<<<< HEAD
-; GFX10-NEXT:    s_load_dwordx8 s[0:7], s[2:3], 0x24
-=======
 ; GFX10-NEXT:    s_load_dwordx8 s[4:11], s[2:3], 0x24
->>>>>>> 9c4aab8c
 ; GFX10-NEXT:    s_waitcnt lgkmcnt(0)
 ; GFX10-NEXT:    v_mov_b32_e32 v0, s8
 ; GFX10-NEXT:    v_mov_b32_e32 v1, s9
@@ -510,11 +506,7 @@
 ;
 ; G_GFX10-LABEL: raw_ptr_buffer_atomic_max_rtn_f64_off4_slc:
 ; G_GFX10:       ; %bb.0: ; %main_body
-<<<<<<< HEAD
-; G_GFX10-NEXT:    s_load_dwordx8 s[0:7], s[2:3], 0x24
-=======
 ; G_GFX10-NEXT:    s_load_dwordx8 s[4:11], s[2:3], 0x24
->>>>>>> 9c4aab8c
 ; G_GFX10-NEXT:    s_waitcnt lgkmcnt(0)
 ; G_GFX10-NEXT:    v_mov_b32_e32 v0, s8
 ; G_GFX10-NEXT:    v_mov_b32_e32 v1, s9
