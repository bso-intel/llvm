--- conflicted
+++ resolved
@@ -144,11 +144,7 @@
 ; CHECK-LABEL: @oneuse0(
 ; CHECK-NEXT:    [[T0:%.*]] = shl nsw i8 -1, [[Y:%.*]]
 ; CHECK-NEXT:    call void @use8(i8 [[T0]])
-<<<<<<< HEAD
-; CHECK-NEXT:    [[TMP1:%.*]] = and i8 [[T0]], [[X:%.*]]
-=======
-; CHECK-NEXT:    [[TMP1:%.*]] = and i8 [[X:%.*]], [[T0]]
->>>>>>> 1d22c955
+; CHECK-NEXT:    [[TMP1:%.*]] = and i8 [[X:%.*]], [[T0]]
 ; CHECK-NEXT:    [[RET:%.*]] = icmp eq i8 [[TMP1]], 0
 ; CHECK-NEXT:    ret i1 [[RET]]
 ;
@@ -290,11 +286,7 @@
 ; CHECK-LABEL: @n2(
 ; CHECK-NEXT:    [[T0:%.*]] = shl nsw i8 -1, [[Y:%.*]]
 ; CHECK-NEXT:    [[TMP1:%.*]] = xor i8 [[T0]], -2
-<<<<<<< HEAD
-; CHECK-NEXT:    [[TMP2:%.*]] = and i8 [[TMP1]], [[X:%.*]]
-=======
 ; CHECK-NEXT:    [[TMP2:%.*]] = and i8 [[X:%.*]], [[TMP1]]
->>>>>>> 1d22c955
 ; CHECK-NEXT:    [[RET:%.*]] = icmp eq i8 [[TMP2]], 0
 ; CHECK-NEXT:    ret i1 [[RET]]
 ;
