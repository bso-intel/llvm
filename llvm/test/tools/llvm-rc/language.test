--- conflicted
+++ resolved
@@ -1,13 +1,10 @@
 ; RUN: llvm-rc -no-preprocess /l 40A /FO %t.res -- %p/Inputs/language.rc
 ; RUN: llvm-readobj %t.res | FileCheck %s
 ; RUN: llvm-rc -no-preprocess /l40A /FO %t.res -- %p/Inputs/language.rc
-<<<<<<< HEAD
-=======
 ; RUN: llvm-readobj %t.res | FileCheck %s
 ; RUN: llvm-windres --no-preprocess -l 40A %p/Inputs/language.rc %t.res
 ; RUN: llvm-readobj %t.res | FileCheck %s
 ; RUN: llvm-windres --no-preprocess --language 40A %p/Inputs/language.rc %t.res
->>>>>>> 11299179
 ; RUN: llvm-readobj %t.res | FileCheck %s
 
 ; CHECK:      Resource name (int): 1
