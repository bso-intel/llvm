--- conflicted
+++ resolved
@@ -48,11 +48,7 @@
 config.libcxx_used = @LLVM_LIBCXX_USED@
 config.has_plugins = @LLVM_ENABLE_PLUGINS@
 config.linked_bye_extension = @LLVM_BYE_LINK_INTO_TOOLS@
-<<<<<<< HEAD
-config.have_tf_aot = ("@LLVM_HAVE_TF_AOT@" == "ON")
-=======
 config.have_tf_aot = @LLVM_HAVE_TF_AOT@
->>>>>>> 723f4a82
 
 # Support substitution of the tools_dir with user parameters. This is
 # used when we can't determine the tool dir at configuration time.
