//===-- SnippetFile.cpp -----------------------------------------*- C++ -*-===//
//
// Part of the LLVM Project, under the Apache License v2.0 with LLVM Exceptions.
// See https://llvm.org/LICENSE.txt for license information.
// SPDX-License-Identifier: Apache-2.0 WITH LLVM-exception
//
//===----------------------------------------------------------------------===//

#include "SnippetFile.h"
#include "Error.h"
#include "llvm/MC/MCContext.h"
#include "llvm/MC/MCInstPrinter.h"
#include "llvm/MC/MCObjectFileInfo.h"
#include "llvm/MC/MCParser/MCAsmParser.h"
#include "llvm/MC/MCParser/MCTargetAsmParser.h"
#include "llvm/MC/MCRegisterInfo.h"
#include "llvm/MC/MCStreamer.h"
#include "llvm/Support/Format.h"
#include "llvm/Support/Path.h"
#include "llvm/Support/SourceMgr.h"
#include "llvm/Support/TargetRegistry.h"
#include <string>

namespace llvm {
namespace exegesis {
namespace {

// An MCStreamer that reads a BenchmarkCode definition from a file.
class BenchmarkCodeStreamer : public MCStreamer, public AsmCommentConsumer {
public:
  explicit BenchmarkCodeStreamer(MCContext *Context,
                                 const MCRegisterInfo *TheRegInfo,
                                 BenchmarkCode *Result)
      : MCStreamer(*Context), RegInfo(TheRegInfo), Result(Result) {}

  // Implementation of the MCStreamer interface. We only care about
  // instructions.
  void emitInstruction(const MCInst &Instruction,
                       const MCSubtargetInfo &STI) override {
    Result->Key.Instructions.push_back(Instruction);
  }

  // Implementation of the AsmCommentConsumer.
  void HandleComment(SMLoc Loc, StringRef CommentText) override {
    CommentText = CommentText.trim();
    if (!CommentText.consume_front("LLVM-EXEGESIS-"))
      return;
    if (CommentText.consume_front("DEFREG")) {
      // LLVM-EXEGESIS-DEFREF <reg> <hex_value>
      RegisterValue RegVal;
      SmallVector<StringRef, 2> Parts;
      CommentText.split(Parts, ' ', /*unlimited splits*/ -1,
                        /*do not keep empty strings*/ false);
      if (Parts.size() != 2) {
        errs() << "invalid comment 'LLVM-EXEGESIS-DEFREG " << CommentText
               << "', expected two parameters <REG> <HEX_VALUE>\n";
        ++InvalidComments;
        return;
      }
      if (!(RegVal.Register = findRegisterByName(Parts[0].trim()))) {
        errs() << "unknown register '" << Parts[0]
               << "' in 'LLVM-EXEGESIS-DEFREG " << CommentText << "'\n";
        ++InvalidComments;
        return;
      }
      const StringRef HexValue = Parts[1].trim();
      RegVal.Value = APInt(
          /* each hex digit is 4 bits */ HexValue.size() * 4, HexValue, 16);
      Result->Key.RegisterInitialValues.push_back(std::move(RegVal));
      return;
    }
    if (CommentText.consume_front("LIVEIN")) {
      // LLVM-EXEGESIS-LIVEIN <reg>
      const auto RegName = CommentText.ltrim();
      if (unsigned Reg = findRegisterByName(RegName))
        Result->LiveIns.push_back(Reg);
      else {
        errs() << "unknown register '" << RegName
               << "' in 'LLVM-EXEGESIS-LIVEIN " << CommentText << "'\n";
        ++InvalidComments;
      }
      return;
    }
  }

  unsigned numInvalidComments() const { return InvalidComments; }

private:
  // We only care about instructions, we don't implement this part of the API.
  void emitCommonSymbol(MCSymbol *Symbol, uint64_t Size,
                        unsigned ByteAlignment) override {}
  bool emitSymbolAttribute(MCSymbol *Symbol, MCSymbolAttr Attribute) override {
    return false;
  }
  void emitValueToAlignment(unsigned ByteAlignment, int64_t Value,
                            unsigned ValueSize,
                            unsigned MaxBytesToEmit) override {}
  void emitZerofill(MCSection *Section, MCSymbol *Symbol, uint64_t Size,
                    unsigned ByteAlignment, SMLoc Loc) override {}

  unsigned findRegisterByName(const StringRef RegName) const {
    // FIXME: Can we do better than this ?
    for (unsigned I = 0, E = RegInfo->getNumRegs(); I < E; ++I) {
      if (RegName == RegInfo->getName(I))
        return I;
    }
    errs() << "'" << RegName
           << "' is not a valid register name for the target\n";
    return 0;
  }

  const MCRegisterInfo *const RegInfo;
  BenchmarkCode *const Result;
  unsigned InvalidComments = 0;
};

} // namespace

// Reads code snippets from file `Filename`.
Expected<std::vector<BenchmarkCode>> readSnippets(const LLVMState &State,
                                                  StringRef Filename) {
  ErrorOr<std::unique_ptr<MemoryBuffer>> BufferPtr =
      MemoryBuffer::getFileOrSTDIN(Filename);
  if (std::error_code EC = BufferPtr.getError()) {
    return make_error<Failure>("cannot read snippet: " + Filename + ": " +
                               EC.message());
  }
  SourceMgr SM;
  SM.AddNewSourceBuffer(std::move(BufferPtr.get()), SMLoc());

  BenchmarkCode Result;

  const TargetMachine &TM = State.getTargetMachine();
  MCContext Context(TM.getTargetTriple(), TM.getMCAsmInfo(),
<<<<<<< HEAD
                    TM.getMCRegisterInfo(), &ObjectFileInfo,
                    TM.getMCSubtargetInfo());
  Context.initInlineSourceManager();
  ObjectFileInfo.initMCObjectFileInfo(Context, /*PIC=*/false);
=======
                    TM.getMCRegisterInfo(), TM.getMCSubtargetInfo());
  std::unique_ptr<MCObjectFileInfo> ObjectFileInfo(
      TM.getTarget().createMCObjectFileInfo(Context, /*PIC=*/false));
  Context.setObjectFileInfo(ObjectFileInfo.get());
  Context.initInlineSourceManager();
>>>>>>> 21f3f750
  BenchmarkCodeStreamer Streamer(&Context, TM.getMCRegisterInfo(), &Result);

  std::string Error;
  raw_string_ostream ErrorStream(Error);
  formatted_raw_ostream InstPrinterOStream(ErrorStream);
  const std::unique_ptr<MCInstPrinter> InstPrinter(
      TM.getTarget().createMCInstPrinter(
          TM.getTargetTriple(), TM.getMCAsmInfo()->getAssemblerDialect(),
          *TM.getMCAsmInfo(), *TM.getMCInstrInfo(), *TM.getMCRegisterInfo()));
  // The following call will take care of calling Streamer.setTargetStreamer.
  TM.getTarget().createAsmTargetStreamer(Streamer, InstPrinterOStream,
                                         InstPrinter.get(),
                                         TM.Options.MCOptions.AsmVerbose);
  if (!Streamer.getTargetStreamer())
    return make_error<Failure>("cannot create target asm streamer");

  const std::unique_ptr<MCAsmParser> AsmParser(
      createMCAsmParser(SM, Context, Streamer, *TM.getMCAsmInfo()));
  if (!AsmParser)
    return make_error<Failure>("cannot create asm parser");
  AsmParser->getLexer().setCommentConsumer(&Streamer);

  const std::unique_ptr<MCTargetAsmParser> TargetAsmParser(
      TM.getTarget().createMCAsmParser(*TM.getMCSubtargetInfo(), *AsmParser,
                                       *TM.getMCInstrInfo(),
                                       MCTargetOptions()));

  if (!TargetAsmParser)
    return make_error<Failure>("cannot create target asm parser");
  AsmParser->setTargetParser(*TargetAsmParser);

  if (AsmParser->Run(false))
    return make_error<Failure>("cannot parse asm file");
  if (Streamer.numInvalidComments())
    return make_error<Failure>(Twine("found ")
                                   .concat(Twine(Streamer.numInvalidComments()))
                                   .concat(" invalid LLVM-EXEGESIS comments"));
  return std::vector<BenchmarkCode>{std::move(Result)};
}

} // namespace exegesis
} // namespace llvm<|MERGE_RESOLUTION|>--- conflicted
+++ resolved
@@ -132,18 +132,11 @@
 
   const TargetMachine &TM = State.getTargetMachine();
   MCContext Context(TM.getTargetTriple(), TM.getMCAsmInfo(),
-<<<<<<< HEAD
-                    TM.getMCRegisterInfo(), &ObjectFileInfo,
-                    TM.getMCSubtargetInfo());
-  Context.initInlineSourceManager();
-  ObjectFileInfo.initMCObjectFileInfo(Context, /*PIC=*/false);
-=======
                     TM.getMCRegisterInfo(), TM.getMCSubtargetInfo());
   std::unique_ptr<MCObjectFileInfo> ObjectFileInfo(
       TM.getTarget().createMCObjectFileInfo(Context, /*PIC=*/false));
   Context.setObjectFileInfo(ObjectFileInfo.get());
   Context.initInlineSourceManager();
->>>>>>> 21f3f750
   BenchmarkCodeStreamer Streamer(&Context, TM.getMCRegisterInfo(), &Result);
 
   std::string Error;
